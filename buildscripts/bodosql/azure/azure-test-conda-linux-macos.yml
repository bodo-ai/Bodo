--- conflicted
+++ resolved
@@ -8,17 +8,6 @@
 - name: pool_name
   type: string
   default: 'ScalingVMSet'
-<<<<<<< HEAD
-- name: CACHE_TEST
-  type: boolean
-  default: false
-- name: SPAWN_MODE_TEST
-  type: boolean
-  default: false
-- name: use_bodo_arrow_fork
-  type: number
-  default: 1
-=======
 - name: test_type
   type: string
   default: NORMAL
@@ -27,7 +16,6 @@
     - SPAWN
     - CACHE
     - DF_LIB
->>>>>>> 352c6f66
 
 jobs:
 - job: ${{ parameters.name }}
@@ -67,26 +55,7 @@
       USE_BODO_ARROW_FORK: ${{ parameters.use_bodo_arrow_fork }}  # Build from Source with Arrow Fork
     displayName: 'Build Bodo, BodoSQL, and Iceberg Connector'
 
-<<<<<<< HEAD
-  - bash: |
-      set -exo pipefail
-      eval "$(pixi shell-hook --shell bash -e azure)"
-
-      if [ "$(uname -m)" = "aarch64" ]; then
-        ARM_EXTENSION="-aarch64"
-      fi
-
-      wget -q -O - "https://adlsresources.blob.core.windows.net/adlsresources/hadoop-3.4.0${ARM_EXTENSION}.tar.gz" | sudo tar -xzf - -C /opt
-      cd azurefs-sas-token-provider
-      pip install --no-deps --no-build-isolation -ve .
-    displayName: "Setup Snowflake ADLS Testing (only Linux)"
-    retryCountOnTaskFailure: 5
-    condition: ne(variables['Agent.OS'], 'Windows_NT')
-
-  - bash: |
-=======
   - script: |
->>>>>>> 352c6f66
       pixi list
       pixi run pip list
     continueOnError: true
