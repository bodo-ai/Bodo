#!/bin/bash

# Install Miniconda
# Reference:
# https://github.com/numba/numba/blob/master/buildscripts/incremental/install_miniconda.sh

unamestr=`uname`
if [[ "$unamestr" == 'Linux' ]]; then
  wget https://repo.continuum.io/miniconda/Miniconda3-latest-Linux-x86_64.sh -O miniconda.sh
elif [[ "$unamestr" == 'Darwin' ]]; then
  wget https://repo.continuum.io/miniconda/Miniconda3-latest-MacOSX-x86_64.sh -O miniconda.sh
else
  echo Error
fi
chmod +x miniconda.sh
./miniconda.sh -b
export PATH=$HOME/miniconda3/bin:$PATH

CONDA_INSTALL="conda install -q -y"

source deactivate

conda remove --all -q -y -n $CONDA_ENV

conda create -n $CONDA_ENV -q -y -c conda-forge python=3.7 numpy scipy pandas boost-cpp cmake h5py mpich mpi
source activate $CONDA_ENV

# install compilers
if [[ "$unamestr" == 'Linux' ]]; then
    $CONDA_INSTALL -c conda-forge gcc_linux-64 gxx_linux-64 gfortran_linux-64
elif [[ "$unamestr" == 'Darwin' ]]; then
    $CONDA_INSTALL -c conda-forge clang_osx-64 clangxx_osx-64 gfortran_osx-64
else
    echo "Error in compiler install"
fi

<<<<<<< HEAD
$CONDA_INSTALL -c conda-forge pyarrow=0.15.* 
$CONDA_INSTALL numba=0.47.* -c numba/label/dev
=======
$CONDA_INSTALL -c bodo.ai -c conda-forge pyarrow=0.15.1 arrow-cpp=0.15.1=*transfer_s3*
$CONDA_INSTALL -c conda-forge numba=0.46.0
>>>>>>> 2e5103e2
$CONDA_INSTALL -c conda-forge hdf5=*=*mpich*

if [ "$RUN_COVERAGE" == "yes" ]; then $CONDA_INSTALL coveralls; fi<|MERGE_RESOLUTION|>--- conflicted
+++ resolved
@@ -34,13 +34,8 @@
     echo "Error in compiler install"
 fi
 
-<<<<<<< HEAD
-$CONDA_INSTALL -c conda-forge pyarrow=0.15.* 
+$CONDA_INSTALL -c bodo.ai -c conda-forge pyarrow=0.15.1 arrow-cpp=0.15.1=*transfer_s3*
 $CONDA_INSTALL numba=0.47.* -c numba/label/dev
-=======
-$CONDA_INSTALL -c bodo.ai -c conda-forge pyarrow=0.15.1 arrow-cpp=0.15.1=*transfer_s3*
-$CONDA_INSTALL -c conda-forge numba=0.46.0
->>>>>>> 2e5103e2
 $CONDA_INSTALL -c conda-forge hdf5=*=*mpich*
 
 if [ "$RUN_COVERAGE" == "yes" ]; then $CONDA_INSTALL coveralls; fi