--- conflicted
+++ resolved
@@ -66,10 +66,6 @@
     - pyarrow =18.1.0
     - numba 0.61.0
     - mpich *=h* # [not win]
-<<<<<<< HEAD
-    - impi-devel=2021.13.1  # [win64]
-=======
->>>>>>> 97710a3a
     - requests
     - aws-sdk-cpp <=1.11.485
     - zstd<=1.5.6
