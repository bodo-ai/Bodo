--- conflicted
+++ resolved
@@ -91,7 +91,6 @@
 
   - bash: |
       set -exo pipefail
-<<<<<<< HEAD
       sudo apt-get install -y docker.io
       sudo service docker start
       sudo chmod 666 /var/run/docker.sock
@@ -102,8 +101,6 @@
   - bash: |
       set -exo pipefail
       eval "$(pixi shell-hook --shell bash -e azure)"
-=======
->>>>>>> c8e3c7d8
 
       unamestr=`uname`
       if [[ "$unamestr" == 'Linux' ]]; then
