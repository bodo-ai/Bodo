parameters:
- name: name
  type: string
  default: ''
- name: matrix
  type: object
  default: []
- name: test_type
  type: string
  default: COMPILER
  values:
    - COMPILER
    - SPAWN
    - CACHE
    - DF_LIB
- name: pool_name
  type: string
  default: 'ScalingVMSet'
- name: use_bodo_arrow_fork
  type: number
  default: 1

jobs:
- job: ${{ parameters.name }}
  timeoutInMinutes: 360
  variables:
    - group: AWS-427-S3-Access-Keys
    - group: SnowflakeCredentials
    - group: AzureCredentials
    - group: SQLDBCredentials
  pool: ${{ parameters.pool_name }}
  strategy:
    matrix:
      ${{ insert }}: ${{ parameters.matrix }}

  steps:
  - bash: |
      set -exo pipefail
      curl -fsSL https://pixi.sh/install.sh | bash
      source ~/.bashrc
      echo "##vso[task.prependpath]$HOME/.pixi/bin"
    displayName: Install Pixi
  - bash: pixi install -v --locked -e azure
    retryCountOnTaskFailure: 3
    displayName: Install Test Environment

  - bash: |
      set -exo pipefail
      pixi global install unzip
      which unzip

      if [[ "$(uname)" == 'Linux' ]]; then
        if [[ "$(uname -m)" == "x86_64" ]]; then
          wget https://download.oracle.com/otn_software/linux/instantclient/215000/instantclient-basic-linux-arm64-21.5.0.0.0dbru.zip
          sudo $(which unzip) instantclient-basic-linux.x64-21.5.0.0.0dbru.zip -d /usr/local/lib
        else
          wget https://download.oracle.com/otn_software/linux/instantclient/1925000/instantclient-basic-linux.arm64-19.25.0.0.0dbru.zip
          sudo $(which unzip) instantclient-basic-linux.arm64-19.25.0.0.0dbru.zip -d /usr/local/lib
        fi
      else
        wget https://download.oracle.com/otn_software/mac/instantclient/198000/instantclient-basic-macos.x64-19.8.0.0.0dbru.zip
        sudo $(which unzip) instantclient-basic-macos.x64-19.8.0.0.0dbru.zip -d /usr/local/lib
      fi
    displayName: 'Setup Oracle Database Testing'
    condition: ne(variables['Agent.OS'], 'Windows_NT')
    retryCountOnTaskFailure: 5

  - bash: |
      set -exo pipefail

      pixi run -e azure build-bodo -Cbuild.verbose=true
      pixi run -e azure build-iceberg
      pixi run -e azure -- sccache --show-stats
    env:
      AWS_ACCESS_KEY_ID: $(AWS_ACCESS_KEY_ID)
      AWS_SECRET_ACCESS_KEY: $(AWS_SECRET_ACCESS_KEY)
      DISABLE_CCACHE: 1  # Just use sccache directly on CI
      USE_BODO_ARROW_FORK: ${{ parameters.use_bodo_arrow_fork }}  # Build from Source with Arrow Fork
    displayName: 'Build Bodo & Iceberg Connector'

  - bash: |
<<<<<<< HEAD
      set -exo pipefail
      eval "$(pixi shell-hook --shell bash -e azure)"

      if [ "$(uname -m)" == "aarch64" ]; then
        ARM_EXTENSION="-aarch64"
      fi

      wget -q -O - "https://adlsresources.blob.core.windows.net/adlsresources/hadoop-3.4.0${ARM_EXTENSION}.tar.gz" | sudo tar -xzf - -C /opt
      cd azurefs-sas-token-provider
      pip install --no-deps --no-build-isolation -ve .
    displayName: "Setup Snowflake ADLS Testing (only Linux)"
    condition: ne(variables['Agent.OS'], 'Windows_NT')
    retryCountOnTaskFailure: 5

  - bash: |
=======
>>>>>>> 352c6f66
      pixi list
      pixi run pip list
    continueOnError: true
    displayName: Export Environment Spec

  - bash: |
      set -exo pipefail
      sudo apt-get update
      sudo apt-get install -y docker.io
      sudo service docker start
      sudo chmod 666 /var/run/docker.sock
      sudo usermod -aG docker $USER
    displayName: Install Docker
    retryCountOnTaskFailure: 5

  - bash: |
      set -exo pipefail

      pixi run -e azure pip install transformers
      # This isn't published on pypi so no good way to list it as a dependency
      pixi run -e azure pip install --no-deps 'git+https://github.com/apache/polaris.git@release/1.0.x#subdirectory=client/python'

      unamestr=`uname`
      if [[ "$unamestr" == 'Linux' ]]; then
        export LD_LIBRARY_PATH=/usr/local/lib/instantclient_21_5:$LD_LIBRARY_PATH
      else
        export LD_LIBRARY_PATH=/usr/local/lib/instantclient_19_8:$LD_LIBRARY_PATH
      fi

      if [[ "$unamestr" == 'Linux' ]]; then
        echo "Setting up Hadoop (and Arrow) environment variables"
        export HADOOP_HOME=/opt/hadoop-3.4.0
        export HADOOP_INSTALL=$HADOOP_HOME
        export HADOOP_MAPRED_HOME=$HADOOP_HOME
        export HADOOP_COMMON_HOME=$HADOOP_HOME
        export HADOOP_HDFS_HOME=$HADOOP_HOME
        export YARN_HOME=$HADOOP_HOME
        export HADOOP_COMMON_LIB_NATIVE_DIR=$HADOOP_HOME/lib/native
        export HADOOP_OPTS='-Djava.library.path=$HADOOP_HOME/lib'
        export HADOOP_OPTIONAL_TOOLS=hadoop-azure
        export ARROW_LIBHDFS_DIR=$HADOOP_HOME/lib/native
        export CLASSPATH=`$HADOOP_HOME/bin/hdfs classpath --glob`
      elif [[ "$(Agent.OS)" == "Windows_NT" ]]; then
        # On Windows we set HADOOP_HOME to a dummy directory.
        # Spark needs to verify HADOOP_HOME exists at initialization even if it is not used.
        export HADOOP_HOME="$(System.DefaultWorkingDirectory)/buildscripts/local_utils/hadoop_dummy"
        export PATH=$HADOOP_HOME/bin:$PATH
        # Visual Studio 2010 DLLs are needed for winutils.exe
        curl -LO https://download.microsoft.com/download/1/6/5/165255E7-1014-4D0A-B094-B6A430A6BFFC/vcredist_x64.exe
        ./vcredist_x64.exe -passive
      else
        echo "Skipping hadoop/arrow env var setup"
      fi

      cd "$(System.DefaultWorkingDirectory)"

      # For caching tests we need to update the location of the decryption file.
      # We set the absolute path as an environment variable.
      export BODO_TRACING_DECRYPTION_FILE_PATH=`echo "$(System.DefaultWorkingDirectory)/buildscripts/decompress_traces.py"`


      # Ignore streaming/caching/metadata tests in Dataframes/Spawn mode to avoid importing JIT during test collection.
      PYTEST_IGNORE="--ignore bodo/tests/test_streaming --ignore bodo/tests/caching_tests"
      if [[ "${{ parameters.test_type }}" == "CACHE" ]]; then
        pixi run -e azure python -m bodo.runtests_caching "${{ parameters.name }}" "$NP" bodo/tests/caching_tests
      elif [[ "${{ parameters.test_type }}" == "SPAWN" ]]; then
        # Disabling the DataFrame library for spawn tests since some of the tests
        # create Pandas manager states for testing that are not fully functional.
        export BODO_ENABLE_DATAFRAME_LIBRARY=0
        export BODO_TEST_SPAWN_MODE=1
        export BODO_NUM_WORKERS="$NP"
        pixi run -e azure pytest -s -v -Wignore -m "$(PYTEST_MARKER)" $PYTEST_IGNORE bodo/tests --junitxml=pytest-report-spawn-mode.xml --test-run-title="${{ parameters.name }}"
      elif [[ "${{ parameters.test_type }}" == "DF_LIB" ]]; then
        export BODO_ENABLE_TEST_DATAFRAME_LIBRARY=1
        export BODO_NUM_WORKERS="$NP"
        pixi run -e azure pytest -s -v -Wignore -m "$(PYTEST_MARKER) and not jit_dependency" $PYTEST_IGNORE bodo/tests --junitxml=pytest-report-df-library-non-jit.xml --test-run-title="${{ parameters.name }}-non-jit"
        # Run tests with JIT dependency separately to avoid JIT imports impacting other tests.
        pixi run -e azure pytest -s -v -Wignore -m "$(PYTEST_MARKER) and jit_dependency" $PYTEST_IGNORE bodo/tests --junitxml=pytest-report-df-library.xml --test-run-title="${{ parameters.name }}"
      else
        # Some tests assume a batch size of 4096 for testing specific behavior.
        export BODO_STREAMING_BATCH_SIZE=4096 
        pixi run -e azure python -m bodo.runtests "${{ parameters.name }}" "$NP" --pyargs bodo -s -v -m "$(PYTEST_MARKER)"
      fi
    env:
      SF_USERNAME: $(SNOWFLAKE_USER)
      SF_PASSWORD: $(SNOWFLAKE_PASSWORD)
      SF_USER2: $(SNOWFLAKE_USER2)
      SF_PASSWORD2: $(SNOWFLAKE_PASSWORD2)
      SF_AZURE_USER: $(SF_AZURE_USER)
      SF_AZURE_PASSWORD: $(SF_AZURE_PASSWORD)
      AZURE_STORAGE_ACCOUNT_NAME: $(AZURE_ICEBERG_STORAGE_ACCOUNT)
      AZURE_STORAGE_ACCOUNT_KEY: $(AZURE_ICEBERG_ACCESS_KEY)
      AWS_ACCESS_KEY_ID: $(AWS_ACCESS_KEY_ID)
      AWS_SECRET_ACCESS_KEY: $(AWS_SECRET_ACCESS_KEY)
      AZURE_CLIENT_ID: $(AZURE_CLIENT_ID)
      AZURE_CLIENT_SECRET: $(AZURE_CLIENT_SECRET)
      AZURE_TENANT_ID: "ac373ae0-dc77-4cbb-bbb7-deddcf6133b3"
      BODO_TEST_SQL_DB_CREDENTIAL: $(SQL_DB_CREDENTIAL)
      BODO_TEST_ORACLE_DB_CREDENTIAL: $(ORACLE_DB_CREDENTIAL)
      BODO_SPAWN_MODE: "0"
      BODO_BUFFER_POOL_REMOTE_MODE: "1"
      BODO_BUFFER_POOL_DEBUG_MODE: "1"
      # For debugging purposes
      BODO_SF_WRITE_DEBUG: "1"
    displayName: 'Test Bodo'<|MERGE_RESOLUTION|>--- conflicted
+++ resolved
@@ -79,24 +79,6 @@
     displayName: 'Build Bodo & Iceberg Connector'
 
   - bash: |
-<<<<<<< HEAD
-      set -exo pipefail
-      eval "$(pixi shell-hook --shell bash -e azure)"
-
-      if [ "$(uname -m)" == "aarch64" ]; then
-        ARM_EXTENSION="-aarch64"
-      fi
-
-      wget -q -O - "https://adlsresources.blob.core.windows.net/adlsresources/hadoop-3.4.0${ARM_EXTENSION}.tar.gz" | sudo tar -xzf - -C /opt
-      cd azurefs-sas-token-provider
-      pip install --no-deps --no-build-isolation -ve .
-    displayName: "Setup Snowflake ADLS Testing (only Linux)"
-    condition: ne(variables['Agent.OS'], 'Windows_NT')
-    retryCountOnTaskFailure: 5
-
-  - bash: |
-=======
->>>>>>> 352c6f66
       pixi list
       pixi run pip list
     continueOnError: true
