--- conflicted
+++ resolved
@@ -94,13 +94,9 @@
       set -exo pipefail
 
       # This isn't published on pypi so no good way to list it as a dependency
-<<<<<<< HEAD
-      pixi run -e azure pip install 'git+https://github.com/apache/polaris.git@release/1.0.x#subdirectory=client/python'
-      pixi run -e azure pip install transformers
-=======
       # TODO[BSE-5031]: Enable polaris tests after fixing pip installation issues
       # pixi run -e azure pip install 'git+https://github.com/apache/polaris.git@release/1.0.x#subdirectory=client/python'
->>>>>>> 11036c7a
+      pixi run -e azure pip install transformers
 
       unamestr=`uname`
       if [[ "$unamestr" == 'Linux' ]]; then
