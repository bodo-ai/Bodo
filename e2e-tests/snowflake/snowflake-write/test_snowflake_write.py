import os
import shutil

import pytest
from utils.utils import run_cmd


@pytest.mark.parametrize(
    "sf_username",
    [
        pytest.param(1, id="aws"),
        pytest.param(
            2,
<<<<<<< HEAD
            marks=pytest.mark.skip(reason="[BSE-XXX] Fix hang on Nightly CI."),
=======
            marks=pytest.mark.skip(reason="[BSE-4457] Fix hang on Nightly CI."),
>>>>>>> 38d9445c
            id="azure",
        ),
    ],
)
@pytest.mark.parametrize("use_put_method", [False, True])
def test_snowflake_write(sf_username, use_put_method):
    pytest_working_dir = os.getcwd()
    try:
        # change to directory of this file
        os.chdir(os.path.dirname(__file__))
        # remove __pycache__ (numba stores cache in there)
        shutil.rmtree("__pycache__", ignore_errors=True)
        snowflake_write(sf_username, use_put_method)

        # Run again on cached code
        snowflake_write(sf_username, use_put_method, True)

    finally:
        # make sure all state is restored even in the case of exceptions
        os.chdir(pytest_working_dir)


def snowflake_write(sf_username, use_put_method, require_cache=False):
    # Run on all 36 cores.
    num_processes = 36
    cmd = [
        "python",
        "-u",
        "-W",
        "ignore",
        "snowflake_write.py",
        str(sf_username),
    ]
    if use_put_method:
        cmd.append("--use_put_method")
    if require_cache:
        cmd.append("--require_cache")
    run_cmd(cmd, additional_envs={"BODO_NUM_WORKERS": str(num_processes)})<|MERGE_RESOLUTION|>--- conflicted
+++ resolved
@@ -11,11 +11,7 @@
         pytest.param(1, id="aws"),
         pytest.param(
             2,
-<<<<<<< HEAD
-            marks=pytest.mark.skip(reason="[BSE-XXX] Fix hang on Nightly CI."),
-=======
             marks=pytest.mark.skip(reason="[BSE-4457] Fix hang on Nightly CI."),
->>>>>>> 38d9445c
             id="azure",
         ),
     ],
