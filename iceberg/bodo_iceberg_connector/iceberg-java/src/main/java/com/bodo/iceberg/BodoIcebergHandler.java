--- conflicted
+++ resolved
@@ -167,17 +167,6 @@
   }
 
   /**
-<<<<<<< HEAD
-   * Updates a Snapshot update operation with the app-id field. This is used to easily identify
-   * tables created by Bodo.
-   */
-  private static void appendAppID(SnapshotUpdate<?> op) {
-    op.set("app-id", "bodo");
-  }
-
-  /**
-=======
->>>>>>> c8e3c7d8
    * Get the location of the table in the underlying storage
    *
    * <p>Note: This API is exposed to Python.
