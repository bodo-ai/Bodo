--- conflicted
+++ resolved
@@ -54,11 +54,6 @@
     final Catalog catalog;
 
     // S3Tables doesn't use a URI
-<<<<<<< HEAD
-    if (connStr.startsWith("arn:aws:s3tables") && catalogType.equals("s3tables")) {
-      catalog = S3TablesBuilder.create(connStr);
-      return catalog;
-=======
     if (connStr.startsWith("iceberg+arn:aws:s3tables") && catalogType.equals("s3tables")) {
       catalog = S3TablesBuilder.create(connStr.replaceFirst("^iceberg\\+", ""));
       return catalog;
@@ -71,7 +66,6 @@
       Map<String, String> params = new HashMap<>();
       String warehouse_loc = connStr.replaceFirst("^iceberg://+", "");
       return HadoopBuilder.create(warehouse_loc, conf, params);
->>>>>>> c8e3c7d8
     }
 
     var out = prepareInput(connStr, catalogType, coreSitePath);
