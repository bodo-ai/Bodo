[project]
name = "bodo"
channels = ["bodo.ai", "conda-forge"]
platforms = ["linux-64", "linux-aarch64", "osx-64", "osx-arm64"]
conda-pypi-map = { "bodo.ai" = "buildscripts/bodo_mapping.json" }

[environments]
# Development
default =      { features = ["rcpp", "dev", "local-mpi"],          solve-group = "312" }
azure =        { features = ["rcpp", "dev", "local-mpi", "azure"], solve-group = "312" }
# Platform
platform =     { features = ["rcpp", "platform", "platform-mpi"],  solve-group = "312-platform" }
platform-dev = { features = ["rcpp", "dev", "platform-mpi"],       solve-group = "312-platform" }
# Pip C++ Deps
pip-cpp-linux =      { features = ["local-mpi"], no-default-feature = true,   solve-group = "pip" }
pip-cpp-macos =      { features = ["rcpp", "local-mpi", "pip"], no-default-feature = true,   solve-group = "pip" }

# Build Commands
[tasks.build-bodo]
cmd = "pip install --no-deps --no-build-isolation -ve ."
inputs = ["bodo/**/*.cpp", "bodo/**/*.h", "bodo/**/*.pyx", "bodo/**/*.pxd"]
[tasks.build-bodo.env]  # SCcache Envs
SCCACHE_BUCKET = "engine-codebuild-cache"
SCCACHE_REGION = "us-east-2"
SCCACHE_S3_USE_SSL = "true"
SCCACHE_S3_SERVER_SIDE_ENCRYPTION = "true"

[tasks.build-bodo-debug]
cmd = "pip install --no-deps --no-build-isolation -Ccmake.build-type='Debug' -Cinstall.strip=false -ve ."
inputs = ["bodo/**/*.cpp", "bodo/**/*.h", "bodo/**/*.pyx", "bodo/**/*.pxd"]
[tasks.build-bodo-san]
cmd = "pip install --no-deps --no-build-isolation -Ccmake.build-type='DebugSanitize' -Cinstall.strip=false -ve ."
inputs = ["bodo/**/*.cpp", "bodo/**/*.h", "bodo/**/*.pyx", "bodo/**/*.pxd"]

[tasks.build-bodosql]
cmd = "pip install --no-deps --no-build-isolation -ve ."
cwd = "BodoSQL"
inputs = [
    "BodoSQL/calcite_sql/pom.xml",
    "BodoSQL/calcite_sql/bodosql-calcite-application/pom.xml",
    "BodoSQL/calcite_sql/bodosql-calcite-application/src/**/*.java",
    "BodoSQL/calcite_sql/bodosql-calcite-application/src/**/*.kt",
    "BodoSQL/calcite_sql/bodosql-calcite-application/src/**/*.sql",
]
outputs = ["BodoSQL/bodosql.egg-info/"]
[tasks.build-iceberg]
cmd = "pip install --no-deps --no-build-isolation -ve ."
cwd = "iceberg"
inputs = ["iceberg/bodo_iceberg_connector/iceberg-java/pom.xml", "iceberg/bodo_iceberg_connector/iceberg-java/src/"]
outputs = ["iceberg/bodo_iceberg_connector.egg-info/"]

[tasks]
# Building
bb = { depends-on = ["build-bodo"] }        # Alias for build-bodo
bbd = { depends-on = ["build-bodo-debug"] } # Alias for build-bodo-debug
bbs = { depends-on = ["build-bodo-san"] }   # Alias for build-bodo-san
bsql = { depends-on = ["build-bodosql"] }   # Alias for build-bodosql
bi = { depends-on = ["build-iceberg"] }     # Alias for build-iceberg
build = { depends-on = ["build-bodo", "build-bodosql", "build-iceberg"] }
b = { depends-on = ["build"] }              # Alias for build
# Additional
clean = { cmd = "pip uninstall -y bodo bodosql bodo-iceberg-connector && bash buildscripts/clean.sh" }


[system-requirements]
macos = "12.0"

[dependencies]
python = "3.12.*"
pip = "*"
# Core Python Deps
numba = "0.60.0"
numpy = ">=1.24,<1.27"
pandas = ">=2.2,<2.3"
pyarrow = { version = "18.1.0", channel = "conda-forge" }
fsspec = ">=2021.09"
requests = "*"
cloudpickle = ">=3.0,<4.0"
psutil = "*"
# Core Java Deps
openjdk = "=11"
py4j = "==0.10.9.7"

# HDFS
h5py = "*"
# Data Science
scipy = "*"
scikit-learn = "1.4.*"
matplotlib = "<=3.8.2"
# IO
boto3 = "*"
botocore = "*"
# Min bound is necessary. Otherwise s3fs will occasionally install v0.4.2
# Due to s3fs pinning aiobotocore and not regularly updating
s3fs = ">=2022.1"
adlfs = ">=2022.1"
gcsfs = ">=2022.1"
# Databases
pymysql = "*"
psycopg2 = "*"
sqlalchemy = "*"
# Snowflake
snowflake-connector-python = "*"
# Excel
xlrd = "*"
xlsxwriter = "*"
openpyxl = "*"
[target.linux-64.dependencies]
cx_oracle = "*"
pyarrow = { version = "18.1.0", channel = "bodo.ai" }
libarrow = { version = "18.1.0", channel = "bodo.ai" }
[target.osx-64.dependencies]
cx_oracle = "*"

# Runtime C++ Deps
[feature.rcpp.dependencies]
libcurl = "~=8.0"
zstd = "<=1.5.6"
hdf5 = { version = ">=1.14.3,<1.14.4.0a0", build = "*mpi_mpich_*" }
boost-cpp = "1.85"
aws-sdk-cpp = "*"

[feature.dev.dependencies]
# Build Python
setuptools = ">=64"
setuptools_scm = ">=8"
cython = ">=3.0,<3.1"
scikit-build-core = "*"
# Copied into bodo/mpi4py
mpi4py = "~=3.1"
# Build C++ Deps
cmake = "*"
ninja = "*"
make = "*"
ccache = "*"
sccache = "*"

# BodoSQL & Iceberg Testing
maven = "*"
sqlglot = "*"
duckdb = "*"
# Note: PySpark 3.5 is necessary for Python 3.12
pyspark = "3.5"
# Iceberg Testing
mmh3 = "*"
avro = "*"  # Reading avro

# Documentation Testing
beautifulsoup4 = "*"
# Snowflake Testing
snowflake-sqlalchemy = "*"
# S3 Testing
minio-server = "*"

# Testing and CI Tools
pytest = "*"
pytest-cov = "*"
pytest-mock = "*"
pytest-xdist = "*"
pytest-timeout = "*"
pytest-split = "*"
flaky = "*"

# Other Deps
pyyaml = "*"

# Developer Tools
ruff = "*"
pre-commit = "*"
ipython = "==8.16.1"

# For deltalake testing
# As of 2023-10-06, deltalake requires pyarrow <=12.0.0
# - pip:
#   - deltalake
# Future ML Libraries
# Used to be installed on AWS CIs
# - pytorch=1.9
# - bokeh=2.3
# - torchvision=0.10
# - tensorflow
# - pip:
#   - horovod

# Compilers and Related
[feature.dev.target.linux-64.dependencies]
gcc_linux-64 = ">=9"
gxx_linux-64 = ">=9"
[feature.dev.target.linux-aarch64.dependencies]
gcc_linux-aarch64 = ">=9"
gxx_linux-aarch64 = ">=9"
[feature.dev.target.osx-64.dependencies]
clang_osx-64 = "=19"
clangxx_osx-64 = "=19"
clang-tools = "=19"
[feature.dev.target.osx-arm64.dependencies]
clang_osx-arm64 = "=19"
clangxx_osx-arm64 = "=19"
clang-tools = "=19"

[feature.platform]
platforms = ["linux-64"]
[feature.platform.target.linux-64.dependencies]
ipython = "==8.16.1"
ipykernel = "==6.29.3"
ipywidgets = "==8.1.1"
nbconvert = "6.5.0"
bodo-azurefs-sas-token-provider = "1.0"
_openmp_mutex = { version = "*", build = "*gnu*" }
jupyter_client = "==8.6.1"
uvicorn = "*"
fastapi = "*"
httpie = "*"

# MPI Handling
# Restricted to match Intel MPI. Upgrade with IMPI.
[feature.local-mpi.dependencies]
# Using h* to avoid the "external_*" kind
mpich = { version = "4.1.*", build = "h*" }
[feature.platform-mpi]
channels = ["conda-forge", "conda-forge/label/broken"]
platforms = ["linux-64"]
# Want to use Intel MPI on platform, so use "external_*"
# https://conda-forge.org/docs/user/tipsandtricks/#using-external-message-passing-interface-mpi-libraries
dependencies = { mpich = { version = "4.1.2", build = "external_4", channel = "conda-forge/label/broken" } }

# Azure CI
[feature.azure.dependencies]
pytest-azurepipelines = "*"
pytest-nunit = "*"

<<<<<<< HEAD
=======
# Pip to Limit libstdcxx.so
[feature.pip.target.linux-64.dependencies]
gcc_linux-64 = "*"
gxx_linux-64 = "*"
libstdcxx = "<13.1"
libstdcxx-ng = "<13.1"
[feature.pip.target.linux-aarch64.dependencies]
gcc_linux-aarch64 = "*"
gxx_linux-aarch64 = "*"
libstdcxx = "<13.1"
libstdcxx-ng = "<13.1"
>>>>>>> f4106387
[feature.pip.target.osx-64.dependencies]
clang_osx-64 = "=19"
clangxx_osx-64 = "=19"
[feature.pip.target.osx-arm64.dependencies]
clang_osx-arm64 = "=19"
clangxx_osx-arm64 = "=19"<|MERGE_RESOLUTION|>--- conflicted
+++ resolved
@@ -229,20 +229,6 @@
 pytest-azurepipelines = "*"
 pytest-nunit = "*"
 
-<<<<<<< HEAD
-=======
-# Pip to Limit libstdcxx.so
-[feature.pip.target.linux-64.dependencies]
-gcc_linux-64 = "*"
-gxx_linux-64 = "*"
-libstdcxx = "<13.1"
-libstdcxx-ng = "<13.1"
-[feature.pip.target.linux-aarch64.dependencies]
-gcc_linux-aarch64 = "*"
-gxx_linux-aarch64 = "*"
-libstdcxx = "<13.1"
-libstdcxx-ng = "<13.1"
->>>>>>> f4106387
 [feature.pip.target.osx-64.dependencies]
 clang_osx-64 = "=19"
 clangxx_osx-64 = "=19"
