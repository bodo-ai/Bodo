--- conflicted
+++ resolved
@@ -110,13 +110,9 @@
 
 [target.linux-64.dependencies]
 cx_oracle = "*"
-<<<<<<< HEAD
-=======
 pyarrow = { version = "17.0.0", channel = "bodo.ai" }
 libarrow = { version = "*", channel = "bodo.ai" }
 # required for bodo pyarrow package
-libutf8proc = "==2.8.0"
->>>>>>> 9c01285b
 [target.osx-64.dependencies]
 cx_oracle = "*"
 
