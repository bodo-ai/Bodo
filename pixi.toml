--- conflicted
+++ resolved
@@ -1,11 +1,7 @@
 [project]
 name = "bodo"
 channels = ["bodo.ai", "conda-forge"]
-<<<<<<< HEAD
 platforms = ["linux-64", "osx-64", "osx-arm64", "win-64"]
-=======
-platforms = ["linux-64", "linux-aarch64", "osx-64", "osx-arm64"]
->>>>>>> 38d9445c
 conda-pypi-map = { "bodo.ai" = "buildscripts/bodo_mapping.json" }
 
 [environments]
@@ -121,11 +117,6 @@
 [feature.rcpp.dependencies]
 libcurl = "~=8.0"
 zstd = "<=1.5.6"
-<<<<<<< HEAD
-aws-sdk-cpp = "*"
-=======
-hdf5 = { version = ">=1.14.3,<1.14.4.0a0", build = "*mpi_mpich_*" }
->>>>>>> 38d9445c
 boost-cpp = "1.85"
 aws-sdk-cpp = "1.11.*"
 
@@ -136,7 +127,6 @@
 hdf5 = { version = ">=1.14.3,<1.14.4.0a0", build = "*mpi_mpich_*" }
 
 [feature.dev.dependencies]
-
 # Build Python
 setuptools = ">=64"
 setuptools_scm = ">=8"
@@ -205,31 +195,27 @@
 [feature.dev.target.linux-64.dependencies]
 gcc_linux-64 = ">=9"
 gxx_linux-64 = ">=9"
-<<<<<<< HEAD
 # Copied into bodo/mpi4py
 mpi4py = "~=3.1"
 
-=======
 [feature.dev.target.linux-aarch64.dependencies]
 gcc_linux-aarch64 = ">=9"
 gxx_linux-aarch64 = ">=9"
->>>>>>> 38d9445c
+mpi4py = "~=3.1"
+
 [feature.dev.target.osx-64.dependencies]
 clang_osx-64 = "=19"
 clangxx_osx-64 = "=19"
 clang-tools = "=19"
-# Copied into bodo/mpi4py
 mpi4py = "~=3.1"
 
 [feature.dev.target.osx-arm64.dependencies]
 clang_osx-arm64 = "=19"
 clangxx_osx-arm64 = "=19"
 clang-tools = "=19"
-# Copied into bodo/mpi4py
 mpi4py = "~=3.1"
 
 [feature.dev.target.win-64.dependencies]
-# Copied into bodo/mpi4py
 mpi4py = "~=4.0"
 
 [feature.platform]
@@ -272,16 +258,6 @@
 pytest-azurepipelines = "*"
 pytest-nunit = "*"
 
-<<<<<<< HEAD
-# Pip to Limit libstdcxx.so
-[feature.pip.target.linux-64.dependencies]
-gcc_linux-64 = "*"
-gxx_linux-64 = "*"
-libstdcxx = "<13.1"
-libstdcxx-ng = "<13.1"
-
-=======
->>>>>>> 38d9445c
 [feature.pip.target.osx-64.dependencies]
 clang_osx-64 = "=19"
 clangxx_osx-64 = "=19"
