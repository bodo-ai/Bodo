--- conflicted
+++ resolved
@@ -69,13 +69,8 @@
 python = "3.12.*"
 pip = "*"
 # Core Python Deps
-<<<<<<< HEAD
-numba = "0.61.0"
+numba = "==0.61.0"
 numpy = ">=1.24,<2.2"
-=======
-numba = "==0.60.0"
-numpy = ">=1.24,<1.27"
->>>>>>> 28d59a33
 pandas = ">=2.2,<2.3"
 pyarrow = { version = "==18.1.0", channel = "conda-forge" }
 fsspec = ">=2021.09"
