name: Run Python Tests (Linux)
on:
  workflow_call:
    inputs:
      batch:
        description: 'Test Batch to Run'
        required: true
        type: number
      total-batches:
        description: 'Total Number of Batches Running'
        required: true
        type: number
      pytest-marker:
        description: 'Pytest Marker to Run Subset of Tests'
        required: true
        type: string
      collect-coverage:
        description: 'Collect Coverage'
        required: true
        type: boolean
      os:
        description: 'The OS of the runners.'
        required: false
        default: 'ubuntu-latest'
        type: string

jobs:
  run:
    permissions:
      id-token: write
      contents: read
    name: Build and Run Tests Helper
    runs-on: ${{ inputs.os }}
    steps:
        # Setup
        - uses: actions/checkout@v4
        - name: Build from Source
          uses: ./.github/actions/build-source
          with:
            build-all: true
        - name: Load Hadoop from Cache
          if: runner.os != 'Windows'
          uses: actions/cache/restore@v4
          with:
            path: hadoop.tar.gz
            key: hadoop-3.3.2-${{ runner.os }}
        - name: Clean Cache
          run: |
            # Clean Maven and Spark Ivy Cache
            rm -rf "$HOME"/.ivy2/cache "$HOME"/.ivy2/jars "$HOME"/.m2/repository
          shell: bash
        - name: Configure AWS Credentials
          uses: aws-actions/configure-aws-credentials@v4
          with:
            aws-region: us-east-2
            role-to-assume: arn:aws:iam::427443013497:role/BodoEngineNightlyRole
            role-session-name: BodoEnginePrCiSession
            role-skip-session-tagging: true
            role-duration-seconds: 10800
        - name: Install Extra Test dependencies
          # This isn't published on pypi so no good way to list it as a dependency
          run: pip install 'git+https://github.com/apache/polaris.git#subdirectory=client/python'

        # Run Tests
        - name: Run Tests
          run: |
            if [[ "$RUNNER_OS" == "Windows" ]]; then
              # On Windows we set HADOOP_HOME to a dummy directory.
              # Spark needs to verify HADOOP_HOME exists at initialization even if it is not used.
              export HADOOP_HOME="$(pwd)/buildscripts/local_utils/hadoop_dummy"
              export PATH=$HADOOP_HOME/bin:$PATH
              # Visual Studio 2010 DLLs are needed for winutils.exe
              curl -LO https://download.microsoft.com/download/1/6/5/165255E7-1014-4D0A-B094-B6A430A6BFFC/vcredist_x64.exe
              ./vcredist_x64.exe -passive
            fi

<<<<<<< HEAD
            set +o pipefail
=======
            set +eo pipefail
>>>>>>> 76705aa0
            # Bodo Tests: Coverage is collected
            pytest -s -v -Wignore \
              --cov-report= --cov=bodo \
              --splits=${{ inputs.total-batches }} --group=${{ inputs.batch }} \
              --store-durations --clean-durations \
              --durations-path=buildscripts/github/test_dur_bodo.json \
              -m "$PYTEST_MARKER" bodo/tests/

            # Save Exit Code for Later
            python_test_exit_code=$?

            # BodoSQL Tests
            cd BodoSQL
            pytest -s -v -Wignore \
              --splits=${{ inputs.total-batches }} --group=${{ inputs.batch }} \
              --store-durations --clean-durations \
              --durations-path=../buildscripts/github/test_dur_bodosql.json \
              -m "$PYTEST_MARKER" bodosql/tests/
            sql_test_exit_code=$?

            # Pytest exits code 5 if no tests are run. Some markers are only in python or sql
            # so we suppress this.
            if [ "$python_test_exit_code" -eq 5 ]; then
              python_test_exit_code=0
            fi
            if [ "$sql_test_exit_code" -eq 5 ]; then
              sql_test_exit_code=0
            fi

            # Merge Exit Codes.
            # If neither Bodo nor BodoSQL fails, the exit code will be 0
            # If one fails, the exit code will be 1
            # If both fail, the exit code will be 2
            exit $((python_test_exit_code + sql_test_exit_code))
          shell: bash
          env:
            BODO_TESTING_ONLY_RUN_1D_VAR: true
            PYTEST_MARKER: ${{ inputs.pytest-marker }}
            BODO_TEST_SPAWN_MODE: ${{ inputs.pytest-marker == 'spawn_mode' && '1' || '0' }}
            BODO_ENABLE_DATAFRAME_LIBRARY: ${{ inputs.pytest-marker == 'df_lib' && '1' || '0' }}
            BODOSQL_PY4J_GATEWAY_PORT: "auto"
            BODO_SPAWN_MODE: "0"
            BODO_BUFFER_POOL_REMOTE_MODE: "1"
            BODO_BUFFER_POOL_DEBUG_MODE: "1"
            # Testing Credentials
            SF_USERNAME: ${{ secrets.SF_USERNAME }}
            SF_PASSWORD: ${{ secrets.SF_PASSWORD }}
            SF_ACCOUNT: ${{ secrets.SF_ACCOUNT }}
            SF_AZURE_USER: ${{ secrets.SF_AZURE_USER }}
            SF_AZURE_PASSWORD: ${{ secrets.SF_AZURE_PASSWORD }}
            SF_AZURE_ACCOUNT: ${{ secrets.SF_AZURE_ACCOUNT }}
            AZURE_STORAGE_ACCOUNT_NAME: ${{ secrets.AZURE_STORAGE_ACCOUNT_NAME }}
            AZURE_STORAGE_ACCOUNT_KEY: ${{ secrets.AZURE_STORAGE_ACCOUNT_KEY }}
            BODO_TEST_SQL_DB_CREDENTIAL: ${{ secrets.BODO_TEST_SQL_DB_CREDENTIAL }}
            BODO_TEST_ORACLE_DB_CREDENTIAL: ${{ secrets.BODO_TEST_ORACLE_DB_CREDENTIAL }}
            AZURE_CLIENT_ID:  ${{ secrets.AZURE_CLIENT_ID }}
            AZURE_CLIENT_SECRET: ${{ secrets.AZURE_CLIENT_SECRET }}

        # Upload
        - name: Prepare Outputs
          if: inputs.collect-coverage && (success() || failure())
          run: |
            mkdir -p outputs
            mv buildscripts/github/test_dur_bodo.json outputs/test_dur_bodo_${{ inputs.batch }}.json
            mv .coverage outputs/.coverage_${{ inputs.batch }}
            mv buildscripts/github/test_dur_bodosql.json outputs/test_dur_bodosql_${{ inputs.batch }}.json
          shell: bash
        - name: Upload Timings and Coverage
          uses: actions/upload-artifact@v4
          if: inputs.collect-coverage && (success() || failure())
          with:
            name: output-${{ inputs.batch }}
            path: outputs/
            include-hidden-files: true<|MERGE_RESOLUTION|>--- conflicted
+++ resolved
@@ -74,11 +74,7 @@
               ./vcredist_x64.exe -passive
             fi
 
-<<<<<<< HEAD
-            set +o pipefail
-=======
             set +eo pipefail
->>>>>>> 76705aa0
             # Bodo Tests: Coverage is collected
             pytest -s -v -Wignore \
               --cov-report= --cov=bodo \
