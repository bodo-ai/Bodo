--- conflicted
+++ resolved
@@ -44,11 +44,7 @@
           with:
             path: hadoop.tar.gz
             key: hadoop-3.3.2-${{ runner.os }}
-<<<<<<< HEAD
-        - name: Install SAS and Clean Cache
-=======
         - name: Install SAS
->>>>>>> 3280fecf
           if: runner.os != 'Windows'
           run: |
             # Build SAS Token Provider
