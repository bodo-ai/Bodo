--- conflicted
+++ resolved
@@ -121,24 +121,6 @@
     if not (is_m1_mac or is_mac):
         eca.append("-Wno-alloc-size-larger-than")
 
-<<<<<<< HEAD
-
-# Use a single C-extension for all of Bodo
-# Copying ind, lid, eca, and ela to avoid aliasing, as we continue to append
-ext_metadata = dict(
-    name="bodo.ext",
-    sources=[],
-    depends=[],
-    include_dirs=list(ind),
-    define_macros=[],
-    library_dirs=list(lid),
-    libraries=[],
-    extra_compile_args=list(eca),
-    extra_link_args=list(ela),
-    language="c++",
-)
-
-=======
 
 # Use a single C-extension for all of Bodo
 # Copying ind, lid, eca, and ela to avoid aliasing, as we continue to append
@@ -155,7 +137,6 @@
     language="c++",
 )
 
->>>>>>> fa49c24a
 # Add hash includes
 ext_metadata["include_dirs"] += [
     os.path.join("bodo", "libs", "HashLibs", "TSL", "hopscotch-map"),
@@ -169,11 +150,8 @@
     # use Microsoft MPI on Windows
     mpi_libs = ["msmpi"]
     if os.environ.get("BUILD_PIP", "") == "1":
-<<<<<<< HEAD
-=======
         import pyarrow
 
->>>>>>> fa49c24a
         # building pip package, need to set additional include and library paths
         pyarrow_dirname = os.path.dirname(pyarrow.__file__)
         ext_metadata["include_dirs"].append(os.path.join(pyarrow_dirname, "include"))
@@ -244,10 +222,7 @@
     "bodo/libs/_array_operations.cpp",
     "bodo/libs/_array_utils.cpp",
     "bodo/libs/_bodo_common.cpp",
-<<<<<<< HEAD
-=======
     "bodo/libs/_bodo_tdigest.cpp",
->>>>>>> fa49c24a
     "bodo/libs/_bodo_to_arrow.cpp",
     "bodo/libs/_datetime_ext.cpp",
     "bodo/libs/_datetime_utils.cpp",
@@ -284,10 +259,7 @@
     "bodo/libs/_array_operations.h",
     "bodo/libs/_array_utils.h",
     "bodo/libs/_bodo_common.h",
-<<<<<<< HEAD
-=======
     "bodo/libs/_bodo_tdigest.h",
->>>>>>> fa49c24a
     "bodo/libs/_bodo_to_arrow.h",
     "bodo/libs/_datetime_utils.h",
     "bodo/libs/_decimal_ext.h",
@@ -315,7 +287,6 @@
     "bodo/libs/iceberg_transforms.h",
     "bodo/libs/simd-block-fixed.h",
 ]
-<<<<<<< HEAD
 
 # We cannot compile with -Werror yet because _fsspec_reader.cpp
 # depends on pyfs.cpp which generates a warning.
@@ -335,27 +306,6 @@
 bodo_ext = Extension(**ext_metadata)
 
 
-=======
-
-# We cannot compile with -Werror yet because _fsspec_reader.cpp
-# depends on pyfs.cpp which generates a warning.
-ext_metadata["extra_compile_args"] = [
-    x for x in ext_metadata["extra_compile_args"] if x != "-Werror"
-]
-
-# Inject required options for extensions compiled against the Numpy
-# C API (include dirs, library dirs etc.)
-np_compile_args = np_misc.get_info("npymath")
-ext_metadata["libraries"] += np_compile_args["libraries"]
-ext_metadata["include_dirs"] += np_compile_args["include_dirs"]
-ext_metadata["library_dirs"] += np_compile_args["library_dirs"]
-ext_metadata["define_macros"] += np_compile_args["define_macros"]
-
-# Compile Bodo extension
-bodo_ext = Extension(**ext_metadata)
-
-
->>>>>>> fa49c24a
 # Build extensions for Cython files that are part of the code base, and aren't
 # just renamed .py files during build
 # These .pyx files are always part of Bodo (not generated during build)
@@ -446,11 +396,8 @@
     _cython_ext_mods = [
         f for f in glob.glob("bodo/**/*.pyx", recursive=True) if f not in pyx_builtins
     ]
-<<<<<<< HEAD
-=======
 else:
     _cython_ext_mods = []
->>>>>>> fa49c24a
 
 
 setup(
@@ -502,11 +449,7 @@
             "mpi4py_mpich==3.1.2",
         ]
     ),
-<<<<<<< HEAD
-    extras_require={"HDF5": ["h5py"], "Parquet": ["pyarrow"]},
-=======
     extras_require={"HDF5": ["h5py"]},
->>>>>>> fa49c24a
     cmdclass=versioneer.get_cmdclass(),
     ext_modules=(
         [bodo_ext]
