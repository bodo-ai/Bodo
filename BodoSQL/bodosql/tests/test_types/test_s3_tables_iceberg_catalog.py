import pandas as pd
import pytest

import bodo
import bodosql
from bodo.io.iceberg.catalog.s3_tables import S3TablesCatalog
from bodo.tests.utils import (
    assert_tables_equal,
    check_func,
    gen_unique_table_id,
    pytest_s3_tables,
    run_rank0,
    temp_env_override,
)
from bodosql.bodosql_types.s3_tables_catalog import S3TablesConnectionType

pytestmark = pytest_s3_tables


# Refer to bodo/tests/test_s3_tables_iceberg.py for infrastructure
# required to run these tests
@temp_env_override({"AWS_DEFAULT_REGION": "us-east-2"})
def test_basic_read(memory_leak_check, s3_tables_catalog):
    """
    Test reading an entire Iceberg table from S3 Tables in SQL
    """
    bc = bodosql.BodoSQLContext(catalog=s3_tables_catalog)

    def impl(bc, query):
        return bc.sql(query)

    py_out = pd.DataFrame(
        {
            "A": ["ally", "bob", "cassie", "david", None],
            "B": [10.5, -124.0, 11.11, 456.2, -8e2],
            "C": [True, None, False, None, None],
        }
    )

    query = 'SELECT * FROM "read_namespace"."bodo_iceberg_read_test"'
    check_func(
        impl,
        (bc, query),
        py_output=py_out,
        sort_output=True,
        reset_index=True,
    )


<<<<<<< HEAD
@pytest.mark.skip(reason="WRITE")
=======
>>>>>>> a1d1bb82
@temp_env_override({"AWS_DEFAULT_REGION": "us-east-2"})
def test_s3_tables_catalog_iceberg_write(s3_tables_catalog, memory_leak_check):
    """tests that writing tables works"""

    in_df = pd.DataFrame(
        {
            "ints": list(range(100)),
            "floats": [float(x) for x in range(100)],
            "str": [str(x) for x in range(100)],
            "dict_str": ["abc", "df"] * 50,
        }
    )
    bc = bodosql.BodoSQLContext(catalog=s3_tables_catalog)
    bc = bc.add_or_replace_view("TABLE1", in_df)
    con_str = S3TablesConnectionType(s3_tables_catalog.warehouse).get_conn_str()
    table_name = run_rank0(
        lambda: gen_unique_table_id("bodosql_catalog_write_iceberg_table").upper()
    )().lower()

    def impl(bc, query):
        bc.sql(query)
        # Return an arbitrary value. This is just to enable a py_output
        # so we can reuse the check_func infrastructure.
        return 5

    ctas_query = f'CREATE OR REPLACE TABLE "write_namespace"."{table_name}" AS SELECT * from __bodolocal__."TABLE1"'
    exception_occurred_in_test_body = False
    try:
        # Only test with only_1D=True so we only insert into the table once.
        check_func(
            impl,
            (bc, ctas_query),
            only_1D=True,
            py_output=5,
            use_table_format=True,
        )

        @bodo.jit
        def read_results(con_str, schema, table_name):
            output_df = pd.read_sql_table(table_name, con=con_str, schema=schema)
            return bodo.allgatherv(output_df)

        output_df = read_results(con_str, "write_namespace", table_name)
        assert_tables_equal(output_df, in_df, check_dtype=False)

    except Exception as e:
        # In the case that another exception ocurred within the body of the try,
        # We may not have created a table to drop.
        # because of this, we call delete_table in a try/except, to avoid
        # masking the original exception
        exception_occurred_in_test_body = True
        raise e
    finally:
        catalog = S3TablesCatalog(
            "s3_tables_catalog", **{"s3tables.warehouse": s3_tables_catalog.warehouse}
        )
        try:
            catalog.drop_table(f"write_namespace.{table_name}")
        except Exception:
            if exception_occurred_in_test_body:
                pass
            else:
                raise<|MERGE_RESOLUTION|>--- conflicted
+++ resolved
@@ -1,5 +1,4 @@
 import pandas as pd
-import pytest
 
 import bodo
 import bodosql
@@ -47,10 +46,6 @@
     )
 
 
-<<<<<<< HEAD
-@pytest.mark.skip(reason="WRITE")
-=======
->>>>>>> a1d1bb82
 @temp_env_override({"AWS_DEFAULT_REGION": "us-east-2"})
 def test_s3_tables_catalog_iceberg_write(s3_tables_catalog, memory_leak_check):
     """tests that writing tables works"""
