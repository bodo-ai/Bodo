import pandas as pd
import pytest
from bodosql.tests.test_window.window_common import (  # noqa
    all_window_col_names,
    all_window_df,
    count_window_applies,
    null_respect_string,
    testing_locally,
    uint8_window_df,
)
from bodosql.tests.utils import check_query


@pytest.fixture(params=["LEAD", "LAG"])
def lead_or_lag(request):
    return request.param


def gen_lead_lag_queries(
    window,
    col_name,
    fill_value,
    null_respect_string,
    include_two_arg_test,
    lead_or_lag_value,
):
    """Helper function, that generates a string of lead/lag queries"""

    arg_list = [(f"{col_name}", "default"), (f"{col_name}, 6, NULL", "6_null")]
    if include_two_arg_test:
        arg_list.append((f"{col_name}, -3", "negative_3"))

    # TODO: fix for binary constants [BE-3304] and tz-aware constants
    if "X'" not in fill_value and fill_value != "NULL":
        arg_list.append((f"{col_name}, 5, {fill_value}", "5_with_fill"))

    lead_lag_queries = ", ".join(
        [
            f"{lead_or_lag_value}({args}) {null_respect_string} OVER {window} as {lead_or_lag_value}_{name}_{col_name}"
            for args, name in arg_list
        ]
    )
    lead_lag_names = [f"{lead_or_lag_value}_{name}_{col_name}" for _, name in arg_list]

    return lead_lag_queries, lead_lag_names


@pytest.mark.slow
<<<<<<< HEAD
@pytest.mark.timeout(900)
=======
@pytest.mark.timeout(1200)
>>>>>>> 6b50ca92
@pytest.mark.parametrize(
    "cols_to_use, window_frame, nulls_handling",
    [
        pytest.param(
            ["U8", "I64", "F64", "BO"],
            "PARTITION BY W1 ORDER BY W4",
            "RESPECT NULLS",
            id="numerics",
        ),
        pytest.param(
            ["ST", "BI", "DT", "TZ", "DA"],
            "PARTITION BY W2 ORDER BY W3, W4",
            "IGNORE NULLS",
            id="non_numerics",
        ),
    ],
)
def test_lead_lag_handle_nulls(
    all_window_df,
    all_window_col_names,
    cols_to_use,
    window_frame,
    nulls_handling,
    spark_info,
):
    """Tests LEAD/LAG window functions with many queries in the same groupby-apply
    from different types. Each type is tested with either LEAD or LAG, and
    with 1 and 3 arguments (sometimes 2).

    Binary data has its 3-argument case skipped since for now."""
    selects = []
    include_two_arg_test = True
    cols_that_need_bytearray_conv = []
    # Columns that need tz info removed before passing it to spark
    cols_to_remove_tz = []
    for i, col in enumerate(cols_to_use):
        fill_value = all_window_col_names[col]
        lead_or_lag_value = "LEAD" if (i % 3) == 0 else "LAG"
        lead_lag_queries, lead_lag_names = gen_lead_lag_queries(
            f"({window_frame})",
            col,
            fill_value,
            nulls_handling,
            include_two_arg_test,
            lead_or_lag_value,
        )
        if col == "BI":
            cols_that_need_bytearray_conv.extend(lead_lag_names)
        if col == "TZ":
            cols_to_remove_tz.append("TZ")
        selects.append(lead_lag_queries)
        include_two_arg_test = not include_two_arg_test
    query = f"SELECT W4, {', '.join(selects)} FROM table1"
    pandas_code = check_query(
        query,
        all_window_df,
        spark_info,
        sort_output=True,
        check_dtype=False,
        check_names=False,
        return_codegen=True,
        convert_columns_bytearray=cols_that_need_bytearray_conv,
        convert_columns_tz_naive=cols_to_remove_tz,
        only_jit_1DVar=True,
    )["pandas_code"]

    # Verify that fusion is working correctly. The term window_frames[1] refers
    # to how many distinct groupby-apply calls are expected after fusion.
    count_window_applies(pandas_code, 1, ["LEAD", "LAG"])


@pytest.mark.slow
@pytest.mark.timeout(600)
@pytest.mark.parametrize(
    "windows",
    [
        pytest.param(["PARTITION BY B ORDER BY C NULLS FIRST"] * 4, id="all_same"),
        pytest.param(
            [
                "PARTITION BY B ORDER BY A",
                "PARTITION BY 1 ORDER BY A",
            ]
            * 2,
            id="two_partitions",
        ),
        pytest.param(
            ["PARTITION BY B ORDER BY C NULLS FIRST"] * 2
            + ["PARTITION BY B ORDER BY C DESC NULLS FIRST"] * 2,
            id="two_order_asc",
        ),
        pytest.param(
            [
                "PARTITION BY B ORDER BY C ASC NULLS FIRST",
                "PARTITION BY C ORDER BY A DESC",
                "PARTITION BY C ORDER BY A DESC",
                "PARTITION BY C ORDER BY A ASC NULLS LAST",
                "PARTITION BY B ORDER BY C NULLS LAST, A DESC",
                "PARTITION BY C ORDER BY A DESC",
                "PARTITION BY B ORDER BY C NULLS LAST, A DESC",
                "PARTITION BY C ORDER BY A ASC NULLS LAST",
                "PARTITION BY B ORDER BY C ASC NULLS FIRST",
                "PARTITION BY B ORDER BY C NULLS LAST, A DESC",
            ],
            id="four_combinations",
            marks=pytest.mark.slow,
        ),
    ],
)
def test_lead_lag_fusion(
    windows,
    spark_info,
    memory_leak_check,
):
    """Tests the lead and lag aggregation functions with various fusion cases.
    This also serves as more general test of if window fusion is working
    on the correct types of window combinations."""

    clauses = []
    for i in range(len(windows)):
        func = "LEAD" if i % 2 == 0 else "LAG"
        offset = f", {i % 4 + 1}" if i % 3 > 0 else ""
        default = f", -1" if i % 3 == 2 else ""
        calculation = f"{func}(A{offset}{default})"
        clauses.append(f"{calculation} OVER ({windows[i]}) AS C_{i}")
    query = f"SELECT A, B, C, {', '.join(clauses)} FROM table1"

    ctx = {
        "table1": pd.DataFrame(
            {
                "A": list(range(20)),
                "B": list("ABCDE") * 4,
                "C": (list("XXYXXYZYX") + [None]) * 2,
            }
        )
    }
    pandas_code = check_query(
        query,
        ctx,
        spark_info,
        check_dtype=False,
        check_names=False,
        return_codegen=True,
        only_jit_1DVar=True,
    )["pandas_code"]

    # Verify that fusion is working correctly. The term window_frames[1] refers
    # to how many distinct groupby-apply calls are expected after fusion.
    count_window_applies(pandas_code, len(set(windows)), ["LEAD", "LAG"])<|MERGE_RESOLUTION|>--- conflicted
+++ resolved
@@ -46,11 +46,7 @@
 
 
 @pytest.mark.slow
-<<<<<<< HEAD
-@pytest.mark.timeout(900)
-=======
 @pytest.mark.timeout(1200)
->>>>>>> 6b50ca92
 @pytest.mark.parametrize(
     "cols_to_use, window_frame, nulls_handling",
     [
