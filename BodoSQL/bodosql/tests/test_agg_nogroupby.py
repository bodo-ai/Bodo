--- conflicted
+++ resolved
@@ -775,12 +775,6 @@
 
 
 @pytest.mark.parametrize(
-<<<<<<< HEAD
-    "agg_cols",
-    [
-        pytest.param("AD", id="fast_tests"),
-        pytest.param("BCEFGHIJKL", id="slow_tests", marks=pytest.mark.skip),
-=======
     "data, quantiles",
     [
         pytest.param("A", (0.1, 0.25, 0.3, 0.5, 0.6, 0.75, 0.9), id="linear"),
@@ -832,7 +826,6 @@
         pytest.param("BCE", id="slow_tests_b"),
         pytest.param("FHI", id="slow_tests_a", marks=pytest.mark.slow),
         pytest.param("JKL", id="slow_tests_b", marks=pytest.mark.slow),
->>>>>>> fa49c24a
     ],
 )
 def test_kurtosis_skew(agg_cols, spark_info, memory_leak_check):
@@ -861,10 +854,6 @@
                     [None if i % 3 == 0 else float(i**2) for i in range(100)]
                 ),
                 "F": pd.Series([float((i**3) % 100) for i in range(100)]),
-<<<<<<< HEAD
-                "G": pd.Series([2.718281828 for i in range(100)]),
-=======
->>>>>>> fa49c24a
                 "H": pd.Series([(i / 100) ** 0.5 for i in range(100)]),
                 "I": pd.Series(
                     [np.arctanh(np.pi * (i - 49.5) / 160.5) for i in range(100)]
@@ -902,8 +891,6 @@
         check_names=False,
         check_dtype=False,
         is_out_distributed=False,
-<<<<<<< HEAD
-=======
     )
 
 
@@ -966,5 +953,4 @@
         check_names=False,
         check_dtype=False,
         is_out_distributed=False,
->>>>>>> fa49c24a
     )