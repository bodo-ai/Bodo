--- conflicted
+++ resolved
@@ -280,10 +280,7 @@
     check_query(query, basic_df, spark_info, check_dtype=False)
 
 
-<<<<<<< HEAD
-=======
-@pytest.mark.slow
->>>>>>> 6b50ca92
+@pytest.mark.slow
 def test_nested_upper_lower(bodosql_string_types, spark_info, memory_leak_check):
     """
     Tests that lower/upper calls nest properly
@@ -561,7 +558,7 @@
 
 
 @pytest.mark.slow
-def test_utf_scalar(spark_info, memory_leak_check):
+def test_utf_scalar(spark_info):
     check_query(
         "select 'ǖǘǚǜ'",
         {},
