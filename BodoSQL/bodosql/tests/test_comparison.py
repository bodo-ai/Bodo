# Copyright (C) 2022 Bodo Inc. All rights reserved.
"""
Test correctness of SQL comparison operations on BodoSQL
"""
import datetime

import numpy as np
import pandas as pd
import pytest
from bodosql.tests.utils import check_query

from bodo import Time


@pytest.fixture(
    params=[
        pytest.param("BETWEEN", id="between"),
        pytest.param("NOT BETWEEN", marks=pytest.mark.slow, id="not_between"),
    ]
)
def between_clause(request):
    return request.param


@pytest.fixture(
    params=[
        pytest.param(
            ([None, 1, 2, 4, 8, 127, 128, 255, 0], pd.UInt8Dtype()), id="uint8"
        ),
        pytest.param(([None, 1, 2, 4, 8, 127, -128, -1, 0], pd.Int8Dtype()), id="int8"),
        pytest.param(
            ([None, 1, 2, 65535, 32767, 127, 128, 255, 0], pd.UInt16Dtype()),
            id="uint16",
        ),
        pytest.param(
            ([None, 1, 2, -32768, 32767, 127, -128, -1, 0], pd.Int16Dtype()), id="int16"
        ),
        pytest.param(
            ([None, 1, 7, 4, 8, 4294967295, 1234567890, 255, 0], pd.UInt32Dtype()),
            id="uint32",
        ),
        pytest.param(
            ([None, 1, 2, 13, 8, 2147483647, -2147483647, -1, 0], pd.Int32Dtype()),
            id="int32",
        ),
        pytest.param(
            (
                [
                    None,
                    9,
                    256,
                    65535,
                    32767,
                    184467440551615,
                    922337203684775807,
                    255,
                    3,
                ],
                pd.UInt64Dtype(),
            ),
            id="uint64",
        ),
        pytest.param(
            (
                [
                    None,
                    1,
                    4,
                    -32768,
                    32767,
                    9223372036854775807,
                    -9223372036854775808,
                    -1,
                    -100,
                ],
                pd.Int64Dtype(),
            ),
            id="int64",
        ),
        pytest.param(
            (
                [
                    None,
                    "",
                    "alpha",
                    "alphabet",
                    "beta",
                    "ZEBRA",
                    "40",
                    "123",
                    "ÁÖ¬⅐♫",
                    " ",
                    "\t",
                ],
                None,
            ),
            id="strings",
        ),
        pytest.param(
            (
                [
                    None,
                    b"",
                    b"alpha",
                    b"alphabet",
                    b"beta",
                    b"ZEBRA",
                    b"40",
                    b"123",
                    b"zebra" b" ",
                    b"\t",
                ],
                None,
            ),
            id="binary",
        ),
        pytest.param(
            (
                [
                    None,
                    datetime.date(1999, 12, 31),
                    datetime.date(2019, 7, 4),
                    datetime.date(2022, 2, 6),
                    datetime.date(2022, 3, 4),
                    datetime.date(2022, 3, 14),
                ],
                None,
            ),
            id="date",
        ),
        pytest.param(
            (
                [
                    None,
                    pd.Timestamp("2000-1-1"),
                    pd.Timestamp("2010-8-3"),
                    pd.Timestamp("2023-1-1"),
                    pd.Timestamp("2023-4-1"),
                    pd.Timestamp("2000-1-2"),
                ],
                None,
            ),
            id="timestamp",
        ),
    ]
)
def comparison_df(request):
    """Creates a DataFrame from a list of distinct values of a certain type with
    two columns ensuring that the span of the rows is equivalent to a
    cartesian product of the original list with itself. I.e.:
    [42, 16, -1] would produce the following DataFrame:

         A   B
     0  42  42
     1  16  42
     2  -1  42
     3  42  16
     4  16  16
     5  -1  16
     6  42  -1
     7  16  -1
     8  -1  -1

     This creats an ideal table for testing comparison operators.
    """
    data, dtype = request.param
    A = pd.Series(data * len(data), dtype=dtype)
    b = []
    for elem in data:
        b += [elem] * len(data)
    B = pd.Series(b, dtype=dtype)
    return {"table1": pd.DataFrame({"A": A, "B": B})}


@pytest.fixture(
    params=[
        pytest.param(("=", False), id="=-no_case"),
        pytest.param(("<>", False), id="<>-no_case"),
        pytest.param(("!=", False), id="!=-no_case", marks=pytest.mark.slow),
        pytest.param(("<=", False), id="<=-no_case"),
        pytest.param((">=", False), id=">=-no_case", marks=pytest.mark.slow),
        pytest.param(("<", False), id="<-no_case", marks=pytest.mark.slow),
        pytest.param((">", False), id=">-no_case"),
        pytest.param(("<=>", False), id="<=>-no_case"),
        pytest.param(("=", True), id="=-with_case"),
        pytest.param(("<>", True), id="<>-with_case", marks=pytest.mark.slow),
        pytest.param(("!=", True), id="!=-with_case"),
        pytest.param(("<=", True), id="<=-with_case", marks=pytest.mark.slow),
        pytest.param((">=", True), id=">=-with_case", marks=pytest.mark.slow),
        pytest.param(("<", True), id="<-with_case", marks=pytest.mark.slow),
        pytest.param((">", True), id=">-with_case", marks=pytest.mark.slow),
        pytest.param(("<=>", True), id="<=>-with_case"),
    ],
)
def comparison_query_args(request):
    return request.param


def test_comparison_operators_within_table(
    comparison_df,
    comparison_query_args,
    spark_info,
    memory_leak_check,
):
    cmp_op, use_case = comparison_query_args
    if use_case:
        query = f"SELECT A, B, \
                        CASE WHEN (A {cmp_op} B) IS NULL THEN 'N' \
                            WHEN (A {cmp_op} B) then 'T' \
                                ELSE 'F' END FROM table1"
    else:
        query = f"SELECT A, B, A {cmp_op} B FROM table1"
    is_binary = type(comparison_df["table1"]["A"].iloc[-1]) == bytes
    convert_columns_bytearray = ["A", "B"] if is_binary else []
    check_query(
        query,
        comparison_df,
        spark_info,
        check_dtype=False,
        check_names=False,
        convert_columns_bytearray=convert_columns_bytearray,
    )


@pytest.fixture
def time_comparison_args(comparison_query_args):
    cmp_op, use_case = comparison_query_args
    data = [
        None,
        Time(0, 0, 0, precision=9),
        Time(12, 30, 15, nanosecond=13, precision=9),
        Time(12, 45, 0, precision=9),
        Time(5, 58, 1, microsecond=999, precision=9),
        Time(5, 58, 30, precision=9),
        Time(5, 58, 1, millisecond=1, precision=9),
        Time(22, 14, 20, nanosecond=67, precision=9),
        Time(22, 14, 20, precision=9),
    ]
    A = pd.Series(data * 9)
    b = []
    for elem in data:
        b += [elem] * 9
    B = pd.Series(b)
    ctx = {"table1": pd.DataFrame({"A": A, "B": B})}
    row_funcs = {
        "=": lambda x: None if pd.isna(x[0]) or pd.isna(x[1]) else x[0] == x[1],
        "<>": lambda x: None if pd.isna(x[0]) or pd.isna(x[1]) else x[0] != x[1],
        "!=": lambda x: None if pd.isna(x[0]) or pd.isna(x[1]) else x[0] != x[1],
        "<": lambda x: None if pd.isna(x[0]) or pd.isna(x[1]) else x[0] < x[1],
        "<=": lambda x: None if pd.isna(x[0]) or pd.isna(x[1]) else x[0] <= x[1],
        ">": lambda x: None if pd.isna(x[0]) or pd.isna(x[1]) else x[0] > x[1],
        ">=": lambda x: None if pd.isna(x[0]) or pd.isna(x[1]) else x[0] >= x[1],
        "<=>": lambda x: True
        if pd.isna(x[0]) and pd.isna(x[1])
        else (False if pd.isna(x[1]) or pd.isna(x[1]) else x[0] == x[1]),
    }
    answer = ctx["table1"].apply(row_funcs[cmp_op], axis=1)
    return cmp_op, use_case, ctx, answer


def test_time_comparison_operators_within_table(
    time_comparison_args, memory_leak_check
):
    cmp_op, use_case, ctx, answer = time_comparison_args
    if use_case:
        if cmp_op == "<=>":
            query = f"SELECT A, B, \
                        CASE WHEN (A {cmp_op} B) then 'T' \
                                ELSE 'F' END FROM table1"
        else:
            query = f"SELECT A, B, \
                        CASE WHEN (A {cmp_op} B) IS NULL THEN 'N' \
                            WHEN (A {cmp_op} B) then 'T' \
                                ELSE 'F' END FROM table1"
        answer = answer.apply(lambda x: "N" if pd.isna(x) else ("T" if x else "F"))
        expected_output = pd.DataFrame(
            {"A": ctx["table1"].A, "B": ctx["table1"].B, "C": answer}
        )
    else:
        query = f"SELECT A, B, A {cmp_op} B FROM table1"
        expected_output = pd.DataFrame(
            {"A": ctx["table1"].A, "B": ctx["table1"].B, "C": answer}
        )
    check_query(
        query,
        ctx,
        None,
        expected_output=expected_output,
        check_dtype=False,
        check_names=False,
    )


def test_comparison_operators_interval_within_table(
    bodosql_interval_types, comparison_ops, spark_info, memory_leak_check
):
    """
    Tests that the basic comparison operators work with Timedelta data within the same table
    """
    query = f"""
        SELECT
            A, C
        FROM
            table1
        WHERE
            A {comparison_ops} C
        """
    check_query(
        query,
        bodosql_interval_types,
        spark_info,
        check_dtype=False,
        convert_columns_timedelta=["A", "C"],
    )


def test_comparison_operators_between_tables(
    bodosql_numeric_types, comparison_ops, spark_info, memory_leak_check
):
    """
    Tests that the basic comparison operators work when comparing data between two numeric tables of the same type
    """
    if comparison_ops != "=":
        # TODO: Add support for cross-join from general-join cond
        return
    query = f"""
        SELECT
            table1.A, table2.B
        FROM
            table1, table2
        WHERE
            table1.A {comparison_ops} table2.B
        """
    new_context = {
        "table1": bodosql_numeric_types["table1"],
        "table2": bodosql_numeric_types["table1"],
    }
    check_query(query, new_context, spark_info, check_dtype=False)


def test_where_and(join_dataframes, spark_info, memory_leak_check):
    """
    Tests an and expression within a where clause.
    """
    # For join DataFrames, A and B must share a common type across both tables

    if isinstance(join_dataframes["table1"]["A"].values[0], bytes):
        pytest.skip(
            "No support for binary literals: https://bodo.atlassian.net/browse/BE-3304"
        )

    elif isinstance(join_dataframes["table1"]["A"].values[0], str):
        assert isinstance(join_dataframes["table2"]["A"].values[0], str)
        scalar_val1 = "'" + join_dataframes["table1"]["A"].values[0] + "'"
        scalar_val2 = "'" + join_dataframes["table2"]["A"].values[0] + "'"
    else:
        scalar_val1, scalar_val2 = (3, 4)

    if any(
        [
            isinstance(x, pd.core.arrays.integer._IntegerDtype)
            for x in join_dataframes["table1"].dtypes
        ]
    ):
        check_dtype = False
    else:
        check_dtype = True
    query = f"""SELECT
                 t1.A as A1,
                 t2.A as A2
               FROM
                 table1 t1,
                 table2 t2
               WHERE
                 (t1.A = {scalar_val1}
                  and t2.A = {scalar_val2})
    """
    check_query(
        query,
        join_dataframes,
        spark_info,
        check_names=False,
        check_dtype=check_dtype,
    )


def test_where_or(join_dataframes, spark_info, memory_leak_check):
    """
    Tests an or expression within a where clause.
    """
    # For join DataFrames, A and B must share a common type across both tables
    if isinstance(join_dataframes["table1"]["A"].values[0], bytes):
        pytest.skip(
            "No support for binary literals: https://bodo.atlassian.net/browse/BE-3304"
        )
    elif isinstance(join_dataframes["table1"]["A"].values[0], str):
        assert isinstance(join_dataframes["table2"]["A"].values[0], str)
        scalar_val1 = "'" + join_dataframes["table1"]["A"].values[0] + "'"
        scalar_val2 = "'" + join_dataframes["table2"]["A"].values[-1] + "'"
    else:
        scalar_val1, scalar_val2 = (3, 4)

    if any(
        [
            isinstance(x, pd.core.arrays.integer._IntegerDtype)
            for x in join_dataframes["table1"].dtypes
        ]
    ):
        check_dtype = False
    else:
        check_dtype = True
    query = f"""SELECT
                 t1.A as A1,
                 t2.A as A2
               FROM
                 table1 t1,
                 table2 t2
               WHERE
                 (t1.A = {scalar_val1}
                  or t2.A = {scalar_val2})
    """
    check_query(
        query, join_dataframes, spark_info, check_names=False, check_dtype=check_dtype
    )


def test_between_date(spark_info, between_clause, memory_leak_check):
    query = f"""SELECT A {between_clause} DATE '1995-01-01'
                 AND DATE '1996-12-31' FROM table1"""
    dataframe_dict = {
        "table1": pd.DataFrame(
            {
                "A": [
                    np.datetime64("1996-12-31"),
                    np.datetime64("1995-01-01"),
                    np.datetime64("1996-01-01"),
                    np.datetime64("1997-01-01"),
                ]
                * 3,
            }
        )
    }
    if between_clause == "NOT BETWEEN":
        spark_query = (
            f"""SELECT (A < DATE '1995-01-01') OR (A > DATE '1996-12-31') FROM table1"""
        )
    else:
        spark_query = None
    check_query(
        query,
        dataframe_dict,
        spark_info,
        check_names=False,
        check_dtype=False,
        equivalent_spark_query=spark_query,
    )


def test_between_interval(
    bodosql_interval_types, between_clause, spark_info, memory_leak_check
):
    """
    tests that between works for interval values
    """
    query = f"""
        SELECT
            A, B, C
        FROM
            table1
        WHERE
            table1.A {between_clause} Interval 1 SECOND AND Interval 1 DAY
    """

    # Using integer values for spark, since spark casts the input
    # pd timedeltas to integer ns values.
    if between_clause == "NOT BETWEEN":
        spark_query = f"""
        SELECT
            A, B, C
        FROM
            table1
        WHERE
            NOT (table1.A BETWEEN 1000000000 AND 86400000000000)
    """
    else:
        spark_query = f"""
        SELECT
            A, B, C
        FROM
            table1
        WHERE
            table1.A BETWEEN 1000000000 AND 86400000000000
    """

    check_query(
        query,
        bodosql_interval_types,
        spark_info,
        check_dtype=False,
        equivalent_spark_query=spark_query,
        convert_columns_timedelta=["A", "B", "C"],
    )


def test_between_int(
    bodosql_numeric_types, between_clause, spark_info, memory_leak_check
):
    """
    tests that between works for integer values
    """
    query = f"""
        SELECT
            table1.A
        FROM
            table1
        WHERE
            table1.A {between_clause} 1 AND 3
    """

    if between_clause == "NOT_BETWEEN":
        spark_query = f"""
        SELECT
            table1.A
        FROM
            table1
        WHERE
            NOT (table1.A BETWEEN 1 AND 3)
    """
    else:
        spark_query = None
    check_query(
        query,
        bodosql_numeric_types,
        spark_info,
        check_dtype=False,
        equivalent_spark_query=spark_query,
    )


def test_between_str(
    bodosql_string_types, between_clause, spark_info, memory_leak_check
):
    """
    tests that between works for string values
    """
    query = f"""
        SELECT
            *
        FROM
            table1
        WHERE
            table1.A {between_clause} 'a' AND 'z'
    """

    if between_clause == "NOT_BETWEEN":
        spark_query = f"""
        SELECT
            *
        FROM
            table1
        WHERE
            NOT (table1.A BETWEEN 'a' AND 'z')
    """
    else:
        spark_query = None

    check_query(query, bodosql_string_types, spark_info, check_dtype=False)


@pytest.fixture
def date_datetime64_comparison_args(comparison_query_args):
    cmp_op, use_case = comparison_query_args
    data = [
        None,
        datetime.date(1999, 12, 31),
        datetime.date(2019, 7, 4),
        datetime.date(2022, 2, 6),
        datetime.date(2022, 3, 4),
        datetime.date(2022, 3, 14),
    ]
    A = pd.Series(data * 6)
    b = []
    for elem in data:
        b += [np.datetime64(elem)] * 6
    B = pd.Series(b)
    if use_case:
        ctx = {"table1": pd.DataFrame({"B": B, "A": A})}
    else:
        ctx = {"table1": pd.DataFrame({"A": A, "B": B})}
    row_funcs = {
        "=": lambda x: None
        if pd.isna(x[0]) or pd.isna(x[1])
        else pd.Timestamp(x[0]) == pd.Timestamp(x[1]),
        "<>": lambda x: None
        if pd.isna(x[0]) or pd.isna(x[1])
        else pd.Timestamp(x[0]) != pd.Timestamp(x[1]),
        "!=": lambda x: None
        if pd.isna(x[0]) or pd.isna(x[1])
        else pd.Timestamp(x[0]) != pd.Timestamp(x[1]),
        "<": lambda x: None
        if pd.isna(x[0]) or pd.isna(x[1])
        else pd.Timestamp(x[0]) < pd.Timestamp(x[1]),
        "<=": lambda x: None
        if pd.isna(x[0]) or pd.isna(x[1])
        else pd.Timestamp(x[0]) <= pd.Timestamp(x[1]),
        ">": lambda x: None
        if pd.isna(x[0]) or pd.isna(x[1])
        else pd.Timestamp(x[0]) > pd.Timestamp(x[1]),
        ">=": lambda x: None
        if pd.isna(x[0]) or pd.isna(x[1])
        else pd.Timestamp(x[0]) >= pd.Timestamp(x[1]),
        "<=>": lambda x: True
        if pd.isna(x[0]) and pd.isna(x[1])
        else (
            False
            if pd.isna(x[1]) or pd.isna(x[1])
            else pd.Timestamp(x[0]) == pd.Timestamp(x[1])
        ),
    }
    answer = ctx["table1"].apply(row_funcs[cmp_op], axis=1)
    return cmp_op, use_case, ctx, answer


def test_date_compare_datetime64(date_datetime64_comparison_args, memory_leak_check):
    """
    Checks that comparison operator works correctly between datetime.date
    objects and np.datetime64 objects
    """
    cmp_op, use_case, ctx, answer = date_datetime64_comparison_args
    if cmp_op == "<=>":
        # <=> operator requires that both sides must be of the same type
        return
    if use_case:
        query = f"SELECT CASE WHEN (B {cmp_op} A) IS NULL THEN NULL ELSE B {cmp_op} A END from table1"
    else:
        query = f"SELECT A {cmp_op} B from table1"
    check_query(
        query,
        ctx,
        None,
        check_names=False,
        expected_output=pd.DataFrame({"output": answer}),
<<<<<<< HEAD
=======
    )


@pytest.fixture
def tz_aware_tz_naive_comparison_args(comparison_query_args):
    cmp_op, use_case = comparison_query_args
    data = [
        None,
        pd.Timestamp("2010-01-17", tz="US/Pacific"),
        pd.Timestamp("2011-02-26 03:36:01", tz="US/Pacific"),
        pd.Timestamp("2012-05-09 16:43:16.123456", tz="US/Pacific"),
        pd.Timestamp("2013-10-22 02:32:21.987654321", tz="US/Pacific"),
        pd.Timestamp("2010-02-03 01:15:12.501000", tz="US/Pacific"),
    ]
    A = pd.Series(data * 6)
    b = []
    for elem in data:
        b += [pd.Timestamp(elem).tz_localize(None)] * 6
    B = pd.Series(b)
    if use_case:
        ctx = {"table1": pd.DataFrame({"B": B, "A": A})}
    else:
        ctx = {"table1": pd.DataFrame({"A": A, "B": B})}
    row_funcs = {
        "=": lambda x: None
        if pd.isna(x[0]) or pd.isna(x[1])
        else x[0].tz_localize(None) == x[1].tz_localize(None),
        "<>": lambda x: None
        if pd.isna(x[0]) or pd.isna(x[1])
        else x[0].tz_localize(None) != x[1].tz_localize(None),
        "!=": lambda x: None
        if pd.isna(x[0]) or pd.isna(x[1])
        else x[0].tz_localize(None) != x[1].tz_localize(None),
        "<": lambda x: None
        if pd.isna(x[0]) or pd.isna(x[1])
        else x[0].tz_localize(None) < x[1].tz_localize(None),
        "<=": lambda x: None
        if pd.isna(x[0]) or pd.isna(x[1])
        else x[0].tz_localize(None) <= x[1].tz_localize(None),
        ">": lambda x: None
        if pd.isna(x[0]) or pd.isna(x[1])
        else x[0].tz_localize(None) > x[1].tz_localize(None),
        ">=": lambda x: None
        if pd.isna(x[0]) or pd.isna(x[1])
        else x[0].tz_localize(None) >= x[1].tz_localize(None),
        "<=>": lambda x: True
        if pd.isna(x[0]) and pd.isna(x[1])
        else (
            False
            if pd.isna(x[0]) or pd.isna(x[1])
            else x[0].tz_localize(None) == x[1].tz_localize(None)
        ),
    }
    answer = ctx["table1"].apply(row_funcs[cmp_op], axis=1)
    return cmp_op, use_case, ctx, answer


def test_tz_aware_compare_tz_naive(
    tz_aware_tz_naive_comparison_args, memory_leak_check
):
    """
    Checks that comparison operator works correctly between tz_aware
    timestamps and tz_naive timestamps
    """
    cmp_op, use_case, ctx, answer = tz_aware_tz_naive_comparison_args
    if cmp_op == "<=>":
        # <=> operator requires that both sides must be of the same type
        return
    if use_case:
        query = f"SELECT CASE WHEN (B {cmp_op} A) IS NULL THEN NULL ELSE B {cmp_op} A END from table1"
    else:
        query = f"SELECT A {cmp_op} B from table1"
    check_query(
        query,
        ctx,
        None,
        check_names=False,
        expected_output=pd.DataFrame({"output": answer}),
>>>>>>> fa49c24a
    )<|MERGE_RESOLUTION|>--- conflicted
+++ resolved
@@ -640,8 +640,6 @@
         None,
         check_names=False,
         expected_output=pd.DataFrame({"output": answer}),
-<<<<<<< HEAD
-=======
     )
 
 
@@ -720,5 +718,4 @@
         None,
         check_names=False,
         expected_output=pd.DataFrame({"output": answer}),
->>>>>>> fa49c24a
     )