--- conflicted
+++ resolved
@@ -29,14 +29,8 @@
    *     statements)
    * @return The code generated that matches the Literal.
    */
-<<<<<<< HEAD
-  public static String generateLiteralCode(
-      RexLiteral node, boolean isSingleRow, PandasCodeGenVisitor visitor) {
-    StringBuilder codeBuilder = new StringBuilder();
-=======
   public static Expr generateLiteralCode(
       RexLiteral node, boolean isSingleRow, PandasCodeGenVisitor visitor) {
->>>>>>> 016a3d56
     SqlTypeName typeName = node.getType().getSqlTypeName();
     // TODO: Add more types here
     switch (node.getTypeName()) {
@@ -149,12 +143,7 @@
               // Month is 0-indexed in GregorianCalendar
               int month = calendar.get(Calendar.MONTH) + 1;
               int day = calendar.get(Calendar.DAY_OF_MONTH);
-<<<<<<< HEAD
-              codeBuilder.append(String.format("datetime.date(%d, %d, %d)", year, month, day));
-              break;
-=======
               return new Expr.Raw(String.format("datetime.date(%d, %d, %d)", year, month, day));
->>>>>>> 016a3d56
             }
           case CHAR:
           case VARCHAR:
