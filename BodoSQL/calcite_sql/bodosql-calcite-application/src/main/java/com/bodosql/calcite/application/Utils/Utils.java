package com.bodosql.calcite.application.Utils;

import com.bodosql.calcite.application.BodoSQLCodegenException;
import com.bodosql.calcite.catalog.SnowflakeCatalogImpl;
import com.bodosql.calcite.schema.BodoSqlSchema;
import com.bodosql.calcite.schema.CatalogSchemaImpl;
import com.bodosql.calcite.table.BodoSqlTable;
import com.bodosql.calcite.table.CatalogTableImpl;
import java.util.*;
import java.util.regex.Matcher;
import java.util.regex.Pattern;
import org.apache.calcite.rel.core.AggregateCall;
import org.apache.calcite.rex.RexCall;
import org.apache.calcite.rex.RexLiteral;
import org.apache.calcite.rex.RexOver;
import org.apache.calcite.sql.SqlKind;
import org.apache.calcite.sql.type.*;

/** Class filled with static utility functions. */
public class Utils {

  // Name of Dummy Colnames for Bodo Intermediate operations
  private static final String dummyColNameBase = "__bodo_dummy__";

  // two space indent
  private static final String bodoIndent = "  ";

  /** Function used to return the standard indent used within BodoSql */
  public static String getBodoIndent() {
    return bodoIndent;
  }

  /** Function used to add multiple indents to a string buffer all at once */
  public static void addIndent(StringBuilder funcText, int numIndents) {
    for (int i = 0; i < numIndents; i++) {
      funcText = funcText.append(bodoIndent);
    }
  }

  /**
   * Function to return the baseDummyColumnName. This should be extended with a counter if an
   * operation requires multiple dummy columns. NOTE: We assume dummy columns do not persist between
   * operations.
   *
   * @return dummyColNameBase
   */
  public static String getDummyColNameBase() {
    return dummyColNameBase;
  }

  /**
   * Function to enclose string in quotes
   *
   * @param unquotedString string to be enclosed
   * @return single quoted string
   */
  public static String makeQuoted(String unquotedString) {
    return '"' + unquotedString + '"';
  }

  /**
   * Function to convert a Java Hashmap of names into a Python dictionary for use in a
   * DataFrame.rename(columns) calls.
   */
  public static String renameColumns(HashMap<String, String> colMap) {
    StringBuilder dictStr = new StringBuilder();
    dictStr.append("{");
    // Generate a sorted version of the map so the same code is always
    // generated on all nodes
    TreeMap<String, String> sortedMap = new TreeMap<>(colMap);
    for (String prv : sortedMap.keySet()) {
      dictStr.append(makeQuoted(prv));
      dictStr.append(": ");
      dictStr.append(makeQuoted(colMap.get(prv)));
      dictStr.append(", ");
    }
    dictStr.append("}");
    return dictStr.toString();
  }

  /**
   * Escapes " so Python interprets String correctly.
   *
   * @param inputStr String possibly containing "
   * @return String with quotes properly escaped.
   */
  public static String escapePythonQuotes(String inputStr) {
    return inputStr.replaceAll("(?<!\\\\)\"", "\\\\\"");
  }

  /**
   * Function to convert a SQL type to a matching Pandas type.
   *
   * @param typeName SQL Type.
   * @param outputScalar Should the output generate a type for converting scalars.
   * @return The pandas type
   */
<<<<<<< HEAD
  public static String sqlTypenameToPandasTypename(
      SqlTypeName typeName, boolean outputScalar) {
=======
  public static String sqlTypenameToPandasTypename(SqlTypeName typeName, boolean outputScalar) {
>>>>>>> fa49c24a
    String dtype;
    switch (typeName) {
      case BOOLEAN:
        if (outputScalar) {
          dtype = "bodosql.libs.generated_lib.sql_null_checking_scalar_conv_bool";
        } else {
          dtype = makeQuoted("boolean");
        }
        break;
      case TINYINT:
        if (outputScalar) {
          dtype = "bodosql.libs.generated_lib.sql_null_checking_scalar_conv_int8";
        } else {
          dtype = "pd.Int8Dtype()";
        }
        break;
      case SMALLINT:
        if (outputScalar) {
          dtype = "bodosql.libs.generated_lib.sql_null_checking_scalar_conv_int16";
        } else {
          dtype = "pd.Int16Dtype()";
        }
        break;
      case INTEGER:
        if (outputScalar) {
          dtype = "bodosql.libs.generated_lib.sql_null_checking_scalar_conv_int32";
        } else {
          dtype = "pd.Int32Dtype()";
        }
        break;
      case BIGINT:
        if (outputScalar) {
          dtype = "bodosql.libs.generated_lib.sql_null_checking_scalar_conv_int64";
        } else {
          dtype = "pd.Int64Dtype()";
        }
        break;
      case FLOAT:
        if (outputScalar) {
          dtype = "bodosql.libs.generated_lib.sql_null_checking_scalar_conv_float32";
        } else {
          dtype = "pd.Float32Dtype()";
        }
        break;
      case DOUBLE:
      case DECIMAL:
        if (outputScalar) {
          dtype = "bodosql.libs.generated_lib.sql_null_checking_scalar_conv_float64";
        } else {
          dtype = "pd.Float64Dtype()";
        }
        break;
      case DATE:
        if (outputScalar) {
          dtype = "bodosql.libs.generated_lib.sql_null_checking_scalar_conv_pd_to_date";
        } else {
          dtype = "bodo.datetime_date_type";
        }
        break;
      case TIMESTAMP:
        if (outputScalar) {
          dtype = "bodosql.libs.generated_lib.sql_null_checking_scalar_conv_pd_to_datetime";
        } else {
          dtype = "np.dtype(\"datetime64[ns]\")";
        }
        break;
      case TIME:
        // TODO [BE-3649]: The precision needs to be handled here.
        throw new BodoSQLCodegenException(
            "Internal Error: Calcite Plan Produced an Unsupported TIME Type");
      case VARCHAR:
      case CHAR:
        if (outputScalar) {
          dtype = "bodosql.libs.generated_lib.sql_null_checking_scalar_conv_str";
        } else {
          dtype = "str";
        }
        break;
      case VARBINARY:
      case BINARY:
        if (outputScalar) {
          dtype = "bodosql.libs.generated_lib.sql_null_checking_scalar_conv_str";
        } else {
          // TODO: FIXME?
          dtype = "bodo.bytes_type";
        }
        break;
      case INTERVAL_DAY_HOUR:
      case INTERVAL_DAY_MINUTE:
      case INTERVAL_DAY_SECOND:
      case INTERVAL_HOUR_MINUTE:
      case INTERVAL_HOUR_SECOND:
      case INTERVAL_MINUTE_SECOND:
      case INTERVAL_HOUR:
      case INTERVAL_MINUTE:
      case INTERVAL_SECOND:
      case INTERVAL_DAY:
        if (outputScalar) {
          // pd.to_timedelta(None) returns None in standard python, but not in Bodo
          // This should likely be in the engine itself, to match pandas behavior
          // BE-2882
          dtype = "pd.to_timedelta";
        } else {
          dtype = "np.dtype(\"timedelta64[ns]\")";
        }
        break;
      case INTERVAL_YEAR:
      case INTERVAL_MONTH:
      case INTERVAL_YEAR_MONTH:
        // May later refactor this code to create DateOffsets, for now
        // causes an error
      default:
        throw new BodoSQLCodegenException(
            "Internal Error: Calcite Plan Produced an Unsupported Type: " + typeName.getName());
    }
    return dtype;
  }

  /**
   * Calcite optimizes a large number of windowed aggregation functions into case statements, which
   * check if the window size is valid. This checks if the supplied node is one of those case
   * statements.
   *
   * <p>The rough location in which this occurs within calcite is here:
   * https://github.com/apache/calcite/blob/master/core/src/main/java/org/apache/calcite/sql2rel/SqlToRelConverter.java#L2081
   * I am still trying to find the exact location where this translation into case statments occurs.
   *
   * @param node the case node to check
   * @return true if it is a wrapped windowed aggregation function, and False if it is not
   */
  public static boolean isWindowedAggFn(RexCall node) {
    // First, we expect exactly three operands in the case statement
    if (node.getOperands().size() != 3) {
      return false;
    }
    return isEmptyWindowCheck(node) || windowLen1Check(node);
  }

  /**
   * Calcite optimizes a large number of windowed aggregation functions into case statements, which
   * check if the window size is valid. This checks if the rexcall is a windowed aggregation
   * function checking that the size of the window is 0.
   *
   * @param node the rexCall on which to perform the check
   * @return Boolean determining if a rexcall is in fact a windowed aggregation with an empty window
   *     check
   */
  public static boolean isEmptyWindowCheck(RexCall node) {
    // For arg0 (when case), we expect a comparison to the size of the window
    boolean arg0IsWindowSizeComparison =
        node.getOperands().get(0) instanceof RexCall
            && ((RexCall) node.getOperands().get(0)).getOperator().getKind() == SqlKind.GREATER_THAN
            && ((RexCall) node.getOperands().get(0)).getOperands().get(0) instanceof RexOver;
    // For arg1 (then case), we expect a windowed aggregation function
    boolean arg1IsWindowed = node.getOperands().get(1) instanceof RexOver;
    // For the else case, we expect NULL
    boolean arg2Null = node.getOperands().get(2) instanceof RexLiteral;

    return arg0IsWindowSizeComparison && arg1IsWindowed && arg2Null;
  }

  /**
   * Calcite optimizes a large number of windowed aggregation functions into case statements, which
   * check if the window size is valid. This checks if the input rexcall is a windowed aggregation
   * function checking that the size of the window is 1.
   *
   * @param node the rexCall on which to perform the check
   * @return Boolean determining if a rexcall is in fact a windowed aggregation with a window size 1
   *     check
   */
  public static boolean windowLen1Check(RexCall node) {
    // For arg0 (when case), we expect a comparison to the size of the window
    boolean arg0IsWindowSizeComparison =
        node.getOperands().get(0) instanceof RexCall
            && ((RexCall) node.getOperands().get(0)).getOperator().getKind() == SqlKind.EQUALS
            && ((RexCall) node.getOperands().get(0)).getOperands().get(0) instanceof RexOver;
    // For arg1 (then case), we expect NULL
    boolean arg1IsWindowed = node.getOperands().get(1) instanceof RexLiteral;
    // For the else case, we expect a windowed aggregation function
    //    boolean arg2Null = node.getOperands().get(2) instanceof RexOver;

    return arg0IsWindowSizeComparison && arg1IsWindowed;
  }

  /**
   * Helper function, takes the existing column names and a hashset of columns to add, and returns a
   * new dataframe, consisting of both the new and old columns. Generally used immediately before
   * generating code for CASE statements.
   *
   * @param inputVar The name of the input dataframe, to which we add the new columns.
   * @param colNames The list of the columns already present in inputVar, which need to be present
   *     in the output dataframe
   * @param colsToAddList The List of array variables that must be added to new dataframe.
   * @return
   */
  public static String generateCombinedDf(
      String inputVar, List<String> colNames, List<String> colsToAddList) {
    // TODO filter out the columns that don't need to be kept
    StringBuilder newDf = new StringBuilder("pd.DataFrame({");
    for (String curCol : colNames) {
      newDf
          .append(makeQuoted(curCol))
          .append(":")
          .append(inputVar)
          .append("[")
          .append(makeQuoted(curCol))
          .append("], ");
    }
    for (String preGeneratedCol : colsToAddList) {
      newDf.append(makeQuoted(preGeneratedCol)).append(":").append(preGeneratedCol).append(", ");
    }
    newDf.append("})");
    return newDf.toString();
  }

  /**
   * Checks if a string is a legal name for a Python identifier
   *
   * @param name the string name that needs to be checked
   * @return Boolean for if the name matches the regex [A-Za-z_]\w*
   */
  public static boolean isValidPythonIdentifier(String name) {
    final Pattern p = Pattern.compile("[a-zA-Z_]\\w*");
    Matcher m = p.matcher(name);
    return m.matches();
  }

  public static String getInputColumn(
      List<String> inputColumnNames, AggregateCall a, List<Integer> keyCols) {
    if (a.getArgList().isEmpty()) {
      // count(*) case
      // count(*) is turned into to count() by Calcite
      // in this case, we can use any column for aggregation, since inputColumnNames should
      // always contain at least one group by column, we use the first column for the
      // aggregation, and manually set the fieldname to *. However, count(*) includes
      // NULL values (whereas count does not).
      assert !inputColumnNames.isEmpty();
      if (keyCols.size() > 0) {
        // Use the key the list is not empty.
        return inputColumnNames.get(keyCols.get(0));
      }
      return inputColumnNames.get(0);
    } else {
      return inputColumnNames.get(a.getArgList().get(0));
    }
  }

  /***
   * Searches the input expression for table references to oldTableName, and replaces them to reference the new Table.
   * Only used inside CASE when there are window functions (so a new dataframe has to be created).
   * For example, table1_1[i] -> tmp_case_df2_1[i]
   *
   * @param expr The expression to replace table references
   * @param oldTableName The old table name, that the input expr uses for table references
   * @param newTableName The new table name, that the output expr will use for table references
   * @return
   */
  public static String renameTableRef(String expr, String oldTableName, String newTableName) {
    // check word boundary with \b to reduce chance of name conflicts with oldTableName
    return expr.replaceAll("\\b" + Pattern.quote(oldTableName + "_"), newTableName + "_");
  }

  /***
   *  Renames a list of codeExpressions that are input to CASE to use a new table reference.
   *  Used for handling window functions inside CASE where a new dataframe is created
   *  to include window function output as columns.
   *  For example, table1_1[i] -> tmp_case_df2_1[i]
   *
   *
   * @param codeExprs The list of expressions to replace table references
   * @param oldTableName The old table name, that the input expr uses for table references
   * @param newTableName The new table name, that the output expr will use for table references
   * @return
   */
  public static List<String> renameExprsList(
      List<String> codeExprs, String oldTableName, String newTableName) {
    List<String> outputExprs = new ArrayList<>();
    for (int i = 0; i < codeExprs.size(); i++) {
      outputExprs.add(renameTableRef(codeExprs.get(i), oldTableName, newTableName));
    }
    return outputExprs;
  }

  public static void assertWithErrMsg(boolean test, String msg) {
    if (!test) {
      throw new RuntimeException(msg);
    }
  }

  public static boolean isSnowflakeCatalogTable(BodoSqlTable table) {
    BodoSqlSchema schema = table.getSchema();
    if (table instanceof CatalogTableImpl && schema instanceof CatalogSchemaImpl) {
      CatalogSchemaImpl catalogSchema = (CatalogSchemaImpl) schema;
      return catalogSchema.getCatalog() instanceof SnowflakeCatalogImpl;
    }
    return false;
  }
}<|MERGE_RESOLUTION|>--- conflicted
+++ resolved
@@ -95,12 +95,7 @@
    * @param outputScalar Should the output generate a type for converting scalars.
    * @return The pandas type
    */
-<<<<<<< HEAD
-  public static String sqlTypenameToPandasTypename(
-      SqlTypeName typeName, boolean outputScalar) {
-=======
   public static String sqlTypenameToPandasTypename(SqlTypeName typeName, boolean outputScalar) {
->>>>>>> fa49c24a
     String dtype;
     switch (typeName) {
       case BOOLEAN:
