package com.bodosql.calcite.application.Testing;

import com.bodosql.calcite.application.RelationalAlgebraGenerator;
import com.bodosql.calcite.catalog.BodoSQLCatalog;
import com.bodosql.calcite.catalog.SnowflakeCatalogImpl;
import com.bodosql.calcite.schema.LocalSchemaImpl;
import com.bodosql.calcite.table.BodoSQLColumn;
import com.bodosql.calcite.table.BodoSQLColumnImpl;
import com.bodosql.calcite.table.BodoSqlTable;
import com.bodosql.calcite.table.LocalTableImpl;
import java.util.ArrayList;
import java.util.Map;
import java.util.Properties;

/** Class for locally testing codegen using a snowflake catalog */
public class SnowflakeGenTest {
  public static void main(String[] args) throws Exception {
    String sql = " select * from LINEITEM1 r limit 10";
    Map envVars = System.getenv();
    Properties prop = new Properties();
    prop.put("schema", "PUBLIC");
    prop.put("queryTimeout", 5);
    BodoSQLCatalog catalog =
        new SnowflakeCatalogImpl(
            (String) envVars.get("SF_USERNAME"),
            (String) envVars.get("SF_PASSWORD"),
            (String) envVars.get("SF_ACCOUNT"),
            (String) envVars.get("SF_CATALOG"),
            "DEMO_WH",
            prop);
    LocalSchemaImpl schema = new LocalSchemaImpl("__bodolocal__");

    // Add a local table to also resolve
    ArrayList arr = new ArrayList();
    BodoSQLColumn.BodoSQLColumnDataType dataType = BodoSQLColumn.BodoSQLColumnDataType.INT64;
    BodoSQLColumnImpl column = new BodoSQLColumnImpl("A", dataType, true);
    arr.add(column);
    BodoSQLColumnImpl column2 = new BodoSQLColumnImpl("D", dataType, true);
    arr.add(column2);
    BodoSQLColumnImpl column3 = new BodoSQLColumnImpl("C", dataType, true);
    arr.add(column3);

    BodoSqlTable table =
        new LocalTableImpl("localtable", schema, arr, false, "", "", false, "MEMORY");
    schema.addTable(table);

    RelationalAlgebraGenerator generator =
<<<<<<< HEAD
        new RelationalAlgebraGenerator(catalog, schema, "dummy_param_table_name", 0);
=======
        new RelationalAlgebraGenerator(catalog, schema, "dummy_param_table_name", false, 0);
>>>>>>> 016a3d56
    System.out.println("SQL query:");
    System.out.println(sql + "\n");
    String unOptimizedPlanStr = generator.getRelationalAlgebraString(sql, false);
    System.out.println("UnOptimized plan:");
    System.out.println(unOptimizedPlanStr + "\n");
    String optimizedPlanStr = generator.getRelationalAlgebraString(sql, true);
    System.out.println("Optimized plan:");
    System.out.println(optimizedPlanStr + "\n");
    String pandasStr = generator.getPandasString(sql);
    System.out.println("Generated code:");
    System.out.println(pandasStr + "\n");
  }
}<|MERGE_RESOLUTION|>--- conflicted
+++ resolved
@@ -45,11 +45,7 @@
     schema.addTable(table);
 
     RelationalAlgebraGenerator generator =
-<<<<<<< HEAD
-        new RelationalAlgebraGenerator(catalog, schema, "dummy_param_table_name", 0);
-=======
         new RelationalAlgebraGenerator(catalog, schema, "dummy_param_table_name", false, 0);
->>>>>>> 016a3d56
     System.out.println("SQL query:");
     System.out.println(sql + "\n");
     String unOptimizedPlanStr = generator.getRelationalAlgebraString(sql, false);
