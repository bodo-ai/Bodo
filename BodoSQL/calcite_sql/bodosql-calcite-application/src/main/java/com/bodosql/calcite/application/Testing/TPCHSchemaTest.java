package com.bodosql.calcite.application.Testing;

import com.bodosql.calcite.application.RelationalAlgebraGenerator;
import com.bodosql.calcite.schema.LocalSchemaImpl;
import com.bodosql.calcite.table.*;
import com.bodosql.calcite.table.BodoSQLColumn.BodoSQLColumnDataType;
import java.util.ArrayList;

public class TPCHSchemaTest {
  public static void main(String[] args) throws Exception {
    String sql =
        "select\n"
            + "                       s_name,\n"
            + "                       s_address\n"
            + "                     from\n"
            + "                       supplier, nation\n"
            + "                     where\n"
            + "                       s_suppkey in (\n"
            + "                         select\n"
            + "                           ps_suppkey\n"
            + "                         from\n"
            + "                           partsupp\n"
            + "                         where\n"
            + "                           ps_partkey in (\n"
            + "                             select\n"
            + "                               p_partkey\n"
            + "                             from\n"
            + "                               part\n"
            + "                             where\n"
            + "                               p_name like 'forest%'\n"
            + "                           )\n"
            + "                         and ps_availqty > (\n"
            + "                           select\n"
            + "                             0.5 * sum(l_quantity)\n"
            + "                           from\n"
            + "                             lineitem\n"
            + "                           where\n"
            + "                             l_partkey = ps_partkey\n"
            + "                             and l_suppkey = ps_suppkey\n"
            + "                             and l_shipdate >= date '1994-01-01'\n"
            + "                             and l_shipdate < date '1994-01-01' + interval '1'"
            + " year\n"
            + "                         )\n"
            + "                       )\n"
            + "                       and s_nationkey = n_nationkey\n"
            + "                       and n_name = 'CANADA'\n"
            + "                     order by\n"
            + "                       s_name";

    System.out.println(sql);

    LocalSchemaImpl schema = new LocalSchemaImpl("__bodolocal__");
    /*
     * Schema derived from: http://www.tpc.org/tpc_documents_current_versions/pdf
     */

    /*
     * We will use uint64 for identifiers.
     */
    BodoSQLColumnDataType identifer_type = BodoSQLColumnDataType.UINT64;
    BodoSQLColumnDataType integer_type = BodoSQLColumnDataType.INT32;
    BodoSQLColumnDataType date_type = BodoSQLColumnDataType.DATE;
    /*
     * TPCH uses a decimal type, but we will check with float64 unless this is an issue
     */
    BodoSQLColumnDataType decimal_type = BodoSQLColumnDataType.FLOAT64;
    /*
     * We will use string type for all text types
     */
    BodoSQLColumnDataType fixed_text = BodoSQLColumnDataType.STRING;
    BodoSQLColumnDataType variable_text = BodoSQLColumnDataType.STRING;

    ArrayList arr = new ArrayList();
    arr.add(new BodoSQLColumnImpl("c_custkey", identifer_type, true));
    arr.add(new BodoSQLColumnImpl("c_name", variable_text, true));
    arr.add(new BodoSQLColumnImpl("c_address", variable_text, true));
    arr.add(new BodoSQLColumnImpl("c_nationkey", identifer_type, true));
    arr.add(new BodoSQLColumnImpl("c_phone", fixed_text, true));
    arr.add(new BodoSQLColumnImpl("c_acctbal", decimal_type, true));
    arr.add(new BodoSQLColumnImpl("c_mktsegment", fixed_text, true));
    arr.add(new BodoSQLColumnImpl("c_comment", variable_text, true));
    BodoSqlTable table =
        new LocalTableImpl("customer", schema, arr, false, "customer", "", false, "MEMORY");
    schema.addTable(table);
    arr = new ArrayList();
    arr.add(new BodoSQLColumnImpl("o_orderkey", identifer_type, true));
    arr.add(new BodoSQLColumnImpl("o_custkey", identifer_type, true));
    arr.add(new BodoSQLColumnImpl("o_orderstatus", fixed_text, true));
    arr.add(new BodoSQLColumnImpl("o_totalprice", decimal_type, true));
    arr.add(new BodoSQLColumnImpl("o_orderdate", date_type, true));
    arr.add(new BodoSQLColumnImpl("o_orderpriority", fixed_text, true));
    arr.add(new BodoSQLColumnImpl("o_clerk", fixed_text, true));
    arr.add(new BodoSQLColumnImpl("o_shippriority", integer_type, true));
    arr.add(new BodoSQLColumnImpl("o_comment", variable_text, true));
    table = new LocalTableImpl("orders", schema, arr, false, "orders", "", false, "MEMORY");
    schema.addTable(table);
    arr = new ArrayList();
    arr.add(new BodoSQLColumnImpl("l_orderkey", identifer_type, true));
    arr.add(new BodoSQLColumnImpl("l_partkey", identifer_type, true));
    arr.add(new BodoSQLColumnImpl("l_suppkey", identifer_type, true));
    arr.add(new BodoSQLColumnImpl("l_linenumber", integer_type, true));
    arr.add(new BodoSQLColumnImpl("l_quantity", decimal_type, true));
    arr.add(new BodoSQLColumnImpl("l_extendedprice", decimal_type, true));
    arr.add(new BodoSQLColumnImpl("l_discount", decimal_type, true));
    arr.add(new BodoSQLColumnImpl("l_tax", decimal_type, true));
    arr.add(new BodoSQLColumnImpl("l_returnflag", fixed_text, true));
    arr.add(new BodoSQLColumnImpl("l_linestatus", fixed_text, true));
    arr.add(new BodoSQLColumnImpl("l_shipdate", date_type, true));
    arr.add(new BodoSQLColumnImpl("l_commitdate", date_type, true));
    arr.add(new BodoSQLColumnImpl("l_receiptdate", date_type, true));
    arr.add(new BodoSQLColumnImpl("l_shipinstruct", fixed_text, true));
    arr.add(new BodoSQLColumnImpl("l_shipmode", fixed_text, true));
    arr.add(new BodoSQLColumnImpl("l_comment", variable_text, true));
    table = new LocalTableImpl("lineitem", schema, arr, false, "lineitem", "", false, "MEMORY");
    schema.addTable(table);
    arr = new ArrayList();
    arr.add(new BodoSQLColumnImpl("n_nationkey", identifer_type, true));
    arr.add(new BodoSQLColumnImpl("n_name", fixed_text, true));
    arr.add(new BodoSQLColumnImpl("n_regionkey", identifer_type, true));
    arr.add(new BodoSQLColumnImpl("n_comment", variable_text, true));
    table = new LocalTableImpl("nation", schema, arr, false, "nation", "", false, "MEMORY");
    schema.addTable(table);
    arr = new ArrayList();
    arr.add(new BodoSQLColumnImpl("r_regionkey", identifer_type, true));
    arr.add(new BodoSQLColumnImpl("r_name", fixed_text, true));
    arr.add(new BodoSQLColumnImpl("r_comment", variable_text, true));
    table = new LocalTableImpl("region", schema, arr, false, "region", "", false, "MEMORY");
    schema.addTable(table);
    arr = new ArrayList();
    arr.add(new BodoSQLColumnImpl("s_suppkey", identifer_type, true));
    arr.add(new BodoSQLColumnImpl("s_name", fixed_text, true));
    arr.add(new BodoSQLColumnImpl("s_address", variable_text, true));
    arr.add(new BodoSQLColumnImpl("s_nationkey", identifer_type, true));
    arr.add(new BodoSQLColumnImpl("s_phone", fixed_text, true));
    arr.add(new BodoSQLColumnImpl("s_acctbal", decimal_type, true));
    arr.add(new BodoSQLColumnImpl("s_comment", variable_text, true));
    table = new LocalTableImpl("supplier", schema, arr, false, "supplier", "", false, "MEMORY");
    schema.addTable(table);
    arr = new ArrayList();
    arr.add(new BodoSQLColumnImpl("ps_partkey", identifer_type, true));
    arr.add(new BodoSQLColumnImpl("ps_suppkey", identifer_type, true));
    arr.add(new BodoSQLColumnImpl("ps_availqty", integer_type, true));
    arr.add(new BodoSQLColumnImpl("ps_supplycost", decimal_type, true));
    arr.add(new BodoSQLColumnImpl("ps_comment", variable_text, true));
    table = new LocalTableImpl("partsupp", schema, arr, false, "partsupp", "", false, "MEMORY");
    schema.addTable(table);
    arr = new ArrayList();
    arr.add(new BodoSQLColumnImpl("p_partkey", identifer_type, true));
    arr.add(new BodoSQLColumnImpl("p_name", variable_text, true));
    arr.add(new BodoSQLColumnImpl("p_mfgr", fixed_text, true));
    arr.add(new BodoSQLColumnImpl("p_brand", fixed_text, true));
    arr.add(new BodoSQLColumnImpl("p_type", variable_text, true));
    arr.add(new BodoSQLColumnImpl("p_size", integer_type, true));
    arr.add(new BodoSQLColumnImpl("p_container", fixed_text, true));
    arr.add(new BodoSQLColumnImpl("p_retailprice", decimal_type, true));
    arr.add(new BodoSQLColumnImpl("p_comment", variable_text, true));
    table = new LocalTableImpl("part", schema, arr, false, "part", "", false, "MEMORY");
    schema.addTable(table);

<<<<<<< HEAD
    RelationalAlgebraGenerator generator = new RelationalAlgebraGenerator(schema, "", 0);
=======
    RelationalAlgebraGenerator generator = new RelationalAlgebraGenerator(schema, "", false, 0);
>>>>>>> fa49c24a
    System.out.println("SQL query:");
    System.out.println(sql + "\n");
    String planStr = generator.getRelationalAlgebraString(sql, true);
    System.out.println("Optimized plan:");
    System.out.println(planStr + "\n");
    String pandasStr = generator.getPandasString(sql);
    System.out.println("Generated code:");
    System.out.println(pandasStr + "\n");
  }
}<|MERGE_RESOLUTION|>--- conflicted
+++ resolved
@@ -157,11 +157,7 @@
     table = new LocalTableImpl("part", schema, arr, false, "part", "", false, "MEMORY");
     schema.addTable(table);
 
-<<<<<<< HEAD
-    RelationalAlgebraGenerator generator = new RelationalAlgebraGenerator(schema, "", 0);
-=======
     RelationalAlgebraGenerator generator = new RelationalAlgebraGenerator(schema, "", false, 0);
->>>>>>> fa49c24a
     System.out.println("SQL query:");
     System.out.println(sql + "\n");
     String planStr = generator.getRelationalAlgebraString(sql, true);
