--- conflicted
+++ resolved
@@ -70,11 +70,7 @@
     schema.addTable(paramTable);
 
     RelationalAlgebraGenerator generator =
-<<<<<<< HEAD
-        new RelationalAlgebraGenerator(schema, paramTableName, 0);
-=======
         new RelationalAlgebraGenerator(schema, paramTableName, false, 0);
->>>>>>> 016a3d56
     System.out.println("SQL query:");
     System.out.println(sql + "\n");
     String unOptimizedPlanStr = generator.getRelationalAlgebraString(sql, false);
