package com.bodosql.calcite.application.BodoSQLCodeGen;

import static com.bodosql.calcite.application.Utils.AggHelpers.*;
import static com.bodosql.calcite.application.Utils.Utils.*;
import static com.bodosql.calcite.application.Utils.Utils.assertWithErrMsg;
import static com.bodosql.calcite.application.Utils.Utils.makeQuoted;

import com.bodosql.calcite.application.BodoSQLCodegenException;
import java.util.*;
import org.apache.calcite.rel.core.AggregateCall;
import org.apache.calcite.sql.SqlKind;
import org.apache.calcite.util.Pair;

/**
 * Class that returns the generated code for an Agg expression after all inputs have been visited.
 */
public class AggCodeGen {

  /* Hashmap of aggregation functions for which there is a one to one mapping between the SQL Function,
    and a pandas method call in the form of Col_expr.Ag_fn(), and df.agg(col_name = pd.NamedAgg(column='B', aggfunc="ag_fn"))
  */
  static HashMap<SqlKind, String> equivalentPandasMethodMap;

  static HashMap<SqlKind, String> equivalentNumpyFuncMap;

  static HashMap<String, String> equivalentPandasNameMethodMap;

  static HashMap<String, String> equivalentNumpyFuncNameMap;

  static HashMap<String, String> equivalentHelperFnMap;

  static {
    equivalentPandasMethodMap = new HashMap<>();
    equivalentNumpyFuncMap = new HashMap<>();
    equivalentPandasNameMethodMap = new HashMap<>();
    equivalentNumpyFuncNameMap = new HashMap<>();
    equivalentHelperFnMap = new HashMap<>();

    equivalentPandasMethodMap.put(SqlKind.SUM, "sum");
    equivalentPandasMethodMap.put(SqlKind.SUM0, "sum");
    equivalentPandasMethodMap.put(SqlKind.MIN, "min");
    equivalentPandasMethodMap.put(SqlKind.MAX, "max");
    equivalentPandasMethodMap.put(SqlKind.AVG, "mean");
    equivalentPandasMethodMap.put(SqlKind.MEDIAN, "median");
    equivalentPandasMethodMap.put(SqlKind.STDDEV_SAMP, "std");
    equivalentPandasMethodMap.put(SqlKind.VAR_SAMP, "var");
    equivalentPandasMethodMap.put(SqlKind.ANY_VALUE, "iloc");

    equivalentNumpyFuncMap.put(SqlKind.BIT_AND, "np.bitwise_and.reduce");
    equivalentNumpyFuncMap.put(SqlKind.BIT_OR, "np.bitwise_or.reduce");
    equivalentNumpyFuncMap.put(SqlKind.BIT_XOR, "np.bitwise_xor.reduce");
    equivalentNumpyFuncMap.put(SqlKind.VAR_POP, "np.var");
    equivalentNumpyFuncMap.put(SqlKind.STDDEV_POP, "np.std");

    equivalentPandasNameMethodMap.put("COUNT_IF", "count_if");
    equivalentPandasNameMethodMap.put("KURTOSIS", "kurtosis");
    equivalentPandasNameMethodMap.put("SKEW", "skew");
    equivalentPandasNameMethodMap.put("VARIANCE_SAMP", "var");

    equivalentNumpyFuncNameMap.put("VARIANCE_POP", "np.var");

    equivalentPandasNameMethodMap.put("KURTOSIS", "kurtosis");
    equivalentPandasNameMethodMap.put("SKEW", "skew");
    equivalentHelperFnMap.put("BOOLOR_AGG", "boolor_agg");
    equivalentHelperFnMap.put("BOOLAND_AGG", "booland_agg");
    equivalentHelperFnMap.put("BOOLXOR_AGG", "boolxor_agg");
    // Calcite's SINGLE_VALUE returns input if it has only one value, otherwise raises an error
    // https://github.com/apache/calcite/blob/f14cf4c32b9079984a988bbad40230aa6a59b127/core/src/main/java/org/apache/calcite/sql/fun/SqlSingleValueAggFunction.java#L36
    equivalentHelperFnMap.put(
        "SINGLE_VALUE", "bodo.libs.bodosql_array_kernels.ensure_single_value");
    equivalentHelperFnMap.put("APPROX_PERCENTILE", "approx_percentile");
  }

  /**
   * Function that generates the code for an aggregate expression that does not require a Group By.
   *
   * @param inVar The input variable.
   * @param inputColumnNames The names of the columns of the input var.
   * @param aggCallList The list of aggregations to be performed.
   * @param aggCallNames The list of column names to be used for the output of the aggregations
   * @param distOutput Is the output single row DataFrame distributed or replicated. When no group
   *     is used as 1 step in an aggregation (e.g. group by cube), then the output is distributed.
   *     When it is the only aggregation group across the entire output (e.g. select SUM(A) from
   *     table1), then it is replicated.
   * @return The code generated for the aggregation.
   */
  public static String generateAggCodeNoGroupBy(
      String inVar,
      List<String> inputColumnNames,
      List<AggregateCall> aggCallList,
      List<String> aggCallNames,
      boolean distOutput) {
    // Generates code like: pd.DataFrame({"sum(A)": [test_df1["A"].sum()], "mean(B)":
    // [test_df1["A"].mean()]})
    // Generate any filters. This is done on a separate line for simpler
    // code in case the series is empty.

    StringBuilder aggString = new StringBuilder();

    aggString.append("pd.DataFrame({");
    for (int i = 0; i < aggCallList.size(); i++) {
      // Generate the filter. This is done on a separate line for simpler
      // code in case the series is empty.
      // TODO: Avoid conflict with other Relnodes? Not necessary for correctness
      // because these values are use once
      AggregateCall a = aggCallList.get(i);
      String outColName;
      // Determine if we need to apply a filter
      String filterCol = "";
      if (a.filterArg != -1) {
        filterCol = inputColumnNames.get(a.filterArg);
      }

      StringBuilder seriesBuilder = new StringBuilder();
      seriesBuilder.append(inVar);
      if (!(a.getAggregation().getKind() == SqlKind.COUNT && a.getArgList().isEmpty())) {
        // If we are performing a COUNT(*) then we avoid selecting a single series since
        // we may be able to compute a length without a particular column.
        // Get the input column.
        String aggCol = getInputColumn(inputColumnNames, a, new ArrayList());

        // First, construct the filtered series
        // TODO: Refactor the series to only produce unique column + filter pairs
        seriesBuilder.append("[").append(makeQuoted(aggCol)).append("]");
      }
      if (filterCol.length() > 0) {
        seriesBuilder
            .append("[")
            .append(inVar)
            .append("[")
            .append(makeQuoted(filterCol))
            .append("]]");
      }

      // Get the output column name
      outColName = aggCallNames.get(i);
      aggString.append(makeQuoted(outColName)).append(": ");

      Pair<String, Boolean> funcInfo = getAggFuncInfo(a, false);
      String aggFunc = funcInfo.getKey();
      boolean isMethod = funcInfo.getValue();

      // We need an optional type in case the series is empty.
      if (a.getAggregation().getKind() != SqlKind.COUNT
          && a.getAggregation().getKind() != SqlKind.SUM0
          && a.getAggregation().getKind() != SqlKind.SINGLE_VALUE
          && !aggFunc.equals("count_if")) {
        aggString.append("bodosql.libs.null_handling.null_if_not_flag(");
      }

      // If the aggregation function is ANY_VALUE, manually alter syntax
      // to use brackets
      if (aggFunc.equals("iloc")) {
<<<<<<< HEAD
        aggString.append(seriesBuilder);
        aggString.append(".iloc[0]");
      } else if (aggFunc.equals("np.var")) {
        aggString.append(seriesBuilder);
        aggString.append(".var(ddof=0)");
      } else if (aggFunc.equals("np.std")) {
        aggString.append(seriesBuilder);
        aggString.append(".std(ddof=0)");
=======
        aggString.append(seriesBuilder).append(".iloc[0]");
      } else if (aggFunc.equals("np.var")) {
        aggString.append(seriesBuilder).append(".var(ddof=0)");
      } else if (aggFunc.equals("np.std")) {
        aggString.append(seriesBuilder).append(".std(ddof=0)");
>>>>>>> 6b50ca92
      } else if (aggFunc.equals("count_if")) {
        aggString.append(seriesBuilder).append(".sum()");
      } else if (aggFunc.equals("boolor_agg")
          || aggFunc.equals("booland_agg")
          || aggFunc.equals("boolxor_agg")) {
        aggString
            .append("bodo.libs.array_kernels.")
            .append(aggFunc)
            .append("(")
            .append(seriesBuilder)
            .append(".values)");
      } else if (aggFunc.equals("approx_percentile")) {
        assertWithErrMsg(a.getArgList().size() == 2, "APPROX_PERCENTILE requires two arguments");
        // Currently, the scalar float argument is converted into a column. To
        // access the quantile value, extract the first row.
        String quantile_str =
            inVar + "[" + makeQuoted(inputColumnNames.get(a.getArgList().get(1))) + "].iloc[0]";
        // TODO: confirm that the second argument is a float
        assertWithErrMsg(true, "The second argument to APPROX_PERCENTILE must be a scalar float");
        // TODO: confirm that the second argument is between zero and one
        assertWithErrMsg(
            true, "The second argument to APPROX_PERCENTILE must be between 0.0 and 1.0");
        aggString
            .append("bodo.libs.array_kernels.approx_percentile")
            .append("(")
            .append(seriesBuilder)
            .append(".values")
            .append(", ")
            .append(quantile_str)
            .append(")");

      } else {
        if (!isMethod) {
          // If we have a function surround the column
          aggString.append(aggFunc).append("(");
        }
        // append the column and if necessary filter
        aggString.append(seriesBuilder);
        if (isMethod) {
          // If we have a method do the method call instead.
          // We currently don't support any extra arguments
          aggString.append(".").append(aggFunc).append("(");
        }
        // Both func and method need a closing )
        aggString.append(")");
      }

      if (a.getAggregation().getKind() != SqlKind.COUNT
          && a.getAggregation().getKind() != SqlKind.SUM0
          && a.getAggregation().getKind() != SqlKind.SINGLE_VALUE
          && !aggFunc.equals("count_if")) {
        // We need an optional type in case the series is empty
        aggString.append(", len(").append(seriesBuilder).append(") > 0)");
      }

      aggString.append(", ");
    }
    // Aggregation without groupby should always have one element.
    // To force this value to be replicated (the correct output),
    // we use coerce to array.
    aggString.append("}, index=");
    if (distOutput) {
      aggString.append("bodo.hiframes.pd_index_ext.init_range_index(0, 1, 1, None)");
    } else {
      aggString.append(
          "bodo.hiframes.pd_index_ext.init_numeric_index(bodo.utils.conversion.coerce_to_array([0]))");
    }
    aggString.append(")");
    return aggString.toString();
  }

  /**
   * Function that generates the code for an aggregate expression that does not include any
   * aggregations. This is equivalent to Select Distinct, on the current grouped columns IE,
   * dropping all the duplicates. All other columns present in the total grouping set are set to
   * null.
   *
   * @param inVar The input variable.
   * @param inputColumnNames The columns present in the input columns
   * @param group This list of column indices by which we are grouping
   * @return The code generated for the aggregation expression.
   */
  public static String generateAggCodeNoAgg(
      String inVar, List<String> inputColumnNames, List<Integer> group) {
    StringBuilder aggString = new StringBuilder();

    // Need to select a subset of columns to drop duplicates from.

    if (group.size() > 0) {
      StringBuilder neededColsIxd = new StringBuilder("[");

      for (int i = 0; i < group.size(); i++) {
        Integer idx = group.get(i);
        neededColsIxd.append(idx).append(", ");
      }
      neededColsIxd.append("]");

      aggString.append(inVar);

      // First, prune unneeded columns, if they exist. This ensures that columns not being grouped
      // will be filled with null
      // when doing the concatenation
      if (group.size() < inputColumnNames.size()) {
        aggString.append(".iloc[:, ").append(neededColsIxd).append("]");
      }
      aggString.append(".drop_duplicates()");
    } else {
      // If we're grouping by no columns with no aggregations, the expected
      // output for this group is one row of all NULL's. In order to match this behavior, we create
      // a dataframe
      // with a length of one, with no columns. When doing the concat, the rows present in
      // the other dataframes will be populated with NULL values.
      aggString.append("pd.DataFrame(index=pd.RangeIndex(0,1,1))");
    }

    return aggString.toString();
  }

  /**
   * Function that generates the code for an aggregate expression that requires a Group By. This
   * code has a side effect of filling outputColumnNames with the column names generated for outVar.
   *
   * @param inVar The input variable.
   * @param group Indices of the columns to group by for the current aggregation.
   * @param inputColumnNames The names of the columns of the input var.
   * @param aggCallList The list of aggregations to be performed.
   * @param aggCallNames The list of column names in which to store the outputs of the aggregation
   * @return The code generated for the aggregation.
   */
  public static String generateAggCodeWithGroupBy(
      String inVar,
      List<String> inputColumnNames,
      List<Integer> group,
      List<AggregateCall> aggCallList,
      final List<String> aggCallNames) {
    StringBuilder aggString = new StringBuilder();
    aggString.append(inVar);

    // Generate the Group By section
    aggString.append(generateGroupByCall(inputColumnNames, group));

    /*
     * create the corresponding aggregation string using named aggregate syntax with tuples.
     * e.g. .agg(out1=pd.NamedAgg(column="in1", aggfunc="sum"), out2=pd.NamedAgg(column="in2", aggfunc="sum"),
     * out3=pd.NamedAgg(column="in1", aggfunc="mean"))
     */
    aggString.append(".agg(");
    HashMap<String, String> renamedAggColumns = new HashMap<>();
    for (int i = 0; i < aggCallList.size(); i++) {
      AggregateCall a = aggCallList.get(i);
      String aggCol = getInputColumn(inputColumnNames, a, group);
      String outputCol = aggCallNames.get(i);
      // Generate a dummy column to prevent syntax issues with names that aren't
      // supported by Pandas NamedAgg. If the name is a valid Python identifier
      // we don't need a rename
      String tempName = outputCol;
      if (!isValidPythonIdentifier(outputCol)) {
        tempName = getDummyColName(i);
        renamedAggColumns.put(tempName, outputCol);
      }

      Pair<String, Boolean> funcInfo = getAggFuncInfo(a, true);
      String aggFunc = funcInfo.getKey();
      // When inside of a Group By, use .iloc[0] instead of .head(1)[0]
      if (aggFunc == "iloc") {
        aggFunc = "first";
      }
      if (!(aggFunc.equals("np.var") || aggFunc.equals("np.std"))) {
        aggFunc = makeQuoted(aggFunc);
      }
<<<<<<< HEAD
=======
      if (aggFunc.equals("approx_percentile")) {
        throw new BodoSQLCodegenException("APPROX_PERCENTILE not supported with Group By yet");
      }
>>>>>>> 6b50ca92

      aggString
          .append(tempName)
          .append("=pd.NamedAgg(column=")
          .append(makeQuoted(aggCol))
          .append(", aggfunc=")
          .append(aggFunc)
          .append("),");
    }
    aggString.append(")");
    if (renamedAggColumns.size() > 0) {
      aggString.append(".rename(columns=");
      aggString.append(renameColumns(renamedAggColumns));
      aggString.append(", copy=False)");
    }
    return aggString.toString();
  }

  /**
   * Function that generates the code for a Group By aggregation expression that requires a group by
   * apply. Returns a pair of Strings. The first is the group by apply aggregation expression, the
   * second is a function definition, which must be appended to the generated code prior to the
   * group by apply.
   *
   * @param inVar The input variable.
   * @param inputColumnNames The names of the columns of the input var.
   * @param group Indices of the columns to group by for the current aggregation.
   * @param aggCallList The list of aggregations to be performed.
   * @param aggCallNames The column names into which to store the outputs of the aggregation
   * @param funcName Name of the function generated for the apply.
   * @return A pair of the code expression generated for the aggregation, and the function
   *     definition that is used in the groupby apply.
   */
  public static Pair<String, String> generateApplyCodeWithGroupBy(
      String inVar,
      List<String> inputColumnNames,
      List<Integer> group,
      List<AggregateCall> aggCallList,
      List<String> aggCallNames,
      String funcName) {
    StringBuilder fnString = new StringBuilder();

    final String indent = getBodoIndent();
    final String funcIndent = indent + indent;

    /*
     * First we generate the closure that will be used in the apply. This
     * will compute each operation on a line and return a series, using
     * pd.Index to name the output.
     */
    fnString.append(indent).append("def ").append(funcName).append("(df):\n");

    ArrayList<String> seriesArgs = new ArrayList<>();
    ArrayList<String> indexNames = new ArrayList<>();
    for (int i = 0; i < aggCallList.size(); i++) {
      AggregateCall a = aggCallList.get(i);
      // Get the input column
      String aggCol = getInputColumn(inputColumnNames, a, group);

      // Determine the filter column if necessary
      String filterCol = "";
      if (a.filterArg != -1) {
        filterCol = inputColumnNames.get(a.filterArg);
      }

      // Generate the output column names
      String outputCol = aggCallNames.get(i);
      indexNames.add(outputCol);
      // Generate the new line
      String seriesVar = String.format("S%d", i);
      String newVar = String.format("var%d", i);

      // Append the var name to the series
      seriesArgs.add(newVar);

      Pair<String, Boolean> funcInfo = getAggFuncInfo(a, false);
      String aggFunc = funcInfo.getKey();
      boolean isMethod = funcInfo.getValue();

      // Generate the filter. This is done on a separate line for simpler
      // code in case the series is empty.
      fnString.append(funcIndent).append(seriesVar).append(" = ");
      // append the column and if necessary filter
      // TODO: Refactor the series to only produce unique column + filter pairs
      fnString.append("df[").append(makeQuoted(aggCol)).append("]");
      if (filterCol.length() > 0) {
        fnString.append("[df[").append(makeQuoted(filterCol)).append("]]");
      }
      fnString.append("\n");
      // Generate the call
      fnString.append(funcIndent).append(newVar).append(" = ");
      if (filterCol.length() > 0
          && a.getAggregation().getKind() != SqlKind.COUNT
          && a.getAggregation().getKind() != SqlKind.SUM0
          && a.getAggregation().getKind() != SqlKind.SINGLE_VALUE
          && !aggFunc.equals("count_if")) {
        // We need an optional type in case the series is empty. Since this is
        // groupby we must have a filter for this to occur.
        fnString.append("bodosql.libs.null_handling.null_if_not_flag(");
      }
      // If the aggregation function is ANY_VALUE, manually alter syntax
      // to use brackets
      if (aggFunc.equals("iloc")) {
        fnString.append(seriesVar);
        fnString.append(".iloc[0]");
      } else if (aggFunc.equals("var_pop")) {
        fnString.append(seriesVar);
        fnString.append(".var(ddof=0)");
      } else if (aggFunc.equals("count_if")) {
        fnString.append(seriesVar);
        fnString.append(".sum()");
      } else {
        if (!isMethod) {
          // If we have a function surround the column
          fnString.append(aggFunc).append("(");
        }
        // append the column var and if necessary filter
        fnString.append(seriesVar);
        if (isMethod) {
          // If we have a method do the method call instead.
          // We currently don't support any extra arguments
          fnString.append(".").append(aggFunc).append("(");
        }
        // Both func and method need a closing )
        fnString.append(")");
      }
      if (filterCol.length() > 0
          && a.getAggregation().getKind() != SqlKind.COUNT
          && a.getAggregation().getKind() != SqlKind.SUM0
          && a.getAggregation().getKind() != SqlKind.SINGLE_VALUE
          && !aggFunc.equals("count_if")) {
        // We need an optional type in case the series is empty. Since this is
        // groupby we must have a filter for this to occur.
        fnString.append(", len(").append(seriesVar).append(") > 0)");
      }
      // Both func and method need a closing )
      fnString.append("\n");
    }
    // Generate the output Series
    fnString.append(funcIndent).append("return pd.Series((");
    for (String arg : seriesArgs) {
      fnString.append(arg).append(", ");
    }
    fnString.append("), index=pd.Index((");
    for (String name : indexNames) {
      fnString.append(makeQuoted(name)).append(", ");
    }
    fnString.append(")))\n");

    StringBuilder applyString = new StringBuilder();

    // Generate the actual group call
    applyString.append(inVar);
    // Generate the Group By section
    applyString.append(generateGroupByCall(inputColumnNames, group));
    // Add the columns from the apply
    // Generate the apply call
    applyString.append(".apply(").append(funcName).append(")");
    return new Pair<>(applyString.toString(), fnString.toString());
  }

  /**
   * Helper function to determine the name of the function and whether or not it is a method.
   *
   * @param a Aggregation call that needs a function.
   * @param isGroupbyCall Is the being directly used inside a groupby agg?
   * @return Pair with the name of the call and whether or not it is a method.
   */
  private static Pair<String, Boolean> getAggFuncInfo(AggregateCall a, boolean isGroupbyCall) {
    SqlKind kind = a.getAggregation().getKind();
    String name = a.getAggregation().getName();
    if (kind == SqlKind.COUNT) {
      return getCountCall(a, isGroupbyCall);
    } else if (equivalentPandasMethodMap.containsKey(kind)) {
      return new Pair<>(equivalentPandasMethodMap.get(kind), true);
    } else if (equivalentNumpyFuncMap.containsKey(kind)) {
      return new Pair<>(equivalentNumpyFuncMap.get(kind), false);
    } else if (equivalentPandasNameMethodMap.containsKey(name)) {
      return new Pair<>(equivalentPandasNameMethodMap.get(name), true);
    } else if (equivalentNumpyFuncNameMap.containsKey(name)) {
      return new Pair<>(equivalentNumpyFuncNameMap.get(name), false);
    } else if (equivalentHelperFnMap.containsKey(name)) {
      return new Pair<>(equivalentHelperFnMap.get(name), false);
    } else {
      throw new BodoSQLCodegenException(
          "Unsupported Aggregate Function, "
              + a.getAggregation().toString()
              + " specified in query.");
    }
  }

  public static String concatDataFrames(List<String> dfNames) {
    StringBuilder concatString = new StringBuilder("pd.concat([");
    for (int i = 0; i < dfNames.size(); i++) {
      concatString.append(dfNames.get(i)).append(", ");
    }

    // We put ignore_index as True, since we don't care about the index in BodoSQL, and this results
    // in
    // faster runtime performance.
    return concatString.append("], ignore_index=True)").toString();
  }
}<|MERGE_RESOLUTION|>--- conflicted
+++ resolved
@@ -151,22 +151,11 @@
       // If the aggregation function is ANY_VALUE, manually alter syntax
       // to use brackets
       if (aggFunc.equals("iloc")) {
-<<<<<<< HEAD
-        aggString.append(seriesBuilder);
-        aggString.append(".iloc[0]");
-      } else if (aggFunc.equals("np.var")) {
-        aggString.append(seriesBuilder);
-        aggString.append(".var(ddof=0)");
-      } else if (aggFunc.equals("np.std")) {
-        aggString.append(seriesBuilder);
-        aggString.append(".std(ddof=0)");
-=======
         aggString.append(seriesBuilder).append(".iloc[0]");
       } else if (aggFunc.equals("np.var")) {
         aggString.append(seriesBuilder).append(".var(ddof=0)");
       } else if (aggFunc.equals("np.std")) {
         aggString.append(seriesBuilder).append(".std(ddof=0)");
->>>>>>> 6b50ca92
       } else if (aggFunc.equals("count_if")) {
         aggString.append(seriesBuilder).append(".sum()");
       } else if (aggFunc.equals("boolor_agg")
@@ -337,12 +326,9 @@
       if (!(aggFunc.equals("np.var") || aggFunc.equals("np.std"))) {
         aggFunc = makeQuoted(aggFunc);
       }
-<<<<<<< HEAD
-=======
       if (aggFunc.equals("approx_percentile")) {
         throw new BodoSQLCodegenException("APPROX_PERCENTILE not supported with Group By yet");
       }
->>>>>>> 6b50ca92
 
       aggString
           .append(tempName)
