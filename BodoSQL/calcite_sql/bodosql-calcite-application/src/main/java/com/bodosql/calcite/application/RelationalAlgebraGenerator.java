package com.bodosql.calcite.application;

import com.bodosql.calcite.adapter.pandas.PandasRel;
import com.bodosql.calcite.application.BodoSQLTypeSystems.BodoSQLRelDataTypeSystem;
import com.bodosql.calcite.catalog.BodoSQLCatalog;
import com.bodosql.calcite.prepare.PlannerImpl;
import com.bodosql.calcite.schema.BodoSqlSchema;
import com.bodosql.calcite.schema.CatalogSchemaImpl;
import com.google.common.collect.ImmutableList;
import java.sql.Connection;
import java.sql.DriverManager;
import java.util.*;
import java.util.function.BiConsumer;
import javax.annotation.Nullable;
import org.apache.calcite.jdbc.CalciteConnection;
import org.apache.calcite.plan.RelOptUtil;
import org.apache.calcite.plan.RelTraitSet;
import org.apache.calcite.rel.RelNode;
import org.apache.calcite.rel.type.*;
import org.apache.calcite.rex.RexNode;
import org.apache.calcite.schema.SchemaPlus;
import org.apache.calcite.sql.SqlMerge;
import org.apache.calcite.sql.SqlNode;
import org.apache.calcite.sql.parser.SqlParseException;
import org.apache.calcite.sql.type.*;
import org.apache.calcite.tools.*;
import org.apache.calcite.util.Pair;
import org.jetbrains.annotations.NotNull;
import org.slf4j.Logger;
import org.slf4j.LoggerFactory;

/**
 *
 *
 * <h1>Generate Relational Algebra</h1>
 *
 * The purpose of this class is to hold the planner, the program, and the configuration for reuse
 * based on a schema that is provided. It can then take sql and convert it to relational algebra.
 *
 * @author Bodo
 * @version 1.0
 * @since 2018-10-31
 */
public class RelationalAlgebraGenerator {
  static final Logger LOGGER = LoggerFactory.getLogger(RelationalAlgebraGenerator.class);

  /** Planner that converts sql to relational algebra. */
  private Planner planner;
  /**
   * Stores the output of parsing the given SQL query. This is done to allow separating parsing from
   * other steps.
   */
  private SqlNode parseNode = null;

  /*
  Hashmap containing globals that need to be lowered into the resulting func_text. Used for lowering
  metadata types to improve compilation speed. Populated by the pandas visitor class.
  */
  private HashMap<String, String> loweredGlobalVariables;

  /** Store the catalog being used to close any connections after processing a query. */
  private BodoSQLCatalog catalog;

  /** Store the typesystem being used to access timezone info during Pandas codegen */
  private final RelDataTypeSystem typeSystem;

  /** Should the generated plan/code use streaming? * */
  private final boolean useStreaming;

  /** The Bodo verbose level. This is used to control code generated and/or compilation info. * */
  private final int verboseLevel;

  /**
   * Helper method for RelationalAlgebraGenerator constructor to create a Connection object so that
   * SQL queries can be executed within its context.
   */
  public @Nullable CalciteConnection setupCalciteConnection() {
    CalciteConnection calciteConnection = null;
    try {
      Class.forName("org.apache.calcite.jdbc.Driver");

      Properties info = new Properties();
      info.setProperty("lex", "JAVA");
      Connection connection = DriverManager.getConnection("jdbc:calcite:", info);
      calciteConnection = connection.unwrap(CalciteConnection.class);

    } catch (Exception e) {
      throw new RuntimeException(
          String.format(
              "Internal Error: JDBC Driver unable to obtain database connection. Error message: %s",
              e));
    }
    return calciteConnection;
  }

  /**
   * Helper method for RelationalAlgebraGenerator constructors to create a SchemaPlus object from a
   * list of BodoSqlSchemas.
   */
  public List<SchemaPlus> setupSchema(
      @NotNull CalciteConnection calciteConnection,
      BiConsumer<SchemaPlus, ImmutableList.Builder<SchemaPlus>> setup) {
    final SchemaPlus root = calciteConnection.getRootSchema();
    ImmutableList.Builder<SchemaPlus> defaults = ImmutableList.builder();
    setup.accept(root, defaults);
    return defaults.build();
  }

  /**
   * Helper method for both RelationalAlgebraGenerator constructors to build and set the Config and
   * the Planner member variables.
   */
  public void setupPlanner(
      List<SchemaPlus> defaultSchemas,
      String namedParamTableName,
      RelDataTypeSystem typeSystem,
      Boolean useStreaming) {
    PlannerImpl.Config config =
        new PlannerImpl.Config(defaultSchemas, typeSystem, namedParamTableName, useStreaming);
    try {
      this.planner = new PlannerImpl(config);
    } catch (Exception e) {
      throw new RuntimeException(
          String.format(
              "Internal Error: Unable to store schema in config and/or setup planner for parsing."
                  + " Error message: %s",
              e));
    }
  }

  /**
   * Constructor for the relational algebra generator class. It will take the schema store it in the
   * config and then set up the program for optimizing and the {@link #planner} for parsing.
   *
   * @param newSchema This is the schema which we will be using to validate our query against. This
   *     gets stored in the {@link #planner}
   */
  public RelationalAlgebraGenerator(
<<<<<<< HEAD
      BodoSqlSchema newSchema,
      String namedParamTableName,
      int verboseLevel) {
=======
      BodoSqlSchema newSchema, String namedParamTableName, boolean useStreaming, int verboseLevel) {
>>>>>>> 016a3d56
    this.catalog = null;
    this.useStreaming = useStreaming;
    this.verboseLevel = verboseLevel;
    System.setProperty("calcite.default.charset", "UTF-8");
    CalciteConnection calciteConnection = setupCalciteConnection();
    List<SchemaPlus> defaultSchemas =
        setupSchema(
            calciteConnection,
            (root, defaults) -> {
              defaults.add(root.add(newSchema.getName(), newSchema));
            });
    RelDataTypeSystem typeSystem = new BodoSQLRelDataTypeSystem();
    this.typeSystem = typeSystem;
    setupPlanner(defaultSchemas, namedParamTableName, typeSystem, useStreaming);
  }

  /**
   * Constructor for the relational algebra generator class that accepts a Catalog and Schema
   * objects. It will take the schema objects in the Catalog as well as the Schema object store it
   * in the schemas and then set up the program for optimizing and the {@link #planner} for parsing.
   */
  public RelationalAlgebraGenerator(
      BodoSQLCatalog catalog,
      BodoSqlSchema newSchema,
      String namedParamTableName,
<<<<<<< HEAD
=======
      boolean useStreaming,
>>>>>>> 016a3d56
      int verboseLevel) {
    this.catalog = catalog;
    this.useStreaming = useStreaming;
    this.verboseLevel = verboseLevel;
    System.setProperty("calcite.default.charset", "UTF-8");
    CalciteConnection calciteConnection = setupCalciteConnection();
    List<SchemaPlus> defaultSchemas =
        setupSchema(
            calciteConnection,
            (root, defaults) -> {
              String catalogName = catalog.getCatalogName();
              // Create a schema object with the name of the catalog,
              // and register all the schemas with this catalog as sub-schemas
              // Note that the order of adding to default matters. Earlier
              // elements are given higher priority during resolution.
              // The correct attempted order of resolution should be:
              //     catalog_default_path1.(table_identifier)
              //     catalog_default_path2.(table_identifier)
              //     ...
              //     __bodo_local__.(table_identifier)
              //     (table_identifier) (Note: this case will never yield a match,
              //     as the root schema is currently always empty. This may change
              //     in the future)
              root.add(catalogName, new CatalogSchemaImpl(catalogName, catalog));
              Set<String> remainingSchemaNamesToAdd = catalog.getSchemaNames();

              for (String schemaName : catalog.getDefaultSchema()) {
                SchemaPlus schema =
                    root.getSubSchema(catalogName)
                        .add(schemaName, new CatalogSchemaImpl(schemaName, catalog));
                defaults.add(schema);
                assert schemaName.contains(schemaName)
                    : "Error in RelationalAlgebraGenerator: catalog.getDefaultSchema() returned"
                        + " schema "
                        + schemaName
                        + ", which is not present in catalog.getDefaultSchemaNames()";
                remainingSchemaNamesToAdd.remove(schemaName);
              }
              for (String schemaName : remainingSchemaNamesToAdd) {
                root.getSubSchema(catalogName)
                    .add(schemaName, new CatalogSchemaImpl(schemaName, catalog));
              }
              defaults.add(root.getSubSchema(catalogName));
              defaults.add(root.add(newSchema.getName(), newSchema));
            });

    // Create a type system with the correct default Timezone.
    BodoTZInfo tzInfo = catalog.getDefaultTimezone();
    RelDataTypeSystem typeSystem = new BodoSQLRelDataTypeSystem(tzInfo);
    this.typeSystem = typeSystem;
    setupPlanner(defaultSchemas, namedParamTableName, typeSystem, useStreaming);
  }

  /**
   * Parses the SQL query into a SQLNode and updates the relational Algebra Generator's state
   *
   * @param sql Query to parse
   * @return The generated SQLNode
   * @throws SqlSyntaxException if the SQL syntax is incorrect.
   */
  public void parseQuery(String sql) throws SqlSyntaxException {
    try {
      this.parseNode = planner.parse(sql);
    } catch (SqlParseException e) {
      planner.close();
      throw new SqlSyntaxException(sql, e);
    }
  }

  public SqlNode validateQuery(String sql) throws SqlSyntaxException, SqlValidationException {
    if (this.parseNode == null) {
      parseQuery(sql);
    }
    SqlNode parseNode = this.parseNode;
    // Clear the parseNode because we will advance the planner
    this.parseNode = null;
    SqlNode validatedSqlNode;
    try {
      validatedSqlNode = planner.validate(parseNode);
    } catch (ValidationException e) {
      planner.close();
      throw new SqlValidationException(sql, e);
    }
    return validatedSqlNode;
  }

  public Pair<SqlNode, RelDataType> validateQueryAndGetType(String sql)
      throws SqlSyntaxException, SqlValidationException {
    if (this.parseNode == null) {
      parseQuery(sql);
    }
    SqlNode parseNode = this.parseNode;
    // Clear the parseNode because we will advance the planner
    this.parseNode = null;
    Pair<SqlNode, RelDataType> validatedSqlNodeAndType;
    try {
      validatedSqlNodeAndType = planner.validateAndGetType(parseNode);
    } catch (ValidationException e) {
      planner.close();
      throw new SqlValidationException(sql, e);
    }
    return validatedSqlNodeAndType;
  }

  public RelNode getNonOptimizedRelationalAlgebra(String sql, boolean closePlanner)
      throws SqlSyntaxException, SqlValidationException, RelConversionException {
    SqlNode validatedSqlNode = validateQuery(sql);
    RelNode result =
        planner.transform(0, planner.getEmptyTraitSet(), planner.rel(validatedSqlNode).project());
    if (closePlanner) {
      // TODO(jsternberg): Rework this logic because these are some incredibly leaky abstractions.
      // We won't be doing optimizations so transform the relational algebra to use the pandas nodes
      // now. This is a temporary thing while we transition to using the volcano planner.
      RelTraitSet requiredOutputTraits = planner.getEmptyTraitSet().replace(PandasRel.CONVENTION);
      result = planner.transform(2, requiredOutputTraits, result);
      planner.close();
    }
    // Close any open connections from catalogs
    if (catalog != null) {
      catalog.closeConnections();
    }
    return result;
  }

  public RelNode getOptimizedRelationalAlgebra(RelNode nonOptimizedPlan)
      throws RelConversionException {
    RelTraitSet requiredOutputTraits = planner.getEmptyTraitSet().replace(PandasRel.CONVENTION);
    RelNode optimizedPlan = planner.transform(1, requiredOutputTraits, nonOptimizedPlan);
    planner.close();
    return optimizedPlan;
  }

  /**
   * Takes a sql statement and converts it into an optimized relational algebra node. The result of
   * this function is a logical plan that has been optimized using a rule based optimizer.
   *
   * @param sql a string sql query that is to be parsed, converted into relational algebra, then
   *     optimized
   * @return a RelNode which contains the relational algebra tree generated from the sql statement
   *     provided after an optimization step has been completed.
   * @throws SqlSyntaxException, SqlValidationException, RelConversionException
   */
  public RelNode getRelationalAlgebra(String sql, boolean performOptimizations)
      throws SqlSyntaxException, SqlValidationException, RelConversionException {
    RelNode nonOptimizedPlan = getNonOptimizedRelationalAlgebra(sql, !performOptimizations);
    LOGGER.debug("non optimized\n" + RelOptUtil.toString(nonOptimizedPlan));

    if (!performOptimizations) {
      return nonOptimizedPlan;
    }
    return getOptimizedRelationalAlgebra(nonOptimizedPlan);
  }

  public String getRelationalAlgebraString(String sql, boolean optimizePlan)
      throws SqlSyntaxException, SqlValidationException, RelConversionException {
    String response = "";

    try {
      response = RelOptUtil.toString(getRelationalAlgebra(sql, optimizePlan));
    } catch (SqlValidationException ex) {
      // System.out.println(ex.getMessage());
      // System.out.println("Found validation err!");
      throw ex;
      // return "fail: \n " + ex.getMessage();
    } catch (SqlSyntaxException ex) {
      // System.out.println(ex.getMessage());
      // System.out.println("Found syntax err!");
      throw ex;
      // return "fail: \n " + ex.getMessage();
    } catch (RelConversionException ex) {
      throw ex;
    } catch (Exception ex) {
      // System.out.println(ex.toString());
      // System.out.println(ex.getMessage());
      ex.printStackTrace();

      LOGGER.error(ex.getMessage());
      return "fail: \n " + ex.getMessage();
    }

    return response;
  }

  /**
   * Determine the "type" of write produced by this node. The write operation is always assumed to
   * be the top level of the parsed query. It returns the name of operation in question to enable
   * passing the correct write API to the table.
   *
   * <p>Currently supported write types: "MERGE": Merge into "INSERT": Insert Into
   *
   * @param sql The SQL query to parse.
   * @return A string representing the type of write.
   */
  public String getWriteType(String sql) throws Exception {
    // Parse the query if we haven't already
    if (this.parseNode == null) {
      parseQuery(sql);
    }
    if (this.parseNode instanceof SqlMerge) {
      return "MERGE";
    } else {
      // Default to insert into for the write type.
      // If there is no write then the return value
      // doesn't matter.
      return "INSERT";
    }
  }

  public String getPandasString(String sql, boolean debugDeltaTable) throws Exception {
    RelNode optimizedPlan = getRelationalAlgebra(sql, true);
    return getPandasStringFromPlan(optimizedPlan, sql, debugDeltaTable);
  }

  // Default debugDeltaTable to false
  public String getPandasString(String sql) throws Exception {
    return getPandasString(sql, false);
  }

  public String getPandasStringUnoptimized(String sql, boolean debugDeltaTable) throws Exception {
    RelNode unOptimizedPlan = getNonOptimizedRelationalAlgebra(sql, true);
    return getPandasStringFromPlan(unOptimizedPlan, sql, debugDeltaTable);
  }

  // Default debugDeltaTable to false
  public String getPandasStringUnoptimized(String sql) throws Exception {
    return getPandasStringUnoptimized(sql, false);
  }

  private String getPandasStringFromPlan(RelNode plan, String originalSQL, boolean debugDeltaTable)
      throws Exception {
    /**
     * HashMap that maps a Calcite Node using a unique identifier for different "values". To do
     * this, we use two components. First, each RelNode comes with a unique id, which This is used
     * to track exprTypes before code generation.
     */
    HashMap<String, BodoSQLExprType.ExprType> exprTypes = new HashMap<>();
    // Map from search unique id to the expanded code generated
    HashMap<String, RexNode> searchMap = new HashMap<>();
    ExprTypeVisitor.determineRelNodeExprType(plan, exprTypes, searchMap);
    this.loweredGlobalVariables = new HashMap<>();
    PandasCodeGenVisitor codegen =
        new PandasCodeGenVisitor(
            exprTypes,
            searchMap,
            this.loweredGlobalVariables,
            originalSQL,
            this.typeSystem,
            debugDeltaTable,
            this.verboseLevel);
    codegen.go(plan);
    String pandas_code = codegen.getGeneratedCode();
    return pandas_code;
  }

  public String getOptimizedPlanString(String sql) throws Exception {
    return RelOptUtil.toString(getRelationalAlgebra(sql, true));
  }

  public String getUnoptimizedPlanString(String sql) throws Exception {
    return RelOptUtil.toString(getRelationalAlgebra(sql, false));
  }

  public HashMap<String, String> getLoweredGlobalVariables() {
    return this.loweredGlobalVariables;
  }
}<|MERGE_RESOLUTION|>--- conflicted
+++ resolved
@@ -136,13 +136,7 @@
    *     gets stored in the {@link #planner}
    */
   public RelationalAlgebraGenerator(
-<<<<<<< HEAD
-      BodoSqlSchema newSchema,
-      String namedParamTableName,
-      int verboseLevel) {
-=======
       BodoSqlSchema newSchema, String namedParamTableName, boolean useStreaming, int verboseLevel) {
->>>>>>> 016a3d56
     this.catalog = null;
     this.useStreaming = useStreaming;
     this.verboseLevel = verboseLevel;
@@ -168,10 +162,7 @@
       BodoSQLCatalog catalog,
       BodoSqlSchema newSchema,
       String namedParamTableName,
-<<<<<<< HEAD
-=======
       boolean useStreaming,
->>>>>>> 016a3d56
       int verboseLevel) {
     this.catalog = catalog;
     this.useStreaming = useStreaming;
