--- conflicted
+++ resolved
@@ -164,11 +164,7 @@
    * <p>If there are no casts that need to be performed this returns the empty string.
    *
    * @param varName Name of the variable containing the data to write.
-<<<<<<< HEAD
-   * @return Generated code used to cast the Table being writen.
-=======
    * @return Generated code used to cast the Table being written.
->>>>>>> fa49c24a
    */
   public String generateWriteCastCode(String varName) {
     return generateCommonCastCode(varName, true);
@@ -192,13 +188,8 @@
     List<String> castExprs = new ArrayList<>();
     for (BodoSQLColumn col : this.columns) {
       if (!isWrite && col.requiresReadCast()) {
-<<<<<<< HEAD
-          castColNames.add(col.getColumnName());
-          castExprs.add(col.getReadCastExpr(varName));
-=======
         castColNames.add(col.getColumnName());
         castExprs.add(col.getReadCastExpr(varName));
->>>>>>> fa49c24a
       }
     }
     if (castColNames.isEmpty()) {
