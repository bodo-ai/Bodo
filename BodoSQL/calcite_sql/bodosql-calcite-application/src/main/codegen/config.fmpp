--- conflicted
+++ resolved
@@ -30,10 +30,7 @@
       "com.bodosql.calcite.application.BodoSQLOperatorTables.DatetimeOperatorTable",
       "com.bodosql.calcite.sql.SqlBodoCreateTable",
       "com.bodosql.calcite.sql.ddl.SqlDropTable",
-<<<<<<< HEAD
-=======
       "com.bodosql.calcite.sql.fun.SqlBodoOperatorTable",
->>>>>>> 6b50ca92
       "org.apache.calcite.sql.SqlCreate",
       "org.apache.calcite.sql.SqlDrop",
       "org.apache.calcite.sql.ddl.SqlDdlNodes",
