/*
 * Licensed to the Apache Software Foundation (ASF) under one or more
 * contributor license agreements.  See the NOTICE file distributed with
 * this work for additional information regarding copyright ownership.
 * The ASF licenses this file to you under the Apache License, Version 2.0
 * (the "License"); you may not use this file except in compliance with
 * the License.  You may obtain a copy of the License at
 *
 * http://www.apache.org/licenses/LICENSE-2.0
 *
 * Unless required by applicable law or agreed to in writing, software
 * distributed under the License is distributed on an "AS IS" BASIS,
 * WITHOUT WARRANTIES OR CONDITIONS OF ANY KIND, either express or implied.
 * See the License for the specific language governing permissions and
 * limitations under the License.
 */
<@pp.dropOutputFile />

<@pp.changeOutputFile name="javacc/Parser.jj" />

options {
    STATIC = false;
    IGNORE_CASE = true;
    UNICODE_INPUT = true;
}


PARSER_BEGIN(${parser.class})

package ${parser.package};

<#list (parser.imports!default.parser.imports) as importStr>
import ${importStr};
</#list>

import org.apache.calcite.avatica.util.Casing;
import org.apache.calcite.avatica.util.DateTimeUtils;
import org.apache.calcite.avatica.util.TimeUnit;
import org.apache.calcite.rel.type.RelDataType;
import org.apache.calcite.runtime.CalciteContextException;
import org.apache.calcite.sql.JoinConditionType;
import org.apache.calcite.sql.JoinType;
import org.apache.calcite.sql.SqlAlter;
import org.apache.calcite.sql.SqlBasicTypeNameSpec;
import org.apache.calcite.sql.SqlBinaryOperator;
import org.apache.calcite.sql.SqlCall;
import org.apache.calcite.sql.SqlCharStringLiteral;
import org.apache.calcite.sql.SqlCollation;
import org.apache.calcite.sql.SqlCollectionTypeNameSpec;
import org.apache.calcite.sql.SqlDataTypeSpec;
import org.apache.calcite.sql.SqlDateLiteral;
import org.apache.calcite.sql.SqlDelete;
import org.apache.calcite.sql.SqlDescribeSchema;
import org.apache.calcite.sql.SqlDescribeTable;
import org.apache.calcite.sql.SqlDynamicParam;
import org.apache.calcite.sql.SqlExplain;
import org.apache.calcite.sql.SqlExplainFormat;
import org.apache.calcite.sql.SqlExplainLevel;
import org.apache.calcite.sql.SqlFunction;
import org.apache.calcite.sql.SqlFunctionCategory;
import org.apache.calcite.sql.SqlHint;
import org.apache.calcite.sql.SqlIdentifier;
import org.apache.calcite.sql.SqlInsert;
import org.apache.calcite.sql.SqlInsertKeyword;
import org.apache.calcite.sql.SqlIntervalLiteral;
import org.apache.calcite.sql.SqlIntervalQualifier;
import org.apache.calcite.sql.SqlJdbcDataTypeName;
import org.apache.calcite.sql.SqlJdbcFunctionCall;
import org.apache.calcite.sql.SqlJoin;
import org.apache.calcite.sql.SqlJsonConstructorNullClause;
import org.apache.calcite.sql.SqlJsonEncoding;
import org.apache.calcite.sql.SqlJsonExistsErrorBehavior;
import org.apache.calcite.sql.SqlJsonEmptyOrError;
import org.apache.calcite.sql.SqlJsonQueryEmptyOrErrorBehavior;
import org.apache.calcite.sql.SqlJsonQueryWrapperBehavior;
import org.apache.calcite.sql.SqlJsonValueEmptyOrErrorBehavior;
import org.apache.calcite.sql.SqlJsonValueReturning;
import org.apache.calcite.sql.SqlKind;
import org.apache.calcite.sql.SqlLiteral;
import org.apache.calcite.sql.SqlMatchRecognize;
import org.apache.calcite.sql.SqlMerge;
import org.apache.calcite.sql.SqlNamedParam;
import org.apache.calcite.sql.SqlNode;
import org.apache.calcite.sql.SqlNodeList;
import org.apache.calcite.sql.SqlNumericLiteral;
import org.apache.calcite.sql.SqlOperator;
import org.apache.calcite.sql.SqlOrderBy;
import org.apache.calcite.sql.SqlPivot;
import org.apache.calcite.sql.SqlPostfixOperator;
import org.apache.calcite.sql.SqlPrefixOperator;
import org.apache.calcite.sql.SqlRowTypeNameSpec;
import org.apache.calcite.sql.SqlSampleSpec;
import org.apache.calcite.sql.SqlSelect;
import org.apache.calcite.sql.SqlSelectKeyword;
import org.apache.calcite.sql.SqlSetOption;
import org.apache.calcite.sql.SqlSnapshot;
import org.apache.calcite.sql.SqlTableIdentifierWithID;
import org.apache.calcite.sql.SqlTableRef;
import org.apache.calcite.sql.SqlTableRefWithID;
import org.apache.calcite.sql.SqlTimeLiteral;
import org.apache.calcite.sql.SqlTimestampLiteral;
import org.apache.calcite.sql.SqlTypeNameSpec;
import org.apache.calcite.sql.SqlUnnestOperator;
import org.apache.calcite.sql.SqlUnpivot;
import org.apache.calcite.sql.SqlUpdate;
import org.apache.calcite.sql.SqlUserDefinedTypeNameSpec;
import org.apache.calcite.sql.SqlUtil;
import org.apache.calcite.sql.SqlWindow;
import org.apache.calcite.sql.SqlWith;
import org.apache.calcite.sql.SqlWithItem;
import org.apache.calcite.sql.fun.SqlCase;
import org.apache.calcite.sql.fun.SqlInternalOperators;
import org.apache.calcite.sql.fun.SqlLibraryOperators;
import org.apache.calcite.sql.fun.SqlStdOperatorTable;
import org.apache.calcite.sql.fun.SqlTrimFunction;
import org.apache.calcite.sql.parser.Span;
import org.apache.calcite.sql.parser.SqlAbstractParserImpl;
import org.apache.calcite.sql.parser.SqlParseException;
import org.apache.calcite.sql.parser.SqlParser;
import org.apache.calcite.sql.parser.SqlParserImplFactory;
import org.apache.calcite.sql.parser.SqlParserPos;
import org.apache.calcite.sql.parser.SqlParserUtil;
import org.apache.calcite.sql.type.SqlTypeName;
import org.apache.calcite.sql.validate.SqlConformance;
import org.apache.calcite.util.Glossary;
import org.apache.calcite.util.NlsString;
import org.apache.calcite.util.Pair;
import org.apache.calcite.util.SourceStringReader;
import org.apache.calcite.util.Util;
import org.apache.calcite.util.trace.CalciteTrace;

import org.slf4j.Logger;

import java.io.Reader;
import java.math.BigDecimal;
import java.util.ArrayList;
import java.util.Arrays;
import java.util.Calendar;
import java.util.Collections;
import java.util.List;
import java.util.Locale;

import static org.apache.calcite.util.Static.RESOURCE;

/**
 * SQL parser, generated from Parser.jj by JavaCC.
 *
 * <p>The public wrapper for this parser is {@link SqlParser}.
 */
public class ${parser.class} extends SqlAbstractParserImpl
{
    private static final Logger LOGGER = CalciteTrace.getParserTracer();

    // Can't use quoted literal because of a bug in how JavaCC translates
    // backslash-backslash.
    private static final char BACKSLASH = 0x5c;
    private static final char DOUBLE_QUOTE = 0x22;
    private static final String DQ = DOUBLE_QUOTE + "";
    private static final String DQDQ = DQ + DQ;

    private static Metadata metadata;

    private Casing unquotedCasing;
    private Casing quotedCasing;
    private int identifierMaxLength;
    private SqlConformance conformance;

    /**
     * {@link SqlParserImplFactory} implementation for creating parser.
     */
    public static final SqlParserImplFactory FACTORY = new SqlParserImplFactory() {
        public SqlAbstractParserImpl getParser(Reader reader) {
            final ${parser.class} parser = new ${parser.class}(reader);
            if (reader instanceof SourceStringReader) {
                final String sql =
                    ((SourceStringReader) reader).getSourceString();
                parser.setOriginalSql(sql);
            }
          return parser;
        }
    };

    public SqlParseException normalizeException(Throwable ex) {
        try {
            if (ex instanceof ParseException) {
                ex = cleanupParseException((ParseException) ex);
            }
            return convertException(ex);
        } catch (ParseException e) {
            throw new AssertionError(e);
        }
    }

    public Metadata getMetadata() {
        synchronized (${parser.class}.class) {
            if (metadata == null) {
                metadata = new MetadataImpl(
                    new ${parser.class}(new java.io.StringReader("")));
            }
            return metadata;
        }
    }

    public void setTabSize(int tabSize) {
        jj_input_stream.setTabSize(tabSize);
    }

    public void switchTo(SqlAbstractParserImpl.LexicalState state) {
        final int stateOrdinal =
            Arrays.asList(${parser.class}TokenManager.lexStateNames)
                .indexOf(state.name());
        token_source.SwitchTo(stateOrdinal);
    }

    public void setQuotedCasing(Casing quotedCasing) {
        this.quotedCasing = quotedCasing;
    }

    public void setUnquotedCasing(Casing unquotedCasing) {
        this.unquotedCasing = unquotedCasing;
    }

    public void setIdentifierMaxLength(int identifierMaxLength) {
        this.identifierMaxLength = identifierMaxLength;
    }

    public void setConformance(SqlConformance conformance) {
        this.conformance = conformance;
    }

    public SqlNode parseSqlExpressionEof() throws Exception {
        return SqlExpressionEof();
    }

    public SqlNode parseSqlStmtEof() throws Exception {
        return SqlStmtEof();
    }

    public SqlNodeList parseSqlStmtList() throws Exception {
        return SqlStmtList();
    }

    private SqlNode extend(SqlNode table, SqlNodeList extendList) {
        return SqlStdOperatorTable.EXTEND.createCall(
            Span.of(table, extendList).pos(), table, extendList);
    }

    /** Adds a warning that a token such as "HOURS" was used,
    * whereas the SQL standard only allows "HOUR".
    *
    * <p>Currently, we silently add an exception to a list of warnings. In
    * future, we may have better compliance checking, for example a strict
    * compliance mode that throws if any non-standard features are used. */
    private TimeUnit warn(TimeUnit timeUnit) throws ParseException {
        final String token = getToken(0).image.toUpperCase(Locale.ROOT);
        warnings.add(
            SqlUtil.newContextException(getPos(),
                RESOURCE.nonStandardFeatureUsed(token)));
        return timeUnit;
    }
}

PARSER_END(${parser.class})


/***************************************
 * Utility Codes for Semantic Analysis *
 ***************************************/

/* For Debug */
JAVACODE
void debug_message1() {
    LOGGER.info("{} , {}", getToken(0).image, getToken(1).image);
}

JAVACODE String unquotedIdentifier() {
    return SqlParserUtil.toCase(getToken(0).image, unquotedCasing);
}

JAVACODE String pythonUnquotedIdentifier() {
    // Strip the @ from the name
    return SqlParserUtil.toCase(getToken(0).image.substring(1), Casing.UNCHANGED);
}

/**
 * Allows parser to be extended with new types of table references.  The
 * default implementation of this production is empty.
 */
SqlNode ExtendedTableRef() :
{
}
{
    UnusedExtension()
    {
        return null;
    }
}

/**
 * Allows an OVER clause following a table expression as an extension to
 * standard SQL syntax. The default implementation of this production is empty.
 */
SqlNode TableOverOpt() :
{
}
{
    {
        return null;
    }
}

/*
 * Parses dialect-specific keywords immediately following the SELECT keyword.
 */
void SqlSelectKeywords(List<SqlLiteral> keywords) :
{}
{
    E()
}

/*
 * Parses dialect-specific keywords immediately following the INSERT keyword.
 */
void SqlInsertKeywords(List<SqlLiteral> keywords) :
{}
{
    E()
}

/*
* Parse Floor/Ceil function parameters
*/
SqlNode FloorCeilOptions(Span s, boolean floorFlag) :
{
    SqlNode node;
}
{
    node = StandardFloorCeilOptions(s, floorFlag) {
        return node;
    }
}

/*
// This file contains the heart of a parser for SQL SELECT statements.
// code can be shared between various parsers (for example, a DDL parser and a
// DML parser) but is not a standalone JavaCC file. You need to prepend a
// parser declaration (such as that in Parser.jj).
*/

/* Epsilon */
JAVACODE
void E() {}

JAVACODE List startList(Object o)
{
    List list = new ArrayList();
    list.add(o);
    return list;
}

/*
 * NOTE jvs 6-Feb-2004: The straightforward way to implement the SQL grammar is
 * to keep query expressions (SELECT, UNION, etc) separate from row expressions
 * (+, LIKE, etc).  However, this is not possible with an LL(k) parser, because
 * both kinds of expressions allow parenthesization, so no fixed amount of left
 * context is ever good enough.  A sub-query can be a leaf in a row expression,
 * and can include operators like UNION, so it's not even possible to use a
 * syntactic lookahead rule like "look past an indefinite number of parentheses
 * until you see SELECT, VALUES, or TABLE" (since at that point we still
 * don't know whether we're parsing a sub-query like ((select ...) + x)
 * vs. (select ... union select ...).
 *
 * The somewhat messy solution is to unify the two kinds of expression,
 * and to enforce syntax rules using parameterized context.  This
 * is the purpose of the ExprContext parameter.  It is passed to
 * most expression productions, which check the expressions encountered
 * against the context for correctness.  When a query
 * element like SELECT is encountered, the production calls
 * checkQueryExpression, which will throw an exception if
 * a row expression was expected instead.  When a row expression like
 * IN is encountered, the production calls checkNonQueryExpression
 * instead.  It is very important to understand how this works
 * when modifying the grammar.
 *
 * The commingling of expressions results in some bogus ambiguities which are
 * resolved with LOOKAHEAD hints.  The worst example is comma.  SQL allows both
 * (WHERE x IN (1,2)) and (WHERE x IN (select ...)).  This means when we parse
 * the right-hand-side of an IN, we have to allow any kind of expression inside
 * the parentheses.  Now consider the expression "WHERE x IN(SELECT a FROM b
 * GROUP BY c,d)".  When the parser gets to "c,d" it doesn't know whether the
 * comma indicates the end of the GROUP BY or the end of one item in an IN
 * list.  Luckily, we know that select and comma-list are mutually exclusive
 * within IN, so we use maximal munch for the GROUP BY comma.  However, this
 * usage of hints could easily mask unintended ambiguities resulting from
 * future changes to the grammar, making it very brittle.
 */

JAVACODE protected SqlParserPos getPos()
{
    return new SqlParserPos(
        token.beginLine,
        token.beginColumn,
        token.endLine,
        token.endColumn);
}

/** Starts a span at the current position. */
JAVACODE Span span()
{
    return Span.of(getPos());
}

JAVACODE void checkQueryExpression(ExprContext exprContext)
{
    switch (exprContext) {
    case ACCEPT_NON_QUERY:
    case ACCEPT_SUB_QUERY:
    case ACCEPT_CURSOR:
        throw SqlUtil.newContextException(getPos(),
            RESOURCE.illegalQueryExpression());
    }
}

JAVACODE void checkNonQueryExpression(ExprContext exprContext)
{
    switch (exprContext) {
    case ACCEPT_QUERY:
        throw SqlUtil.newContextException(getPos(),
            RESOURCE.illegalNonQueryExpression());
    }
}

/**
 * Converts a ParseException (local to this particular instantiation
 * of the parser) into a SqlParseException (common to all parsers).
 */
JAVACODE SqlParseException convertException(Throwable ex)
{
    if (ex instanceof SqlParseException) {
        return (SqlParseException) ex;
    }
    SqlParserPos pos = null;
    int[][] expectedTokenSequences = null;
    String[] tokenImage = null;
    if (ex instanceof ParseException) {
        ParseException pex = (ParseException) ex;
        expectedTokenSequences = pex.expectedTokenSequences;
        tokenImage = pex.tokenImage;
        if (pex.currentToken != null) {
            final Token token = pex.currentToken.next;
            // Checks token.image.equals("1") to avoid recursive call.
            // The SqlAbstractParserImpl#MetadataImpl constructor uses constant "1" to
            // throw intentionally to collect the expected tokens.
            if (!token.image.equals("1")
                && getMetadata().isKeyword(token.image)
                && SqlParserUtil.allowsIdentifier(tokenImage, expectedTokenSequences)) {
                // If the next token is a keyword, reformat the error message as:

                // Incorrect syntax near the keyword '{keyword}' at line {line_number},
                // column {column_number}.
                final String expecting = ex.getMessage()
                    .substring(ex.getMessage().indexOf("Was expecting"));
                final String errorMsg = String.format("Incorrect syntax near the keyword '%s' "
                        + "at line %d, column %d.\n%s",
                    token.image,
                    token.beginLine,
                    token.beginColumn,
                    expecting);
                // Replace the ParseException with explicit error message.
                ex = new ParseException(errorMsg);
            }
            pos = new SqlParserPos(
                token.beginLine,
                token.beginColumn,
                token.endLine,
                token.endColumn);
        }
    } else if (ex instanceof TokenMgrError) {
        TokenMgrError tme = (TokenMgrError) ex;
        expectedTokenSequences = null;
        tokenImage = null;
        // Example:
        //    Lexical error at line 3, column 24.  Encountered "#" after "a".
        final java.util.regex.Pattern pattern = java.util.regex.Pattern.compile(
            "(?s)Lexical error at line ([0-9]+), column ([0-9]+).*");
        java.util.regex.Matcher matcher = pattern.matcher(ex.getMessage());
        if (matcher.matches()) {
            int line = Integer.parseInt(matcher.group(1));
            int column = Integer.parseInt(matcher.group(2));
            pos = new SqlParserPos(line, column, line, column);
        }
    } else if (ex instanceof CalciteContextException) {
        // CalciteContextException is the standard wrapper for exceptions
        // produced by the validator, but in the parser, the standard is
        // SqlParseException; so, strip it away. In case you were wondering,
        // the CalciteContextException appears because the parser
        // occasionally calls into validator-style code such as
        // SqlSpecialOperator.reduceExpr.
        CalciteContextException ece =
            (CalciteContextException) ex;
        pos = new SqlParserPos(
            ece.getPosLine(),
            ece.getPosColumn(),
            ece.getEndPosLine(),
            ece.getEndPosColumn());
        ex = ece.getCause();
    }

    return new SqlParseException(
        ex.getMessage(), pos, expectedTokenSequences, tokenImage, ex);
}

/**
 * Removes or transforms misleading information from a parse exception.
 *
 * @param e dirty excn
 *
 * @return clean excn
 */
JAVACODE ParseException cleanupParseException(ParseException ex)
{
    if (ex.expectedTokenSequences == null) {
        return ex;
    }
    int iIdentifier = Arrays.asList(ex.tokenImage).indexOf("<IDENTIFIER>");

    // Find all sequences in the error which contain identifier. For
    // example,
    //       {<IDENTIFIER>}
    //       {A}
    //       {B, C}
    //       {D, <IDENTIFIER>}
    //       {D, A}
    //       {D, B}
    //
    // would yield
    //       {}
    //       {D}
    boolean id = false;
    final List<int[]> prefixList = new ArrayList<int[]>();
    for (int i = 0; i < ex.expectedTokenSequences.length; ++i) {
        int[] seq = ex.expectedTokenSequences[i];
        int j = seq.length - 1;
        int i1 = seq[j];
        if (i1 == iIdentifier) {
            int[] prefix = new int[j];
            System.arraycopy(seq, 0, prefix, 0, j);
            prefixList.add(prefix);
        }
    }

    if (prefixList.isEmpty()) {
        return ex;
    }

    int[][] prefixes = (int[][])
        prefixList.toArray(new int[prefixList.size()][]);

    // Since <IDENTIFIER> was one of the possible productions,
    // we know that the parser will also have included all
    // of the non-reserved keywords (which are treated as
    // identifiers in non-keyword contexts).  So, now we need
    // to clean those out, since they're totally irrelevant.

    final List<int[]> list = new ArrayList<int[]>();
    Metadata metadata = getMetadata();
    for (int i = 0; i < ex.expectedTokenSequences.length; ++i) {
        int [] seq = ex.expectedTokenSequences[i];
        String tokenImage = ex.tokenImage[seq[seq.length - 1]];
        String token = SqlParserUtil.getTokenVal(tokenImage);
        if (token == null  || !metadata.isNonReservedKeyword(token)) {
            list.add(seq);
            continue;
        }
        boolean match = matchesPrefix(seq, prefixes);
        if (!match) {
            list.add(seq);
        }
    }

    ex.expectedTokenSequences =
        (int [][]) list.toArray(new int [list.size()][]);
    return ex;
}

JAVACODE boolean matchesPrefix(int[] seq, int[][] prefixes)
{
    nextPrefix:
    for (int[] prefix : prefixes) {
        if (seq.length == prefix.length + 1) {
            for (int k = 0; k < prefix.length; k++) {
                if (prefix[k] != seq[k]) {
                    continue nextPrefix;
                }
            }
            return true;
        }
    }
    return false;
}

/*****************************************
 * Syntactical Descriptions              *
 *****************************************/

/**
 * Parses either a row expression or a query expression with an optional
 * ORDER BY.
 *
 * <p>Postgres syntax for limit:
 *
 * <blockquote><pre>
 *    [ LIMIT { count | ALL } ]
 *    [ OFFSET start ]</pre>
 * </blockquote>
 *
 * <p>MySQL syntax for limit:
 *
 * <blockquote><pre>
 *    [ LIMIT { count | start, count } ]</pre>
 * </blockquote>
 *
 * <p>SQL:2008 syntax for limit:
 *
 * <blockquote><pre>
 *    [ OFFSET start { ROW | ROWS } ]
 *    [ FETCH { FIRST | NEXT } [ count ] { ROW | ROWS } ONLY ]</pre>
 * </blockquote>
 */
SqlNode OrderedQueryOrExpr(ExprContext exprContext) :
{
    SqlNode e;
    SqlNodeList orderBy = null;
    SqlNode start = null;
    SqlNode count = null;
    boolean hasLimit = false;
}
{
    (
        e = QueryOrExpr(exprContext) {
            if (e instanceof SqlOrderBy) {
                SqlOrderBy o = (SqlOrderBy) e;
                hasLimit = o.fetch != null;
            }
        }
    )
    [
        // use the syntactic type of the expression we just parsed
        // to decide whether ORDER BY makes sense
        orderBy = OrderBy(e.isA(SqlKind.QUERY))
    ]
    [
        // Postgres-style syntax. "LIMIT ... OFFSET ..."
        <LIMIT> { final SqlParserPos startPos = getPos(); }
        (
            // MySQL-style syntax. "LIMIT start, count"
            LOOKAHEAD(2)
            start = UnsignedNumericLiteralOrParam()
            <COMMA> count = UnsignedNumericLiteralOrParam() {
                if (!this.conformance.isLimitStartCountAllowed()) {
                    throw SqlUtil.newContextException(getPos(), RESOURCE.limitStartCountNotAllowed());
                }
            }
        |
            count = UnsignedNumericLiteralOrParam()
        |
            <ALL>
        ) {
            if (hasLimit) {
                throw SqlUtil.newContextException(startPos, RESOURCE.duplicateLimit("LIMIT"));
            }
        }
    ]
    [
        // ROW or ROWS is required in SQL:2008 but we make it optional
        // because it is not present in Postgres-style syntax.
        // If you specify both LIMIT start and OFFSET, OFFSET wins.
        <OFFSET> start = UnsignedNumericLiteralOrParam() [ <ROW> | <ROWS> ]
    ]
    [
        // SQL:2008-style syntax. "OFFSET ... FETCH ...".
        // If you specify both LIMIT and FETCH, FETCH wins.
        <FETCH> {final SqlParserPos startPos = getPos(); }
        ( <FIRST> | <NEXT> ) count = UnsignedNumericLiteralOrParam()
        ( <ROW> | <ROWS> ) (<ONLY>)?
        {
            if (hasLimit) {
                throw SqlUtil.newContextException(startPos, RESOURCE.duplicateLimit("FETCH"));
            }
        }
    ]
    {
        if (orderBy != null || start != null || count != null) {
            // We may be wrapping another SqlOrderBy because other syntax,
            // such as TOP, can create ordering nodes. Syntactically, these
            // TOP is treated as if LIMIT was present so we want to merge
            // these nodes into one.
            if (e instanceof SqlOrderBy) {
                // Merge orderings if compatible.
                SqlOrderBy o = (SqlOrderBy) e;
                if (count == null) {
                    count = o.fetch;
                }
                if (start == null) {
                    start = o.offset;
                }
                if (orderBy == null) {
                    orderBy = o.orderList;
                }
                e = o.query;
            }
            if (orderBy == null) {
                orderBy = SqlNodeList.EMPTY;
            }
            e = new SqlOrderBy(getPos(), e, orderBy, start, count);
        }
        return e;
    }
}

/**
 * Parses a leaf in a query expression (SELECT, VALUES or TABLE).
 */
SqlNode LeafQuery(ExprContext exprContext) :
{
    SqlNode e;
}
{
    {
        // ensure a query is legal in this context
        checkQueryExpression(exprContext);
    }
    e = SqlSelect() { return e; }
|
    e = TableConstructor() { return e; }
|
    e = ExplicitTable(getPos()) { return e; }
}

/**
 * Parses a parenthesized query or single row expression.
 */
SqlNode ParenthesizedExpression(ExprContext exprContext) :
{
    SqlNode e;
}
{
    <LPAREN>
    {
        // we've now seen left paren, so queries inside should
        // be allowed as sub-queries
        switch (exprContext) {
        case ACCEPT_SUB_QUERY:
            exprContext = ExprContext.ACCEPT_NONCURSOR;
            break;
        case ACCEPT_CURSOR:
            exprContext = ExprContext.ACCEPT_ALL;
            break;
        }
    }
    e = OrderedQueryOrExpr(exprContext)
    <RPAREN>
    {
        return e;
    }
}

/**
 * Parses a parenthesized query or comma-list of row expressions.
 *
 * <p>REVIEW jvs 8-Feb-2004: There's a small hole in this production.  It can be
 * used to construct something like
 *
 * <blockquote><pre>
 * WHERE x IN (select count(*) from t where c=d,5)</pre>
 * </blockquote>
 *
 * <p>which should be illegal.  The above is interpreted as equivalent to
 *
 * <blockquote><pre>
 * WHERE x IN ((select count(*) from t where c=d),5)</pre>
 * </blockquote>
 *
 * <p>which is a legal use of a sub-query.  The only way to fix the hole is to
 * be able to remember whether a subexpression was parenthesized or not, which
 * means preserving parentheses in the SqlNode tree.  This is probably
 * desirable anyway for use in purely syntactic parsing applications (e.g. SQL
 * pretty-printer).  However, if this is done, it's important to also make
 * isA() on the paren node call down to its operand so that we can
 * always correctly discriminate a query from a row expression.
 */
SqlNodeList ParenthesizedQueryOrCommaList(
    ExprContext exprContext) :
{
    SqlNode e;
    List<SqlNode> list;
    ExprContext firstExprContext = exprContext;
    final Span s;
}
{
    <LPAREN>
    {
        // we've now seen left paren, so a query by itself should
        // be interpreted as a sub-query
        s = span();
        switch (exprContext) {
        case ACCEPT_SUB_QUERY:
            firstExprContext = ExprContext.ACCEPT_NONCURSOR;
            break;
        case ACCEPT_CURSOR:
            firstExprContext = ExprContext.ACCEPT_ALL;
            break;
        }
    }
    e = OrderedQueryOrExpr(firstExprContext)
    {
        list = startList(e);
    }
    (
        <COMMA>
        {
            // a comma-list can't appear where only a query is expected
            checkNonQueryExpression(exprContext);
        }
        e = Expression(exprContext)
        {
            list.add(e);
        }
    )*
    <RPAREN>
    {
        return new SqlNodeList(list, s.end(this));
    }
}

/** As ParenthesizedQueryOrCommaList, but allows DEFAULT
 * in place of any of the expressions. For example,
 * {@code (x, DEFAULT, null, DEFAULT)}. */
SqlNodeList ParenthesizedQueryOrCommaListWithDefault(
    ExprContext exprContext) :
{
    SqlNode e;
    List<SqlNode> list;
    ExprContext firstExprContext = exprContext;
    final Span s;
}
{
    <LPAREN>
    {
        // we've now seen left paren, so a query by itself should
        // be interpreted as a sub-query
        s = span();
        switch (exprContext) {
        case ACCEPT_SUB_QUERY:
            firstExprContext = ExprContext.ACCEPT_NONCURSOR;
            break;
        case ACCEPT_CURSOR:
            firstExprContext = ExprContext.ACCEPT_ALL;
            break;
        }
    }
    (
        e = OrderedQueryOrExpr(firstExprContext)
    |
        e = Default()
    )
    {
        list = startList(e);
    }
    (
        <COMMA>
        {
            // a comma-list can't appear where only a query is expected
            checkNonQueryExpression(exprContext);
        }
        (
            e = Expression(exprContext)
        |
            e = Default()
        )
        {
            list.add(e);
        }
    )*
    <RPAREN>
    {
        return new SqlNodeList(list, s.end(this));
    }
}

/**
 * Parses function parameter lists.
 * If the list starts with DISTINCT or ALL, it is discarded.
 */
List UnquantifiedFunctionParameterList(
    ExprContext exprContext) :
{
    final List args;
}
{
    args = FunctionParameterList(exprContext) {
        final SqlLiteral quantifier = (SqlLiteral) args.get(0);
        args.remove(0); // remove DISTINCT or ALL, if present
        return args;
    }
}

/**
 * Parses function parameter lists including DISTINCT keyword recognition,
 * DEFAULT, and named argument assignment.
 */
List FunctionParameterList(
    ExprContext exprContext) :
{
    final SqlLiteral qualifier;
    final List list = new ArrayList();
}
{
    <LPAREN>
    (
        qualifier = AllOrDistinct() { list.add(qualifier); }
    |
        { list.add(null); }
    )
    Arg0(list, exprContext)
    (
        <COMMA> {
            // a comma-list can't appear where only a query is expected
            checkNonQueryExpression(exprContext);
        }
        Arg(list, exprContext)
    )*
    <RPAREN>
    {
        return list;
    }
}

SqlLiteral AllOrDistinct() :
{
}
{
    <DISTINCT> { return SqlSelectKeyword.DISTINCT.symbol(getPos()); }
|
    <ALL> { return SqlSelectKeyword.ALL.symbol(getPos()); }
}

void Arg0(List list, ExprContext exprContext) :
{
    SqlIdentifier name = null;
    SqlNode e = null;
    final ExprContext firstExprContext;
    {
        // we've now seen left paren, so queries inside should
        // be allowed as sub-queries
        switch (exprContext) {
        case ACCEPT_SUB_QUERY:
            firstExprContext = ExprContext.ACCEPT_NONCURSOR;
            break;
        case ACCEPT_CURSOR:
            firstExprContext = ExprContext.ACCEPT_ALL;
            break;
        default:
            firstExprContext = exprContext;
            break;
        }
    }
}
{
    [
        LOOKAHEAD(2) name = SimpleIdentifier() <NAMED_ARGUMENT_ASSIGNMENT>
    ]
    (
        e = Default()
    |
        e = OrderedQueryOrExpr(firstExprContext)
    )
    {
        if (e != null) {
            if (name != null) {
                e = SqlStdOperatorTable.ARGUMENT_ASSIGNMENT.createCall(
                    Span.of(name, e).pos(), e, name);
            }
            list.add(e);
        }
    }
}

void Arg(List list, ExprContext exprContext) :
{
    SqlIdentifier name = null;
    SqlNode e = null;
}
{
    [
        LOOKAHEAD(2) name = SimpleIdentifier() <NAMED_ARGUMENT_ASSIGNMENT>
    ]
    (
        e = Default()
    |
        e = Expression(exprContext)
    )
    {
        if (e != null) {
            if (name != null) {
                e = SqlStdOperatorTable.ARGUMENT_ASSIGNMENT.createCall(
                    Span.of(name, e).pos(), e, name);
            }
            list.add(e);
        }
    }
}

SqlNode Default() : {}
{
    <DEFAULT_> {
        return SqlStdOperatorTable.DEFAULT.createCall(getPos());
    }
}

/**
 * Parses a query (SELECT, UNION, INTERSECT, EXCEPT, VALUES, TABLE) followed by
 * the end-of-file symbol.
 */
SqlNode SqlQueryEof() :
{
    SqlNode query;
}
{
    query = OrderedQueryOrExpr(ExprContext.ACCEPT_QUERY)
    <EOF>
    { return query; }
}

/**
 * Parses a list of SQL statements separated by semicolon.
 * The semicolon is required between statements, but is
 * optional at the end.
 */
SqlNodeList SqlStmtList() :
{
    final List<SqlNode> stmtList = new ArrayList<SqlNode>();
    SqlNode stmt;
}
{
    stmt = SqlStmt() {
        stmtList.add(stmt);
    }
    (
        <SEMICOLON>
        [
            stmt = SqlStmt() {
                stmtList.add(stmt);
            }
        ]
    )*
    <EOF>
    {
        return new SqlNodeList(stmtList, Span.of(stmtList).pos());
    }
}

/**
 * Parses an SQL statement.
 */
SqlNode SqlStmt() :
{
    SqlNode stmt;
}
{
    (
<#-- Add methods to parse additional statements here -->
<#list (parser.statementParserMethods!default.parser.statementParserMethods) as method>
        LOOKAHEAD(2) stmt = ${method}
    |
</#list>
        stmt = SqlSetOption(Span.of(), null)
    |
        stmt = SqlAlter()
    |
<#if (parser.createStatementParserMethods!default.parser.createStatementParserMethods)?size != 0>
        stmt = SqlCreate()
    |
</#if>
<#if (parser.dropStatementParserMethods!default.parser.dropStatementParserMethods)?size != 0>
        stmt = SqlDrop()
    |
</#if>
        LOOKAHEAD(2) stmt = SqlInsert()
    |
        stmt = SqlExplain()
    |
        stmt = SqlDescribe()
    |
        stmt = OrderedQueryOrExpr(ExprContext.ACCEPT_QUERY)
    |
        stmt = SqlDelete()
    |
        stmt = SqlUpdate()
    |
        stmt = SqlMerge()
    |
        stmt = SqlProcedureCall()
    )
    {
        return stmt;
    }
}

/**
 * Parses an SQL statement followed by the end-of-file symbol.
 */
SqlNode SqlStmtEof() :
{
    SqlNode stmt;
}
{
    stmt = SqlStmt() <EOF>
    {
        return stmt;
    }
}

<#-- Add implementations of additional parser statement calls here -->
<#list (parser.implementationFiles!default.parser.implementationFiles) as file>
    <#include "/@includes/"+file />
</#list>

SqlNodeList ParenthesizedKeyValueOptionCommaList() :
{
    final Span s;
    final List<SqlNode> list = new ArrayList<SqlNode>();
}
{
    { s = span(); }
    <LPAREN>
    KeyValueOption(list)
    (
        <COMMA>
        KeyValueOption(list)
    )*
    <RPAREN> {
        return new SqlNodeList(list, s.end(this));
    }
}

/**
* Parses an option with format key=val whose key is a simple identifier or string literal
* and value is a string literal.
*/
void KeyValueOption(List<SqlNode> list) :
{
    final SqlNode key;
    final SqlNode value;
}
{
    (
        key = SimpleIdentifier()
    |
        key = StringLiteral()
    )
    <EQ>
    value = StringLiteral() {
        list.add(key);
        list.add(value);
    }
}

/**
* Parses an option value, it's either a string or a numeric.
*/
SqlNode OptionValue() :
{
    final SqlNode value;
}
{
    (
        value = NumericLiteral()
    |
        value = StringLiteral()
    )
    {
        return value;
    }
}

/**
 * Parses a literal list separated by comma. The literal is either a string or a numeric.
 */
SqlNodeList ParenthesizedLiteralOptionCommaList() :
{
    final Span s;
    final List<SqlNode> list = new ArrayList<SqlNode>();
    SqlNode optionVal;
}
{
    { s = span(); }
    <LPAREN>
    optionVal = OptionValue()
    {
        list.add(optionVal);
    }
    (
        <COMMA>
        optionVal = OptionValue()
        {
            list.add(optionVal);
        }
    )*
    <RPAREN> {
        return new SqlNodeList(list, s.end(this));
    }
}

void CommaSeparatedSqlHints(List<SqlNode> hints) :
{
    SqlIdentifier hintName;
    SqlNodeList hintOptions;
    SqlNode optionVal;
    SqlHint.HintOptionFormat optionFormat;
}
{
    hintName = SimpleIdentifier()
    (   LOOKAHEAD(5)
        hintOptions = ParenthesizedKeyValueOptionCommaList() {
            optionFormat = SqlHint.HintOptionFormat.KV_LIST;
        }
    |
        LOOKAHEAD(3)
        hintOptions = ParenthesizedSimpleIdentifierList() {
            optionFormat = SqlHint.HintOptionFormat.ID_LIST;
        }
    |
        LOOKAHEAD(3)
        hintOptions = ParenthesizedLiteralOptionCommaList() {
            optionFormat = SqlHint.HintOptionFormat.LITERAL_LIST;
        }
    |
        LOOKAHEAD(2)
        [<LPAREN> <RPAREN>]
        {
            hintOptions = SqlNodeList.EMPTY;
            optionFormat = SqlHint.HintOptionFormat.EMPTY;
        }
    )
    {
        hints.add(new SqlHint(Span.of(hintOptions).end(this), hintName, hintOptions, optionFormat));
    }
    (
        <COMMA>
        hintName = SimpleIdentifier()
        (
            LOOKAHEAD(5)
            hintOptions = ParenthesizedKeyValueOptionCommaList() {
                optionFormat = SqlHint.HintOptionFormat.KV_LIST;
            }
        |
            LOOKAHEAD(3)
            hintOptions = ParenthesizedSimpleIdentifierList() {
                optionFormat = SqlHint.HintOptionFormat.ID_LIST;
            }
        |
            LOOKAHEAD(3)
            hintOptions = ParenthesizedLiteralOptionCommaList() {
                optionFormat = SqlHint.HintOptionFormat.LITERAL_LIST;
            }
        |
            LOOKAHEAD(2)
            [<LPAREN> <RPAREN>]
            {
                hintOptions = SqlNodeList.EMPTY;
                optionFormat = SqlHint.HintOptionFormat.EMPTY;
            }
        )
        {
            hints.add(new SqlHint(Span.of(hintOptions).end(this), hintName, hintOptions, optionFormat));
        }
    )*
}

/**
 * Parses a table reference with optional hints.
 */
SqlNode TableRefWithHintsOpt() :
{
    SqlNode tableRef;
    SqlNodeList hintList;
    final List<SqlNode> hints = new ArrayList<SqlNode>();
    final Span s;
}
{
    { s = span(); }
    tableRef = CompoundTableIdentifier()
    [
        LOOKAHEAD(2)
        <HINT_BEG>
        CommaSeparatedSqlHints(hints)
        <COMMENT_END>
        {
            hintList = new SqlNodeList(hints, s.addAll(hints).end(this));
            tableRef = new SqlTableRef(Span.of(tableRef, hintList).pos(),
                    (SqlIdentifier) tableRef, hintList);
        }
    ]
    {
        return tableRef;
    }
}

/**
 * Parses a target table reference with optional hints.
 * This is a copy of TableRefWithHintsOpt except we return a
 * SqlTableIdentifierWithID instead of a SQLIdentifier or a
 * SqlTableRefWithID instead of a SqlTableRef when there are hints.
 * This is only used by merge into.
 */
SqlNode TargetTableRefWithHintsOpt() :
{
    SqlNode tableRef;
    SqlNodeList hintList;
    final List<SqlNode> hints = new ArrayList<SqlNode>();
    final Span s;
}
{
    { s = span(); }
    tableRef = CompoundTargetTableIdentifier()
    [
        LOOKAHEAD(2)
        <HINT_BEG>
        CommaSeparatedSqlHints(hints)
        <COMMENT_END>
        {
            hintList = new SqlNodeList(hints, s.addAll(hints).end(this));
            tableRef = new SqlTableRefWithID(Span.of(tableRef, hintList).pos(),
                    (SqlTableIdentifierWithID) tableRef, hintList);
        }
    ]
    {
        return tableRef;
    }
}


/**
 * Parses a leaf SELECT expression without ORDER BY.
 */
SqlNode SqlSelect() :
{
    final List<SqlLiteral> keywords = new ArrayList<SqlLiteral>();
    final SqlLiteral keyword;
    final SqlNodeList keywordList;
    List<SqlNode> selectList;
    final SqlNode fromClause;
    final SqlNode where;
    final SqlNodeList groupBy;
    final SqlNode having;
    final SqlNode qualify;
    final SqlNodeList windowDecls;
    SqlParserPos fetchPos = null;
    SqlLiteral fetch = null;
    final List<SqlNode> hints = new ArrayList<SqlNode>();
    final Span s;
}
{
    <SELECT>
    {
        s = span();
    }
    [
        <HINT_BEG>
        CommaSeparatedSqlHints(hints)
        <COMMENT_END>
    ]
    SqlSelectKeywords(keywords)
    (
        <STREAM> {
            keywords.add(SqlSelectKeyword.STREAM.symbol(getPos()));
        }
    )?
    (
        LOOKAHEAD(2)
        <TOP> fetch = UnsignedNumericLiteral() { fetchPos = getPos(); }
    )?
    (
        keyword = AllOrDistinct() { keywords.add(keyword); }
    )?
    {
        keywordList = new SqlNodeList(keywords, s.addAll(keywords).pos());
    }
    selectList = SelectList()
    (
        <FROM> fromClause = FromClause()
        where = WhereOpt()
        groupBy = GroupByOpt()
        having = HavingOpt()
        qualify = QualifyOpt()
        windowDecls = WindowOpt()
    |
        E() {
            fromClause = null;
            where = null;
            groupBy = null;
            having = null;
            qualify = null;
            windowDecls = null;
        }
    )
    {
        SqlNode e = new SqlSelect(s.end(this), keywordList,
            new SqlNodeList(selectList, Span.of(selectList).pos()),
            fromClause, where, groupBy, having, qualify, windowDecls, null, null, null,
            new SqlNodeList(hints, getPos()));
        if (fetch != null) {
            // A limit was set with TOP. Wrap the select node in an order by.
            // This may be merged with the ORDER BY that follows this SELECT.
            e = new SqlOrderBy(fetchPos, e, SqlNodeList.EMPTY, null, fetch);
        }
        return e;
    }
}

/*
 * Abstract production:
 *
 *    void SqlSelectKeywords(List keywords)
 *
 * Parses dialect-specific keywords immediately following the SELECT keyword.
 */

/**
 * Parses an EXPLAIN PLAN statement.
 */
SqlNode SqlExplain() :
{
    SqlNode stmt;
    SqlExplainLevel detailLevel = SqlExplainLevel.EXPPLAN_ATTRIBUTES;
    SqlExplain.Depth depth;
    final SqlExplainFormat format;
}
{
    <EXPLAIN> <PLAN>
    [ detailLevel = ExplainDetailLevel() ]
    depth = ExplainDepth()
    (
        LOOKAHEAD(2)
        <AS> <XML> { format = SqlExplainFormat.XML; }
    |
        LOOKAHEAD(2)
        <AS> <JSON> { format = SqlExplainFormat.JSON; }
    |
        <AS> <DOT_FORMAT> { format = SqlExplainFormat.DOT; }
    |
        { format = SqlExplainFormat.TEXT; }
    )
    <FOR> stmt = SqlQueryOrDml() {
        return new SqlExplain(getPos(),
            stmt,
            detailLevel.symbol(SqlParserPos.ZERO),
            depth.symbol(SqlParserPos.ZERO),
            format.symbol(SqlParserPos.ZERO),
            nDynamicParams);
    }
}

/** Parses a query (SELECT or VALUES)
 * or DML statement (INSERT, UPDATE, DELETE, MERGE). */
SqlNode SqlQueryOrDml() :
{
    SqlNode stmt;
}
{
    (
        LOOKAHEAD(2) stmt = SqlInsert()
    |
        stmt = OrderedQueryOrExpr(ExprContext.ACCEPT_QUERY)
    |
        stmt = SqlDelete()
    |
        stmt = SqlUpdate()
    |
        stmt = SqlMerge()
    ) { return stmt; }
}

/**
 * Parses WITH TYPE | WITH IMPLEMENTATION | WITHOUT IMPLEMENTATION modifier for
 * EXPLAIN PLAN.
 */
SqlExplain.Depth ExplainDepth() :
{
}
{
    (
        LOOKAHEAD(2)
        <WITH> <TYPE>
        {
            return SqlExplain.Depth.TYPE;
        }
        |
        <WITH> <IMPLEMENTATION>
        {
            return SqlExplain.Depth.PHYSICAL;
        }
        |
        <WITHOUT> <IMPLEMENTATION>
        {
            return SqlExplain.Depth.LOGICAL;
        }
        |
        {
            return SqlExplain.Depth.PHYSICAL;
        }

    )
}

/**
 * Parses INCLUDING ALL ATTRIBUTES modifier for EXPLAIN PLAN.
 */
SqlExplainLevel ExplainDetailLevel() :
{
    SqlExplainLevel level = SqlExplainLevel.EXPPLAN_ATTRIBUTES;
}
{
    (
        <EXCLUDING> <ATTRIBUTES>
        {
            level = SqlExplainLevel.NO_ATTRIBUTES;
        }
        |
        <INCLUDING>
        [ <ALL> { level = SqlExplainLevel.ALL_ATTRIBUTES; } ]
        <ATTRIBUTES>
        {
        }
    )
    {
        return level;
    }
}

/**
 * Parses a DESCRIBE statement.
 */
SqlNode SqlDescribe() :
{
   final Span s;
   final SqlIdentifier table;
   final SqlIdentifier column;
   final SqlIdentifier id;
   final SqlNode stmt;
}
{
    <DESCRIBE> { s = span(); }
    (
        LOOKAHEAD(2) (<DATABASE> | <CATALOG> | <SCHEMA>)
        id = CompoundIdentifier() {
            // DESCRIBE DATABASE and DESCRIBE CATALOG currently do the same as
            // DESCRIBE SCHEMA but should be different. See
            //   [CALCITE-1221] Implement DESCRIBE DATABASE, CATALOG, STATEMENT
            return new SqlDescribeSchema(s.end(id), id);
        }
    |
        // Use syntactic lookahead to determine whether a table name is coming.
        // We do not allow SimpleIdentifier() because that includes <STATEMENT>.
        LOOKAHEAD( <TABLE>
           | <IDENTIFIER>
           | <HYPHENATED_IDENTIFIER>
           | <QUOTED_IDENTIFIER>
           | <BACK_QUOTED_IDENTIFIER>
           | <BIG_QUERY_BACK_QUOTED_IDENTIFIER>
           | <BRACKET_QUOTED_IDENTIFIER> )
        (<TABLE>)?
        table = CompoundIdentifier()
        (
            column = SimpleIdentifier()
        |
            E() { column = null; }
        ) {
            return new SqlDescribeTable(s.add(table).addIf(column).pos(),
                table, column);
        }
    |
        (LOOKAHEAD(1) <STATEMENT>)?
        stmt = SqlQueryOrDml() {
            // DESCRIBE STATEMENT currently does the same as EXPLAIN. See
            //   [CALCITE-1221] Implement DESCRIBE DATABASE, CATALOG, STATEMENT
            final SqlExplainLevel detailLevel = SqlExplainLevel.EXPPLAN_ATTRIBUTES;
            final SqlExplain.Depth depth = SqlExplain.Depth.PHYSICAL;
            final SqlExplainFormat format = SqlExplainFormat.TEXT;
            return new SqlExplain(s.end(stmt),
                stmt,
                detailLevel.symbol(SqlParserPos.ZERO),
                depth.symbol(SqlParserPos.ZERO),
                format.symbol(SqlParserPos.ZERO),
                nDynamicParams);
        }
    )
}

/**
 * Parses a CALL statement.
 */
SqlNode SqlProcedureCall() :
{
    final Span s;
    SqlNode routineCall;
}
{
    <CALL> {
        s = span();
    }
    routineCall = NamedRoutineCall(
        SqlFunctionCategory.USER_DEFINED_PROCEDURE,
        ExprContext.ACCEPT_SUB_QUERY)
    {
        return SqlStdOperatorTable.PROCEDURE_CALL.createCall(
            s.end(routineCall), routineCall);
    }
}

SqlNode NamedRoutineCall(
    SqlFunctionCategory routineType,
    ExprContext exprContext) :
{
    SqlIdentifier name;
    final List<SqlNode> list = new ArrayList<SqlNode>();
    final Span s;
}
{
    name = CompoundIdentifier() {
        s = span();
    }
    <LPAREN>
    [
        Arg0(list, exprContext)
        (
            <COMMA> {
                // a comma-list can't appear where only a query is expected
                checkNonQueryExpression(exprContext);
            }
            Arg(list, exprContext)
        )*
    ]
    <RPAREN>
    {
        return createCall(name, s.end(this), routineType, null, list);
    }
}

/**
 * Parses an INSERT statement.
 */
SqlNode SqlInsert() :
{
    final List<SqlLiteral> keywords = new ArrayList<SqlLiteral>();
    final SqlNodeList keywordList;
    SqlNode table;
    SqlNodeList extendList = null;
    SqlNode source;
    SqlNodeList columnList = null;
    final Span s;
}
{
    (
        <INSERT>
    |
        <UPSERT> { keywords.add(SqlInsertKeyword.UPSERT.symbol(getPos())); }
    )
    { s = span(); }
    SqlInsertKeywords(keywords) {
        keywordList = new SqlNodeList(keywords, s.addAll(keywords).pos());
    }
    <INTO> table = TableRefWithHintsOpt()
    [
        LOOKAHEAD(5)
        [ <EXTEND> ]
        extendList = ExtendList() {
            table = extend(table, extendList);
        }
    ]
    [
        LOOKAHEAD(2)
        { final Pair<SqlNodeList, SqlNodeList> p; }
        p = ParenthesizedCompoundIdentifierList() {
            if (p.right.size() > 0) {
                table = extend(table, p.right);
            }
            if (p.left.size() > 0) {
                columnList = p.left;
            }
        }
    ]
    source = OrderedQueryOrExpr(ExprContext.ACCEPT_QUERY) {
        return new SqlInsert(s.end(source), keywordList, table, source,
            columnList, null);
    }
}

/*
 * Abstract production:
 *
 *    void SqlInsertKeywords(List keywords)
 *
 * Parses dialect-specific keywords immediately following the INSERT keyword.
 */

/**
 * Parses a DELETE statement.
 */
SqlNode SqlDelete() :
{
    SqlNode table;
    SqlNodeList extendList = null;
    SqlIdentifier alias = null;
    final SqlNode condition;
    final Span s;
}
{
    <DELETE> {
        s = span();
    }
    <FROM> table = TableRefWithHintsOpt()
    [
        [ <EXTEND> ]
        extendList = ExtendList() {
            table = extend(table, extendList);
        }
    ]
    [ [ <AS> ] alias = SimpleIdentifier() ]
    condition = WhereOpt()
    {
        return new SqlDelete(s.add(table).addIf(extendList).addIf(alias)
            .addIf(condition).pos(), table, condition, null, alias);
    }
}

/**
 * Parses an UPDATE statement.
 */
SqlNode SqlUpdate() :
{
    SqlNode table;
    SqlNodeList extendList = null;
    SqlIdentifier alias = null;
    SqlNode condition;
    SqlNodeList sourceExpressionList;
    SqlNodeList targetColumnList;
    SqlIdentifier id;
    SqlNode exp;
    final Span s;
}
{
    <UPDATE> { s = span(); }
    table = TableRefWithHintsOpt() {
        targetColumnList = new SqlNodeList(s.pos());
        sourceExpressionList = new SqlNodeList(s.pos());
    }
    [
        [ <EXTEND> ]
        extendList = ExtendList() {
            table = extend(table, extendList);
        }
    ]
    [ [ <AS> ] alias = SimpleIdentifier() ]
    <SET> id = SimpleIdentifier() {
        targetColumnList.add(id);
    }
    <EQ> exp = Expression(ExprContext.ACCEPT_SUB_QUERY) {
        // TODO:  support DEFAULT also
        sourceExpressionList.add(exp);
    }
    (
        <COMMA>
        id = SimpleIdentifier()
        {
            targetColumnList.add(id);
        }
        <EQ> exp = Expression(ExprContext.ACCEPT_SUB_QUERY)
        {
            sourceExpressionList.add(exp);
        }
    )*
    condition = WhereOpt()
    {
        return new SqlUpdate(s.addAll(targetColumnList)
            .addAll(sourceExpressionList).addIf(condition).pos(), table,
            targetColumnList, sourceExpressionList, condition, null, alias);
    }
}

/**
 * Parses a MERGE statement.
 */
SqlNode SqlMerge() :
{
    SqlNode table;
    SqlNodeList extendList = null;
    SqlIdentifier alias = null;
    SqlNode sourceTableRef;
    final SqlNode condition;
    Span matchedSpan = Span.of();
    Span notMatchedSpan = Span.of();
    // Should contain only Delete's and Update's
    List<SqlNode> matchedCallList = new ArrayList();
    List<SqlInsert> notMatchedCallList = new ArrayList();
    SqlInsert insertCall;
    SqlUpdate updateCall;
    SqlDelete deleteCall;
    final Span s;

    SqlNode clauseCondition;

}
{
    (<MERGE_INTO> { s = span(); } | (<MERGE> { s = span(); } <INTO>)) table = TargetTableRefWithHintsOpt()
    [
        [ <EXTEND> ]
        extendList = ExtendList() {
            table = extend(table, extendList);
        }
    ]
    [ [ <AS> ] alias = SimpleIdentifier() ]
    <USING> sourceTableRef = TableRef()
    <ON> condition = Expression(ExprContext.ACCEPT_SUB_QUERY)

    (
        // We have two choices, depending on if the first clause is WHEN MATCHED or WHEN NOT MATCHED
        // Therefore we need LOOKAHEAD 2 to distinguish WHEN MATCHED or WHEN NOT MATCHED
        LOOKAHEAD(2)
        (
            // Case 1, the first clause is WHEN MATCHED

            // Within this expansion, we have two choices, depending on if the next clause is
            // WHEN MATCHED or WHEN NOT MATCHED
            // Therefore we need LOOKAHEAD 2 to distinguish WHEN MATCHED or WHEN NOT MATCHED
            // for this variadic expansion
            LOOKAHEAD(2)
            clauseCondition = WhenMatchedClauseCommon(matchedSpan)
            (
                updateCall = WhenMatchedClauseUpdate(table, alias)
                {
                    updateCall.setOperand(3, clauseCondition);
                    matchedCallList.add(updateCall);
                    matchedSpan.add(updateCall);
                }
            |
                deleteCall = WhenMatchedClauseDelete(table, alias)
                {
                    deleteCall.setOperand(1, clauseCondition);
                    matchedCallList.add(deleteCall);
                    matchedSpan.add(deleteCall);
                }
            )
        )+

        ( insertCall = WhenNotMatchedClause(table, notMatchedSpan)
          { notMatchedCallList.add(insertCall); notMatchedSpan.add(insertCall); }
        )*
        // Note, in the case that we have no not matched clauses, the not matched span will be initialized to include
        // only the final token of the final matched clause. This is incorrect, but we need to intialize not matched
        // SqlNodeList with a valid parser position, and it should never be used anyway, since the sqlNodeList is empty
        // See https://bodo.atlassian.net/browse/BE-3528
        { notMatchedSpan.add(span().pos()); }

    |
        // Case 2, the first clause is WHEN NOT MATCHED/ we have no WHEN MATCHED clauses.
        // Note, since we have no matched clauses, the matched span will be initialized to include only the previous
        // token. This is incorrect, but we need to intialize matched SqlNodeList with a valid parser position, and
        // the parser position should never be used anyway, since the sqlNodeList is empty
        // See https://bodo.atlassian.net/browse/BE-3528
        { matchedSpan = span(); }
        ( insertCall = WhenNotMatchedClause(table, notMatchedSpan) { notMatchedCallList.add(insertCall); notMatchedSpan.add(insertCall); })+
    )
    {

        return new SqlMerge(s.add(matchedSpan.pos()).add(notMatchedSpan.pos()).pos(), table,
            condition, sourceTableRef, new SqlNodeList(matchedCallList, matchedSpan.pos()),
            new SqlNodeList(notMatchedCallList, notMatchedSpan.pos()),
            null, alias);
    }
}

SqlNode WhenMatchedClauseCommon(Span matchedSpan) :
{
    SqlNode condition;
}
{
    <WHEN> { matchedSpan.add(span().pos()); } <MATCHED>

    // add condition (if it is present)
    // The condition can be any valid expression that evaluates to boolean
    // Specifically, according to DBR syntax:
    /**
    * { literal |
        column_reference |
        field_reference |
        parameter_reference |
        CAST expression |
        CASE expression |
        expr operator expr |
        operator expr |
        expr [ expr ] |
        function_invocation |
        ( expr ) |
        scalar_subquery }

      scalar_subquery
        ( query )
     */
        // ACCEPT_SUB_QUERY basically just says that any query expression must be parenthesized
        // IE, it'll accept (SELECT A from ...) but not SELECT A FROM ...
        {condition = null;}
        [<AND> condition = Expression(ExprContext.ACCEPT_SUB_QUERY)]

        <THEN>
    {
        return condition;
    }
}

SqlUpdate WhenMatchedClauseUpdate(SqlNode table, SqlIdentifier alias) :
{
    SqlIdentifier id;
    final SqlNodeList updateColumnList = new SqlNodeList(SqlParserPos.ZERO);
    SqlNode exp;
    final SqlNodeList updateExprList = new SqlNodeList(SqlParserPos.ZERO);
    final Span s;
}
{

    <UPDATE> { s = span(); } <SET> id = CompoundIdentifier() {
        updateColumnList.add(id);
    }
    <EQ> exp = Expression(ExprContext.ACCEPT_SUB_QUERY) {
        updateExprList.add(exp);
    }
    (
        <COMMA>
        id = CompoundIdentifier() {
            updateColumnList.add(id);
        }
        <EQ> exp = Expression(ExprContext.ACCEPT_SUB_QUERY) {
            updateExprList.add(exp);
        }
    )*
    {
        return new SqlUpdate(s.addAll(updateExprList).pos(), table,
            updateColumnList, updateExprList, null, null, alias);
    }
}

SqlDelete WhenMatchedClauseDelete(SqlNode table, SqlIdentifier alias) :
{}
{

    <DELETE>
    {
        return new SqlDelete(span().pos(), table, null, null, alias);
    }
}

SqlInsert WhenNotMatchedClause(SqlNode table, Span notMatchedSpan) :
{
    final Span insertSpan, valuesSpan;
    final List<SqlLiteral> keywords = new ArrayList<SqlLiteral>();
    final SqlNodeList keywordList;
    SqlNodeList insertColumnList = null;
    SqlNode rowConstructor;
    SqlNode insertValues;
    SqlNode condition;
}
{
    <WHEN> { notMatchedSpan.add(span().pos()); }<NOT> <MATCHED>

    // add condition (if it is present)
    // The condition can be any valid expression that evaluates to Boolean
    // see WhenMatchedClause for explanation
    {condition = null;}
    [<AND> condition = Expression(ExprContext.ACCEPT_SUB_QUERY)]


    <THEN> <INSERT> {
        insertSpan = span();
    }
    SqlInsertKeywords(keywords) {
        keywordList = new SqlNodeList(keywords, insertSpan.end(this));
    }
    [
        LOOKAHEAD(2)
        insertColumnList = ParenthesizedSimpleIdentifierList()
    ]
    [ <LPAREN> ]
    <VALUES> { valuesSpan = span(); }
    rowConstructor = RowConstructor()
    [ <RPAREN> ]
    {
        // TODO zfong 5/26/06: note that extra parentheses are accepted above
        // around the VALUES clause as a hack for unparse, but this is
        // actually invalid SQL; should fix unparse
        insertValues = SqlStdOperatorTable.VALUES.createCall(
            valuesSpan.end(this), rowConstructor);
        return new SqlInsert(insertSpan.end(this), keywordList,
            table, insertValues, insertColumnList, condition);
    }
}

/**
 * Parses the select list of a SELECT statement.
 */
List<SqlNode> SelectList() :
{
    final List<SqlNode> list = new ArrayList<SqlNode>();
    SqlNode item;
}
{
    item = SelectItem() {
        list.add(item);
    }
    (
        <COMMA> item = SelectItem() {
            list.add(item);
        }
    )*
    {
        return list;
    }
}

/**
 * Parses one item in a select list.
 */
SqlNode SelectItem() :
{
    SqlNode e;
    final SqlIdentifier id;
}
{
    e = SelectExpression()
    [
        [ <AS> ]
        (
            id = SimpleIdentifier()
        |
            // Mute the warning about ambiguity between alias and continued
            // string literal.
            LOOKAHEAD(1)
            id = SimpleIdentifierFromStringLiteral()
        )
        {
            e = SqlStdOperatorTable.AS.createCall(span().end(e), e, id);
        }
    ]
    {
        return e;
    }
}

/**
 * Parses one unaliased expression in a select list.
 */
SqlNode SelectExpression() :
{
    SqlNode e;
}
{
    <STAR> {
        return SqlIdentifier.star(getPos());
    }
|
    e = Expression(ExprContext.ACCEPT_SUB_QUERY) {
        return e;
    }
}

SqlLiteral Natural() :
{
}
{
    <NATURAL> { return SqlLiteral.createBoolean(true, getPos()); }
|
    { return SqlLiteral.createBoolean(false, getPos()); }
}

SqlLiteral JoinType() :
{
    JoinType joinType;
}
{
    (
    LOOKAHEAD(3) // required for "LEFT SEMI JOIN" in Babel
<#list (parser.joinTypes!default.parser.joinTypes) as method>
        joinType = ${method}()
    |
</#list>
        <JOIN> { joinType = JoinType.INNER; }
    |
        <INNER> <JOIN> { joinType = JoinType.INNER; }
    |
        <LEFT> [ <OUTER> ] <JOIN> { joinType = JoinType.LEFT; }
    |
        <RIGHT> [ <OUTER> ] <JOIN> { joinType = JoinType.RIGHT; }
    |
        <FULL> [ <OUTER> ] <JOIN> { joinType = JoinType.FULL; }
    |
        <CROSS> <JOIN> { joinType = JoinType.CROSS; }
    )
    {
        return joinType.symbol(getPos());
    }
}

/** Matches "LEFT JOIN t ON ...", "RIGHT JOIN t USING ...", "JOIN t". */
SqlNode JoinTable(SqlNode e) :
{
    SqlNode e2, condition;
    final SqlLiteral natural, joinType, on, using;
    SqlNodeList list;
}
{
    natural = Natural()
    joinType = JoinType()
    e2 = TableRef()
    (
        <ON> { on = JoinConditionType.ON.symbol(getPos()); }
        condition = Expression(ExprContext.ACCEPT_SUB_QUERY) {
            return new SqlJoin(joinType.getParserPosition(),
                e,
                natural,
                joinType,
                e2,
                on,
                condition);
        }
    |
        <USING> { using = JoinConditionType.USING.symbol(getPos()); }
        list = ParenthesizedSimpleIdentifierList() {
            return new SqlJoin(joinType.getParserPosition(),
                e,
                natural,
                joinType,
                e2,
                using,
                new SqlNodeList(list, Span.of(using).end(this)));
        }
    |
        {
            return new SqlJoin(joinType.getParserPosition(),
                e,
                natural,
                joinType,
                e2,
                JoinConditionType.NONE.symbol(joinType.getParserPosition()),
                null);
        }
    )
}

// TODO jvs 15-Nov-2003:  SQL standard allows parentheses in the FROM list for
// building up non-linear join trees (e.g. OUTER JOIN two tables, and then INNER
// JOIN the result).  Also note that aliases on parenthesized FROM expressions
// "hide" all table names inside the parentheses (without aliases, they're
// visible).
//
// We allow CROSS JOIN to have a join condition, even though that is not valid
// SQL; the validator will catch it.
/**
 * Parses the FROM clause for a SELECT.
 *
 * <p>FROM is mandatory in standard SQL, optional in dialects such as MySQL,
 * PostgreSQL. The parser allows SELECT without FROM, but the validator fails
 * if conformance is, say, STRICT_2003.
 */
SqlNode FromClause() :
{
    SqlNode e, e2, condition;
    SqlLiteral natural, joinType, joinConditionType;
    SqlNodeList list;
    SqlParserPos pos;
}
{
    e = TableRef()
    (
        LOOKAHEAD(2)
        (
            // Decide whether to read a JOIN clause or a comma, or to quit having
            // seen a single entry FROM clause like 'FROM emps'. See comments
            // elsewhere regarding <COMMA> lookahead.
            //
            // And LOOKAHEAD(3) is needed here rather than a LOOKAHEAD(2). Because currently JavaCC
            // calculates minimum lookahead count incorrectly for choice that contains zero size
            // child. For instance, with the generated code, "LOOKAHEAD(2, Natural(), JoinType())"
            // returns true immediately if it sees a single "<CROSS>" token. Where we expect
            // the lookahead succeeds after "<CROSS> <APPLY>".
            //
            // For more information about the issue, see https://github.com/javacc/javacc/issues/86
            LOOKAHEAD(3)
            natural = Natural()
            joinType = JoinType()
            e2 = TableRef()
            (
                <ON> {
                    joinConditionType = JoinConditionType.ON.symbol(getPos());
                }
                condition = Expression(ExprContext.ACCEPT_SUB_QUERY) {
                    e = new SqlJoin(joinType.getParserPosition(),
                        e,
                        natural,
                        joinType,
                        e2,
                        joinConditionType,
                        condition);
                }
            |
                <USING> {
                    joinConditionType = JoinConditionType.USING.symbol(getPos());
                }
                list = ParenthesizedSimpleIdentifierList() {
                    e = new SqlJoin(joinType.getParserPosition(),
                        e,
                        natural,
                        joinType,
                        e2,
                        joinConditionType,
                        new SqlNodeList(list.getList(), Span.of(joinConditionType).end(this)));
                }
            |
                {
                    e = new SqlJoin(joinType.getParserPosition(),
                        e,
                        natural,
                        joinType,
                        e2,
                        JoinConditionType.NONE.symbol(joinType.getParserPosition()),
                        null);
                }
            )
        |
            // NOTE jvs 6-Feb-2004:  See comments at top of file for why
            // hint is necessary here.  I had to use this special semantic
            // lookahead form to get JavaCC to shut up, which makes
            // me even more uneasy.
            //LOOKAHEAD({true})
            <COMMA> { joinType = JoinType.COMMA.symbol(getPos()); }
            e2 = TableRef() {
                e = new SqlJoin(joinType.getParserPosition(),
                    e,
                    SqlLiteral.createBoolean(false, joinType.getParserPosition()),
                    joinType,
                    e2,
                    JoinConditionType.NONE.symbol(SqlParserPos.ZERO),
                    null);
            }
        |
            <CROSS> { joinType = JoinType.CROSS.symbol(getPos()); } <APPLY>
            e2 = TableRef2(true) {
                if (!this.conformance.isApplyAllowed()) {
                    throw SqlUtil.newContextException(getPos(), RESOURCE.applyNotAllowed());
                }
                e = new SqlJoin(joinType.getParserPosition(),
                    e,
                    SqlLiteral.createBoolean(false, joinType.getParserPosition()),
                    joinType,
                    e2,
                    JoinConditionType.NONE.symbol(SqlParserPos.ZERO),
                    null);
            }
        |
            <OUTER> { joinType = JoinType.LEFT.symbol(getPos()); } <APPLY>
            e2 = TableRef2(true) {
                if (!this.conformance.isApplyAllowed()) {
                    throw SqlUtil.newContextException(getPos(), RESOURCE.applyNotAllowed());
                }
                e = new SqlJoin(joinType.getParserPosition(),
                    e,
                    SqlLiteral.createBoolean(false, joinType.getParserPosition()),
                    joinType,
                    e2,
                    JoinConditionType.ON.symbol(SqlParserPos.ZERO),
                    SqlLiteral.createBoolean(true, joinType.getParserPosition()));
            }
        )
    )*
    {
        return e;
    }
}

/**
 * Parses a table reference in a FROM clause, not lateral unless LATERAL
 * is explicitly specified.
 */
SqlNode TableRef() :
{
    final SqlNode e;
}
{
    e = TableRef2(false) { return e; }
}

/**
 * Parses a table reference in a FROM clause.
 */
SqlNode TableRef2(boolean lateral) :
{
    SqlNode tableRef;
    final SqlNode over;
    final SqlNode snapshot;
    final SqlNode match;
    SqlNodeList extendList = null;
    final SqlIdentifier alias;
    final Span s, s2;
    SqlNodeList args;
    SqlNode sample;
    boolean isBernoulli;
    SqlNumericLiteral samplePercentage;
    boolean sampleByRows = false;
    boolean isRepeatable = false;
    int repeatableSeed = 0;
    SqlNodeList columnAliasList = null;
    SqlUnnestOperator unnestOp = SqlStdOperatorTable.UNNEST;
}
{
    (
        LOOKAHEAD(2)
        tableRef = TableRefWithHintsOpt()
        [
            [ <EXTEND> ]
            extendList = ExtendList() {
                tableRef = extend(tableRef, extendList);
            }
        ]
        over = TableOverOpt() {
            if (over != null) {
                tableRef = SqlStdOperatorTable.OVER.createCall(
                    getPos(), tableRef, over);
            }
        }
        [
            tableRef = Snapshot(tableRef)
        ]
        [
            tableRef = MatchRecognize(tableRef)
        ]
    |
        LOOKAHEAD(2)
        [ <LATERAL> { lateral = true; } ]
        tableRef = ParenthesizedExpression(ExprContext.ACCEPT_QUERY)
        over = TableOverOpt()
        {
            if (over != null) {
                tableRef = SqlStdOperatorTable.OVER.createCall(
                    getPos(), tableRef, over);
            }
            if (lateral) {
                tableRef = SqlStdOperatorTable.LATERAL.createCall(
                    getPos(), tableRef);
            }
        }
        [
            tableRef = MatchRecognize(tableRef)
        ]
    |
        <UNNEST> { s = span(); }
        args = ParenthesizedQueryOrCommaList(ExprContext.ACCEPT_SUB_QUERY)
        [
            <WITH> <ORDINALITY> {
                unnestOp = SqlStdOperatorTable.UNNEST_WITH_ORDINALITY;
            }
        ]
        {
            tableRef = unnestOp.createCall(s.end(this), (List<SqlNode>) args);
        }
    |
        [<LATERAL> { lateral = true; } ]
        <TABLE> { s = span(); } <LPAREN>
        tableRef = TableFunctionCall(s.pos())
        <RPAREN>
        {
            if (lateral) {
                tableRef = SqlStdOperatorTable.LATERAL.createCall(
                    s.end(this), tableRef);
            }
        }
    |
        tableRef = ExtendedTableRef()
    )
    [
        LOOKAHEAD(2)
        tableRef = Pivot(tableRef)
    ]
    [
        LOOKAHEAD(2)
        tableRef = Unpivot(tableRef)
    ]
    [
        [ <AS> ] alias = SimpleIdentifier()
        [ columnAliasList = ParenthesizedSimpleIdentifierList() ]
        {
            if (columnAliasList == null) {
                tableRef = SqlStdOperatorTable.AS.createCall(
                    Span.of(tableRef).end(this), tableRef, alias);
            } else {
                List<SqlNode> idList = new ArrayList<SqlNode>();
                idList.add(tableRef);
                idList.add(alias);
                idList.addAll(columnAliasList.getList());
                tableRef = SqlStdOperatorTable.AS.createCall(
                    Span.of(tableRef).end(this), idList);
            }
        }
    ]
    [
        TableSample() { s2 = span(); }
        (
            <SUBSTITUTE> <LPAREN> sample = StringLiteral() <RPAREN>
            {
                String sampleName =
                    SqlLiteral.unchain(sample).getValueAs(String.class);
                SqlSampleSpec sampleSpec = SqlSampleSpec.createNamed(sampleName);
                final SqlLiteral sampleLiteral =
                    SqlLiteral.createSample(sampleSpec, s2.end(this));
                tableRef = SqlStdOperatorTable.TABLESAMPLE.createCall(
                    s2.add(tableRef).end(this), tableRef, sampleLiteral);
            }
        |
            isBernoulli = TableSamplingMethod()
            <LPAREN>
            samplePercentage = UnsignedNumericLiteral()
            [
                <ROWS> { sampleByRows = true; }
            ]
            <RPAREN>
            [
                (<REPEATABLE> | <SEED>) <LPAREN> repeatableSeed = IntLiteral() <RPAREN>
                {
                    isRepeatable = true;
                }
            ]
            {
                // NOTE(jsternberg): The original for this had a lot of code for the parser
                // that is just not parsing code. This has been migrated to SqlUtil
                // temporarily to accomodate the changes. See the note there about future plans.
                SqlSampleSpec tableSampleSpec = SqlUtil.createTableSample(getPos(),
                    isBernoulli, samplePercentage, sampleByRows,
                    isRepeatable, repeatableSeed);

                // Certain arguments get treated as if there was no table
                // sampling at all. This is not strictly correct: TABLESAMPLE(0)
                // should produce no output, but it simplifies implementation
                // to know that some amount of sampling will occur.
                // In practice values less than ~1E-43% are treated as 0.0 and
                // values greater than ~99.999997% are treated as 1.0
                if (tableSampleSpec != null) {
                    SqlLiteral tableSampleLiteral =
                        SqlLiteral.createSample(tableSampleSpec, s2.end(this));
                    tableRef = SqlStdOperatorTable.TABLESAMPLE.createCall(
                        s2.end(this), tableRef, tableSampleLiteral);
                }
            }
        )
    ]
    {
        return tableRef;
    }
}

void TableSample() :
{
}
{
    (<TABLESAMPLE> | <SAMPLE>)
}

boolean TableSamplingMethod() :
{
    final boolean isBernoulli;
}
{
    // TODO(jsternberg): Only BERNOULLI and SYSTEM should be allowed by default.
    // Modify the parser to allow additional keywords to be used through freemarker.
    // Similarly, the empty expression is not part of the default and we should
    // confirm with the SqlConformance to see if we allow it. Needs to be integrated
    // properly with upstream calcite.
    (
        (<BERNOULLI> | <ROW>) { isBernoulli = true; }
    |
        (<SYSTEM> | <BLOCK>) { isBernoulli = false; }
    |
        E() { isBernoulli = true; }
    )
    { return isBernoulli; }
}

SqlNodeList ExtendList() :
{
    final Span s;
    List<SqlNode> list = new ArrayList<SqlNode>();
}
{
    <LPAREN> { s = span(); }
    ColumnType(list)
    (
        <COMMA> ColumnType(list)
    )*
    <RPAREN> {
        return new SqlNodeList(list, s.end(this));
    }
}

void ColumnType(List<SqlNode> list) :
{
    SqlIdentifier name;
    SqlDataTypeSpec type;
    boolean nullable = true;
}
{
    name = CompoundIdentifier()
    type = DataType()
    [
        <NOT> <NULL> {
            nullable = false;
        }
    ]
    {
        list.add(name);
        list.add(type.withNullable(nullable, getPos()));
    }
}

/**
 * Parses a compound identifier with optional type.
 */
void CompoundIdentifierType(List<SqlNode> list, List<SqlNode> extendList) :
{
    final SqlIdentifier name;
    SqlDataTypeSpec type = null;
    boolean nullable = true;
}
{
    name = CompoundIdentifier()
    [
        type = DataType()
        [
            <NOT> <NULL> {
                nullable = false;
            }
        ]
    ]
    {
        if (type != null) {
            if (!this.conformance.allowExtend()) {
                throw SqlUtil.newContextException(type.getParserPosition(),
                    RESOURCE.extendNotAllowed());
            }
            extendList.add(name);
            extendList.add(type.withNullable(nullable, getPos()));
        }
        list.add(name);
    }
}

SqlNode TableFunctionCall(SqlParserPos pos) :
{
    SqlNode call;
    SqlFunctionCategory funcType = SqlFunctionCategory.USER_DEFINED_TABLE_FUNCTION;
}
{
    [
        <SPECIFIC>
        {
            funcType = SqlFunctionCategory.USER_DEFINED_TABLE_SPECIFIC_FUNCTION;
        }
    ]
    call = NamedRoutineCall(funcType, ExprContext.ACCEPT_CURSOR)
    {
        return SqlStdOperatorTable.COLLECTION_TABLE.createCall(pos, call);
    }
}

/**
 * Abstract production:
 *    SqlNode ExtendedTableRef()
 *
 * <p>Allows parser to be extended with new types of table references.  The
 * default implementation of this production is empty.
 */

/*
 * Abstract production:
 *
 *    SqlNode TableOverOpt()
 *
 * Allows an OVER clause following a table expression as an extension to
 * standard SQL syntax. The default implementation of this production is empty.
 */

/**
 * Parses an explicit TABLE t reference.
 */
SqlNode ExplicitTable(SqlParserPos pos) :
{
    SqlNode tableRef;
}
{
    <TABLE> tableRef = CompoundIdentifier()
    {
        return SqlStdOperatorTable.EXPLICIT_TABLE.createCall(pos, tableRef);
    }
}

/**
 * Parses a VALUES leaf query expression.
 */
SqlNode TableConstructor() :
{
    final List<SqlNode> rowConstructorList = new ArrayList<SqlNode>();
    final Span s;
}
{
    <VALUES> { s = span(); }
    RowConstructorList(rowConstructorList)
    {
        return SqlStdOperatorTable.VALUES.createCall(
            s.end(this), rowConstructorList);
    }
}

/**
 * Parses one or more rows in a VALUES expression.
 */
void RowConstructorList(List<SqlNode> list) :
{
    SqlNode rowConstructor;
}
{
    rowConstructor = RowConstructor() { list.add(rowConstructor); }
    (
        LOOKAHEAD(2)
        <COMMA> rowConstructor = RowConstructor() { list.add(rowConstructor); }
    )*
}

/**
 * Parses a row constructor in the context of a VALUES expression.
 */
SqlNode RowConstructor() :
{
    SqlNodeList valueList;
    SqlNode value;
    final Span s;
}
{
    // hints are necessary here due to common LPAREN prefixes
    (
        // TODO jvs 8-Feb-2004: extra parentheses are accepted here as a hack
        // for unparse, but this is actually invalid SQL; should
        // fix unparse
        LOOKAHEAD(3)
        <LPAREN> { s = span(); }
        <ROW>
        valueList = ParenthesizedQueryOrCommaListWithDefault(ExprContext.ACCEPT_NONCURSOR)
        <RPAREN> { s.add(this); }
    |
        LOOKAHEAD(3)
        (
            <ROW> { s = span(); }
        |
            { s = Span.of(); }
        )
        valueList = ParenthesizedQueryOrCommaListWithDefault(ExprContext.ACCEPT_NONCURSOR)
    |
        value = Expression(ExprContext.ACCEPT_NONCURSOR)
        {
            // NOTE: A bare value here is standard SQL syntax, believe it or
            // not.  Taken together with multi-row table constructors, it leads
            // to very easy mistakes if you forget the parentheses on a
            // single-row constructor.  This is also the reason for the
            // LOOKAHEAD in RowConstructorList().  It would be so much more
            // reasonable to require parentheses.  Sigh.
            s = Span.of(value);
            valueList = new SqlNodeList(Collections.singletonList(value),
                value.getParserPosition());
        }
    )
    {
        // REVIEW jvs 8-Feb-2004: Should we discriminate between scalar
        // sub-queries inside of ROW and row sub-queries?  The standard does,
        // but the distinction seems to be purely syntactic.
        return SqlStdOperatorTable.ROW.createCall(s.end(valueList),
            (List<SqlNode>) valueList);
    }
}

/**
 * Parses the optional WHERE clause for SELECT, DELETE, and UPDATE.
 */
SqlNode WhereOpt() :
{
    SqlNode condition;
}
{
    <WHERE> condition = Expression(ExprContext.ACCEPT_SUB_QUERY)
    {
        return condition;
    }
    |
    {
        return null;
    }
}

/**
 * Parses the optional GROUP BY clause for SELECT.
 */
SqlNodeList GroupByOpt() :
{
    List<SqlNode> list = new ArrayList<SqlNode>();
    final Span s;
}
{
    <GROUP> { s = span(); }
    <BY> list = GroupingElementList() {
        return new SqlNodeList(list, s.addAll(list).pos());
    }
|
    {
        return null;
    }
}

List<SqlNode> GroupingElementList() :
{
    List<SqlNode> list = new ArrayList<SqlNode>();
    SqlNode e;
}
{
    e = GroupingElement() { list.add(e); }
    (
        LOOKAHEAD(2)
        <COMMA>
        e = GroupingElement() { list.add(e); }
    )*
    { return list; }
}

SqlNode GroupingElement() :
{
    List<SqlNode> list;
    final SqlNodeList nodes;
    final SqlNode e;
    final Span s;
}
{
    LOOKAHEAD(2)
    <GROUPING> { s = span(); }
    <SETS> <LPAREN> list = GroupingElementList() <RPAREN> {
        return SqlStdOperatorTable.GROUPING_SETS.createCall(s.end(this), list);
    }
|   <ROLLUP> { s = span(); }
    <LPAREN> nodes = ExpressionCommaList(s, ExprContext.ACCEPT_SUB_QUERY)
    <RPAREN> {
        return SqlStdOperatorTable.ROLLUP.createCall(s.end(this),
            nodes.getList());
    }
|   <CUBE> { s = span(); }
    <LPAREN> nodes = ExpressionCommaList(s, ExprContext.ACCEPT_SUB_QUERY)
    <RPAREN> {
        return SqlStdOperatorTable.CUBE.createCall(s.end(this),
            nodes.getList());
    }
|   LOOKAHEAD(3)
    <LPAREN> <RPAREN> {
        return new SqlNodeList(getPos());
    }
|   e = Expression(ExprContext.ACCEPT_SUB_QUERY) {
        return e;
    }
}

/**
 * Parses a list of expressions separated by commas.
 */
SqlNodeList ExpressionCommaList(
    final Span s,
    ExprContext exprContext) :
{
    final List<SqlNode> list = new ArrayList<SqlNode>();
}
{
    ExpressionCommaList2(list, exprContext) {
        return new SqlNodeList(list, s.addAll(list).pos());
    }
}

/**
 * Parses a list of expressions separated by commas,
 * appending expressions to a given list.
 */
void ExpressionCommaList2(List<SqlNode> list, ExprContext exprContext) :
{
    SqlNode e;
}
{
    e = Expression(exprContext) { list.add(e); }
    (
        // NOTE jvs 6-Feb-2004:  See comments at top of file for why
        // hint is necessary here.
        LOOKAHEAD(2)
        <COMMA> e = Expression(ExprContext.ACCEPT_SUB_QUERY) {
            list.add(e);
        }
    )*
}

/**
 * Parses the optional HAVING clause for SELECT.
 */
SqlNode HavingOpt() :
{
    SqlNode e;
}
{
    <HAVING> e = Expression(ExprContext.ACCEPT_SUB_QUERY) { return e; }
|
    { return null; }
}

/**
 * Parses the optional QUALIFY clause for SELECT.
 * From snowflake docs:
 * QUALIFY supports aggregates and subqueries in the predicate.
 * For aggregates, the same rules as for the HAVING clause apply.
 */
SqlNode QualifyOpt() :
{
    SqlNode e;
}
{
    <QUALIFY> e = Expression(ExprContext.ACCEPT_SUB_QUERY) { return e; }
|
    { return null; }
}

/**
 * Parses the optional WINDOW clause for SELECT
 */
SqlNodeList WindowOpt() :
{
    SqlIdentifier id;
    SqlWindow e;
    List<SqlNode> list;
    final Span s;
}
{
    <WINDOW> { s = span(); }
    id = SimpleIdentifier() <AS> e = WindowSpecification() {
        e.setDeclName(id);
        list = startList(e);
    }
    (
        // NOTE jhyde 22-Oct-2004:  See comments at top of file for why
        // hint is necessary here.
        LOOKAHEAD(2)
        <COMMA> id = SimpleIdentifier() <AS> e = WindowSpecification() {
            e.setDeclName(id);
            list.add(e);
        }
    )*
    {
        return new SqlNodeList(list, s.addAll(list).pos());
    }
|
    {
        return null;
    }
}

/**
 * Parses a window specification.
 */
SqlWindow WindowSpecification() :
{
    SqlIdentifier id;
    List list;
    SqlNodeList partitionList;
    SqlNodeList orderList;
    SqlLiteral isRows = SqlLiteral.createBoolean(false, SqlParserPos.ZERO);
    SqlNode lowerBound = null, upperBound = null;
    SqlParserPos startPos;
    final Span s, s1, s2;
    SqlLiteral allowPartial = null;
}
{
    <LPAREN> { s = span(); }
    (
        id = SimpleIdentifier()
    |
        { id = null; }
    )
    (
        <PARTITION> { s1 = span(); }
        <BY>
        partitionList = ExpressionCommaList(s1, ExprContext.ACCEPT_NON_QUERY)
    |
        { partitionList = SqlNodeList.EMPTY; }
    )
    (
        orderList = OrderBy(true)
    |
        { orderList = SqlNodeList.EMPTY; }
    )
    [
        (
            <ROWS> { isRows = SqlLiteral.createBoolean(true, getPos()); }
        |
            <RANGE> { isRows = SqlLiteral.createBoolean(false, getPos()); }
        )
        (
            <BETWEEN> lowerBound = WindowRange()
            <AND> upperBound = WindowRange()
        |
            lowerBound = WindowRange()
        )
    ]
    [
        <ALLOW> { s2 = span(); } <PARTIAL> {
            allowPartial = SqlLiteral.createBoolean(true, s2.end(this));
        }
    |
        <DISALLOW> { s2 = span(); } <PARTIAL> {
            allowPartial = SqlLiteral.createBoolean(false, s2.end(this));
        }
    ]
    <RPAREN>
    {
        return SqlWindow.create(
            null, id, partitionList, orderList,
            isRows, lowerBound, upperBound, allowPartial, s.end(this));
    }
}

SqlNode WindowRange() :
{
    final SqlNode e;
    final Span s;
}
{
    LOOKAHEAD(2)
    <CURRENT> { s = span(); } <ROW> {
        return SqlWindow.createCurrentRow(s.end(this));
    }
|
    LOOKAHEAD(2)
    <UNBOUNDED> { s = span(); }
    (
        <PRECEDING> {
            return SqlWindow.createUnboundedPreceding(s.end(this));
        }
    |
        <FOLLOWING> {
            return SqlWindow.createUnboundedFollowing(s.end(this));
        }
    )
|
    e = Expression(ExprContext.ACCEPT_NON_QUERY)
    (
        <PRECEDING> {
            return SqlWindow.createPreceding(e, getPos());
        }
    |
        <FOLLOWING> {
            return SqlWindow.createFollowing(e, getPos());
        }
    )
}

/**
 * Parses an ORDER BY clause.
 */
SqlNodeList OrderBy(boolean accept) :
{
    List<SqlNode> list;
    SqlNode e;
    final Span s;
}
{
    <ORDER> {
        s = span();
        if (!accept) {
            // Someone told us ORDER BY wasn't allowed here.  So why
            // did they bother calling us?  To get the correct
            // parser position for error reporting.
            throw SqlUtil.newContextException(s.pos(), RESOURCE.illegalOrderBy());
        }
    }
    <BY> e = OrderItem() {
        list = startList(e);
    }
    (
        // NOTE jvs 6-Feb-2004:  See comments at top of file for why
        // hint is necessary here.
        LOOKAHEAD(2) <COMMA> e = OrderItem() { list.add(e); }
    )*
    {
        return new SqlNodeList(list, s.addAll(list).pos());
    }
}

/**
 * Parses one list item in an ORDER BY clause.
 */
SqlNode OrderItem() :
{
    SqlNode e;
}
{
    e = Expression(ExprContext.ACCEPT_SUB_QUERY)
    (
        <ASC>
    |   <DESC> {
            e = SqlStdOperatorTable.DESC.createCall(getPos(), e);
        }
    )?
    (
        LOOKAHEAD(2)
        <NULLS> <FIRST> {
            e = SqlStdOperatorTable.NULLS_FIRST.createCall(getPos(), e);
        }
    |
        <NULLS> <LAST> {
            e = SqlStdOperatorTable.NULLS_LAST.createCall(getPos(), e);
        }
    )?
    {
        return e;
    }
}

/**
 * Parses a FOR SYSTEM_TIME clause following a table expression.
 */
SqlSnapshot Snapshot(SqlNode tableRef) :
{
    final Span s;
    final SqlNode e;
}
{
    { s = span(); } <FOR> <SYSTEM_TIME> <AS> <OF>
    // Syntax for temporal table in
    // standard SQL 2011 IWD 9075-2:201?(E) 7.6 <table reference>
    // supports grammar as following:
    // 1. datetime literal
    // 2. datetime value function, i.e. CURRENT_TIMESTAMP
    // 3. datetime term in 1 or 2 +(or -) interval term

    // We extend to support column reference, use Expression
    // to simplify the parsing code.
    e = Expression(ExprContext.ACCEPT_NON_QUERY) {
        return new SqlSnapshot(s.end(this), tableRef, e);
    }
}

/** Parses a PIVOT clause following a table expression. */
SqlNode Pivot(SqlNode tableRef) :
{
    final Span s;
    final Span s2;
    final List<SqlNode> aggList = new ArrayList<SqlNode>();
    final List<SqlNode> valueList = new ArrayList<SqlNode>();
    final SqlNodeList axisList;
    final SqlNodeList inList;
}
{
    <PIVOT> { s = span(); }
    <LPAREN>
    PivotAgg(aggList) ( <COMMA> PivotAgg(aggList) )*
    <FOR> axisList = SimpleIdentifierOrList()
    <IN> <LPAREN> { s2 = span(); }
    [ PivotValue(valueList) ( <COMMA> PivotValue(valueList) )* ]
    <RPAREN> {
        inList = new SqlNodeList(valueList, s2.end(this));
    }
    <RPAREN>
    {
        return new SqlPivot(s.end(this), tableRef,
            new SqlNodeList(aggList, SqlParserPos.sum(aggList)),
            axisList, inList);
    }
}

void PivotAgg(List<SqlNode> list) :
{
    final SqlNode e;
    final SqlIdentifier alias;
}
{
    e = NamedFunctionCall()
    (
        [ <AS> ] alias = SimpleIdentifier() {
            list.add(
                SqlStdOperatorTable.AS.createCall(Span.of(e).end(this), e,
                    alias));
        }
    |
        { list.add(e); }
    )
}

void PivotValue(List<SqlNode> list) :
{
    final SqlNode e;
    final SqlNodeList tuple;
    final SqlIdentifier alias;
}
{
    e = RowConstructor() { tuple = SqlParserUtil.stripRow(e); }
    (
        [ <AS> ] alias = SimpleIdentifier() {
            list.add(
                SqlStdOperatorTable.AS.createCall(Span.of(tuple).end(this),
                    tuple, alias));
        }
    |
        { list.add(tuple); }
    )
}

/** Parses an UNPIVOT clause following a table expression. */
SqlNode Unpivot(SqlNode tableRef) :
{
    final Span s;
    final boolean includeNulls;
    final SqlNodeList measureList;
    final SqlNodeList axisList;
    final Span s2;
    final List<SqlNode> values = new ArrayList<SqlNode>();
    final SqlNodeList inList;
}
{
    <UNPIVOT> { s = span(); }
    (
        <INCLUDE> <NULLS> { includeNulls = true; }
    |   <EXCLUDE> <NULLS> { includeNulls = false; }
    |   { includeNulls = false; }
    )
    <LPAREN>
    measureList = SimpleIdentifierOrList()
    <FOR> axisList = SimpleIdentifierOrList()
    <IN>
    <LPAREN> { s2 = span(); }
    UnpivotValue(values) ( <COMMA> UnpivotValue(values) )*
    <RPAREN>
    { inList = new SqlNodeList(values, s2.end(this)); }
    <RPAREN> {
        return new SqlUnpivot(s.end(this), tableRef, includeNulls, measureList,
            axisList, inList);
    }
}

void UnpivotValue(List<SqlNode> list) :
{
    final SqlNodeList columnList;
    final SqlNode values;
}
{
    columnList = SimpleIdentifierOrList()
    (
        <AS> values = RowConstructor() {
            final SqlNodeList valueList = SqlParserUtil.stripRow(values);
            list.add(
                SqlStdOperatorTable.AS.createCall(Span.of(columnList).end(this),
                    columnList, valueList));
        }
    |
        { list.add(columnList); }
    )
}

/**
 * Parses a MATCH_RECOGNIZE clause following a table expression.
 */
SqlMatchRecognize MatchRecognize(SqlNode tableRef) :
{
    final Span s, s0, s1, s2;
    SqlNodeList measureList = SqlNodeList.EMPTY;
    SqlNodeList partitionList = SqlNodeList.EMPTY;
    SqlNodeList orderList = SqlNodeList.EMPTY;
    SqlNode pattern;
    SqlLiteral interval;
    SqlNodeList patternDefList;
    final SqlNode after;
    SqlParserPos pos;
    final SqlNode var;
    final SqlLiteral rowsPerMatch;
    SqlNodeList subsetList = SqlNodeList.EMPTY;
    SqlLiteral isStrictStarts = SqlLiteral.createBoolean(false, getPos());
    SqlLiteral isStrictEnds = SqlLiteral.createBoolean(false, getPos());
}
{
    <MATCH_RECOGNIZE> { s = span(); } <LPAREN>
    [
        <PARTITION> { s2 = span(); } <BY>
        partitionList = ExpressionCommaList(s2, ExprContext.ACCEPT_NON_QUERY)
    ]
    [
        orderList = OrderBy(true)
    ]
    [
        <MEASURES>
        measureList = MeasureColumnCommaList(span())
    ]
    (
        <ONE> { s0 = span(); } <ROW> <PER> <MATCH> {
            rowsPerMatch = SqlMatchRecognize.RowsPerMatchOption.ONE_ROW.symbol(s0.end(this));
        }
    |
        <ALL> { s0 = span(); } <ROWS> <PER> <MATCH> {
            rowsPerMatch = SqlMatchRecognize.RowsPerMatchOption.ALL_ROWS.symbol(s0.end(this));
        }
    |
        {
            rowsPerMatch = null;
        }
    )
    (
        <AFTER> { s1 = span(); } <MATCH> <SKIP_>
        (
            <TO>
            (
                LOOKAHEAD(2)
                <NEXT> <ROW> {
                    after = SqlMatchRecognize.AfterOption.SKIP_TO_NEXT_ROW
                        .symbol(s1.end(this));
                }
            |
                LOOKAHEAD(2)
                <FIRST> var = SimpleIdentifier() {
                    after = SqlMatchRecognize.SKIP_TO_FIRST.createCall(
                        s1.end(var), var);
                }
            |
                // This "LOOKAHEAD({true})" is a workaround for Babel.
                // Because of babel parser uses option "LOOKAHEAD=2" globally,
                // JavaCC generates something like "LOOKAHEAD(2, [<LAST>] SimpleIdentifier())"
                // here. But the correct LOOKAHEAD should be
                // "LOOKAHEAD(2, [ LOOKAHEAD(2, <LAST> SimpleIdentifier()) <LAST> ]
                // SimpleIdentifier())" which have the syntactic lookahead for <LAST> considered.
                //
                // Overall LOOKAHEAD({true}) is even better as this is the last branch in the
                // choice.
                LOOKAHEAD({true})
                [ LOOKAHEAD(2, <LAST> SimpleIdentifier()) <LAST> ] var = SimpleIdentifier() {
                    after = SqlMatchRecognize.SKIP_TO_LAST.createCall(
                        s1.end(var), var);
                }
            )
        |
            <PAST> <LAST> <ROW> {
                 after = SqlMatchRecognize.AfterOption.SKIP_PAST_LAST_ROW
                     .symbol(s1.end(this));
            }
        )
    |
        { after = null; }
    )
    <PATTERN>
    <LPAREN>
    (
        <CARET> { isStrictStarts = SqlLiteral.createBoolean(true, getPos()); }
    |
        { isStrictStarts = SqlLiteral.createBoolean(false, getPos()); }
    )
    pattern = PatternExpression()
    (
        <DOLLAR> { isStrictEnds = SqlLiteral.createBoolean(true, getPos()); }
    |
        { isStrictEnds = SqlLiteral.createBoolean(false, getPos()); }
    )
    <RPAREN>
    (
        <WITHIN> interval = IntervalLiteral()
    |
        { interval = null; }
    )
    [
        <SUBSET>
        subsetList = SubsetDefinitionCommaList(span())
    ]
    <DEFINE>
    patternDefList = PatternDefinitionCommaList(span())
    <RPAREN> {
        return new SqlMatchRecognize(s.end(this), tableRef,
            pattern, isStrictStarts, isStrictEnds, patternDefList, measureList,
            after, subsetList, rowsPerMatch, partitionList, orderList, interval);
    }
}

SqlNodeList MeasureColumnCommaList(Span s) :
{
    SqlNode e;
    final List<SqlNode> eList = new ArrayList<SqlNode>();
}
{
    e = MeasureColumn() {
        eList.add(e);
    }
    (
        <COMMA>
        e = MeasureColumn() {
            eList.add(e);
        }
    )*
    {
        return new SqlNodeList(eList, s.addAll(eList).pos());
    }
}

SqlNode MeasureColumn() :
{
    SqlNode e;
    SqlIdentifier alias;
}
{
    e = Expression(ExprContext.ACCEPT_NON_QUERY)
    <AS>
    alias = SimpleIdentifier() {
        return SqlStdOperatorTable.AS.createCall(Span.of(e).end(this), e, alias);
    }
}

SqlNode PatternExpression() :
{
    SqlNode left;
    SqlNode right;
}
{
    left = PatternTerm()
    (
        <VERTICAL_BAR>
        right = PatternTerm() {
            left = SqlStdOperatorTable.PATTERN_ALTER.createCall(
                Span.of(left).end(right), left, right);
        }
    )*
    {
        return left;
    }
}

SqlNode PatternTerm() :
{
    SqlNode left;
    SqlNode right;
}
{
    left = PatternFactor()
    (
        right = PatternFactor() {
            left = SqlStdOperatorTable.PATTERN_CONCAT.createCall(
                Span.of(left).end(right), left, right);
        }
    )*
    {
        return left;
    }
}

SqlNode PatternFactor() :
{
    SqlNode e;
    SqlNode extra;
    SqlLiteral startNum = null;
    SqlLiteral endNum = null;
    SqlLiteral reluctant = SqlLiteral.createBoolean(false, SqlParserPos.ZERO);
}
{
    e = PatternPrimary()
    [
        LOOKAHEAD(1)
        (
            <STAR> {
                startNum = SqlLiteral.createExactNumeric("0", SqlParserPos.ZERO);
                endNum = SqlLiteral.createExactNumeric("-1", SqlParserPos.ZERO);
            }
        |
            <PLUS> {
                startNum = SqlLiteral.createExactNumeric("1", SqlParserPos.ZERO);
                endNum = SqlLiteral.createExactNumeric("-1", SqlParserPos.ZERO);
            }
        |
            <HOOK> {
                startNum = SqlLiteral.createExactNumeric("0", SqlParserPos.ZERO);
                endNum = SqlLiteral.createExactNumeric("1", SqlParserPos.ZERO);
            }
        |
            <LBRACE>
            (
                startNum = UnsignedNumericLiteral() { endNum = startNum; }
                [
                    <COMMA> {
                        endNum = SqlLiteral.createExactNumeric("-1", SqlParserPos.ZERO);
                    }
                    [
                        endNum = UnsignedNumericLiteral()
                    ]
                ]
                <RBRACE>
            |
                {
                    startNum = SqlLiteral.createExactNumeric("-1", SqlParserPos.ZERO);
                }
                <COMMA>
                endNum = UnsignedNumericLiteral()
                <RBRACE>
            |
                <MINUS> extra = PatternExpression() <MINUS> <RBRACE> {
                    extra = SqlStdOperatorTable.PATTERN_EXCLUDE.createCall(
                        Span.of(extra).end(this), extra);
                    e = SqlStdOperatorTable.PATTERN_CONCAT.createCall(
                        Span.of(e).end(this), e, extra);
                    return e;
                }
            )
        )
        [
            <HOOK>
            {
                if (startNum.intValue(true) != endNum.intValue(true)) {
                    reluctant = SqlLiteral.createBoolean(true, SqlParserPos.ZERO);
                }
            }
        ]
    ]
    {
        if (startNum == null) {
            return e;
        } else {
            return SqlStdOperatorTable.PATTERN_QUANTIFIER.createCall(
                span().end(e), e, startNum, endNum, reluctant);
        }
    }
}

SqlNode PatternPrimary() :
{
    final Span s;
    SqlNode e;
    List<SqlNode> eList;
}
{
    (
        e = SimpleIdentifier()
    |
        <LPAREN> e = PatternExpression() <RPAREN>
    |
        <LBRACE> { s = span(); }
        <MINUS> e = PatternExpression()
        <MINUS> <RBRACE> {
            e = SqlStdOperatorTable.PATTERN_EXCLUDE.createCall(s.end(this), e);
        }
    |
        (
            <PERMUTE> { s = span(); }
            <LPAREN>
            e = PatternExpression() {
                eList = new ArrayList<SqlNode>();
                eList.add(e);
            }
            (
                <COMMA>
                e = PatternExpression()
                {
                    eList.add(e);
                }
            )*
            <RPAREN> {
                e = SqlStdOperatorTable.PATTERN_PERMUTE.createCall(
                    s.end(this), eList);
            }
        )
    )
    {
        return e;
    }
}

SqlNodeList SubsetDefinitionCommaList(Span s) :
{
    SqlNode e;
    final List<SqlNode> eList = new ArrayList<SqlNode>();
}
{
    e = SubsetDefinition() {
        eList.add(e);
    }
    (
        <COMMA>
        e = SubsetDefinition() {
            eList.add(e);
        }
    )*
    {
        return new SqlNodeList(eList, s.addAll(eList).pos());
    }
}

SqlNode SubsetDefinition() :
{
    final SqlNode var;
    final SqlNodeList varList;
}
{
    var = SimpleIdentifier()
    <EQ>
    <LPAREN>
    varList = ExpressionCommaList(span(), ExprContext.ACCEPT_NON_QUERY)
    <RPAREN> {
        return SqlStdOperatorTable.EQUALS.createCall(span().end(var), var,
            varList);
    }
}

SqlNodeList PatternDefinitionCommaList(Span s) :
{
    SqlNode e;
    final List<SqlNode> eList = new ArrayList<SqlNode>();
}
{
    e = PatternDefinition() {
        eList.add(e);
    }
    (
        <COMMA>
        e = PatternDefinition() {
            eList.add(e);
        }
    )*
    {
        return new SqlNodeList(eList, s.addAll(eList).pos());
    }
}

SqlNode PatternDefinition() :
{
    final SqlNode var;
    final SqlNode e;
}
{
    var = SimpleIdentifier()
    <AS>
    e = Expression(ExprContext.ACCEPT_SUB_QUERY) {
        return SqlStdOperatorTable.AS.createCall(Span.of(var, e).pos(), e, var);
    }
}

// ----------------------------------------------------------------------------
// Expressions

/**
 * Parses a SQL expression (such as might occur in a WHERE clause) followed by
 * the end-of-file symbol.
 */
SqlNode SqlExpressionEof() :
{
    SqlNode e;
}
{
    e = Expression(ExprContext.ACCEPT_SUB_QUERY) (<EOF>)
    {
        return e;
    }
}

/**
 * Parses either a row expression or a query expression without ORDER BY.
 */
SqlNode QueryOrExpr(ExprContext exprContext) :
{
    SqlNodeList withList = null;
    SqlNode e;
    SqlOperator op;
    SqlParserPos pos;
    SqlParserPos withPos;
    List<Object> list;
}
{
    [
        withList = WithList()
    ]
    e = LeafQueryOrExpr(exprContext) {
        list = startList(e);
    }
    (
        {
            if (!e.isA(SqlKind.QUERY)) {
                // whoops, expression we just parsed wasn't a query,
                // but we're about to see something like UNION, so
                // force an exception retroactively
                checkNonQueryExpression(ExprContext.ACCEPT_QUERY);
            }
        }
        op = BinaryQueryOperator() {
            // ensure a query is legal in this context
            pos = getPos();
            checkQueryExpression(exprContext);

        }
        e = LeafQueryOrExpr(ExprContext.ACCEPT_QUERY) {
            list.add(new SqlParserUtil.ToTreeListItem(op, pos));
            list.add(e);
        }
    )*
    {
        e = SqlParserUtil.toTree(list);
        if (withList != null) {
            e = new SqlWith(withList.getParserPosition(), withList, e);
        }
        return e;
    }
}

SqlNodeList WithList() :
{
    SqlWithItem withItem;
    SqlParserPos pos;
    SqlNodeList list;
}
{
    <WITH> { list = new SqlNodeList(getPos()); }
    withItem = WithItem() {list.add(withItem);}
    (
        <COMMA> withItem = WithItem() {list.add(withItem);}
    )*
    { return list; }
}

SqlWithItem WithItem() :
{
    SqlIdentifier id;
    SqlNodeList columnList = null;
    SqlNode definition;
}
{
    id = SimpleIdentifier()
    [
        LOOKAHEAD(2)
        columnList = ParenthesizedSimpleIdentifierList()
    ]
    <AS>
    definition = ParenthesizedExpression(ExprContext.ACCEPT_QUERY)
    {
        return new SqlWithItem(id.getParserPosition(), id, columnList,
            definition);
    }
}

/**
* Parses either a row expression, a leaf query expression, or
* a parenthesized expression of any kind.
*/
SqlNode LeafQueryOrExpr(ExprContext exprContext) :
{
SqlNode e;
}
{
    // Bodo Change: since values is now an unreserved keyword, we need to try and parse
    // The LeafQuery first, otherwise we'll go down the expression path when trying to parse
    // tableConstructor (IE: (VALUES (1,2), (3,4)))
    e = LeafQuery(exprContext) { return e; }
    |
    e = Expression(exprContext) { return e; }
}

/**
 * Parses a row expression or a parenthesized expression of any kind.
 */
SqlNode Expression(ExprContext exprContext) :
{
    List<Object> list;
    SqlNode e;
}
{
    list = Expression2(exprContext)
    {
        e = SqlParserUtil.toTree(list);
        return e;
    }
}

// TODO jvs 15-Nov-2003:  ANY/ALL

void Expression2b(ExprContext exprContext, List<Object> list) :
{
    SqlNode e;
    SqlOperator op;
    SqlNode ext;
}
{
    (
        LOOKAHEAD(1)
        op = PrefixRowOperator() {
            checkNonQueryExpression(exprContext);
            list.add(new SqlParserUtil.ToTreeListItem(op, getPos()));
        }
    )*
    e = Expression3(exprContext) {
        list.add(e);
    }
    (
        LOOKAHEAD(2) <DOT>
        ext = RowExpressionExtension() {
            list.add(
                new SqlParserUtil.ToTreeListItem(
                    SqlStdOperatorTable.DOT, getPos()));
            list.add(ext);
        }
    )*
}

/**
 * Parses a binary row expression, or a parenthesized expression of any
 * kind.
 *
 * <p>The result is as a flat list of operators and operands. The top-level
 * call to get an expression should call {@link #Expression}, but lower-level
 * calls should call this, to give the parser the opportunity to associate
 * operator calls.
 *
 * <p>For example 'a = b like c = d' should come out '((a = b) like c) = d'
 * because LIKE and '=' have the same precedence, but tends to come out as '(a
 * = b) like (c = d)' because (a = b) and (c = d) are parsed as separate
 * expressions.
 */
List<Object> Expression2(ExprContext exprContext) :
{
    final List<Object> list = new ArrayList();
    List<Object> list2;
    final List<Object> list3 = new ArrayList();
    SqlNodeList nodeList;
    SqlNode e;
    SqlOperator op;
    SqlIdentifier p;
    final Span s = span();
}
{
    Expression2b(exprContext, list)
    (
        LOOKAHEAD(2)
        (
            LOOKAHEAD(2)
            (
                // Special case for "IN", because RHS of "IN" is the only place
                // that an expression-list is allowed ("exp IN (exp1, exp2)").
                LOOKAHEAD(2) {
                    checkNonQueryExpression(exprContext);
                }
                (
                    //Need this lookahead here, so we we can decide if we're parsing NOT IN or NOT LIKE
                    LOOKAHEAD(2)
                    <NOT> <IN> { op = SqlStdOperatorTable.NOT_IN; }
                |
                    <IN> { op = SqlStdOperatorTable.IN; }
                |
                    { final SqlKind k; }
                    k = comp()
                    (
                        <SOME> { op = SqlStdOperatorTable.some(k); }
                    |
                        <ANY> { op = SqlStdOperatorTable.some(k); }
                    |
                        <ALL> { op = SqlStdOperatorTable.all(k); }
                    )
<<<<<<< HEAD
                |
                    <LIKE>
                    (
                        <SOME> { op = SqlStdOperatorTable.SOME_LIKE; }
                    |
                        <ANY> { op = SqlStdOperatorTable.SOME_LIKE; }
                    |
                        <ALL> { op = SqlStdOperatorTable.ALL_LIKE; }
                    )
                |
                    <NOT> <LIKE>
                    (
                        <SOME> { op = SqlStdOperatorTable.SOME_NOT_LIKE; }
                    |
                        <ANY> { op = SqlStdOperatorTable.SOME_NOT_LIKE; }
                    |
                        <ALL> { op = SqlStdOperatorTable.ALL_NOT_LIKE; }
                    )
                |
                    <ILIKE>
                    (
                        <SOME> { op = SqlStdOperatorTable.SOME_ILIKE; }
                    |
                        <ANY> { op = SqlStdOperatorTable.SOME_ILIKE; }
                    |
                        <ALL> { op = SqlStdOperatorTable.ALL_ILIKE; }
                    )
                |
                    <NOT> <ILIKE>
                    (
                        <SOME> { op = SqlStdOperatorTable.SOME_NOT_ILIKE; }
                    |
                        <ANY> { op = SqlStdOperatorTable.SOME_NOT_ILIKE; }
                    |
                        <ALL> { op = SqlStdOperatorTable.ALL_NOT_ILIKE; }
                    )
=======
>>>>>>> 016a3d56
                )
                { s.clear().add(this); }
                nodeList = ParenthesizedQueryOrCommaList(ExprContext.ACCEPT_NONCURSOR)
                {
                    list.add(new SqlParserUtil.ToTreeListItem(op, s.pos()));
                    s.add(nodeList);
                    // special case for stuff like IN (s1 UNION s2)
                    if (nodeList.size() == 1) {
                        SqlNode item = nodeList.get(0);
                        if (item.isA(SqlKind.QUERY)) {
                            list.add(item);
                        } else {
                            list.add(nodeList);
                        }
                    } else {
                        list.add(nodeList);
                    }
                }
            |
                LOOKAHEAD(2) {
                    checkNonQueryExpression(exprContext);
                }
                (
                    <NOT> <BETWEEN> {
                        op = SqlStdOperatorTable.NOT_BETWEEN;
                        s.clear().add(this);
                    }
                    [
                        <SYMMETRIC> { op = SqlStdOperatorTable.SYMMETRIC_NOT_BETWEEN; }
                    |
                        <ASYMMETRIC>
                    ]
                |
                    <BETWEEN>
                    {
                        op = SqlStdOperatorTable.BETWEEN;
                        s.clear().add(this);
                    }
                    [
                        <SYMMETRIC> { op = SqlStdOperatorTable.SYMMETRIC_BETWEEN; }
                    |
                        <ASYMMETRIC>
                    ]
                )
                Expression2b(ExprContext.ACCEPT_SUB_QUERY, list3) {
                    list.add(new SqlParserUtil.ToTreeListItem(op, s.pos()));
                    list.addAll(list3);
                    list3.clear();
                }
            |
                // Handle LIKE ANY and variations.
                // We need this to be at least LR(2) to determine if this is LIKE ANY/ALL
                // or if this is just LIKE.
                LOOKAHEAD(2) {
                    checkNonQueryExpression(exprContext);
                }
                (
                    <LIKE>
                    (
                        <ANY> { op = SqlBodoOperatorTable.ANY_LIKE; }
                    |
                        <ALL> { op = SqlBodoOperatorTable.ALL_LIKE; }
                    )
                |
                    <ILIKE>
                    (
                        <ANY> { op = SqlBodoOperatorTable.ANY_ILIKE; }
                    |
                        <ALL> { op = SqlBodoOperatorTable.ALL_ILIKE; }
                    )
                )
                { s.clear().add(this); }
                nodeList = ParenthesizedQueryOrCommaList(ExprContext.ACCEPT_NONCURSOR)
                {
                    list.add(new SqlParserUtil.ToTreeListItem(op, s.pos()));
                    s.add(nodeList);
                    // special case for stuff like IN (s1 UNION s2)
                    if (nodeList.size() == 1) {
                        SqlNode item = nodeList.get(0);
                        if (item.isA(SqlKind.QUERY)) {
                            list.add(item);
                        } else {
                            list.add(nodeList);
                        }
                    } else {
                        list.add(nodeList);
                    }
                }
                [
                    LOOKAHEAD(2)
                    <ESCAPE> e = Expression3(ExprContext.ACCEPT_SUB_QUERY) {
                        s.clear().add(this);
                        list.add(
                            new SqlParserUtil.ToTreeListItem(
                                SqlStdOperatorTable.ESCAPE, s.pos()));
                        list.add(e);
                    }
                ]
            |
                LOOKAHEAD(2) {
                    checkNonQueryExpression(exprContext);
                    s.clear().add(this);
                }
                (
                    (
                        <NOT>
                        (
                            <LIKE> { op = SqlStdOperatorTable.NOT_LIKE; }
                        |
                            <ILIKE> { op = SqlLibraryOperators.NOT_ILIKE; }
                        |
                            <RLIKE> { op = SqlLibraryOperators.NOT_RLIKE; }
                        |
                            <REGEXP> { op = SqlLibraryOperators.NOT_REGEXP; }
                        |
                            <SIMILAR> <TO> { op = SqlStdOperatorTable.NOT_SIMILAR_TO; }
                        )
                    |
                        <LIKE> { op = SqlStdOperatorTable.LIKE; }
                    |
                        <ILIKE> { op = SqlLibraryOperators.ILIKE; }
                    |
                        <RLIKE> { op = SqlLibraryOperators.RLIKE; }
                    |
                        <REGEXP> { op = SqlLibraryOperators.REGEXP; }
                    |
                        <SIMILAR> <TO> { op = SqlStdOperatorTable.SIMILAR_TO; }
                    )
                <#if (parser.includePosixOperators!default.parser.includePosixOperators)>
                |
                    <NEGATE> <TILDE> { op = SqlStdOperatorTable.NEGATED_POSIX_REGEX_CASE_SENSITIVE; }
                    [ <STAR> { op = SqlStdOperatorTable.NEGATED_POSIX_REGEX_CASE_INSENSITIVE; } ]
                |
                    <TILDE> { op = SqlStdOperatorTable.POSIX_REGEX_CASE_SENSITIVE; }
                    [ <STAR> { op = SqlStdOperatorTable.POSIX_REGEX_CASE_INSENSITIVE; } ]
                </#if>
                )
                list2 = Expression2(ExprContext.ACCEPT_SUB_QUERY) {
                    list.add(new SqlParserUtil.ToTreeListItem(op, s.pos()));
                    list.addAll(list2);
                }
                [
                    LOOKAHEAD(2)
                    <ESCAPE> e = Expression3(ExprContext.ACCEPT_SUB_QUERY) {
                        s.clear().add(this);
                        list.add(
                            new SqlParserUtil.ToTreeListItem(
                                SqlStdOperatorTable.ESCAPE, s.pos()));
                        list.add(e);
                    }
                ]
            |
               InfixCast(list, exprContext, s)
            |
            <#list (parser.extraBinaryExpressions!default.parser.extraBinaryExpressions) as extra >
                ${extra}(list, exprContext, s)
            |
            </#list>
                LOOKAHEAD(3) op = BinaryRowOperator() {
                    checkNonQueryExpression(exprContext);
                    list.add(new SqlParserUtil.ToTreeListItem(op, getPos()));
                }
                Expression2b(ExprContext.ACCEPT_SUB_QUERY, list)
            |
                <LBRACKET>
                e = Expression(ExprContext.ACCEPT_SUB_QUERY)
                <RBRACKET> {
                    list.add(
                        new SqlParserUtil.ToTreeListItem(
                            SqlStdOperatorTable.ITEM, getPos()));
                    list.add(e);
                }
                (
                    LOOKAHEAD(2) <DOT>
                    p = SimpleIdentifier() {
                        list.add(
                            new SqlParserUtil.ToTreeListItem(
                                SqlStdOperatorTable.DOT, getPos()));
                        list.add(p);
                    }
                )*
            |
                {
                    checkNonQueryExpression(exprContext);
                }
                op = PostfixRowOperator() {
                    list.add(new SqlParserUtil.ToTreeListItem(op, getPos()));
                }
            )
        )+
        {
            return list;
        }
    |
        {
            return list;
        }
    )
}

/** Parses a comparison operator inside a SOME / ALL predicate. */
SqlKind comp() :
{
}
{
    <LT> { return SqlKind.LESS_THAN; }
|
    <LE> { return SqlKind.LESS_THAN_OR_EQUAL; }
|
    <GT> { return SqlKind.GREATER_THAN; }
|
    <GE> { return SqlKind.GREATER_THAN_OR_EQUAL; }
|
    <EQ> { return SqlKind.EQUALS; }
|
    <NE> { return SqlKind.NOT_EQUALS; }
|
    <NE2> {
        if (!this.conformance.isBangEqualAllowed()) {
            throw SqlUtil.newContextException(getPos(), RESOURCE.bangEqualNotAllowed());
        }
        return SqlKind.NOT_EQUALS;
    }
|
    <NULLEQ> { return SqlKind.NULL_EQUALS; }
}

/**
 * Parses a unary row expression, or a parenthesized expression of any
 * kind.
 */
SqlNode Expression3(ExprContext exprContext) :
{
    final SqlNode e;
    final SqlNodeList list;
    final SqlNodeList list1;
    final SqlNodeList list2;
    final SqlOperator op;
    final Span s;
    Span rowSpan = null;
}
{
    LOOKAHEAD(2)
    e = AtomicRowExpression()
    {
        checkNonQueryExpression(exprContext);
        return e;
    }
|
    e = CursorExpression(exprContext) { return e; }
|
    LOOKAHEAD(3)
    <ROW> {
        s = span();
    }
    list = ParenthesizedQueryOrCommaList(exprContext) {
        if (exprContext != ExprContext.ACCEPT_ALL
            && exprContext != ExprContext.ACCEPT_CURSOR
            && !this.conformance.allowExplicitRowValueConstructor())
        {
            throw SqlUtil.newContextException(s.end(list),
                RESOURCE.illegalRowExpression());
        }
        return SqlStdOperatorTable.ROW.createCall(list);
    }
|
    [
        <ROW> { rowSpan = span(); }
    ]
    list1 = ParenthesizedQueryOrCommaList(exprContext) {
        if (rowSpan != null) {
            // interpret as row constructor
            return SqlStdOperatorTable.ROW.createCall(rowSpan.end(list1),
                (List<SqlNode>) list1);
        }
    }
    [
        LOOKAHEAD(2)
        /* TODO:
        (
            op = periodOperator()
            list2 = ParenthesizedQueryOrCommaList(exprContext)
            {
                if (list1.size() != 2 || list2.size() != 2) {
                    throw SqlUtil.newContextException(
                        list1.getParserPosition().plus(
                            list2.getParserPosition()),
                        RESOURCE.illegalOverlaps());
                }
                for (SqlNode node : list2) {
                    list1.add(node);
                }
                return op.createCall(
                    list1.getParserPosition().plus(list2.getParserPosition()),
                    list1.toArray());
            }
        )
    |
        */
        (
            e = IntervalQualifier()
            {
                if ((list1.size() == 1)
                    && list1.get(0) instanceof SqlCall)
                {
                    final SqlCall call = (SqlCall) list1.get(0);
                    if (call.getKind() == SqlKind.MINUS
                            && call.operandCount() == 2) {
                        List<SqlNode> list3 = startList(call.operand(0));
                        list3.add(call.operand(1));
                        list3.add(e);
                        return SqlStdOperatorTable.MINUS_DATE.createCall(
                            Span.of(list1).end(this), list3);
                     }
                }
                throw SqlUtil.newContextException(span().end(list1),
                    RESOURCE.illegalMinusDate());
            }
        )
    ]
    {
        if (list1.size() == 1) {
            // interpret as single value or query
            return list1.get(0);
        } else {
            // interpret as row constructor
            return SqlStdOperatorTable.ROW.createCall(span().end(list1),
                (List<SqlNode>) list1);
        }
    }
}

SqlOperator periodOperator() :
{
}
{
     <OVERLAPS> { return SqlStdOperatorTable.OVERLAPS; }
|
     LOOKAHEAD(2)
     <IMMEDIATELY> <PRECEDES> { return SqlStdOperatorTable.IMMEDIATELY_PRECEDES; }
|
     <PRECEDES> { return SqlStdOperatorTable.PRECEDES; }
|
     <IMMEDIATELY> <SUCCEEDS> { return SqlStdOperatorTable.IMMEDIATELY_SUCCEEDS; }
|
     <SUCCEEDS> { return SqlStdOperatorTable.SUCCEEDS; }
|
     <EQUALS> { return SqlStdOperatorTable.PERIOD_EQUALS; }
}

/**
 * Parses a COLLATE clause
 */
SqlCollation CollateClause() :
{
}
{
    <COLLATE> <COLLATION_ID>
    {
        return new SqlCollation(
            getToken(0).image, SqlCollation.Coercibility.EXPLICIT);
    }
}

/**
 * Numeric literal or parameter; used in LIMIT, OFFSET and FETCH clauses.
 */
SqlNode UnsignedNumericLiteralOrParam() :
{
    final SqlNode e;
}
{
    (
        e = UnsignedNumericLiteral()
    |
        e = DynamicParam()
    |
        e = NamedParam()
    )
    { return e; }
}

/**
 * Parses a row expression extension, it can be either an identifier,
 * or a call to a named function.
 */
SqlNode RowExpressionExtension() :
{
    final SqlFunctionCategory funcType;
    final SqlIdentifier p;
    final Span s;
    final List<SqlNode> args;
    SqlCall call;
    SqlNode e;
    SqlLiteral quantifier = null;
}
{
    p = SimpleIdentifier() {
        e = p;
    }
    (
        LOOKAHEAD( <LPAREN> ) { s = span(); }
        {
            funcType = SqlFunctionCategory.USER_DEFINED_FUNCTION;
        }
        (
            LOOKAHEAD(2) <LPAREN> <STAR> {
                args = startList(SqlIdentifier.star(getPos()));
            }
            <RPAREN>
        |
            LOOKAHEAD(2) <LPAREN> <RPAREN> {
                args = Collections.emptyList();
            }
        |
            args = FunctionParameterList(ExprContext.ACCEPT_SUB_QUERY) {
                quantifier = (SqlLiteral) args.get(0);
                args.remove(0);
            }
        )
        {
            call = createCall(p, s.end(this), funcType, quantifier, args);
            e = call;
        }
    )?
    {
        return e;
    }
}

/**
 * Parses a call to the STRING_AGG aggregate function (or to an aggregate
 * function with similar syntax: ARRAY_AGG, ARRAY_CONCAT_AGG, GROUP_CONCAT).
 */
SqlCall StringAggFunctionCall() :
{
    final Span s, s2;
    final SqlOperator op;
    final List<SqlNode> args = new ArrayList();
    final SqlLiteral qualifier;
    final SqlNodeList orderBy;
    final Pair<SqlParserPos, SqlOperator> nullTreatment;
    final SqlNode separator;
}
{
    (
        <ARRAY_AGG> { s = span(); op = SqlLibraryOperators.ARRAY_AGG; }
    |   <ARRAY_CONCAT_AGG> { s = span(); op = SqlLibraryOperators.ARRAY_CONCAT_AGG; }
    |   <GROUP_CONCAT> { s = span(); op = SqlLibraryOperators.GROUP_CONCAT; }
    |   <STRING_AGG> { s = span(); op = SqlLibraryOperators.STRING_AGG; }
    )
    <LPAREN>
    (
        qualifier = AllOrDistinct()
    |
        { qualifier = null; }
    )
    Arg(args, ExprContext.ACCEPT_SUB_QUERY)
    (
        <COMMA> {
            // a comma-list can't appear where only a query is expected
            checkNonQueryExpression(ExprContext.ACCEPT_SUB_QUERY);
        }
        Arg(args, ExprContext.ACCEPT_SUB_QUERY)
    )*
    (
        nullTreatment = NullTreatment()
    |
        { nullTreatment = null; }
    )
    [
        orderBy = OrderBy(true) {
            args.add(orderBy);
        }
    ]
    [
        <SEPARATOR> { s2 = span(); } separator = StringLiteral() {
            args.add(SqlInternalOperators.SEPARATOR.createCall(s2.end(this), separator));
        }
    ]
    <RPAREN>
    {
        SqlCall call = op.createCall(qualifier, s.end(this), args);
        if (nullTreatment != null) {
            // Wrap in RESPECT_NULLS or IGNORE_NULLS.
            call = nullTreatment.right.createCall(nullTreatment.left, call);
        }
        return call;
    }
}

/**
 * Parses an atomic row expression.
 */
SqlNode AtomicRowExpression() :
{
    final SqlNode e;
}
{
    (
    /**
     * This was needed to resolve some warnings I received while building:
     *
     * Warning: Choice conflict involving two expansions at
     *          line 4033, column 9 and line 4059, column 9 respectively.
     *          A common prefix is: "DATE"
     *          Consider using a lookahead of 2 for earlier expansion.
     * Warning: Choice conflict involving two expansions at
     *          line 4150, column 13 and line 4152, column 13 respectively.
     *          A common prefix is: "DATE"
     *          Consider using a lookahead of 2 for earlier expansion.
     */
        LOOKAHEAD(2)
        e = LiteralOrIntervalExpression()
    |
        e = DynamicParam()
    |
        e = NamedParam()
    |
        LOOKAHEAD(2)
        e = BuiltinFunctionCall()
    |
        e = JdbcFunctionCall()
    |
        e = MultisetConstructor()
    |
        e = ArrayConstructor()
    |
        LOOKAHEAD(3)
        e = MapConstructor()
    |
        e = PeriodConstructor()
    |
        // NOTE jvs 18-Jan-2005:  use syntactic lookahead to discriminate
        // compound identifiers from function calls in which the function
        // name is a compound identifier
        LOOKAHEAD( [<SPECIFIC>] FunctionName() <LPAREN>)
        e = NamedFunctionCall()
    |
        e = ContextVariable()
    |
        e = CompoundIdentifier()
    |
        e = NewSpecification()
    |
        e = CaseExpression()
    |
        e = SequenceExpression()
    )
    { return e; }
}

SqlNode CaseExpression() :
{
    final Span whenSpan = Span.of();
    final Span thenSpan = Span.of();
    final Span s;
    SqlNode e;
    SqlNode caseIdentifier = null;
    SqlNode elseClause = null;
    List<SqlNode> whenList = new ArrayList<SqlNode>();
    List<SqlNode> thenList = new ArrayList<SqlNode>();
}
{
    <CASE> { s = span(); }
    [
        caseIdentifier = Expression(ExprContext.ACCEPT_SUB_QUERY)
    ]
    (
        <WHEN> { whenSpan.add(this); }
        e = ExpressionCommaList(s, ExprContext.ACCEPT_SUB_QUERY) {
            if (((SqlNodeList) e).size() == 1) {
                e = ((SqlNodeList) e).get(0);
            }
            whenList.add(e);
        }
        <THEN> { thenSpan.add(this); }
        e = Expression(ExprContext.ACCEPT_SUB_QUERY) {
            thenList.add(e);
        }
    )+
    [
        <ELSE> elseClause = Expression(ExprContext.ACCEPT_SUB_QUERY)
    ]
    <END> {
        return SqlCase.createSwitched(s.end(this), caseIdentifier,
            new SqlNodeList(whenList, whenSpan.addAll(whenList).pos()),
            new SqlNodeList(thenList, thenSpan.addAll(thenList).pos()),
            elseClause);
    }
}

SqlCall SequenceExpression() :
{
    final Span s;
    final SqlOperator f;
    final SqlNode sequenceRef;
}
{
    (
        <NEXT> { f = SqlStdOperatorTable.NEXT_VALUE; s = span(); }
    |
        LOOKAHEAD(3)
        <CURRENT> { f = SqlStdOperatorTable.CURRENT_VALUE; s = span(); }
    )
    <VALUE> <FOR> sequenceRef = CompoundIdentifier() {
        return f.createCall(s.end(sequenceRef), sequenceRef);
    }
}

/**
 * Parses "SET &lt;NAME&gt; = VALUE" or "RESET &lt;NAME&gt;", without a leading
 * "ALTER &lt;SCOPE&gt;".
 */
SqlSetOption SqlSetOption(Span s, String scope) :
{
    SqlIdentifier name;
    final SqlNode val;
}
{
    (
        <SET> {
            s.add(this);
        }
        name = CompoundIdentifier()
        <EQ>
        (
            /**
             * This was needed to resolve some warnings I received while building:
             *
             * Warning: Choice conflict involving two expansions at
             *          line 4033, column 9 and line 4059, column 9 respectively.
             *          A common prefix is: "DATE"
             *          Consider using a lookahead of 2 for earlier expansion.
             * Warning: Choice conflict involving two expansions at
             *          line 4150, column 13 and line 4152, column 13 respectively.
             *          A common prefix is: "DATE"
             *          Consider using a lookahead of 2 for earlier expansion.
             */
            LOOKAHEAD(2)
            val = Literal()
        |
            val = SimpleIdentifier()
        |
            <ON> {
                // OFF is handled by SimpleIdentifier, ON handled here.
                val = new SqlIdentifier(token.image.toUpperCase(Locale.ROOT),
                    getPos());
            }
        )
        {
            return new SqlSetOption(s.end(val), scope, name, val);
        }
    |
        <RESET> {
            s.add(this);
        }
        (
            name = CompoundIdentifier()
        |
            <ALL> {
                name = new SqlIdentifier(token.image.toUpperCase(Locale.ROOT),
                    getPos());
            }
        )
        {
            return new SqlSetOption(s.end(name), scope, name, null);
        }
    )
}

/**
 * Parses an expression for setting or resetting an option in SQL, such as QUOTED_IDENTIFIERS,
 * or explain plan level (physical/logical).
 */
SqlAlter SqlAlter() :
{
    final Span s;
    final String scope;
    final SqlAlter alterNode;
}
{
    <ALTER> { s = span(); }
    scope = Scope()
    (
<#-- additional literal parser methods are included here -->
<#list (parser.alterStatementParserMethods!default.parser.alterStatementParserMethods) as method>
        alterNode = ${method}(s, scope)
    |
</#list>

        alterNode = SqlSetOption(s, scope)
    )
    {
        return alterNode;
    }
}

String Scope() :
{
}
{
    ( <SYSTEM> | <SESSION> ) { return token.image.toUpperCase(Locale.ROOT); }
}

<#if (parser.createStatementParserMethods!default.parser.createStatementParserMethods)?size != 0>
/**
 * Parses a CREATE statement.
 */
SqlCreate SqlCreate() :
{
    final Span s;
    boolean replace = false;
    final SqlCreate create;
}
{
    <CREATE> { s = span(); }
    [
        <OR> <REPLACE> {
            replace = true;
        }
    ]
    (
<#-- additional literal parser methods are included here -->
<#list (parser.createStatementParserMethods!default.parser.createStatementParserMethods) as method>
        create = ${method}(s, replace)
        <#sep>| LOOKAHEAD(2) </#sep>
</#list>
    )
    {
        return create;
    }
}
</#if>

<#if (parser.dropStatementParserMethods!default.parser.dropStatementParserMethods)?size != 0>
/**
 * Parses a DROP statement.
 */
SqlDrop SqlDrop() :
{
    final Span s;
    boolean replace = false;
    final SqlDrop drop;
}
{
    <DROP> { s = span(); }
    (
<#-- additional literal parser methods are included here -->
<#list (parser.dropStatementParserMethods!default.parser.dropStatementParserMethods) as method>
        drop = ${method}(s, replace)
        <#sep>|</#sep>
</#list>
    )
    {
        return drop;
    }
}
</#if>

/**
 * Parses a literal expression, allowing continued string literals.
 * Usually returns an SqlLiteral, but a continued string literal
 * is an SqlCall expression, which concatenates 2 or more string
 * literals; the validator reduces this.
 *
 * <p>If the context allows both literals and expressions,
 * use {@link #LiteralOrIntervalExpression}, which requires less
 * lookahead.
 */
SqlNode Literal() :
{
    SqlNode e;
}
{
    (
        e = NonIntervalLiteral()
    |
        e = IntervalLiteral()
    )
    { return e; }
}

/** Parses a literal that is not an interval literal. */
SqlNode NonIntervalLiteral() :
{
    final SqlNode e;
}
{
    (
        e = NumericLiteral()
    |
        e = StringLiteral()
    |
        e = SpecialLiteral()
    |
        e = DateTimeLiteral()
<#-- additional literal parser methods are included here -->
<#list (parser.literalParserMethods!default.parser.literalParserMethods) as method>
    |
        e = ${method}
</#list>
    )
    {
        return e;
    }
}

/** Parses a literal or an interval expression.
 *
 * <p>We include them in the same production because it is difficult to
 * distinguish interval literals from interval expression (both of which
 * start with the {@code INTERVAL} keyword); this way, we can use less
 * LOOKAHEAD. */
SqlNode LiteralOrIntervalExpression() :
{
    final SqlNode e;
}
{
    (
        e = IntervalLiteralOrExpression()
    |
        e = NonIntervalLiteral()
    )
    { return e; }
}

/** Parses a unsigned numeric literal */
SqlNumericLiteral UnsignedNumericLiteral() :
{
}
{
    <UNSIGNED_INTEGER_LITERAL> {
        return SqlLiteral.createExactNumeric(token.image, getPos());
    }
|
    <DECIMAL_NUMERIC_LITERAL> {
        return SqlLiteral.createExactNumeric(token.image, getPos());
    }
|
    <APPROX_NUMERIC_LITERAL> {
        return SqlLiteral.createApproxNumeric(token.image, getPos());
    }
}

/** Parses a numeric literal (can be signed) */
SqlLiteral NumericLiteral() :
{
    final SqlNumericLiteral num;
    final Span s;
}
{
    <PLUS> num = UnsignedNumericLiteral() {
        return num;
    }
|
    <MINUS> { s = span(); } num = UnsignedNumericLiteral() {
        return SqlLiteral.createNegative(num, s.end(this));
    }
|
    num = UnsignedNumericLiteral() {
        return num;
    }
}

/** Parse a special literal keyword */
SqlLiteral SpecialLiteral() :
{
}
{
    <TRUE> { return SqlLiteral.createBoolean(true, getPos()); }
|
    <FALSE> { return SqlLiteral.createBoolean(false, getPos()); }
|
    <UNKNOWN> { return SqlLiteral.createUnknown(getPos()); }
|
    <NULL> { return SqlLiteral.createNull(getPos()); }
}

/**
 * Parses a string literal. The literal may be continued onto several
 * lines.  For a simple literal, the result is an SqlLiteral.  For a continued
 * literal, the result is an SqlCall expression, which concatenates 2 or more
 * string literals; the validator reduces this.
 *
 * @see SqlLiteral#unchain(SqlNode)
 * @see SqlLiteral#stringValue(SqlNode)
 *
 * @return a literal expression
 */
SqlNode StringLiteral() :
{
    String p;
    int nfrags = 0;
    List<SqlLiteral> frags = null;
    char unicodeEscapeChar = 0;
    String charSet = null;
    SqlCharStringLiteral literal;
}
{
    // A continued string literal consists of a head fragment and one or more
    // tail fragments. Since comments may occur between the fragments, and
    // comments are special tokens, each fragment is a token. But since spaces
    // or comments may not occur between the prefix and the first quote, the
    // head fragment, with any prefix, is one token.

    <BINARY_STRING_LITERAL>
    {
        try {
            p = SqlParserUtil.trim(token.image, "xX'");
            frags = startList(SqlLiteral.createBinaryString(p, getPos()));
            nfrags++;
        } catch (NumberFormatException ex) {
            throw SqlUtil.newContextException(getPos(),
                RESOURCE.illegalBinaryString(token.image));
        }
    }
    (
        // The grammar is ambiguous when a continued literals and a character
        // string alias are both possible. For example, in
        //   SELECT x'01'\n'ab'
        // we prefer that 'ab' continues the literal, and is not an alias.
        // The following LOOKAHEAD mutes the warning about ambiguity.
        LOOKAHEAD(1)
        <QUOTED_STRING>
        {
            try {
                p = SqlParserUtil.trim(token.image, "'"); // no embedded quotes
                frags.add(SqlLiteral.createBinaryString(p, getPos()));
                nfrags++;
            } catch (NumberFormatException ex) {
                throw SqlUtil.newContextException(getPos(),
                    RESOURCE.illegalBinaryString(token.image));
            }
        }
    )*
    {
        assert (nfrags > 0);
        if (nfrags == 1) {
            return frags.get(0); // just the head fragment
        } else {
            SqlParserPos pos2 = SqlParserPos.sum(frags);
            return SqlStdOperatorTable.LITERAL_CHAIN.createCall(pos2, frags);
        }
    }
|
    (
        <PREFIXED_STRING_LITERAL>
        { charSet = SqlParserUtil.getCharacterSet(token.image); }
    |   <QUOTED_STRING>
    |   <UNICODE_STRING_LITERAL> {
            // TODO jvs 2-Feb-2009:  support the explicit specification of
            // a character set for Unicode string literals, per SQL:2003
            unicodeEscapeChar = BACKSLASH;
            charSet = "UTF16";
        }
    )
    {
        p = SqlBodoParserUtil.parseString(token.image);
        try {
            literal = SqlLiteral.createCharString(p, charSet, getPos());
        } catch (java.nio.charset.UnsupportedCharsetException e) {
            throw SqlUtil.newContextException(getPos(),
                RESOURCE.unknownCharacterSet(charSet));
        }
        frags = startList(literal);
        nfrags++;
    }
    (
        // The grammar is ambiguous when a continued literals and a character
        // string alias are both possible. For example, in
        //   SELECT 'taxi'\n'cab'
        // we prefer that 'cab' continues the literal, and is not an alias.
        // The following LOOKAHEAD mutes the warning about ambiguity.
        LOOKAHEAD(1)
        <QUOTED_STRING>
        {
            p = SqlBodoParserUtil.parseString(token.image);
            try {
                literal = SqlLiteral.createCharString(p, charSet, getPos());
            } catch (java.nio.charset.UnsupportedCharsetException e) {
                throw SqlUtil.newContextException(getPos(),
                    RESOURCE.unknownCharacterSet(charSet));
            }
            frags.add(literal);
            nfrags++;
        }
    )*
    [
        <UESCAPE> <QUOTED_STRING>
        {
            if (unicodeEscapeChar == 0) {
                throw SqlUtil.newContextException(getPos(),
                    RESOURCE.unicodeEscapeUnexpected());
            }
            String s = SqlBodoParserUtil.parseString(token.image);
            unicodeEscapeChar = SqlParserUtil.checkUnicodeEscapeChar(s);
        }
    ]
    {
        assert nfrags > 0;
        if (nfrags == 1) {
            // just the head fragment
            SqlLiteral lit = (SqlLiteral) frags.get(0);
            return lit.unescapeUnicode(unicodeEscapeChar);
        } else {
            SqlNode[] rands = (SqlNode[]) frags.toArray(new SqlNode[nfrags]);
            for (int i = 0; i < rands.length; ++i) {
                rands[i] = ((SqlLiteral) rands[i]).unescapeUnicode(
                    unicodeEscapeChar);
            }
            SqlParserPos pos2 = SqlParserPos.sum(rands);
            return SqlStdOperatorTable.LITERAL_CHAIN.createCall(pos2, rands);
        }
    }
|
    <BIG_QUERY_DOUBLE_QUOTED_STRING>
    {
        p = SqlParserUtil.stripQuotes(getToken(0).image, DQ, DQ, "\\\"",
            Casing.UNCHANGED);
        try {
            return SqlLiteral.createCharString(p, charSet, getPos());
        } catch (java.nio.charset.UnsupportedCharsetException e) {
            throw SqlUtil.newContextException(getPos(),
                RESOURCE.unknownCharacterSet(charSet));
        }
    }
|
    <BIG_QUERY_QUOTED_STRING>
    {
        p = SqlParserUtil.stripQuotes(getToken(0).image, "'", "'", "\\'",
            Casing.UNCHANGED);
        try {
            return SqlLiteral.createCharString(p, charSet, getPos());
        } catch (java.nio.charset.UnsupportedCharsetException e) {
            throw SqlUtil.newContextException(getPos(),
                RESOURCE.unknownCharacterSet(charSet));
        }
    }
}


/**
 * Parses a date/time literal.
 */
SqlLiteral DateTimeLiteral() :
{
    final String  p;
    final Span s;
}
{
    <LBRACE_D> <QUOTED_STRING> {
        p = token.image;
    }
    <RBRACE> {
        return SqlParserUtil.parseDateLiteral(p, getPos());
    }
|
    <LBRACE_T> <QUOTED_STRING> {
        p = token.image;
    }
    <RBRACE> {
        return SqlParserUtil.parseTimeLiteral(p, getPos());
    }
|
    <LBRACE_TS> { s = span(); } <QUOTED_STRING> {
        p = token.image;
    }
    <RBRACE> {
        return SqlParserUtil.parseTimestampLiteral(p, s.end(this));
    }
|
    <DATE> { s = span(); } <QUOTED_STRING> {
        return SqlParserUtil.parseDateLiteral(token.image, s.end(this));
    }
|
    <TIME> { s = span(); } <QUOTED_STRING> {
        return SqlParserUtil.parseTimeLiteral(token.image, s.end(this));
    }
|
    <TIMESTAMP> { s = span(); } <QUOTED_STRING> {
        return SqlParserUtil.parseTimestampLiteral(token.image, s.end(this));
    }
}

/** Parses a MULTISET constructor */
SqlNode MultisetConstructor() :
{
    List<SqlNode> args;
    SqlNode e;
    final Span s;
}
{
    <MULTISET> { s = span(); }
    (
        LOOKAHEAD(2)
        <LPAREN>
        // by sub query "MULTISET(SELECT * FROM T)"
        e = LeafQueryOrExpr(ExprContext.ACCEPT_QUERY)
        <RPAREN> {
            return SqlStdOperatorTable.MULTISET_QUERY.createCall(
                s.end(this), e);
        }
    |
        // by enumeration "MULTISET[e0, e1, ..., eN]"
        <LBRACKET> // TODO: do trigraph as well ??( ??)
        e = Expression(ExprContext.ACCEPT_NON_QUERY) { args = startList(e); }
        (
            <COMMA> e = Expression(ExprContext.ACCEPT_NON_QUERY) { args.add(e); }
        )*
        <RBRACKET>
        {
            return SqlStdOperatorTable.MULTISET_VALUE.createCall(
                s.end(this), args);
        }
    )
}

/** Parses an ARRAY constructor */
SqlNode ArrayConstructor() :
{
    SqlNodeList args;
    SqlNode e;
    final Span s;
}
{
    <ARRAY> { s = span(); }
    (
        LOOKAHEAD(1)
        <LPAREN>
        // by sub query "MULTISET(SELECT * FROM T)"
        e = LeafQueryOrExpr(ExprContext.ACCEPT_QUERY)
        <RPAREN>
        {
            return SqlStdOperatorTable.ARRAY_QUERY.createCall(
                s.end(this), e);
        }
    |
        // by enumeration "ARRAY[e0, e1, ..., eN]"
        <LBRACKET> // TODO: do trigraph as well ??( ??)
        (
            args = ExpressionCommaList(s, ExprContext.ACCEPT_NON_QUERY)
        |
            { args = SqlNodeList.EMPTY; }
        )
        <RBRACKET>
        {
            return SqlStdOperatorTable.ARRAY_VALUE_CONSTRUCTOR.createCall(
                s.end(this), args.getList());
        }
    )
}

/** Parses a MAP constructor */
SqlNode MapConstructor() :
{
    SqlNodeList args;
    SqlNode e;
    final Span s;
}
{
    <MAP> { s = span(); }
    (
        LOOKAHEAD(1)
        <LPAREN>
        // by sub query "MAP (SELECT empno, deptno FROM emp)"
        e = LeafQueryOrExpr(ExprContext.ACCEPT_QUERY)
        <RPAREN>
        {
            return SqlStdOperatorTable.MAP_QUERY.createCall(
                s.end(this), e);
        }
    |
        // by enumeration "MAP[k0, v0, ..., kN, vN]"
        <LBRACKET> // TODO: do trigraph as well ??( ??)
        (
            args = ExpressionCommaList(s, ExprContext.ACCEPT_NON_QUERY)
        |
            { args = SqlNodeList.EMPTY; }
        )
        <RBRACKET>
        {
            return SqlStdOperatorTable.MAP_VALUE_CONSTRUCTOR.createCall(
                s.end(this), args.getList());
        }
    )
}

/** Parses a PERIOD constructor */
SqlNode PeriodConstructor() :
{
    final SqlNode e0, e1;
    final Span s;
}
{
    <PERIOD> { s = span(); }
    <LPAREN>
    e0 = Expression(ExprContext.ACCEPT_SUB_QUERY)
    <COMMA>
    e1 = Expression(ExprContext.ACCEPT_SUB_QUERY)
    <RPAREN> {
        return SqlStdOperatorTable.ROW.createCall(s.end(this), e0, e1);
    }
}

/**
 * Parses an interval literal.
 */
SqlLiteral IntervalLiteral() :
{
    final String p;
    final SqlIntervalQualifier intervalQualifier;
    int sign = 1;
    final Span s;
}
{
    <INTERVAL> { s = span(); }
    [
        <MINUS> { sign = -1; }
    |
        <PLUS> { sign = 1; }
    ]
    <QUOTED_STRING> { p = token.image; }
    (
        intervalQualifier = IntervalQualifier() {
            return SqlParserUtil.parseIntervalLiteral(s.end(intervalQualifier),
                sign, p, intervalQualifier);
        }
    |
        {
            return SqlParserUtil.parseSnowflakeIntervalLiteral(s.end(this), sign, p);
        }
    )


}

/** Parses an interval literal (e.g. {@code INTERVAL '2:3' HOUR TO MINUTE})
 * or an interval expression (e.g. {@code INTERVAL emp.empno MINUTE}
 * or {@code INTERVAL 3 MONTHS}). */
SqlNode IntervalLiteralOrExpression() :
{
    final String p;
    final SqlIntervalQualifier intervalQualifier;
    int sign = 1;
    final Span s;
    SqlNode e;
}
{
    <INTERVAL> { s = span(); }
    [
        <MINUS> { sign = -1; }
    |
        <PLUS> { sign = 1; }
    ]
    (
        // literal (with quoted string)
        <QUOTED_STRING> { p = token.image; }
        (
            intervalQualifier = IntervalQualifier() {
                return SqlParserUtil.parseIntervalLiteral(s.end(intervalQualifier),
                    sign, p, intervalQualifier);
            }
        |
           {
                return SqlParserUtil.parseSnowflakeIntervalLiteral(s.end(this), sign, p);
           }
        )
    |
        // To keep parsing simple, any expressions besides numeric literal and
        // identifiers must be enclosed in parentheses.
        (
            <LPAREN>
            e = Expression(ExprContext.ACCEPT_SUB_QUERY)
            <RPAREN>
        |
            e = UnsignedNumericLiteral()
        |
            e = CompoundIdentifier()
        )
        intervalQualifier = IntervalQualifierStart() {
            if (sign == -1) {
                e = SqlStdOperatorTable.UNARY_MINUS.createCall(e.getParserPosition(), e);
            }
            return SqlStdOperatorTable.INTERVAL.createCall(s.end(this), e,
                intervalQualifier);
        }
    )
}

TimeUnit Year() :
{
}
{
    <YEAR> { return TimeUnit.YEAR; }
|
    <YEARS> { return warn(TimeUnit.YEAR); }
}

TimeUnit Month() :
{
}
{
    <MONTH> { return TimeUnit.MONTH; }
|
    <MONTHS> { return warn(TimeUnit.MONTH); }
}

TimeUnit Week() :
{
}
{
    <WEEK> { return TimeUnit.WEEK; }
|
    <WEEKS> { return warn(TimeUnit.WEEK); }
}

TimeUnit Day() :
{
}
{
    <DAY> { return TimeUnit.DAY; }
|
    <DAYS> { return warn(TimeUnit.DAY); }
}

TimeUnit Hour() :
{
}
{
    <HOUR> { return TimeUnit.HOUR; }
|
    <HOURS> { return warn(TimeUnit.HOUR); }
}

TimeUnit Minute() :
{
}
{
    <MINUTE> { return TimeUnit.MINUTE; }
|
    <MINUTES> { return warn(TimeUnit.MINUTE); }
}

TimeUnit Second() :
{
}
{
    <SECOND> { return TimeUnit.SECOND; }
|
    <SECONDS> { return warn(TimeUnit.SECOND); }
}

SqlIntervalQualifier IntervalQualifier() :
{
    final Span s;
    final TimeUnit start;
    TimeUnit end = null;
    int startPrec = RelDataType.PRECISION_NOT_SPECIFIED;
    int secondFracPrec = RelDataType.PRECISION_NOT_SPECIFIED;
}
{
    (
        start = Year() { s = span(); } startPrec = PrecisionOpt()
        [
            LOOKAHEAD(2) <TO> end = Month()
        ]
    |
        start = Month() { s = span(); } startPrec = PrecisionOpt()
    |
        start = Week() { s = span(); } startPrec = PrecisionOpt()
    |
        start = Day() { s = span(); } startPrec = PrecisionOpt()
        [
            LOOKAHEAD(2) <TO>
            (
                end = Hour()
            |
                end = Minute()
            |
                end = Second() secondFracPrec = PrecisionOpt()
            )
        ]
    |
        start = Hour() { s = span(); } startPrec = PrecisionOpt()
        [
            LOOKAHEAD(2) <TO>
            (
                end = Minute()
            |
                end = Second()
                [ <LPAREN> secondFracPrec = UnsignedIntLiteral() <RPAREN> ]
            )
        ]
    |
        start = Minute() { s = span(); } startPrec = PrecisionOpt()
        [
            LOOKAHEAD(2) <TO> end = Second()
            [ <LPAREN> secondFracPrec = UnsignedIntLiteral() <RPAREN> ]
        ]
    |
        start = Second() { s = span(); }
        [
            <LPAREN> startPrec = UnsignedIntLiteral()
            [ <COMMA> secondFracPrec = UnsignedIntLiteral() ]
            <RPAREN>
        ]
    )
    {
        return new SqlIntervalQualifier(start, startPrec, end, secondFracPrec,
            s.end(this));
    }
}

/** Interval qualifier without 'TO unit'. */
SqlIntervalQualifier IntervalQualifierStart() :
{
    final Span s;
    final TimeUnit start;
    int startPrec = RelDataType.PRECISION_NOT_SPECIFIED;
    int secondFracPrec = RelDataType.PRECISION_NOT_SPECIFIED;
}
{
    (
        (
            start = Year()
        |   start = Month()
        |   start = Week()
        |   start = Day()
        |   start = Hour()
        |   start = Minute()
        )
        { s = span(); }
        startPrec = PrecisionOpt()
    |
        start = Second() { s = span(); }
        [   <LPAREN> startPrec = UnsignedIntLiteral()
            [ <COMMA> secondFracPrec = UnsignedIntLiteral() ]
            <RPAREN>
        ]
    )
    {
        return new SqlIntervalQualifier(start, startPrec, null, secondFracPrec,
            s.end(this));
    }
}

/**
 * Parses time unit for EXTRACT, CEIL and FLOOR functions.
 * Note that it does't include NANOSECOND and MICROSECOND.
 */
TimeUnit TimeUnit() :
{}
{
    <MILLISECOND> { return TimeUnit.MILLISECOND; }
|   <SECOND> { return TimeUnit.SECOND; }
|   <MINUTE> { return TimeUnit.MINUTE; }
|   <HOUR> { return TimeUnit.HOUR; }
|   <DAY> { return TimeUnit.DAY; }
|   <DOW> { return TimeUnit.DOW; }
|   <DOY> { return TimeUnit.DOY; }
|   <ISODOW> { return TimeUnit.ISODOW; }
|   <ISOYEAR> { return TimeUnit.ISOYEAR; }
|   <WEEK> { return TimeUnit.WEEK; }
|   <MONTH> { return TimeUnit.MONTH; }
|   <QUARTER> { return TimeUnit.QUARTER; }
|   <YEAR> { return TimeUnit.YEAR; }
|   <EPOCH> { return TimeUnit.EPOCH; }
|   <DECADE> { return TimeUnit.DECADE; }
|   <CENTURY> { return TimeUnit.CENTURY; }
|   <MILLENNIUM> { return TimeUnit.MILLENNIUM; }
}

TimeUnit TimestampInterval() :
{}
{
    <MILLISECOND> { return TimeUnit.MILLISECOND; }
|   <FRAC_SECOND> { return TimeUnit.MICROSECOND; }
|   <MICROSECOND> { return TimeUnit.MICROSECOND; }
|   <NANOSECOND> { return TimeUnit.NANOSECOND; }
|   <SQL_TSI_FRAC_SECOND> { return TimeUnit.NANOSECOND; }
|   <SQL_TSI_MICROSECOND> { return TimeUnit.MICROSECOND; }
|   <SECOND> { return TimeUnit.SECOND; }
|   <SQL_TSI_SECOND> { return TimeUnit.SECOND; }
|   <MINUTE> { return TimeUnit.MINUTE; }
|   <SQL_TSI_MINUTE> { return TimeUnit.MINUTE; }
|   <HOUR> { return TimeUnit.HOUR; }
|   <SQL_TSI_HOUR> { return TimeUnit.HOUR; }
|   <DAY> { return TimeUnit.DAY; }
|   <SQL_TSI_DAY> { return TimeUnit.DAY; }
|   <WEEK> { return TimeUnit.WEEK; }
|   <SQL_TSI_WEEK> { return TimeUnit.WEEK; }
|   <MONTH> { return TimeUnit.MONTH; }
|   <SQL_TSI_MONTH> { return TimeUnit.MONTH; }
|   <QUARTER> { return TimeUnit.QUARTER; }
|   <SQL_TSI_QUARTER> { return TimeUnit.QUARTER; }
|   <YEAR> { return TimeUnit.YEAR; }
|   <SQL_TSI_YEAR> { return TimeUnit.YEAR; }
}



/**
 * Parses a dynamic parameter marker.
 */
SqlDynamicParam DynamicParam() :
{
}
{
    <HOOK> {
        return new SqlDynamicParam(nDynamicParams++, getPos());
    }
}

/**
 * Parses a named parameter marker.
 */
SqlNamedParam NamedParam() :
{
    final String name;
    final SqlParserPos pos;
    boolean prefixIsDollar = false;
}
{

    (
            <AT_PARAM_IDENTIFIER>
        |
            <DOLLAR_PARAM_IDENTIFIER> {
                prefixIsDollar = true;
            }
    )
    (
      {
        name = pythonUnquotedIdentifier();
        pos = getPos();
      }
    )
    {
      return new SqlNamedParam(name, prefixIsDollar, getPos());
    }
}

/**
 * Parses one segment of an identifier that may be composite.
 *
 * <p>Each time it reads an identifier it writes one element to each list;
 * the entry in {@code positions} records its position and whether the
 * segment was quoted.
 */
void IdentifierSegment(List<String> names, List<SqlParserPos> positions) :
{
    final String id;
    char unicodeEscapeChar = BACKSLASH;
    final SqlParserPos pos;
    final Span span;
}
{
    (
        <IDENTIFIER> {
            id = unquotedIdentifier();
            pos = getPos();
        }
    |
        <HYPHENATED_IDENTIFIER> {
            id = unquotedIdentifier();
            pos = getPos();
        }
    |
        <QUOTED_IDENTIFIER> {
            id = SqlParserUtil.stripQuotes(getToken(0).image, DQ, DQ, DQDQ,
                quotedCasing);
            pos = getPos().withQuoting(true);
        }
    |
        <BACK_QUOTED_IDENTIFIER> {
            id = SqlParserUtil.stripQuotes(getToken(0).image, "`", "`", "``",
                quotedCasing);
            pos = getPos().withQuoting(true);
        }
    |
        <BIG_QUERY_BACK_QUOTED_IDENTIFIER> {
            id = SqlParserUtil.stripQuotes(getToken(0).image, "`", "`", "\\`",
                quotedCasing);
            pos = getPos().withQuoting(true);
        }
    |
        <BRACKET_QUOTED_IDENTIFIER> {
            id = SqlParserUtil.stripQuotes(getToken(0).image, "[", "]", "]]",
                quotedCasing);
            pos = getPos().withQuoting(true);
        }
    |
        <UNICODE_QUOTED_IDENTIFIER> {
            span = span();
            String image = getToken(0).image;
            image = image.substring(image.indexOf('"'));
            image = SqlParserUtil.stripQuotes(image, DQ, DQ, DQDQ, quotedCasing);
        }
        [
            <UESCAPE> <QUOTED_STRING> {
                String s = SqlBodoParserUtil.parseString(token.image);
                unicodeEscapeChar = SqlParserUtil.checkUnicodeEscapeChar(s);
            }
        ]
        {
            pos = span.end(this).withQuoting(true);
            SqlLiteral lit = SqlLiteral.createCharString(image, "UTF16", pos);
            lit = lit.unescapeUnicode(unicodeEscapeChar);
            id = lit.toValue();
        }
    |
        id = NonReservedKeyWord() {
            pos = getPos();
        }
    )
    {
        if (id.length() > this.identifierMaxLength) {
            throw SqlUtil.newContextException(pos,
                RESOURCE.identifierTooLong(id, this.identifierMaxLength));
        }
        names.add(id);
        if (positions != null) {
            positions.add(pos);
        }
    }
}

/** As {@link #IdentifierSegment} but part of a table name (for example,
 * following {@code FROM}, {@code INSERT} or {@code UPDATE}).
 *
 * <p>In some dialects the lexical rules for table names are different from
 * for other identifiers. For example, in BigQuery, table names may contain
 * hyphens. */
void TableIdentifierSegment(List<String> names, List<SqlParserPos> positions) :
{
}
{
    IdentifierSegment(names, positions)
    {
        final int n = names.size();
        if (n > 0
                && positions.size() == n
                && names.get(n - 1).contains(".")
                && positions.get(n - 1).isQuoted()
                && this.conformance.splitQuotedTableName()) {
            final String name = names.remove(n - 1);
            final SqlParserPos pos = positions.remove(n - 1);
            final String[] splitNames = name.split("\\.");
            for (String splitName : splitNames) {
                names.add(splitName);
                positions.add(pos);
            }
        }
    }
}

/**
 * Parses a simple identifier as a String.
 */
String Identifier() :
{
    final List<String> names = new ArrayList<String>();
}
{
    IdentifierSegment(names, null) {
        return names.get(0);
    }
}

/**
 * Parses a simple identifier as an SqlIdentifier.
 */
SqlIdentifier SimpleIdentifier() :
{
    final List<String> names = new ArrayList<String>();
    final List<SqlParserPos> positions = new ArrayList<SqlParserPos>();
}
{
    IdentifierSegment(names, positions) {
        return new SqlIdentifier(names.get(0), positions.get(0));
    }
}

/**
 * Parses a character literal as an SqlIdentifier.
 * Only valid for column aliases in certain dialects.
 */
SqlIdentifier SimpleIdentifierFromStringLiteral() :
{
}
{
    <QUOTED_STRING> {
        if (!this.conformance.allowCharLiteralAlias()) {
            throw SqlUtil.newContextException(getPos(), RESOURCE.charLiteralAliasNotValid());
        }
        final String s = SqlBodoParserUtil.parseString(token.image);
        return new SqlIdentifier(s, getPos());
    }
}

/**
 * Parses a comma-separated list of simple identifiers.
 */
void SimpleIdentifierCommaList(List<SqlNode> list) :
{
    SqlIdentifier id;
}
{
    id = SimpleIdentifier() {list.add(id);}
    (
        <COMMA> id = SimpleIdentifier() {
            list.add(id);
        }
    )*
}

/**
  * List of simple identifiers in parentheses. The position extends from the
  * open parenthesis to the close parenthesis.
  */
SqlNodeList ParenthesizedSimpleIdentifierList() :
{
    final Span s;
    final List<SqlNode> list = new ArrayList<SqlNode>();
}
{
    <LPAREN> { s = span(); }
    SimpleIdentifierCommaList(list)
    <RPAREN> {
        return new SqlNodeList(list, s.end(this));
    }
}

/** List of simple identifiers in parentheses or one simple identifier.
 *
 * <ul>Examples:
 * <li>{@code DEPTNO}
 * <li>{@code (EMPNO, DEPTNO)}
 * </ul>
 */
SqlNodeList SimpleIdentifierOrList() :
{
    SqlIdentifier id;
    SqlNodeList list;
}
{
    id = SimpleIdentifier() {
        return new SqlNodeList(Collections.singletonList(id), id.getParserPosition());
    }
|
    list = ParenthesizedSimpleIdentifierList() {
        return list;
    }
}

<#if (parser.includeCompoundIdentifier!default.parser.includeCompoundIdentifier) >
/**
 * Parses a compound identifier.
 */
SqlIdentifier CompoundIdentifier() :
{
    final List<String> nameList = new ArrayList<String>();
    final List<SqlParserPos> posList = new ArrayList<SqlParserPos>();
    boolean star = false;
}
{
    IdentifierSegment(nameList, posList)
    (
        LOOKAHEAD(2)
        <DOT>
        IdentifierSegment(nameList, posList)
    )*
    (
        LOOKAHEAD(2)
        <DOT>
        <STAR> {
            star = true;
            nameList.add("");
            posList.add(getPos());
        }
    )?
    {
        SqlParserPos pos = SqlParserPos.sum(posList);
        if (star) {
            return SqlIdentifier.star(nameList, pos, posList);
        }
        return new SqlIdentifier(nameList, null, pos, posList);
    }
}


/**
 * Parses a compound target table identifier in the FROM clause.
 * This is a copy of CompoundIdentifier except we return a
 * SqlTableIdentifierWithID instead of a SQLIdentifier. This is
 * only used by merge into.
 */
SqlTableIdentifierWithID CompoundTargetTableIdentifier() :
{
    final List<String> nameList = new ArrayList<String>();
    final List<SqlParserPos> posList = new ArrayList<SqlParserPos>();
}
{
    TableIdentifierSegment(nameList, posList)
    (
        LOOKAHEAD(2)
        <DOT>
        TableIdentifierSegment(nameList, posList)
    )*
    {
        SqlParserPos pos = SqlParserPos.sum(posList);
        return new SqlTableIdentifierWithID(nameList, null, pos, posList);
    }
}

/**
 * Parses a compound identifier in the FROM clause.
 */
SqlIdentifier CompoundTableIdentifier() :
{
    final List<String> nameList = new ArrayList<String>();
    final List<SqlParserPos> posList = new ArrayList<SqlParserPos>();
}
{
    TableIdentifierSegment(nameList, posList)
    (
        LOOKAHEAD(2)
        <DOT>
        TableIdentifierSegment(nameList, posList)
    )*
    {
        SqlParserPos pos = SqlParserPos.sum(posList);
        return new SqlIdentifier(nameList, null, pos, posList);
    }
}

/**
 * Parses a comma-separated list of compound identifiers.
 */
void CompoundIdentifierTypeCommaList(List<SqlNode> list, List<SqlNode> extendList) :
{
}
{
    CompoundIdentifierType(list, extendList)
    (<COMMA> CompoundIdentifierType(list, extendList))*
}

/**
 * List of compound identifiers in parentheses. The position extends from the
 * open parenthesis to the close parenthesis.
 */
Pair<SqlNodeList, SqlNodeList> ParenthesizedCompoundIdentifierList() :
{
    final Span s;
    final List<SqlNode> list = new ArrayList<SqlNode>();
    final List<SqlNode> extendList = new ArrayList<SqlNode>();
}
{
    <LPAREN> { s = span(); }
    CompoundIdentifierTypeCommaList(list, extendList)
    <RPAREN> {
        return Pair.of(new SqlNodeList(list, s.end(this)), new SqlNodeList(extendList, s.end(this)));
    }
}
<#else>
  <#include "/@includes/compoundIdentifier.ftl" />
</#if>

/**
 * Parses a NEW UDT(...) expression.
 */
SqlNode NewSpecification() :
{
    final Span s;
    final SqlNode routineCall;
}
{
    <NEW> { s = span(); }
    routineCall =
        NamedRoutineCall(SqlFunctionCategory.USER_DEFINED_CONSTRUCTOR,
            ExprContext.ACCEPT_SUB_QUERY) {
        return SqlStdOperatorTable.NEW.createCall(s.end(routineCall), routineCall);
    }
}

//TODO: real parse errors.
int UnsignedIntLiteral() :
{
    Token t;
}
{
    t = <UNSIGNED_INTEGER_LITERAL>
    {
        try {
            return Integer.parseInt(t.image);
        } catch (NumberFormatException ex) {
            throw SqlUtil.newContextException(getPos(),
                RESOURCE.invalidLiteral(t.image, Integer.class.getCanonicalName()));
        }
    }
}

int IntLiteral() :
{
    Token t;
}
{
    (
        t = <UNSIGNED_INTEGER_LITERAL>
    |
        <PLUS> t = <UNSIGNED_INTEGER_LITERAL>
    )
    {
        try {
            return Integer.parseInt(t.image);
        } catch (NumberFormatException ex) {
            throw SqlUtil.newContextException(getPos(),
                RESOURCE.invalidLiteral(t.image, Integer.class.getCanonicalName()));
        }
    }
|
    <MINUS> t = <UNSIGNED_INTEGER_LITERAL> {
        try {
            return -Integer.parseInt(t.image);
        } catch (NumberFormatException ex) {
            throw SqlUtil.newContextException(getPos(),
                RESOURCE.invalidLiteral(t.image, Integer.class.getCanonicalName()));
        }
    }
}

// Type name with optional scale and precision.
SqlDataTypeSpec DataType() :
{
    SqlTypeNameSpec typeName;
    final Span s;
}
{
    typeName = TypeName() {
        s = Span.of(typeName.getParserPos());
    }
    (
        // Adding a LOOKAHEAD(2) because the parser emits a warning
        // that MultiSet is ambiguous. This is due to the InfixCast
        // changes allowing DataType() to be found at the same location
        // as the MultiSet operator (as infix cast is an operator).
        LOOKAHEAD(2) typeName = CollectionsTypeName(typeName)
    )*
    {
        return new SqlDataTypeSpec(typeName, s.add(typeName.getParserPos()).pos());
    }
}

// Some SQL type names need special handling due to the fact that they have
// spaces in them but are not quoted.
SqlTypeNameSpec TypeName() :
{
    final SqlTypeNameSpec typeNameSpec;
    final SqlIdentifier typeName;
    final Span s = Span.of();
}
{
    (
<#-- additional types are included here -->
<#-- put custom data types in front of Calcite core data types -->
<#list (parser.dataTypeParserMethods!default.parser.dataTypeParserMethods) as method>
        LOOKAHEAD(2)
        typeNameSpec = ${method}
    |
</#list>
        LOOKAHEAD(2)
        typeNameSpec = SqlTypeName(s)
    |
        typeNameSpec = RowTypeName()
    |
        typeName = CompoundIdentifier() {
            typeNameSpec = new SqlUserDefinedTypeNameSpec(typeName, s.end(this));
        }
    )
    {
        return typeNameSpec;
    }
}

// Types used for JDBC and ODBC scalar conversion function
SqlTypeNameSpec SqlTypeName(Span s) :
{
    final SqlTypeNameSpec sqlTypeNameSpec;
}
{
    (
        sqlTypeNameSpec = SqlTypeName1(s)
    |
        sqlTypeNameSpec = SqlTypeName2(s)
    |
        sqlTypeNameSpec = SqlTypeName3(s)
    |
        sqlTypeNameSpec = CharacterTypeName(s)
    |
        sqlTypeNameSpec = DateTimeTypeName()
    )
    {
        return sqlTypeNameSpec;
    }
}

// Parse sql type name that don't allow any extra specifications except the type name.
// For extra specification, we mean precision, scale, charSet, etc.
SqlTypeNameSpec SqlTypeName1(Span s) :
{
    final SqlTypeName sqlTypeName;
}
{
    (
        <GEOMETRY> {
            if (!this.conformance.allowGeometry()) {
                throw SqlUtil.newContextException(getPos(), RESOURCE.geometryDisabled());
            }
            s.add(this);
            sqlTypeName = SqlTypeName.GEOMETRY;
        }
    |
        <BOOLEAN> { s.add(this); sqlTypeName = SqlTypeName.BOOLEAN; }
    |
        ( <INTEGER> | <INT> ) { s.add(this); sqlTypeName = SqlTypeName.INTEGER; }
    |
        ( <TINYINT> | <BYTEINT>) { s.add(this); sqlTypeName = SqlTypeName.TINYINT; }
    |
        <SMALLINT> { s.add(this); sqlTypeName = SqlTypeName.SMALLINT; }
    |
        <BIGINT> { s.add(this); sqlTypeName = SqlTypeName.BIGINT; }
    |
        <REAL> { s.add(this); sqlTypeName = SqlTypeName.REAL; }
    |
        <DOUBLE> { s.add(this); }
        [ <PRECISION> ] { sqlTypeName = SqlTypeName.DOUBLE; }
    |
        ( <FLOAT> | <FLOAT4> | <FLOAT8> ) { s.add(this); sqlTypeName = SqlTypeName.FLOAT; }
    )
    {
        return new SqlBasicTypeNameSpec(sqlTypeName, s.end(this));
    }
}

// Parse sql type name that allows precision specification.
SqlTypeNameSpec SqlTypeName2(Span s) :
{
    final SqlTypeName sqlTypeName;
    int precision = -1;
}
{
    (
        <BINARY> { s.add(this); }
        (
            <VARYING> { sqlTypeName = SqlTypeName.VARBINARY; }
        |
            { sqlTypeName = SqlTypeName.BINARY; }
        )
    |
        <VARBINARY> { s.add(this); sqlTypeName = SqlTypeName.VARBINARY; }
    )
    precision = PrecisionOpt()
    {
        return new SqlBasicTypeNameSpec(sqlTypeName, precision, s.end(this));
    }
}

// Parse sql type name that allows precision and scale specifications.
SqlTypeNameSpec SqlTypeName3(Span s) :
{
    final SqlTypeName sqlTypeName;
    int precision = -1;
    int scale = -1;
}
{
    (
        (<DECIMAL> | <DEC> | <NUMERIC> | <NUMBER>) { s.add(this); sqlTypeName = SqlTypeName.DECIMAL; }
    |
        <ANY> { s.add(this); sqlTypeName = SqlTypeName.ANY; }
    )
    [
        <LPAREN>
        precision = UnsignedIntLiteral()
        [
            <COMMA>
            scale = UnsignedIntLiteral()
        ]
        <RPAREN>
    ]
    {
        return new SqlBasicTypeNameSpec(sqlTypeName, precision, scale, s.end(this));
    }
}

// Types used for for JDBC and ODBC scalar conversion function
SqlJdbcDataTypeName JdbcOdbcDataTypeName() :
{
}
{
    (<SQL_CHAR> | <CHAR>) { return SqlJdbcDataTypeName.SQL_CHAR; }
|   (<SQL_VARCHAR> | <VARCHAR>) { return SqlJdbcDataTypeName.SQL_VARCHAR; }
|   (<SQL_DATE> | <DATE>) { return SqlJdbcDataTypeName.SQL_DATE; }
|   (<SQL_TIME> | <TIME>) { return SqlJdbcDataTypeName.SQL_TIME; }
|   (<SQL_TIMESTAMP> | <TIMESTAMP>) { return SqlJdbcDataTypeName.SQL_TIMESTAMP; }
|   (<SQL_DECIMAL> | <DECIMAL>) { return SqlJdbcDataTypeName.SQL_DECIMAL; }
|   (<SQL_NUMERIC> | <NUMERIC>) { return SqlJdbcDataTypeName.SQL_NUMERIC; }
|   (<SQL_BOOLEAN> | <BOOLEAN>) { return SqlJdbcDataTypeName.SQL_BOOLEAN; }
|   (<SQL_INTEGER> | <INTEGER>) { return SqlJdbcDataTypeName.SQL_INTEGER; }
|   (<SQL_BINARY> | <BINARY>) { return SqlJdbcDataTypeName.SQL_BINARY; }
|   (<SQL_VARBINARY> | <VARBINARY>) { return SqlJdbcDataTypeName.SQL_VARBINARY; }
|   (<SQL_TINYINT> | <TINYINT>) { return SqlJdbcDataTypeName.SQL_TINYINT; }
|   (<SQL_SMALLINT> | <SMALLINT>) { return SqlJdbcDataTypeName.SQL_SMALLINT; }
|   (<SQL_BIGINT> | <BIGINT>) { return SqlJdbcDataTypeName.SQL_BIGINT; }
|   (<SQL_REAL>| <REAL>) { return SqlJdbcDataTypeName.SQL_REAL; }
|   (<SQL_DOUBLE> | <DOUBLE>) { return SqlJdbcDataTypeName.SQL_DOUBLE; }
|   (<SQL_FLOAT> | <FLOAT>) { return SqlJdbcDataTypeName.SQL_FLOAT; }
|   <SQL_INTERVAL_YEAR> { return SqlJdbcDataTypeName.SQL_INTERVAL_YEAR; }
|   <SQL_INTERVAL_YEAR_TO_MONTH> { return SqlJdbcDataTypeName.SQL_INTERVAL_YEAR_TO_MONTH; }
|   <SQL_INTERVAL_MONTH> { return SqlJdbcDataTypeName.SQL_INTERVAL_MONTH; }
|   <SQL_INTERVAL_DAY> { return SqlJdbcDataTypeName.SQL_INTERVAL_DAY; }
|   <SQL_INTERVAL_DAY_TO_HOUR> { return SqlJdbcDataTypeName.SQL_INTERVAL_DAY_TO_HOUR; }
|   <SQL_INTERVAL_DAY_TO_MINUTE> { return SqlJdbcDataTypeName.SQL_INTERVAL_DAY_TO_MINUTE; }
|   <SQL_INTERVAL_DAY_TO_SECOND> { return SqlJdbcDataTypeName.SQL_INTERVAL_DAY_TO_SECOND; }
|   <SQL_INTERVAL_HOUR> { return SqlJdbcDataTypeName.SQL_INTERVAL_HOUR; }
|   <SQL_INTERVAL_HOUR_TO_MINUTE> { return SqlJdbcDataTypeName.SQL_INTERVAL_HOUR_TO_MINUTE; }
|   <SQL_INTERVAL_HOUR_TO_SECOND> { return SqlJdbcDataTypeName.SQL_INTERVAL_HOUR_TO_SECOND; }
|   <SQL_INTERVAL_MINUTE> { return SqlJdbcDataTypeName.SQL_INTERVAL_MINUTE; }
|   <SQL_INTERVAL_MINUTE_TO_SECOND> { return SqlJdbcDataTypeName.SQL_INTERVAL_MINUTE_TO_SECOND; }
|   <SQL_INTERVAL_SECOND> { return SqlJdbcDataTypeName.SQL_INTERVAL_SECOND; }
}

SqlLiteral JdbcOdbcDataType() :
{
    SqlJdbcDataTypeName typeName;
}
{
    typeName = JdbcOdbcDataTypeName() {
        return typeName.symbol(getPos());
    }
}

/**
* Parse a collection type name, the input element type name may
* also be a collection type.
*/
SqlTypeNameSpec CollectionsTypeName(SqlTypeNameSpec elementTypeName) :
{
    final SqlTypeName collectionTypeName;
}
{
    (
        <MULTISET> { collectionTypeName = SqlTypeName.MULTISET; }
    |
        <ARRAY> { collectionTypeName = SqlTypeName.ARRAY; }
    )
    {
        return new SqlCollectionTypeNameSpec(elementTypeName,
                collectionTypeName, getPos());
    }
}

/**
* Parse a nullable option, default is true.
*/
boolean NullableOptDefaultTrue() :
{
}
{
    <NULL> { return true; }
|
    <NOT> <NULL> { return false; }
|
    { return true; }
}

/**
* Parse a nullable option, default is false.
*/
boolean NullableOptDefaultFalse() :
{
}
{
    <NULL> { return true; }
|
    <NOT> <NULL> { return false; }
|
    { return false; }
}

/**
* Parse a "name1 type1 [NULL | NOT NULL], name2 type2 [NULL | NOT NULL] ..." list,
* the field type default is not nullable.
*/
void FieldNameTypeCommaList(
        List<SqlIdentifier> fieldNames,
        List<SqlDataTypeSpec> fieldTypes) :
{
    SqlIdentifier fName;
    SqlDataTypeSpec fType;
    boolean nullable;
}
{
    fName = SimpleIdentifier()
    fType = DataType()
    nullable = NullableOptDefaultFalse()
    {
        fieldNames.add(fName);
        fieldTypes.add(fType.withNullable(nullable, getPos()));
    }
    (
        <COMMA>
        fName = SimpleIdentifier()
        fType = DataType()
        nullable = NullableOptDefaultFalse()
        {
            fieldNames.add(fName);
            fieldTypes.add(fType.withNullable(nullable, getPos()));
        }
    )*
}

/**
* Parse Row type with format: Row(name1 type1, name2 type2).
* Every field type can have suffix of `NULL` or `NOT NULL` to indicate if this type is nullable.
* i.e. Row(f0 int not null, f1 varchar null).
*/
SqlTypeNameSpec RowTypeName() :
{
    List<SqlIdentifier> fieldNames = new ArrayList<SqlIdentifier>();
    List<SqlDataTypeSpec> fieldTypes = new ArrayList<SqlDataTypeSpec>();
}
{
    <ROW>
    <LPAREN> FieldNameTypeCommaList(fieldNames, fieldTypes) <RPAREN>
    {
        return new SqlRowTypeNameSpec(getPos(), fieldNames, fieldTypes);
    }
}

/**
* Parse character types: char, varchar.
*/
SqlTypeNameSpec CharacterTypeName(Span s) :
{
    int precision = -1;
    final SqlTypeName sqlTypeName;
    String charSetName = null;
}
{
    (
        (<CHARACTER> | <CHAR> | <NCHAR>) { s.add(this); }
        (
            <VARYING> { sqlTypeName = SqlTypeName.VARCHAR; }
        |
            { sqlTypeName = SqlTypeName.CHAR; }
        )
    |
        (<VARCHAR> | <TEXT> | <STRING> | <NVARCHAR> | <NVARCHAR2>)
        { s.add(this); sqlTypeName = SqlTypeName.VARCHAR; }
    )
    precision = PrecisionOpt()
    [
        <CHARACTER> <SET>
        charSetName = Identifier()
    ]
    {
        return new SqlBasicTypeNameSpec(sqlTypeName, precision, charSetName, s.end(this));
    }
}

/**
* Parse datetime types: date, time, timestamp.
*/
SqlTypeNameSpec DateTimeTypeName() :
{
    int precision = -1;
    SqlTypeName typeName;
    boolean withLocalTimeZone = false;
    final Span s;
}
{
    <DATE> {
        typeName = SqlTypeName.DATE;
        return new SqlBasicTypeNameSpec(typeName, getPos());
    }
|
    LOOKAHEAD(2)
    <TIME> { s = span(); }
    precision = PrecisionOpt()
    withLocalTimeZone = TimeZoneOpt()
    {
        if (withLocalTimeZone) {
            typeName = SqlTypeName.TIME_WITH_LOCAL_TIME_ZONE;
        } else {
            typeName = SqlTypeName.TIME;
        }
        return new SqlBasicTypeNameSpec(typeName, precision, s.end(this));
    }
|
    <TIMESTAMP> { s = span(); }
    precision = PrecisionOpt()
    withLocalTimeZone = TimeZoneOpt()
    {
        if (withLocalTimeZone) {
            typeName = SqlTypeName.TIMESTAMP_WITH_LOCAL_TIME_ZONE;
        } else {
            typeName = SqlTypeName.TIMESTAMP;
        }
        return new SqlBasicTypeNameSpec(typeName, precision, s.end(this));
    }
|
<<<<<<< HEAD
    <TIMESTAMP_NTZ> {
=======
    (<TIMESTAMP_NTZ> | <DATETIME>) {
>>>>>>> 016a3d56
        s = span();
        precision = PrecisionOpt();
        typeName = SqlTypeName.TIMESTAMP;
        return new SqlBasicTypeNameSpec(typeName, precision, s.end(this));
    }
}

// Parse an optional data type precision, default is -1.
int PrecisionOpt() :
{
    int precision = -1;
}
{
    <LPAREN>
    precision = UnsignedIntLiteral()
    <RPAREN>
    { return precision; }
|
    { return -1; }
}

/**
* Parse a time zone suffix for DateTime types. According to SQL-2011,
* "with time zone" and "without time zone" belong to standard SQL but we
* only implement the "without time zone".
*
* <p>We also support "with local time zone".
*
* @return true if this is "with local time zone".
*/
boolean TimeZoneOpt() :
{
}
{
    LOOKAHEAD(3)
    <WITHOUT> <TIME> <ZONE> { return false; }
|
    <WITH> <LOCAL> <TIME> <ZONE> { return true; }
|
    { return false; }
}

/**
 * Parses a CURSOR(query) expression.  The parser allows these
 * anywhere, but the validator restricts them to appear only as
 * arguments to table functions.
 */
SqlNode CursorExpression(ExprContext exprContext) :
{
    final SqlNode e;
    final Span s;
}
{
    <CURSOR> {
        s = span();
        if (exprContext != ExprContext.ACCEPT_ALL
                && exprContext != ExprContext.ACCEPT_CURSOR) {
            throw SqlUtil.newContextException(s.end(this),
                RESOURCE.illegalCursorExpression());
        }
    }
    e = Expression(ExprContext.ACCEPT_QUERY) {
        return SqlStdOperatorTable.CURSOR.createCall(s.end(e), e);
    }
}


/** Parses the infix "::" cast operator used in PostgreSQL. */
void InfixCast(List<Object> list, ExprContext exprContext, Span s) :
{
    final SqlDataTypeSpec dt;
}
{
    <INFIX_CAST> {
        checkNonQueryExpression(exprContext);
    }
    dt = DataType() {
        list.add(
            new SqlParserUtil.ToTreeListItem(SqlLibraryOperators.INFIX_CAST,
                s.pos()));
        list.add(dt);
    }
}

/**
 * Parses a call to a builtin function with special syntax.
 */
SqlNode BuiltinFunctionCall() :
{
    final SqlIdentifier name;
    List<SqlNode> args = null;
    SqlNode e = null;
    final Span s;
    SqlDataTypeSpec dt;
    TimeUnit interval;
    final TimeUnit unit;
    final SqlNode node;
}
{
    //~ FUNCTIONS WITH SPECIAL SYNTAX ---------------------------------------
    (
        <CAST> { s = span(); }
        <LPAREN> e = Expression(ExprContext.ACCEPT_SUB_QUERY) { args = startList(e); }
        <AS>
        (
            dt = DataType() { args.add(dt); }
        |
            <INTERVAL> e = IntervalQualifier() { args.add(e); }
        )
        <RPAREN> {
            return SqlStdOperatorTable.CAST.createCall(s.end(this), args);
        }
    |
        <TRY_CAST> { s = span(); }
        <LPAREN> e = Expression(ExprContext.ACCEPT_SUB_QUERY) { args = startList(e); }
        <AS>
        (
            dt = DataType() { args.add(dt); }
        |
            <INTERVAL> e = IntervalQualifier() { args.add(e); }
        )
        <RPAREN> {
            return SqlStdOperatorTable.TRY_CAST.createCall(s.end(this), args);
        }
    |
        <EXTRACT> {
            s = span();
        }
        <LPAREN>
        (
            <NANOSECOND> { unit = TimeUnit.NANOSECOND; }
        |   <MICROSECOND> { unit = TimeUnit.MICROSECOND; }
        |   unit = TimeUnit()
        )
        { args = startList(new SqlIntervalQualifier(unit, null, getPos())); }
        <FROM>
        e = Expression(ExprContext.ACCEPT_SUB_QUERY) { args.add(e); }
        <RPAREN> {
            return SqlStdOperatorTable.EXTRACT.createCall(s.end(this), args);
        }
    |
        <POSITION> { s = span(); }
        <LPAREN>
        // FIXME jvs 31-Aug-2006:  FRG-192:  This should be
        // Expression(ExprContext.ACCEPT_SUB_QUERY), but that doesn't work
        // because it matches the other kind of IN.
        e = AtomicRowExpression() { args = startList(e); }
        (
            <IN>
            e = Expression(ExprContext.ACCEPT_SUB_QUERY) { args.add(e);}
            [
                <FROM>
                e = Expression(ExprContext.ACCEPT_SUB_QUERY) { args.add(e); }
            ]
        |
            <COMMA>
            e = Expression(ExprContext.ACCEPT_SUB_QUERY) { args.add(e);}
            [
                <COMMA>
                e = Expression(ExprContext.ACCEPT_SUB_QUERY) { args.add(e); }
            ]
        )
        <RPAREN> {
            return SqlStdOperatorTable.POSITION.createCall(s.end(this), args);
        }
    |
        <CONVERT> { s = span(); }
        <LPAREN>
        e = Expression(ExprContext.ACCEPT_SUB_QUERY) {
            args = startList(e);
        }
        <USING> name = SimpleIdentifier() {
            args.add(name);
        }
        <RPAREN> {
            return SqlStdOperatorTable.CONVERT.createCall(s.end(this), args);
        }
    |
        <TRANSLATE> { s = span(); }
        <LPAREN>
        e = Expression(ExprContext.ACCEPT_SUB_QUERY) {
            args = startList(e);
        }
        (
            <USING> name = SimpleIdentifier() {
                args.add(name);
            }
            <RPAREN> {
                return SqlStdOperatorTable.TRANSLATE.createCall(s.end(this),
                    args);
            }
        |
            (
                <COMMA> e = Expression(ExprContext.ACCEPT_SUB_QUERY) {
                    args.add(e);
                }
            )*
            <RPAREN> {
                return SqlLibraryOperators.TRANSLATE3.createCall(s.end(this),
                    args);
            }
        )
    |
        <OVERLAY> { s = span(); }
        <LPAREN> e = Expression(ExprContext.ACCEPT_SUB_QUERY) {
            args = startList(e);
        }
        <PLACING> e = Expression(ExprContext.ACCEPT_SUB_QUERY) {
            args.add(e);
        }
        <FROM> e = Expression(ExprContext.ACCEPT_SUB_QUERY) {
            args.add(e);
        }
        [
            <FOR> e = Expression(ExprContext.ACCEPT_SUB_QUERY) {
                args.add(e);
            }
        ]
        <RPAREN> {
            return SqlStdOperatorTable.OVERLAY.createCall(s.end(this), args);
        }
    |
        <FLOOR> { s = span(); }
        e = FloorCeilOptions(s, true) {
            return e;
        }
    |
        ( <CEIL> | <CEILING>) { s = span(); }
        e = FloorCeilOptions(s, false) {
            return e;
        }
    |
        <SUBSTRING> { s = span(); }
        <LPAREN>
        e = Expression(ExprContext.ACCEPT_SUB_QUERY)
        { args = startList(e); }
        ( <FROM> | <COMMA>)
        e = Expression(ExprContext.ACCEPT_SUB_QUERY)
        { args.add(e); }
        [
            (<FOR> | <COMMA>)
            e = Expression(ExprContext.ACCEPT_SUB_QUERY)
            { args.add(e); }
        ]
        <RPAREN> {
            return SqlStdOperatorTable.SUBSTRING.createCall(
                s.end(this), args);
        }
    |
        <TRIM> {
            SqlLiteral flag = null;
            SqlNode trimChars = null;
            s = span();
        }
        <LPAREN>
        /**
        * We want to accept:
        * [BOTH/TRAILING/LEADING] X from Y (trimChars = X, exp = Y)
        * X (exp = X)
        * X, Y (Equivalent to trimChars=Y, exp=X)
        * NOTE: SqlStdOperatorTable.TRIM expects values in the order trimchars, exp
        */
        [
            <BOTH> {
                s.add(this);
                flag = SqlTrimFunction.Flag.BOTH.symbol(getPos());
            }
        |
            <TRAILING> {
                s.add(this);
                flag = SqlTrimFunction.Flag.TRAILING.symbol(getPos());
            }
        |
            <LEADING> {
                s.add(this);
                flag = SqlTrimFunction.Flag.LEADING.symbol(getPos());
            }
        ]
        // Distinguishing the "[x] FROM y" syntax at this point would require expensive and potentially
        // tricky syntactic lookahead. So instead, we opt to manually throw contextExceptions
        [ e = Expression(ExprContext.ACCEPT_SUB_QUERY) ]
        [
                <FROM> {
                    if (null == flag && null == e) {
                        throw SqlUtil.newContextException(getPos(),
                            RESOURCE.illegalFromEmpty());
                    }
                    // Need to reinterpret e as the trimChars
                    trimChars = e;
                    e = Expression(ExprContext.ACCEPT_SUB_QUERY);
                }
            |
                <COMMA> {
                    // We require a preceding expression and no BOTH/TRAILING/LEADING flag
                    if (e == null || flag != null) {
                        throw SqlUtil.newContextException(s.end(this),
                                                RESOURCE.genericTrimError());
                    }
                    trimChars = Expression(ExprContext.ACCEPT_SUB_QUERY);
                }
        ]
        <RPAREN> {
            // Check for empty TRIM()
            if (e == null) {
                throw SqlUtil.newContextException(s.end(this),
                                                  RESOURCE.genericTrimError());
            }
            if (flag == null) {
                flag = SqlTrimFunction.Flag.BOTH.symbol(SqlParserPos.ZERO);
            }
            args = startList(flag);
            args.add(trimChars);
            args.add(e);
            return SqlStdOperatorTable.TRIM.createCall(s.end(this), args);
        }
    |
        node = TimestampAddFunctionCall() { return node; }
    |
        node = TimestampDiffFunctionCall() { return node; }
    |
<#list (parser.builtinFunctionCallMethods!default.parser.builtinFunctionCallMethods) as method>
        node = ${method} { return node; }
    |
</#list>
        node = MatchRecognizeFunctionCall() { return node; }
    |
        node = JsonExistsFunctionCall() { return node; }
    |
        node = JsonValueFunctionCall() { return node; }
    |
        node = JsonQueryFunctionCall() { return node; }
    |
        node = JsonObjectFunctionCall() { return node; }
    |
        node = JsonObjectAggFunctionCall() { return node; }
    |
        node = JsonArrayFunctionCall() { return node; }
    |
        node = JsonArrayAggFunctionCall() { return node; }
    |
        node = GroupByWindowingCall() { return node; }
    )
}

SqlJsonEncoding JsonRepresentation() :
{

}
{
    <JSON>
    [
        // Encoding is currently ignored.
        LOOKAHEAD(2) <ENCODING>
        (
            <UTF8> { return SqlJsonEncoding.UTF8; }
            |
            <UTF16> { return SqlJsonEncoding.UTF16; }
            |
            <UTF32> { return SqlJsonEncoding.UTF32; }
        )
    ]
    {
        return SqlJsonEncoding.UTF8;
    }
}

void JsonInputClause() :
{

}
{
    <FORMAT> JsonRepresentation()
}

SqlDataTypeSpec JsonReturningClause() :
{
    SqlDataTypeSpec dt;
}
{
    <RETURNING> dt = DataType() { return dt; }
}

SqlDataTypeSpec JsonOutputClause() :
{
    SqlDataTypeSpec dataType;
}
{
    dataType = JsonReturningClause()
    [
        <FORMAT> JsonRepresentation()
    ]
    {
        return dataType;
    }
}

SqlNode JsonPathSpec() :
{
    SqlNode e;
}
{
    e = StringLiteral() {
        return e;
    }
}

List<SqlNode> JsonApiCommonSyntax() :
{
    SqlNode e;
    List<SqlNode> args = new ArrayList<SqlNode>();
}
{
    e = Expression(ExprContext.ACCEPT_NON_QUERY) {
        args.add(e);
    }
    (
        <COMMA>
        e = Expression(ExprContext.ACCEPT_NON_QUERY) {
            args.add(e);
        }
    )
    [
        // We currently don't support JSON passing clause, leave the java code blocks no-op
        <PASSING> e = Expression(ExprContext.ACCEPT_NON_QUERY) {
            // no-op
        }
        <AS> e = SimpleIdentifier() {
            // no-op
        }
        (
            <COMMA>
            e = Expression(ExprContext.ACCEPT_NON_QUERY) {
                // no-op
            }
            <AS> e = SimpleIdentifier() {
                // no-op
            }
        )*
    ]
    {
        return args;
    }
}

SqlJsonExistsErrorBehavior JsonExistsErrorBehavior() :
{

}
{
    <TRUE> { return SqlJsonExistsErrorBehavior.TRUE; }
    |
    <FALSE> { return SqlJsonExistsErrorBehavior.FALSE; }
    |
    <UNKNOWN> { return SqlJsonExistsErrorBehavior.UNKNOWN; }
    |
    <ERROR> { return SqlJsonExistsErrorBehavior.ERROR; }
}

SqlCall JsonExistsFunctionCall() :
{
    List<SqlNode> args = new ArrayList<SqlNode>();
    List<SqlNode> commonSyntax;
    final Span span;
    SqlJsonExistsErrorBehavior errorBehavior;
}
{
    <JSON_EXISTS> { span = span(); }
    <LPAREN> commonSyntax = JsonApiCommonSyntax() {
        args.addAll(commonSyntax);
    }
    [
        errorBehavior = JsonExistsErrorBehavior() { args.add(errorBehavior.symbol(getPos())); }
        <ON> <ERROR>
    ]
    <RPAREN> {
        return SqlStdOperatorTable.JSON_EXISTS.createCall(span.end(this), args);
    }
}

List<SqlNode> JsonValueEmptyOrErrorBehavior() :
{
    final List<SqlNode> list = new ArrayList<SqlNode>();
    final SqlNode e;
}
{
    (
        <ERROR> {
            list.add(SqlJsonValueEmptyOrErrorBehavior.ERROR.symbol(getPos()));
        }
    |
        <NULL> {
            list.add(SqlJsonValueEmptyOrErrorBehavior.NULL.symbol(getPos()));
        }
    |
        <DEFAULT_> e = Expression(ExprContext.ACCEPT_NON_QUERY) {
            list.add(SqlJsonValueEmptyOrErrorBehavior.DEFAULT.symbol(getPos()));
            list.add(e);
        }
    )
    <ON>
    (
        <EMPTY> {
            list.add(SqlJsonEmptyOrError.EMPTY.symbol(getPos()));
        }
    |
        <ERROR> {
            list.add(SqlJsonEmptyOrError.ERROR.symbol(getPos()));
        }
    )
    { return list; }
}

SqlCall JsonValueFunctionCall() :
{
    final List<SqlNode> args = new ArrayList<SqlNode>(7);
    SqlNode e;
    List<SqlNode> commonSyntax;
    final Span span;
    List<SqlNode> behavior;
}
{
    <JSON_VALUE> { span = span(); }
    <LPAREN> commonSyntax = JsonApiCommonSyntax() {
        args.addAll(commonSyntax);
    }
    [
        e = JsonReturningClause() {
            args.add(SqlJsonValueReturning.RETURNING.symbol(getPos()));
            args.add(e);
        }
    ]
    (
        behavior = JsonValueEmptyOrErrorBehavior() {
            args.addAll(behavior);
        }
    )*
    <RPAREN> {
        return SqlStdOperatorTable.JSON_VALUE.createCall(span.end(this), args);
    }
}

List<SqlNode> JsonQueryEmptyOrErrorBehavior() :
{
    final List<SqlNode> list = new ArrayList<SqlNode>();
    SqlNode e;
}
{
    (
        <ERROR> {
            list.add(SqlLiteral.createSymbol(SqlJsonQueryEmptyOrErrorBehavior.ERROR, getPos()));
        }
    |
        <NULL> {
            list.add(SqlLiteral.createSymbol(SqlJsonQueryEmptyOrErrorBehavior.NULL, getPos()));
        }
    |
        LOOKAHEAD(2)
        <EMPTY> <ARRAY> {
            list.add(SqlLiteral.createSymbol(SqlJsonQueryEmptyOrErrorBehavior.EMPTY_ARRAY, getPos()));
        }
    |
        <EMPTY> <OBJECT> {
            list.add(SqlLiteral.createSymbol(SqlJsonQueryEmptyOrErrorBehavior.EMPTY_OBJECT, getPos()));
        }
    )
    <ON>
    (
        <EMPTY> {
            list.add(SqlLiteral.createSymbol(SqlJsonEmptyOrError.EMPTY, getPos()));
        }
    |
        <ERROR> {
            list.add(SqlLiteral.createSymbol(SqlJsonEmptyOrError.ERROR, getPos()));
        }
    )
    { return list; }
}

SqlNode JsonQueryWrapperBehavior() :
{
    SqlNode e;
}
{
    <WITHOUT> [<ARRAY>] {
        return SqlLiteral.createSymbol(SqlJsonQueryWrapperBehavior.WITHOUT_ARRAY, getPos());
    }
|
    LOOKAHEAD(2)
    <WITH> <CONDITIONAL> [<ARRAY>] {
        return SqlLiteral.createSymbol(SqlJsonQueryWrapperBehavior.WITH_CONDITIONAL_ARRAY, getPos());
    }
|
    <WITH> [<UNCONDITIONAL>] [<ARRAY>] {
        return SqlLiteral.createSymbol(SqlJsonQueryWrapperBehavior.WITH_UNCONDITIONAL_ARRAY, getPos());
    }
}

SqlCall JsonQueryFunctionCall() :
{
    final SqlNode[] args = new SqlNode[5];
    SqlNode e;
    List<SqlNode> commonSyntax;
    final Span span;
    List<SqlNode> behavior;
}
{
    <JSON_QUERY> { span = span(); }
    <LPAREN> commonSyntax = JsonApiCommonSyntax() {
        args[0] = commonSyntax.get(0);
        args[1] = commonSyntax.get(1);
    }
    [
        e = JsonQueryWrapperBehavior() <WRAPPER> {
            args[2] = e;
        }
    ]
    (
        behavior = JsonQueryEmptyOrErrorBehavior() {
            final SqlJsonEmptyOrError symbol =
                ((SqlLiteral) behavior.get(1)).getValueAs(SqlJsonEmptyOrError.class);
            switch (symbol) {
            case EMPTY:
                args[3] = behavior.get(0);
                break;
            case ERROR:
                args[4] = behavior.get(0);
                break;
            }
        }
    )*
    <RPAREN> {
        return SqlStdOperatorTable.JSON_QUERY.createCall(span.end(this), args);
    }
}

SqlNode JsonName() :
{
    final SqlNode e;
}
{
     e = Expression(ExprContext.ACCEPT_NON_QUERY) {
        return e;
     }
}

List<SqlNode> JsonNameAndValue() :
{
    final List<SqlNode> list = new ArrayList<SqlNode>();
    SqlNode e;
    boolean kvMode = false;
}
{
    [
        LOOKAHEAD(2, <KEY> JsonName())
        <KEY> { kvMode = true; }
    ]
    e = JsonName() {
        list.add(e);
    }
    (
        <VALUE>
    |
        <COLON> {
            if (kvMode) {
                throw SqlUtil.newContextException(getPos(), RESOURCE.illegalColon());
            }
        }
    )
    e = Expression(ExprContext.ACCEPT_NON_QUERY) {
        list.add(e);
    }
    {
        return list;
    }
}

SqlNode JsonConstructorNullClause() :
{
}
{
    <NULL> <ON> <NULL> {
        return SqlLiteral.createSymbol(SqlJsonConstructorNullClause.NULL_ON_NULL, getPos());
    }
|
    <ABSENT> <ON> <NULL> {
        return SqlLiteral.createSymbol(SqlJsonConstructorNullClause.ABSENT_ON_NULL, getPos());
    }
}

SqlCall JsonObjectFunctionCall() :
{
    final List<SqlNode> nvArgs = new ArrayList<SqlNode>();
    final SqlNode[] otherArgs = new SqlNode[1];
    SqlNode e;
    List<SqlNode> list;
    final Span span;
}
{
    <JSON_OBJECT> { span = span(); }
    <LPAREN> [
        LOOKAHEAD(2)
        list = JsonNameAndValue() {
            nvArgs.addAll(list);
        }
        (
            <COMMA>
            list = JsonNameAndValue() {
                nvArgs.addAll(list);
            }
        )*
    ]
    [
        e = JsonConstructorNullClause() {
            otherArgs[0] = e;
        }
    ]
    <RPAREN> {
        final List<SqlNode> args = new ArrayList();
        args.addAll(Arrays.asList(otherArgs));
        args.addAll(nvArgs);
        return SqlStdOperatorTable.JSON_OBJECT.createCall(span.end(this), args);
    }
}

SqlCall JsonObjectAggFunctionCall() :
{
    final SqlNode[] args = new SqlNode[2];
    List<SqlNode> list;
    final Span span;
    SqlJsonConstructorNullClause nullClause =
        SqlJsonConstructorNullClause.NULL_ON_NULL;
    final SqlNode e;
}
{
    <JSON_OBJECTAGG> { span = span(); }
    <LPAREN> list = JsonNameAndValue() {
        args[0] = list.get(0);
        args[1] = list.get(1);
    }
    [
        e = JsonConstructorNullClause() {
            nullClause = (SqlJsonConstructorNullClause) ((SqlLiteral) e).getValue();
        }
    ]
    <RPAREN> {
        return SqlStdOperatorTable.JSON_OBJECTAGG.with(nullClause)
            .createCall(span.end(this), args);
    }
}

SqlCall JsonArrayFunctionCall() :
{
    final List<SqlNode> elements = new ArrayList<SqlNode>();
    final SqlNode[] otherArgs = new SqlNode[1];
    SqlNode e;
    final Span span;
}
{
    <JSON_ARRAY> { span = span(); }
    <LPAREN> [
        LOOKAHEAD(2)
        e = Expression(ExprContext.ACCEPT_NON_QUERY) {
            elements.add(e);
        }
        (
            <COMMA>
            e = Expression(ExprContext.ACCEPT_NON_QUERY) {
                elements.add(e);
            }
        )*
    ]
    [
        e = JsonConstructorNullClause() {
            otherArgs[0] = e;
        }
    ]
    <RPAREN> {
        final List<SqlNode> args = new ArrayList();
        args.addAll(Arrays.asList(otherArgs));
        args.addAll(elements);
        return SqlStdOperatorTable.JSON_ARRAY.createCall(span.end(this), args);
    }
}

SqlNodeList JsonArrayAggOrderByClause() :
{
    final SqlNodeList orderList;
}
{
    (
        orderList = OrderBy(true)
    |
        { orderList = null; }
    )
    {
        return orderList;
    }
}

SqlCall JsonArrayAggFunctionCall() :
{
    final SqlNode valueExpr;
    final SqlNodeList orderList;
    List<SqlNode> list;
    final Span span;
    SqlJsonConstructorNullClause nullClause =
        SqlJsonConstructorNullClause.ABSENT_ON_NULL;
    SqlNode e = null;
    final SqlNode aggCall;
}
{
    <JSON_ARRAYAGG> { span = span(); }
    <LPAREN> e = Expression(ExprContext.ACCEPT_NON_QUERY) {
        valueExpr = e;
    }
    orderList = JsonArrayAggOrderByClause()
    [
        e = JsonConstructorNullClause() {
            nullClause = (SqlJsonConstructorNullClause) ((SqlLiteral) e).getValue();
        }
    ]
    <RPAREN>
    {
        aggCall = SqlStdOperatorTable.JSON_ARRAYAGG.with(nullClause)
            .createCall(span.end(this), valueExpr, orderList);
    }
    [
        e = withinGroup(aggCall) {
            if (orderList != null) {
                throw SqlUtil.newContextException(span.pos().plus(e.getParserPosition()),
                    RESOURCE.ambiguousSortOrderInJsonArrayAggFunc());
            }
            return (SqlCall) e;
        }
    ]
    {
        if (orderList == null) {
            return SqlStdOperatorTable.JSON_ARRAYAGG.with(nullClause)
                .createCall(span.end(this), valueExpr);
        }
        return SqlStdOperatorTable.JSON_ARRAYAGG.with(nullClause)
            .createCall(span.end(this), valueExpr, orderList);
    }
}

/**
 * Parses a call to TIMESTAMPADD.
 */
SqlCall TimestampAddFunctionCall() :
{
    List<SqlNode> args;
    SqlNode e;
    final Span s;
    TimeUnit interval;
    SqlNode node;
}
{
    <DATEADD> { s = span(); }
    <LPAREN>
    (
        (
            e = StringLiteral() {
                args = startList(e);
            }
        |
            interval = TimestampInterval() {
                args = startList(SqlLiteral.createSymbol(interval, getPos()));
            }
        )
        <COMMA>
        e = Expression(ExprContext.ACCEPT_SUB_QUERY) { args.add(e); }
    |
        e = Expression(ExprContext.ACCEPT_SUB_QUERY) { args = startList(e); }
    )
    <COMMA>
    e = Expression(ExprContext.ACCEPT_SUB_QUERY) { args.add(e); }
    <RPAREN> {
        return DatetimeOperatorTable.DATEADD.createCall(
            s.end(this), args);
    }
|
    <TIMEADD> { s = span(); }
    <LPAREN>
    (
        e = StringLiteral() {
            args = startList(e);
        }
    |
        interval = TimestampInterval() {
            args = startList(SqlLiteral.createSymbol(interval, getPos()));
        }
    )
    <COMMA>
    e = Expression(ExprContext.ACCEPT_SUB_QUERY) { args.add(e); }
    <COMMA>
    e = Expression(ExprContext.ACCEPT_SUB_QUERY) { args.add(e); }
    <RPAREN> {
        return DatetimeOperatorTable.TIMEADD.createCall(
            s.end(this), args);
    }
|
    <TIMESTAMPADD> { s = span(); }
    <LPAREN>
    (
        e = StringLiteral() {
            args = startList(e);
        }
    |
        interval = TimestampInterval() {
            args = startList(SqlLiteral.createSymbol(interval, getPos()));
        }
    )
    <COMMA>
    e = Expression(ExprContext.ACCEPT_SUB_QUERY) { args.add(e); }
    <COMMA>
    e = Expression(ExprContext.ACCEPT_SUB_QUERY) { args.add(e); }
    <RPAREN> {
        return SqlStdOperatorTable.TIMESTAMP_ADD.createCall(
            s.end(this), args);
    }
}

/**
 * Parses a call to TIMESTAMPDIFF.
 */
SqlCall TimestampDiffFunctionCall() :
{
    List<SqlNode> args;
    SqlNode e;
    final Span s;
    TimeUnit interval;
    SqlNode node;
}
{
    <DATEDIFF> { s = span(); }
    <LPAREN>
    (
      (
          e = StringLiteral() {
              args = startList(e);
          }
      |
          interval = TimestampInterval() {
              args = startList(SqlLiteral.createSymbol(interval, getPos()));
          }
      )
      <COMMA>
      e = Expression(ExprContext.ACCEPT_SUB_QUERY) { args.add(e); }
    |
      e = Expression(ExprContext.ACCEPT_SUB_QUERY) { args = startList(e); }
    )
    <COMMA>
    e = Expression(ExprContext.ACCEPT_SUB_QUERY) { args.add(e); }
    <RPAREN> {
        return DatetimeOperatorTable.DATEDIFF.createCall(
            s.end(this), args);
    }
|
    <TIMEDIFF> { s = span(); }
    <LPAREN>
    (
        e = StringLiteral() {
            args = startList(e);
        }
    |
        interval = TimestampInterval() {
            args = startList(SqlLiteral.createSymbol(interval, getPos()));
        }
    )
    <COMMA>
    e = Expression(ExprContext.ACCEPT_SUB_QUERY) { args.add(e); }
    <COMMA>
    e = Expression(ExprContext.ACCEPT_SUB_QUERY) { args.add(e); }
    <RPAREN> {
        return DatetimeOperatorTable.TIMEDIFF.createCall(
            s.end(this), args);
    }
|
    <TIMESTAMPDIFF> { s = span(); }
    <LPAREN>
    (
        e = StringLiteral() {
            args = startList(e);
        }
    |
        interval = TimestampInterval() {
            args = startList(SqlLiteral.createSymbol(interval, getPos()));
        }
    )
    <COMMA>
    e = Expression(ExprContext.ACCEPT_SUB_QUERY) { args.add(e); }
    <COMMA>
    e = Expression(ExprContext.ACCEPT_SUB_QUERY) { args.add(e); }
    <RPAREN> {
        return SqlStdOperatorTable.TIMESTAMP_DIFF.createCall(
            s.end(this), args);
    }
}

/**
 * Parses a call to a grouping function inside the GROUP BY clause,
 * for example {@code TUMBLE(rowtime, INTERVAL '1' MINUTE)}.
 */
SqlCall GroupByWindowingCall():
{
    final Span s;
    final List<SqlNode> args;
    final SqlOperator op;
}
{
    (
        <TUMBLE>
        {
            op = SqlStdOperatorTable.TUMBLE_OLD;
        }
    |
        <HOP>
        {
            op = SqlStdOperatorTable.HOP_OLD;
        }
    |
        <SESSION>
        {
            op = SqlStdOperatorTable.SESSION_OLD;
        }
    )
    {
        s = span();
    }
    args = UnquantifiedFunctionParameterList(ExprContext.ACCEPT_SUB_QUERY) {
        return op.createCall(s.end(this), args);
    }
}

SqlCall MatchRecognizeFunctionCall() :
{
    final SqlCall func;
    final Span s;
}
{
    (
        <CLASSIFIER> { s = span(); } <LPAREN> <RPAREN> {
            func = SqlStdOperatorTable.CLASSIFIER.createCall(s.end(this));
        }
    |
        <MATCH_NUMBER> { s = span(); } <LPAREN> <RPAREN> {
            func = SqlStdOperatorTable.MATCH_NUMBER.createCall(s.end(this));
        }
    |
        LOOKAHEAD(3)
        func = MatchRecognizeNavigationLogical()
    |
        LOOKAHEAD(2)
        func = MatchRecognizeNavigationPhysical()
    |
        func = MatchRecognizeCallWithModifier()
    )
    { return func; }
}

SqlCall MatchRecognizeCallWithModifier() :
{
    final Span s;
    final SqlOperator runningOp;
    final SqlNode func;
}
{
    (
        <RUNNING> { runningOp = SqlStdOperatorTable.RUNNING; }
    |
        <FINAL> { runningOp = SqlStdOperatorTable.FINAL; }
    )
    { s = span(); }
    func = NamedFunctionCall() {
        return runningOp.createCall(s.end(func), func);
    }
}

SqlCall MatchRecognizeNavigationLogical() :
{
    final Span s = Span.of();
    SqlCall func;
    final SqlOperator funcOp;
    final SqlOperator runningOp;
    SqlNode arg0;
    SqlNode arg1 = SqlLiteral.createExactNumeric("0", SqlParserPos.ZERO);
}
{
    (
        <RUNNING> { runningOp = SqlStdOperatorTable.RUNNING; s.add(this); }
    |
        <FINAL> { runningOp = SqlStdOperatorTable.FINAL; s.add(this); }
    |
        { runningOp = null; }
    )
    (
        <FIRST> { funcOp = SqlStdOperatorTable.FIRST; }
    |
        <LAST> { funcOp = SqlStdOperatorTable.LAST; }
    )
    { s.add(this); }
    <LPAREN>
    arg0 = Expression(ExprContext.ACCEPT_SUB_QUERY)
    [ <COMMA> arg1 = NumericLiteral() ]
    <RPAREN> {
        func = funcOp.createCall(s.end(this), arg0, arg1);
        if (runningOp != null) {
            return runningOp.createCall(s.end(this), func);
        } else {
            return func;
        }
    }
}

SqlCall MatchRecognizeNavigationPhysical() :
{
    final Span s;
    SqlCall func;
    SqlOperator funcOp;
    SqlNode arg0;
    SqlNode arg1 = SqlLiteral.createExactNumeric("1", SqlParserPos.ZERO);
}
{
    (
        <PREV> { funcOp = SqlStdOperatorTable.PREV; }
    |
        <NEXT> { funcOp = SqlStdOperatorTable.NEXT; }
    )
    { s = span(); }
    <LPAREN>
    arg0 = Expression(ExprContext.ACCEPT_SUB_QUERY)
    [ <COMMA> arg1 = NumericLiteral() ]
    <RPAREN> {
        return funcOp.createCall(s.end(this), arg0, arg1);
    }
}

SqlCall withinDistinct(SqlNode arg) :
{
    final Span s;
    final SqlNodeList distinctList;
}
{
    <WITHIN> { s = span(); }
    <DISTINCT>
    <LPAREN>
    distinctList = ExpressionCommaList(s, ExprContext.ACCEPT_SUB_QUERY)
    <RPAREN> {
        return SqlStdOperatorTable.WITHIN_DISTINCT.createCall(
            s.end(this), arg, distinctList);
    }
}

SqlCall withinGroup(SqlNode arg) :
{
    final Span s;
    final SqlNodeList orderList;
}
{
    <WITHIN> { s = span(); }
    <GROUP>
    <LPAREN>
    orderList = OrderBy(true)
    <RPAREN> {
        return SqlStdOperatorTable.WITHIN_GROUP.createCall(
            s.end(this), arg, orderList);
    }
}

Pair<SqlParserPos, SqlOperator> NullTreatment() :
{
    final Span span;
}
{
    <IGNORE> { span = span(); } <NULLS> {
        return Pair.of(span.end(this), SqlStdOperatorTable.IGNORE_NULLS);
    }
|
    <RESPECT> { span = span(); } <NULLS> {
        return Pair.of(span.end(this), SqlStdOperatorTable.RESPECT_NULLS);
    }
}

SqlCall nullTreatment(SqlCall arg) :
{
    final Pair<SqlParserPos, SqlOperator> pair;
}
{
    pair = NullTreatment() { return pair.right.createCall(pair.left, arg); }
}

/**
 * Parses a call to a named function (could be a builtin with regular
 * syntax, or else a UDF).
 *
 * <p>NOTE: every UDF has two names: an <em>invocation name</em> and a
 * <em>specific name</em>.  Normally, function calls are resolved via overload
 * resolution and invocation names.  The SPECIFIC prefix allows overload
 * resolution to be bypassed.  Note that usage of the SPECIFIC prefix in
 * queries is non-standard; it is used internally by Farrago, e.g. in stored
 * view definitions to permanently bind references to a particular function
 * after the overload resolution performed by view creation.
 *
 * <p>TODO jvs 25-Mar-2005:  Once we have SQL-Flagger support, flag SPECIFIC
 * as non-standard.
 */
SqlNode NamedFunctionCall() :
{
    SqlCall call;
    final Span filterSpan;
    final SqlNode filter;
    final Span overSpan;
    final SqlNode over;
    final Span withinGroupSpan;
}
{
    (
        LOOKAHEAD(2)
        call = StringAggFunctionCall()
    |
        call = NamedCall()
    )
    [
        LOOKAHEAD(2) call = nullTreatment(call)
    ]
    [
        LOOKAHEAD(2) // decide between WITHIN DISTINCT and WITHIN GROUP
        call = withinDistinct(call)
    ]
    [
        call = withinGroup(call)
    ]
    [
        <FILTER> { filterSpan = span(); }
        <LPAREN>
        <WHERE>
        filter = Expression(ExprContext.ACCEPT_SUB_QUERY)
        <RPAREN> {
            call = SqlStdOperatorTable.FILTER.createCall(
                filterSpan.end(this), call, filter);
        }
    ]
    [
        <OVER> { overSpan = span(); }
        (
            over = SimpleIdentifier()
        |
            over = WindowSpecification()
        )
        {
            call = SqlStdOperatorTable.OVER.createCall(overSpan.end(over), call, over);
        }
    ]
    {
        return call;
    }
}

SqlCall NamedCall() :
{
    final SqlFunctionCategory funcType;
    final SqlIdentifier qualifiedName;
    final Span s;
    final List<SqlNode> args;
    SqlLiteral quantifier = null;
}
{
    (
        <SPECIFIC> {
            funcType = SqlFunctionCategory.USER_DEFINED_SPECIFIC_FUNCTION;
        }
    |
        { funcType = SqlFunctionCategory.USER_DEFINED_FUNCTION; }
    )
    qualifiedName = FunctionName() {
        s = span();
    }
    (
        LOOKAHEAD(2) <LPAREN> <STAR> {
            args = startList(SqlIdentifier.star(getPos()));
        }
        <RPAREN>
    |
        LOOKAHEAD(2) <LPAREN> <RPAREN> {
            args = Collections.emptyList();
        }
    |
        args = FunctionParameterList(ExprContext.ACCEPT_SUB_QUERY) {
            quantifier = (SqlLiteral) args.get(0);
            args.remove(0);
        }
    )
    {
        return createCall(qualifiedName, s.end(this), funcType, quantifier, args);
    }
}

/*
* Parse Floor/Ceil function parameters
*/
SqlNode StandardFloorCeilOptions(Span s, boolean floorFlag) :
{
    SqlNode e;
    final List<SqlNode> args;
    TimeUnit unit;
    SqlCall function;
    final Span s1;
}
{
    <LPAREN> e = Expression(ExprContext.ACCEPT_SUB_QUERY) {
        args = startList(e);
    }
    (
        <TO>
        unit = TimeUnit() {
            args.add(new SqlIntervalQualifier(unit, null, getPos()));
        }
    )?
    <RPAREN> {
        SqlOperator op = floorFlag
            ? SqlStdOperatorTable.FLOOR
            : SqlStdOperatorTable.CEIL;
        function =  op.createCall(s.end(this), args);
    }
    (
        <OVER> { s1 = span(); }
        (
            e = SimpleIdentifier()
        |
            e = WindowSpecification()
        )
        {
            return SqlStdOperatorTable.OVER.createCall(s1.end(this), function, e);
        }
    |
        { return function; }
    )
}

/**
 * Parses the name of a JDBC function that is a token but is not reserved.
 */
String NonReservedJdbcFunctionName() :
{
}
{
    (
        <SUBSTRING>
    )
    {
        return unquotedIdentifier();
    }
}

/**
 * Parses the name of a function (either a compound identifier or
 * a reserved word which can be used as a function name).
 */
SqlIdentifier FunctionName() :
{
    SqlIdentifier qualifiedName;
}
{
    (
        qualifiedName = CompoundIdentifier()
    |
        qualifiedName = ReservedFunctionName()
    )
    {
        return qualifiedName;
    }
}

/**
 * Parses a reserved word which is used as the name of a function.
 */
SqlIdentifier ReservedFunctionName() :
{
}
{
    (
        <ABS>
    |   <AVG>
    |   <CARDINALITY>
    |   <CEILING>
    |   <CHAR_LENGTH>
    |   <CHARACTER_LENGTH>
    |   <COALESCE>
    |   <COLLECT>
    |   <COVAR_POP>
    |   <COVAR_SAMP>
    |   <CUME_DIST>
    |   <COUNT>
    |   <CURRENT_DATE>
    |   <CURRENT_TIME>
    |   <CURRENT_TIMESTAMP>
    |   <DENSE_RANK>
    |   <ELEMENT>
    |   <EVERY>
    |   <EXP>
    |   <FIRST_VALUE>
    |   <FLOOR>
    |   <FUSION>
    |   <INTERSECTION>
    |   <GROUPING>
    |   <HOUR>
    |   <LAG>
    |   <LEAD>
    |   <LEFT>
    |   <LAST_VALUE>
    |   <LN>
    |   <LOCALTIME>
    |   <LOCALTIMESTAMP>
    |   <LOWER>
    |   <MAX>
    |   <MIN>
    |   <MINUTE>
    |   <MOD>
    |   <MONTH>
    |   <NTH_VALUE>
    |   <NTILE>
    |   <NULLIF>
    |   <OCTET_LENGTH>
    |   <PERCENT_RANK>
    |   <PERCENTILE_CONT>
    |   <PERCENTILE_DISC>
    |   <POWER>
    |   <RANK>
    |   <REGR_COUNT>
    |   <REGR_SXX>
    |   <REGR_SYY>
    |   <RIGHT>
    |   <ROW_NUMBER>
    |   <SECOND>
    |   <SOME>
    |   <SQRT>
    |   <STDDEV_POP>
    |   <STDDEV_SAMP>
    |   <SUM>
    |   <UPPER>
    |   <TRUNCATE>
    |   <USER>
    |   <VAR_POP>
    |   <VAR_SAMP>
    |   <YEAR>
    )
    {
        return new SqlIdentifier(unquotedIdentifier(), getPos());
    }
}

SqlIdentifier ContextVariable() :
{
}
{
    (
        <CURRENT_CATALOG>
    |   <CURRENT_DATE>
    |   <CURRENT_DEFAULT_TRANSFORM_GROUP>
    |   <CURRENT_PATH>
    |   <CURRENT_ROLE>
    |   <CURRENT_SCHEMA>
    |   <CURRENT_TIME>
    |   <CURRENT_TIMESTAMP>
    |   <CURRENT_USER>
    |   <LOCALTIME>
    |   <LOCALTIMESTAMP>
    |   <SESSION_USER>
    |   <SYSTEM_USER>
    |   <USER>
    )
    {
        return new SqlIdentifier(unquotedIdentifier(), getPos());
    }
}

/**
 * Parses a function call expression with JDBC syntax.
 */
SqlNode JdbcFunctionCall() :
{
    String name;
    SqlIdentifier id;
    SqlNode e;
    SqlLiteral tl;
    SqlNodeList args;
    SqlCall call;
    final Span s, s1;
}
{
    <LBRACE_FN> {
        s = span();
    }
    (
        LOOKAHEAD(1)
        call = TimestampAddFunctionCall() {
            name = call.getOperator().getName();
            args = new SqlNodeList(call.getOperandList(), getPos());
        }
    |
        LOOKAHEAD(3)
        call = TimestampDiffFunctionCall() {
            name = call.getOperator().getName();
            args = new SqlNodeList(call.getOperandList(), getPos());
        }
    |
        <CONVERT> { name = unquotedIdentifier(); }
        <LPAREN>
        e = Expression(ExprContext.ACCEPT_SUB_QUERY) {
            args = new SqlNodeList(getPos());
            args.add(e);
        }
        <COMMA>
        tl = JdbcOdbcDataType() { args.add(tl); }
        <RPAREN>
    |
        (
            // INSERT is a reserved word, but we need to handle {fn insert}
            // Similarly LEFT, RIGHT, TRUNCATE
            LOOKAHEAD(1)
            ( <INSERT> | <LEFT> | <RIGHT> | <TRUNCATE> ) { name = unquotedIdentifier(); }
        |
            // For cases like {fn power(1,2)} and {fn lower('a')}
            id = ReservedFunctionName() { name = id.getSimple(); }
        |
            // For cases like {fn substring('foo', 1,2)}
            name = NonReservedJdbcFunctionName()
        |
            name = Identifier()
        )
        (
            LOOKAHEAD(2) <LPAREN> <STAR> { s1 = span(); } <RPAREN>
            {
                args = new SqlNodeList(s1.pos());
                args.add(SqlIdentifier.star(s1.pos()));
            }
        |
            LOOKAHEAD(2) <LPAREN> <RPAREN> { args = SqlNodeList.EMPTY; }
        |
            args = ParenthesizedQueryOrCommaList(ExprContext.ACCEPT_SUB_QUERY)
        )
    )
    <RBRACE> {
        return new SqlJdbcFunctionCall(name).createCall(s.end(this),
            args.getList());
    }
}

/**
 * Parses a binary query operator like UNION.
 */
SqlBinaryOperator BinaryQueryOperator() :
{
}
{
    // If both the ALL or DISTINCT keywords are missing, DISTINCT is implicit.
    (
        <UNION>
        (
            <ALL> { return SqlStdOperatorTable.UNION_ALL; }
        |   <DISTINCT> { return SqlStdOperatorTable.UNION; }
        |   { return SqlStdOperatorTable.UNION; }
        )
    |
        <INTERSECT>
        (
            <ALL> { return SqlStdOperatorTable.INTERSECT_ALL; }
        |   <DISTINCT> { return SqlStdOperatorTable.INTERSECT; }
        |   { return SqlStdOperatorTable.INTERSECT; }
        )
    |
        (
            <EXCEPT>
        |
            <SET_MINUS> {
                if (!this.conformance.isMinusAllowed()) {
                    throw SqlUtil.newContextException(getPos(), RESOURCE.minusNotAllowed());
                }
            }
        )
        (
            <ALL> { return SqlStdOperatorTable.EXCEPT_ALL; }
        |   <DISTINCT> { return SqlStdOperatorTable.EXCEPT; }
        |   { return SqlStdOperatorTable.EXCEPT; }
        )
    )
}

/**
 * Parses a binary multiset operator.
 */
SqlBinaryOperator BinaryMultisetOperator() :
{
}
{
    // If both the ALL or DISTINCT keywords are missing, DISTINCT is implicit
    <MULTISET>
    (
        <UNION>
        [
            <ALL>
        |   <DISTINCT> { return SqlStdOperatorTable.MULTISET_UNION_DISTINCT; }
        ]
        { return SqlStdOperatorTable.MULTISET_UNION; }
    |
        <INTERSECT>
        [
            <ALL>
        |   <DISTINCT> { return SqlStdOperatorTable.MULTISET_INTERSECT_DISTINCT; }
        ]
        { return SqlStdOperatorTable.MULTISET_INTERSECT; }
    |
        <EXCEPT>
        [
            <ALL>
        |   <DISTINCT> { return SqlStdOperatorTable.MULTISET_EXCEPT_DISTINCT; }
        ]
        { return SqlStdOperatorTable.MULTISET_EXCEPT; }
    )
}

/**
 * Parses a binary row operator like AND.
 */
SqlBinaryOperator BinaryRowOperator() :
{
    SqlBinaryOperator op;
}
{
    // <IN> is handled as a special case
    <EQ> { return SqlStdOperatorTable.EQUALS; }
|   <GT> { return SqlStdOperatorTable.GREATER_THAN; }
|   <LT> { return SqlStdOperatorTable.LESS_THAN; }
|   <LE> { return SqlStdOperatorTable.LESS_THAN_OR_EQUAL; }
|   <GE> { return SqlStdOperatorTable.GREATER_THAN_OR_EQUAL; }
|   <NE> { return SqlStdOperatorTable.NOT_EQUALS; }
|   <NE2> {
        if (!this.conformance.isBangEqualAllowed()) {
            throw SqlUtil.newContextException(getPos(), RESOURCE.bangEqualNotAllowed());
        }
        return SqlStdOperatorTable.NOT_EQUALS;
    }
|   <NULLEQ> { return SqlStdOperatorTable.NULL_EQUALS; }
|   <PLUS> { return SqlStdOperatorTable.PLUS; }
|   <MINUS> { return SqlStdOperatorTable.MINUS; }
|   <STAR> { return SqlStdOperatorTable.MULTIPLY; }
|   <SLASH> { return SqlStdOperatorTable.DIVIDE; }
|   <PERCENT_REMAINDER> {
        if (!this.conformance.isPercentRemainderAllowed()) {
            throw SqlUtil.newContextException(getPos(), RESOURCE.percentRemainderNotAllowed());
        }
        return SqlStdOperatorTable.PERCENT_REMAINDER;
    }
|   <CONCAT> { return SqlStdOperatorTable.CONCAT; }
|   <AND> { return SqlStdOperatorTable.AND; }
|   <OR> { return SqlStdOperatorTable.OR; }
|   LOOKAHEAD(2) <IS> <DISTINCT> <FROM> { return SqlStdOperatorTable.IS_DISTINCT_FROM; }
|   <IS> <NOT> <DISTINCT> <FROM> { return SqlStdOperatorTable.IS_NOT_DISTINCT_FROM; }
|   <MEMBER> <OF> { return SqlStdOperatorTable.MEMBER_OF; }
|   LOOKAHEAD(2) <SUBMULTISET> <OF> { return SqlStdOperatorTable.SUBMULTISET_OF; }
|   <NOT> <SUBMULTISET> <OF> { return SqlStdOperatorTable.NOT_SUBMULTISET_OF; }
|   <CONTAINS> { return SqlStdOperatorTable.CONTAINS; }
|   <OVERLAPS> { return SqlStdOperatorTable.OVERLAPS; }
|   <EQUALS> { return SqlStdOperatorTable.PERIOD_EQUALS; }
|   <PRECEDES> { return SqlStdOperatorTable.PRECEDES; }
|   <SUCCEEDS> { return SqlStdOperatorTable.SUCCEEDS; }
|   LOOKAHEAD(2) <IMMEDIATELY> <PRECEDES> { return SqlStdOperatorTable.IMMEDIATELY_PRECEDES; }
|   <IMMEDIATELY> <SUCCEEDS> { return SqlStdOperatorTable.IMMEDIATELY_SUCCEEDS; }
|   op = BinaryMultisetOperator() { return op; }
}

/**
 * Parses a prefix row operator like NOT.
 */
SqlPrefixOperator PrefixRowOperator() :
{}
{
    <PLUS> { return SqlStdOperatorTable.UNARY_PLUS; }
|   <MINUS> { return SqlStdOperatorTable.UNARY_MINUS; }
|   <NOT> { return SqlStdOperatorTable.NOT; }
|   <EXISTS> { return SqlStdOperatorTable.EXISTS; }
|   <UNIQUE> { return SqlStdOperatorTable.UNIQUE; }
}

/**
 * Parses a postfix row operator like IS NOT NULL.
 */
SqlPostfixOperator PostfixRowOperator() :
{}
{
    <IS>
    (
        <A> <SET> { return SqlStdOperatorTable.IS_A_SET; }
    |
        <NOT>
        (
            <NULL> { return SqlStdOperatorTable.IS_NOT_NULL; }
        |   <TRUE> { return SqlStdOperatorTable.IS_NOT_TRUE; }
        |   <FALSE> { return SqlStdOperatorTable.IS_NOT_FALSE; }
        |   <UNKNOWN> { return SqlStdOperatorTable.IS_NOT_UNKNOWN; }
        |   <A> <SET> { return SqlStdOperatorTable.IS_NOT_A_SET; }
        |   <EMPTY> { return SqlStdOperatorTable.IS_NOT_EMPTY; }
        |   LOOKAHEAD(2) <JSON> <VALUE> { return SqlStdOperatorTable.IS_NOT_JSON_VALUE; }
        |   LOOKAHEAD(2) <JSON> <OBJECT> { return SqlStdOperatorTable.IS_NOT_JSON_OBJECT; }
        |   LOOKAHEAD(2) <JSON> <ARRAY> { return SqlStdOperatorTable.IS_NOT_JSON_ARRAY; }
        |   LOOKAHEAD(2) <JSON> <SCALAR> { return SqlStdOperatorTable.IS_NOT_JSON_SCALAR; }
        |   <JSON> { return SqlStdOperatorTable.IS_NOT_JSON_VALUE; }
        )
    |
        (
            <NULL> { return SqlStdOperatorTable.IS_NULL; }
        |   <TRUE> { return SqlStdOperatorTable.IS_TRUE; }
        |   <FALSE> { return SqlStdOperatorTable.IS_FALSE; }
        |   <UNKNOWN> { return SqlStdOperatorTable.IS_UNKNOWN; }
        |   <EMPTY> { return SqlStdOperatorTable.IS_EMPTY; }
        |   LOOKAHEAD(2) <JSON> <VALUE> { return SqlStdOperatorTable.IS_JSON_VALUE; }
        |   LOOKAHEAD(2) <JSON> <OBJECT> { return SqlStdOperatorTable.IS_JSON_OBJECT; }
        |   LOOKAHEAD(2) <JSON> <ARRAY> { return SqlStdOperatorTable.IS_JSON_ARRAY; }
        |   LOOKAHEAD(2) <JSON> <SCALAR> { return SqlStdOperatorTable.IS_JSON_SCALAR; }
        |   <JSON> { return SqlStdOperatorTable.IS_JSON_VALUE; }
        )
    )
|
    <FORMAT>
    (
        JsonRepresentation() {
            return SqlStdOperatorTable.JSON_VALUE_EXPRESSION;
        }
    )
}


/* KEYWORDS:  anything in this list is a reserved word unless it appears
   in the NonReservedKeyWord() production. */

<DEFAULT, DQID, BTID, BQID, BQHID> TOKEN :
{
    < A: "A" >
|   < ABS: "ABS" >
|   < ABSENT: "ABSENT" >
|   < ABSOLUTE: "ABSOLUTE" >
|   < ACTION: "ACTION" >
|   < ADA: "ADA" >
|   < ADD: "ADD" >
|   < ADMIN: "ADMIN" >
|   < AFTER: "AFTER" >
|   < ALL: "ALL" >
|   < ALLOCATE: "ALLOCATE" >
|   < ALLOW: "ALLOW" >
|   < ALTER: "ALTER" >
|   < ALWAYS: "ALWAYS" >
|   < AND: "AND" >
|   < ANY: "ANY" >
|   < APPLY: "APPLY" >
|   < ARE: "ARE" >
|   < ARRAY: "ARRAY" >
|   < ARRAY_AGG: "ARRAY_AGG" >
|   < ARRAY_CONCAT_AGG: "ARRAY_CONCAT_AGG" >
|   < ARRAY_MAX_CARDINALITY: "ARRAY_MAX_CARDINALITY" >
|   < AS: "AS" >
|   < ASC: "ASC" >
|   < ASENSITIVE: "ASENSITIVE" >
|   < ASSERTION: "ASSERTION" >
|   < ASSIGNMENT: "ASSIGNMENT" >
|   < ASYMMETRIC: "ASYMMETRIC" >
|   < AT: "AT" >
|   < ATOMIC: "ATOMIC" >
|   < ATTRIBUTE: "ATTRIBUTE" >
|   < ATTRIBUTES: "ATTRIBUTES" >
|   < AUTHORIZATION: "AUTHORIZATION" >
|   < AVG: "AVG" >
|   < BEFORE: "BEFORE" >
|   < BEGIN: "BEGIN" >
|   < BEGIN_FRAME: "BEGIN_FRAME" >
|   < BEGIN_PARTITION: "BEGIN_PARTITION" >
|   < BERNOULLI: "BERNOULLI" >
|   < BETWEEN: "BETWEEN" >
|   < BIGINT: "BIGINT" >
|   < BINARY: "BINARY" >
|   < BIT: "BIT" >
|   < BLOB: "BLOB" >
|   < BLOCK: "BLOCK" >
|   < BOOLEAN: "BOOLEAN" >
|   < BOTH: "BOTH" >
|   < BREADTH: "BREADTH" >
|   < BY: "BY" >
|   < BYTEINT: "BYTEINT" >
|   < C: "C" >
|   < CALL: "CALL" >
|   < CALLED: "CALLED" >
|   < CARDINALITY: "CARDINALITY" >
|   < CASCADE: "CASCADE" >
|   < CASCADED: "CASCADED" >
|   < CASE: "CASE" >
|   < CAST: "CAST" >
|   < CATALOG: "CATALOG" >
|   < CATALOG_NAME: "CATALOG_NAME" >
|   < CEIL: "CEIL" >
|   < CEILING: "CEILING" >
|   < CENTURY: "CENTURY" >
|   < CHAIN: "CHAIN" >
|   < CHAR: "CHAR" >
|   < CHAR_LENGTH: "CHAR_LENGTH" >
|   < CHARACTER: "CHARACTER" >
|   < CHARACTER_LENGTH: "CHARACTER_LENGTH" >
|   < CHARACTER_SET_CATALOG: "CHARACTER_SET_CATALOG" >
|   < CHARACTER_SET_NAME: "CHARACTER_SET_NAME" >
|   < CHARACTER_SET_SCHEMA: "CHARACTER_SET_SCHEMA" >
|   < CHARACTERISTICS: "CHARACTERISTICS" >
|   < CHARACTERS: "CHARACTERS" >
|   < CHECK: "CHECK" >
|   < CLASSIFIER: "CLASSIFIER" >
|   < CLASS_ORIGIN: "CLASS_ORIGIN" >
|   < CLOB: "CLOB" >
|   < CLOSE: "CLOSE" >
|   < COALESCE: "COALESCE" >
|   < COBOL: "COBOL" >
|   < COLLATE: "COLLATE" >
|   < COLLATION: "COLLATION" >
|   < COLLATION_CATALOG: "COLLATION_CATALOG" >
|   < COLLATION_NAME: "COLLATION_NAME" >
|   < COLLATION_SCHEMA: "COLLATION_SCHEMA" >
|   < COLLECT: "COLLECT" >
|   < COLUMN: "COLUMN" >
|   < COLUMN_NAME: "COLUMN_NAME" >
|   < COMMAND_FUNCTION: "COMMAND_FUNCTION" >
|   < COMMAND_FUNCTION_CODE: "COMMAND_FUNCTION_CODE" >
|   < COMMIT: "COMMIT" >
|   < COMMITTED: "COMMITTED" >
|   < CONDITION: "CONDITION" >
|   < CONDITIONAL: "CONDITIONAL" >
|   < CONDITION_NUMBER: "CONDITION_NUMBER" >
|   < CONNECT: "CONNECT" >
|   < CONNECTION: "CONNECTION" >
|   < CONNECTION_NAME: "CONNECTION_NAME" >
|   < CONSTRAINT: "CONSTRAINT" >
|   < CONSTRAINT_CATALOG: "CONSTRAINT_CATALOG" >
|   < CONSTRAINT_NAME: "CONSTRAINT_NAME" >
|   < CONSTRAINT_SCHEMA: "CONSTRAINT_SCHEMA" >
|   < CONSTRAINTS: "CONSTRAINTS" >
|   < CONSTRUCTOR: "CONSTRUCTOR" >
|   < CONTAINS: "CONTAINS" >
|   < CONTINUE: "CONTINUE" >
|   < CONVERT: "CONVERT" >
|   < CORR: "CORR" >
|   < CORRESPONDING: "CORRESPONDING" >
|   < COUNT: "COUNT" >
|   < COVAR_POP: "COVAR_POP" >
|   < COVAR_SAMP: "COVAR_SAMP" >
|   < CREATE: "CREATE" >
|   < CROSS: "CROSS" >
|   < CUBE: "CUBE" >
|   < CUME_DIST: "CUME_DIST" >
|   < CURRENT: "CURRENT" >
|   < CURRENT_CATALOG: "CURRENT_CATALOG" >
|   < CURRENT_DATE: "CURRENT_DATE" >
|   < CURRENT_DEFAULT_TRANSFORM_GROUP: "CURRENT_DEFAULT_TRANSFORM_GROUP" >
|   < CURRENT_PATH: "CURRENT_PATH" >
|   < CURRENT_ROLE: "CURRENT_ROLE" >
|   < CURRENT_ROW: "CURRENT_ROW" >
|   < CURRENT_SCHEMA: "CURRENT_SCHEMA" >
|   < CURRENT_TIME: "CURRENT_TIME" >
|   < CURRENT_TIMESTAMP: "CURRENT_TIMESTAMP" >
|   < CURRENT_TRANSFORM_GROUP_FOR_TYPE: "CURRENT_TRANSFORM_GROUP_FOR_TYPE" >
|   < CURRENT_USER: "CURRENT_USER" >
|   < CURSOR: "CURSOR" >
|   < CURSOR_NAME: "CURSOR_NAME" >
|   < CYCLE: "CYCLE" >
|   < DATA: "DATA" >
|   < DATABASE: "DATABASE" >
|   < DATE: "DATE" >
|   < DATEADD: "DATEADD">
|   < DATEDIFF: "DATEDIFF">
|   < DATETIME: "DATETIME" >
|   < DATETIME_INTERVAL_CODE: "DATETIME_INTERVAL_CODE" >
|   < DATETIME_INTERVAL_PRECISION: "DATETIME_INTERVAL_PRECISION" >
|   < DAY: "DAY" >
|   < DAYS: "DAYS" >
|   < DEALLOCATE: "DEALLOCATE" >
|   < DEC: "DEC" >
|   < DECADE: "DECADE" >
|   < DECIMAL: "DECIMAL" >
|   < DECLARE: "DECLARE" >
|   < DEFAULT_: "DEFAULT" >
|   < DEFAULTS: "DEFAULTS" >
|   < DEFERRABLE: "DEFERRABLE" >
|   < DEFERRED: "DEFERRED" >
|   < DEFINE: "DEFINE" >
|   < DEFINED: "DEFINED" >
|   < DEFINER: "DEFINER" >
|   < DEGREE: "DEGREE" >
|   < DELETE: "DELETE" > { beforeTableName(); }
|   < DENSE_RANK: "DENSE_RANK" >
|   < DEPTH: "DEPTH" >
|   < DEREF: "DEREF" >
|   < DERIVED: "DERIVED" >
|   < DESC: "DESC" >
|   < DESCRIBE: "DESCRIBE" > { beforeTableName(); }
|   < DESCRIPTION: "DESCRIPTION" >
|   < DESCRIPTOR: "DESCRIPTOR" >
|   < DETERMINISTIC: "DETERMINISTIC" >
|   < DIAGNOSTICS: "DIAGNOSTICS" >
|   < DISALLOW: "DISALLOW" >
|   < DISCONNECT: "DISCONNECT" >
|   < DISPATCH: "DISPATCH" >
|   < DISTINCT: "DISTINCT" >
|   < DOMAIN: "DOMAIN" >
|   < DOT_FORMAT: "DOT" >
|   < DOUBLE: "DOUBLE" >
|   < DOW: "DOW" >
|   < DOY: "DOY" >
|   < DROP: "DROP" >
|   < DYNAMIC: "DYNAMIC" >
|   < DYNAMIC_FUNCTION: "DYNAMIC_FUNCTION" >
|   < DYNAMIC_FUNCTION_CODE: "DYNAMIC_FUNCTION_CODE" >
|   < EACH: "EACH" >
|   < ELEMENT: "ELEMENT" >
|   < ELSE: "ELSE" >
|   < EMPTY: "EMPTY" >
|   < ENCODING: "ENCODING">
|   < END: "END" >
|   < END_EXEC: "END-EXEC" >
|   < END_FRAME: "END_FRAME" >
|   < END_PARTITION: "END_PARTITION" >
|   < EPOCH: "EPOCH" >
|   < EQUALS: "EQUALS" >
|   < ERROR: "ERROR" >
|   < ESCAPE: "ESCAPE" >
|   < EVERY: "EVERY" >
|   < EXCEPT: "EXCEPT" >
|   < EXCEPTION: "EXCEPTION" >
|   < EXCLUDE: "EXCLUDE" >
|   < EXCLUDING: "EXCLUDING" >
|   < EXEC: "EXEC" >
|   < EXECUTE: "EXECUTE" >
|   < EXISTS: "EXISTS" >
|   < EXP: "EXP" >
|   < EXPLAIN: "EXPLAIN" >
|   < EXTEND: "EXTEND" >
|   < EXTERNAL: "EXTERNAL" >
|   < EXTRACT: "EXTRACT" >
|   < FALSE: "FALSE" >
|   < FETCH: "FETCH" >
|   < FILTER: "FILTER" >
|   < FINAL: "FINAL" >
|   < FIRST: "FIRST" >
|   < FIRST_VALUE: "FIRST_VALUE">
|   < FLOAT: "FLOAT" >
|   < FLOAT4: "FLOAT4" >
|   < FLOAT8: "FLOAT8" >
|   < FLOOR: "FLOOR" >
|   < FOLLOWING: "FOLLOWING" >
|   < FOR: "FOR" >
|   < FORMAT: "FORMAT" >
|   < FOREIGN: "FOREIGN" >
|   < FORTRAN: "FORTRAN" >
|   < FOUND: "FOUND" >
|   < FRAC_SECOND: "FRAC_SECOND" >
|   < FRAME_ROW: "FRAME_ROW" >
|   < FREE: "FREE" >
|   < FROM: "FROM" > { beforeTableName(); }
|   < FULL: "FULL" >
|   < FUNCTION: "FUNCTION" >
|   < FUSION: "FUSION" >
|   < G: "G" >
|   < GENERAL: "GENERAL" >
|   < GENERATED: "GENERATED" >
|   < GEOMETRY: "GEOMETRY" >
|   < GET: "GET" >
|   < GLOBAL: "GLOBAL" >
|   < GO: "GO" >
|   < GOTO: "GOTO" >
|   < GRANT: "GRANT" >
|   < GRANTED: "GRANTED" >
|   < GROUP: "GROUP" >
|   < GROUP_CONCAT: "GROUP_CONCAT" >
|   < GROUPING: "GROUPING" >
|   < GROUPS: "GROUPS" >
|   < HAVING: "HAVING" >
|   < QUALIFY: "QUALIFY" >
|   < HIERARCHY: "HIERARCHY" >
|   < HOLD: "HOLD" >
|   < HOP: "HOP" >
|   < HOUR: "HOUR" >
|   < HOURS: "HOURS" >
|   < IDENTITY: "IDENTITY" >
|   < IGNORE: "IGNORE" >
|   < ILIKE: "ILIKE" >
|   < IMMEDIATE: "IMMEDIATE" >
|   < IMMEDIATELY: "IMMEDIATELY" >
|   < IMPLEMENTATION: "IMPLEMENTATION" >
|   < IMPORT: "IMPORT" >
|   < IN: "IN" >
|   < INCLUDE: "INCLUDE" >
|   < INCLUDING: "INCLUDING" >
|   < INCREMENT: "INCREMENT" >
|   < INDICATOR: "INDICATOR" >
|   < INITIAL: "INITIAL" >
|   < INITIALLY: "INITIALLY" >
|   < INNER: "INNER" >
|   < INOUT: "INOUT" >
|   < INPUT: "INPUT" >
|   < INSENSITIVE: "INSENSITIVE" >
|   < INSERT: "INSERT" > { beforeTableName(); }
|   < INSTANCE: "INSTANCE" >
|   < INSTANTIABLE: "INSTANTIABLE" >
|   < INT: "INT" >
|   < INTEGER: "INTEGER" >
|   < INTERSECT: "INTERSECT" >
|   < INTERSECTION: "INTERSECTION" >
|   < INTERVAL: "INTERVAL" >
|   < INTO: "INTO" >
|   < INVOKER: "INVOKER" >
|   < IS: "IS" >
|   < ISODOW: "ISODOW" >
|   < ISOYEAR: "ISOYEAR" >
|   < ISOLATION: "ISOLATION" >
|   < JAVA: "JAVA" >
|   < JOIN: "JOIN" > { beforeTableName(); }
|   < JSON: "JSON" >
|   < JSON_ARRAY: "JSON_ARRAY">
|   < JSON_ARRAYAGG: "JSON_ARRAYAGG">
|   < JSON_EXISTS: "JSON_EXISTS" >
|   < JSON_OBJECT: "JSON_OBJECT">
|   < JSON_OBJECTAGG: "JSON_OBJECTAGG">
|   < JSON_QUERY: "JSON_QUERY" >
|   < JSON_VALUE: "JSON_VALUE" >
|   < K: "K" >
|   < KEY: "KEY" >
|   < KEY_MEMBER: "KEY_MEMBER" >
|   < KEY_TYPE: "KEY_TYPE" >
|   < LABEL: "LABEL" >
|   < LAG: "LAG" >
|   < LANGUAGE: "LANGUAGE" >
|   < LARGE: "LARGE" >
|   < LAST: "LAST" >
|   < LAST_VALUE: "LAST_VALUE" >
|   < LATERAL: "LATERAL" >
|   < LEAD: "LEAD" >
|   < LEADING: "LEADING" >
|   < LEFT: "LEFT" >
|   < LENGTH: "LENGTH" >
|   < LEVEL: "LEVEL" >
|   < LIBRARY: "LIBRARY" >
|   < LIKE: "LIKE" >
|   < LIKE_REGEX: "LIKE_REGEX" >
|   < LIMIT: "LIMIT" >
|   < LN: "LN" >
|   < LOCAL: "LOCAL" >
|   < LOCALTIME: "LOCALTIME" >
|   < LOCALTIMESTAMP: "LOCALTIMESTAMP" >
|   < LOCATOR: "LOCATOR" >
|   < LOWER: "LOWER" >
|   < M: "M" >
|   < MAP: "MAP" >
|   < MATCH: "MATCH" >
|   < MATCHED: "MATCHED" >
|   < MATCHES: "MATCHES" >
|   < MATCH_NUMBER: "MATCH_NUMBER">
|   < MATCH_RECOGNIZE: "MATCH_RECOGNIZE">
|   < MAX: "MAX" >
|   < MAXVALUE: "MAXVALUE" >
|   < MEASURES: "MEASURES" >
|   < MEMBER: "MEMBER" >
|   < MERGE: "MERGE" > { beforeTableName(); }
// beforeTableName apears to switch the lexical state such that the types of identifiers expected are more lenient.
// Specifically, switches from BQID to BQHID, described below:
// BQID:    Identifiers are enclosed in back-ticks, escaped using backslash,
//         e.g. `My \`Quoted\` Identifier`,
//         and with the potential to shift into BQHID in contexts where table
//         names are expected, and thus allow hyphen-separated identifiers as
//         part of table names
//  BQHID:   Identifiers are enclosed in back-ticks, escaped using backslash,
//         e.g. `My \`Quoted\` Identifier`
|   < MERGE_INTO: "MERGE_INTO" > { beforeTableName(); }
|   < MESSAGE_LENGTH: "MESSAGE_LENGTH" >
|   < MESSAGE_OCTET_LENGTH: "MESSAGE_OCTET_LENGTH" >
|   < MESSAGE_TEXT: "MESSAGE_TEXT" >
|   < METHOD: "METHOD" >
|   < MICROSECOND: "MICROSECOND" >
|   < MILLISECOND: "MILLISECOND" >
|   < MILLENNIUM: "MILLENNIUM" >
|   < MIN: "MIN" >
|   < MINUTE: "MINUTE" >
|   < MINUTES: "MINUTES" >
|   < MINVALUE: "MINVALUE" >
|   < MOD: "MOD" >
|   < MODIFIES: "MODIFIES" >
|   < MODULE: "MODULE" >
|   < MONTH: "MONTH" >
|   < MONTHS: "MONTHS" >
|   < MORE_: "MORE" >
|   < MULTISET: "MULTISET" >
|   < MUMPS: "MUMPS" >
|   < NAME: "NAME" >
|   < NAMES: "NAMES" >
|   < NANOSECOND: "NANOSECOND" >
|   < NATIONAL: "NATIONAL" >
|   < NATURAL: "NATURAL" >
|   < NCHAR: "NCHAR" >
|   < NCLOB: "NCLOB" >
|   < NESTING: "NESTING" >
|   < NEW: "NEW" >
|   < NEXT: "NEXT" >
|   < NO: "NO" >
|   < NONE: "NONE" >
|   < NORMALIZE: "NORMALIZE" >
|   < NORMALIZED: "NORMALIZED" >
|   < NOT: "NOT" >
|   < NTH_VALUE: "NTH_VALUE" >
|   < NTILE: "NTILE" >
|   < NULL: "NULL" >
|   < NULLABLE: "NULLABLE" >
|   < NULLIF: "NULLIF" >
|   < NULLS: "NULLS" >
|   < NUMBER: "NUMBER" >
|   < NUMERIC: "NUMERIC" >
|   < NVARCHAR: "NVARCHAR" >
|   < NVARCHAR2: "NVARCHAR2" >
|   < OBJECT: "OBJECT" >
|   < OCCURRENCES_REGEX: "OCCURRENCES_REGEX" >
|   < OCTET_LENGTH: "OCTET_LENGTH" >
|   < OCTETS: "OCTETS" >
|   < OF: "OF" >
|   < OFFSET: "OFFSET" >
|   < OLD: "OLD" >
|   < OMIT: "OMIT" >
|   < ON: "ON" >
|   < ONE: "ONE" >
|   < ONLY: "ONLY" >
|   < OPEN: "OPEN" >
|   < OPTION: "OPTION" >
|   < OPTIONS: "OPTIONS" >
|   < OR: "OR" >
|   < ORDER: "ORDER" >
|   < ORDERING: "ORDERING" >
|   < ORDINALITY: "ORDINALITY" >
|   < OTHERS: "OTHERS" >
|   < OUT: "OUT" >
|   < OUTER: "OUTER" >
|   < OUTPUT: "OUTPUT" >
|   < OVER: "OVER" >
|   < OVERLAPS: "OVERLAPS" >
|   < OVERLAY: "OVERLAY" >
|   < OVERRIDING: "OVERRIDING" >
|   < PAD: "PAD" >
|   < PARAMETER: "PARAMETER" >
|   < PARAMETER_MODE: "PARAMETER_MODE" >
|   < PARAMETER_NAME: "PARAMETER_NAME" >
|   < PARAMETER_ORDINAL_POSITION: "PARAMETER_ORDINAL_POSITION" >
|   < PARAMETER_SPECIFIC_CATALOG: "PARAMETER_SPECIFIC_CATALOG" >
|   < PARAMETER_SPECIFIC_NAME: "PARAMETER_SPECIFIC_NAME" >
|   < PARAMETER_SPECIFIC_SCHEMA: "PARAMETER_SPECIFIC_SCHEMA" >
|   < PARTIAL: "PARTIAL" >
|   < PARTITION: "PARTITION" >
|   < PASCAL: "PASCAL" >
|   < PASSING: "PASSING" >
|   < PASSTHROUGH: "PASSTHROUGH" >
|   < PAST: "PAST" >
|   < PATH: "PATH" >
|   < PATTERN: "PATTERN" >
|   < PER: "PER" >
|   < PERCENT: "PERCENT" >
|   < PERCENTILE_CONT: "PERCENTILE_CONT" >
|   < PERCENTILE_DISC: "PERCENTILE_DISC" >
|   < PERCENT_RANK: "PERCENT_RANK" >
|   < PERIOD: "PERIOD" >
|   < PERMUTE: "PERMUTE" >
|   < PIVOT: "PIVOT" >
|   < PLACING: "PLACING" >
|   < PLAN: "PLAN" >
|   < PLI: "PLI" >
|   < PORTION: "PORTION" >
|   < POSITION: "POSITION" >
|   < POSITION_REGEX: "POSITION_REGEX" >
|   < POWER: "POWER" >
|   < PRECEDES: "PRECEDES" >
|   < PRECEDING: "PRECEDING" >
|   < PRECISION: "PRECISION" >
|   < PREPARE: "PREPARE" >
|   < PRESERVE: "PRESERVE" >
|   < PREV: "PREV" >
|   < PRIMARY: "PRIMARY" >
|   < PRIOR: "PRIOR" >
|   < PRIVILEGES: "PRIVILEGES" >
|   < PROCEDURE: "PROCEDURE" >
|   < PUBLIC: "PUBLIC" >
|   < QUARTER: "QUARTER" >
|   < RANGE: "RANGE" >
|   < RANK: "RANK" >
|   < READ: "READ" >
|   < READS: "READS" >
|   < REAL: "REAL" >
|   < RECURSIVE: "RECURSIVE" >
|   < REF: "REF" >
|   < REFERENCES: "REFERENCES" >
|   < REFERENCING: "REFERENCING" >
|   < REGEXP: "REGEXP" >
|   < REGR_AVGX: "REGR_AVGX" >
|   < REGR_AVGY: "REGR_AVGY" >
|   < REGR_COUNT: "REGR_COUNT" >
|   < REGR_INTERCEPT: "REGR_INTERCEPT" >
|   < REGR_R2: "REGR_R2" >
|   < REGR_SLOPE: "REGR_SLOPE" >
|   < REGR_SXX: "REGR_SXX" >
|   < REGR_SXY: "REGR_SXY" >
|   < REGR_SYY: "REGR_SYY" >
|   < RELATIVE: "RELATIVE" >
|   < RELEASE: "RELEASE" >
|   < REPEATABLE: "REPEATABLE" >
|   < REPLACE: "REPLACE" >
|   < RESET: "RESET" >
|   < RESPECT: "RESPECT" >
|   < RESTART: "RESTART" >
|   < RESTRICT: "RESTRICT" >
|   < RESULT: "RESULT" >
|   < RETURN: "RETURN" >
|   < RETURNED_CARDINALITY: "RETURNED_CARDINALITY" >
|   < RETURNED_LENGTH: "RETURNED_LENGTH" >
|   < RETURNED_OCTET_LENGTH: "RETURNED_OCTET_LENGTH" >
|   < RETURNED_SQLSTATE: "RETURNED_SQLSTATE" >
|   < RETURNING: "RETURNING" >
|   < RETURNS: "RETURNS" >
|   < REVOKE: "REVOKE" >
|   < RIGHT: "RIGHT" >
|   < RLIKE: "RLIKE" >
|   < ROLE: "ROLE" >
|   < ROLLBACK: "ROLLBACK" >
|   < ROLLUP: "ROLLUP" >
|   < ROUTINE: "ROUTINE" >
|   < ROUTINE_CATALOG: "ROUTINE_CATALOG" >
|   < ROUTINE_NAME: "ROUTINE_NAME" >
|   < ROUTINE_SCHEMA: "ROUTINE_SCHEMA" >
|   < ROW: "ROW" >
|   < ROW_COUNT: "ROW_COUNT" >
|   < ROW_NUMBER: "ROW_NUMBER" >
|   < ROWS: "ROWS" >
|   < RUNNING: "RUNNING" >
|   < SAMPLE: "SAMPLE" >
|   < SAVEPOINT: "SAVEPOINT" >
|   < SCALAR: "SCALAR" >
|   < SCALE: "SCALE" >
|   < SCHEMA: "SCHEMA" >
|   < SCHEMA_NAME: "SCHEMA_NAME" >
|   < SCOPE: "SCOPE" >
|   < SCOPE_CATALOGS: "SCOPE_CATALOGS" >
|   < SCOPE_NAME: "SCOPE_NAME" >
|   < SCOPE_SCHEMA: "SCOPE_SCHEMA" >
|   < SCROLL: "SCROLL" >
|   < SEARCH: "SEARCH" >
|   < SECOND: "SECOND" >
|   < SECONDS: "SECONDS" >
|   < SECTION: "SECTION" >
|   < SECURITY: "SECURITY" >
|   < SEED: "SEED" >
|   < SEEK: "SEEK" >
|   < SELECT: "SELECT" > { afterTableName(); }
|   < SELF: "SELF" >
|   < SENSITIVE: "SENSITIVE" >
|   < SEPARATOR: "SEPARATOR" >
|   < SEQUENCE: "SEQUENCE" >
|   < SERIALIZABLE: "SERIALIZABLE" >
|   < SERVER: "SERVER" >
|   < SERVER_NAME: "SERVER_NAME" >
|   < SESSION: "SESSION" >
|   < SESSION_USER: "SESSION_USER" >
|   < SET: "SET" > { afterTableName(); }
|   < SETS: "SETS" >
|   < SET_MINUS: "MINUS">
|   < SHOW: "SHOW" >
|   < SIMILAR: "SIMILAR" >
|   < SIMPLE: "SIMPLE" >
|   < SIZE: "SIZE" >
|   < SKIP_: "SKIP" >
|   < SMALLINT: "SMALLINT" >
|   < SOME: "SOME" >
|   < SOURCE: "SOURCE" >
|   < SPACE: "SPACE" >
|   < SPECIFIC: "SPECIFIC" >
|   < SPECIFIC_NAME: "SPECIFIC_NAME" >
|   < SPECIFICTYPE: "SPECIFICTYPE" >
|   < SQL: "SQL" >
|   < SQLEXCEPTION: "SQLEXCEPTION" >
|   < SQLSTATE: "SQLSTATE" >
|   < SQLWARNING: "SQLWARNING" >
|   < SQL_BIGINT: "SQL_BIGINT" >
|   < SQL_BINARY: "SQL_BINARY" >
|   < SQL_BIT: "SQL_BIT" >
|   < SQL_BLOB: "SQL_BLOB" >
|   < SQL_BOOLEAN: "SQL_BOOLEAN" >
|   < SQL_CHAR: "SQL_CHAR" >
|   < SQL_CLOB: "SQL_CLOB" >
|   < SQL_DATE: "SQL_DATE" >
|   < SQL_DECIMAL: "SQL_DECIMAL" >
|   < SQL_DOUBLE: "SQL_DOUBLE" >
|   < SQL_FLOAT: "SQL_FLOAT" >
|   < SQL_INTEGER: "SQL_INTEGER" >
|   < SQL_INTERVAL_DAY: "SQL_INTERVAL_DAY" >
|   < SQL_INTERVAL_DAY_TO_HOUR: "SQL_INTERVAL_DAY_TO_HOUR" >
|   < SQL_INTERVAL_DAY_TO_MINUTE: "SQL_INTERVAL_DAY_TO_MINUTE" >
|   < SQL_INTERVAL_DAY_TO_SECOND: "SQL_INTERVAL_DAY_TO_SECOND" >
|   < SQL_INTERVAL_HOUR: "SQL_INTERVAL_HOUR" >
|   < SQL_INTERVAL_HOUR_TO_MINUTE: "SQL_INTERVAL_HOUR_TO_MINUTE" >
|   < SQL_INTERVAL_HOUR_TO_SECOND: "SQL_INTERVAL_HOUR_TO_SECOND" >
|   < SQL_INTERVAL_MINUTE: "SQL_INTERVAL_MINUTE" >
|   < SQL_INTERVAL_MINUTE_TO_SECOND: "SQL_INTERVAL_MINUTE_TO_SECOND" >
|   < SQL_INTERVAL_MONTH: "SQL_INTERVAL_MONTH" >
|   < SQL_INTERVAL_SECOND: "SQL_INTERVAL_SECOND" >
|   < SQL_INTERVAL_YEAR: "SQL_INTERVAL_YEAR" >
|   < SQL_INTERVAL_YEAR_TO_MONTH: "SQL_INTERVAL_YEAR_TO_MONTH" >
|   < SQL_LONGVARBINARY: "SQL_LONGVARBINARY" >
|   < SQL_LONGVARCHAR: "SQL_LONGVARCHAR" >
|   < SQL_LONGVARNCHAR: "SQL_LONGVARNCHAR" >
|   < SQL_NCHAR: "SQL_NCHAR" >
|   < SQL_NCLOB: "SQL_NCLOB" >
|   < SQL_NUMERIC: "SQL_NUMERIC" >
|   < SQL_NVARCHAR: "SQL_NVARCHAR" >
|   < SQL_REAL: "SQL_REAL" >
|   < SQL_SMALLINT: "SQL_SMALLINT" >
|   < SQL_TIME: "SQL_TIME" >
|   < SQL_TIMESTAMP: "SQL_TIMESTAMP" >
|   < SQL_TINYINT: "SQL_TINYINT" >
|   < SQL_TSI_DAY: "SQL_TSI_DAY" >
|   < SQL_TSI_FRAC_SECOND: "SQL_TSI_FRAC_SECOND" >
|   < SQL_TSI_HOUR: "SQL_TSI_HOUR" >
|   < SQL_TSI_MICROSECOND: "SQL_TSI_MICROSECOND" >
|   < SQL_TSI_MINUTE: "SQL_TSI_MINUTE" >
|   < SQL_TSI_MONTH: "SQL_TSI_MONTH" >
|   < SQL_TSI_QUARTER: "SQL_TSI_QUARTER" >
|   < SQL_TSI_SECOND: "SQL_TSI_SECOND" >
|   < SQL_TSI_WEEK: "SQL_TSI_WEEK" >
|   < SQL_TSI_YEAR: "SQL_TSI_YEAR" >
|   < SQL_VARBINARY: "SQL_VARBINARY" >
|   < SQL_VARCHAR: "SQL_VARCHAR" >
|   < SQRT: "SQRT" >
|   < START: "START" >
|   < STATE: "STATE" >
|   < STATEMENT: "STATEMENT" >
|   < STATIC: "STATIC" >
|   < STDDEV_POP: "STDDEV_POP" >
|   < STDDEV_SAMP: "STDDEV_SAMP" >
|   < STREAM: "STREAM" >
|   < STRING: "STRING" >
|   < STRING_AGG: "STRING_AGG" >
|   < STRUCTURE: "STRUCTURE" >
|   < STYLE: "STYLE" >
|   < SUBCLASS_ORIGIN: "SUBCLASS_ORIGIN" >
|   < SUBMULTISET: "SUBMULTISET" >
|   < SUBSET: "SUBSET" >
|   < SUBSTITUTE: "SUBSTITUTE" >
|   < SUBSTRING: "SUBSTRING" >
|   < SUBSTRING_REGEX: "SUBSTRING_REGEX" >
|   < SUCCEEDS: "SUCCEEDS" >
|   < SUM: "SUM" >
|   < SYMMETRIC: "SYMMETRIC" >
|   < SYSTEM: "SYSTEM" >
|   < SYSTEM_TIME: "SYSTEM_TIME" >
|   < SYSTEM_USER: "SYSTEM_USER" >
|   < TABLE: "TABLE" > { beforeTableName(); }
|   < TABLE_NAME: "TABLE_NAME" >
|   < TABLESAMPLE: "TABLESAMPLE" >
|   < TEMPORARY: "TEMPORARY" >
|   < TEXT: "TEXT" >
|   < THEN: "THEN" >
|   < TIES: "TIES" >
|   < TIME: "TIME" >
|   < TIMEADD: "TIMEADD" >
|   < TIMEDIFF: "TIMEDIFF" >
|   < TIMESTAMP: "TIMESTAMP" >
|   < TIMESTAMP_NTZ: "TIMESTAMP_NTZ" >
|   < TIMESTAMPADD: "TIMESTAMPADD" >
|   < TIMESTAMPDIFF: "TIMESTAMPDIFF" >
|   < TIMEZONE_HOUR: "TIMEZONE_HOUR" >
|   < TIMEZONE_MINUTE: "TIMEZONE_MINUTE" >
|   < TINYINT: "TINYINT" >
|   < TO: "TO" >
|   < TOP: "TOP" >
|   < TOP_LEVEL_COUNT: "TOP_LEVEL_COUNT" >
|   < TRAILING: "TRAILING" >
|   < TRANSACTION: "TRANSACTION" >
|   < TRANSACTIONS_ACTIVE: "TRANSACTIONS_ACTIVE" >
|   < TRANSACTIONS_COMMITTED: "TRANSACTIONS_COMMITTED" >
|   < TRANSACTIONS_ROLLED_BACK: "TRANSACTIONS_ROLLED_BACK" >
|   < TRANSFORM: "TRANSFORM" >
|   < TRANSFORMS: "TRANSFORMS" >
|   < TRANSLATE: "TRANSLATE" >
|   < TRANSLATE_REGEX: "TRANSLATE_REGEX" >
|   < TRANSLATION: "TRANSLATION" >
|   < TREAT: "TREAT" >
|   < TRIGGER: "TRIGGER" >
|   < TRIGGER_CATALOG: "TRIGGER_CATALOG" >
|   < TRIGGER_NAME: "TRIGGER_NAME" >
|   < TRIGGER_SCHEMA: "TRIGGER_SCHEMA" >
|   < TRIM: "TRIM" >
|   < TRIM_ARRAY: "TRIM_ARRAY" >
|   < TRUE: "TRUE" >
|   < TRUNCATE: "TRUNCATE" >
|   < TRY_CAST: "TRY_CAST" >
|   < TUMBLE: "TUMBLE" >
|   < TYPE: "TYPE" >
|   < UESCAPE: "UESCAPE" >
|   < UNBOUNDED: "UNBOUNDED" >
|   < UNCOMMITTED: "UNCOMMITTED" >
|   < UNCONDITIONAL: "UNCONDITIONAL" >
|   < UNDER: "UNDER" >
|   < UNION: "UNION" >
|   < UNIQUE: "UNIQUE" >
|   < UNKNOWN: "UNKNOWN" >
|   < UNPIVOT: "UNPIVOT" >
|   < UNNAMED: "UNNAMED" >
|   < UNNEST: "UNNEST" >
|   < UPDATE: "UPDATE" > { beforeTableName(); }
|   < UPPER: "UPPER" >
|   < UPSERT: "UPSERT" >
|   < USAGE: "USAGE" >
|   < USER: "USER" >
|   < USER_DEFINED_TYPE_CATALOG: "USER_DEFINED_TYPE_CATALOG" >
|   < USER_DEFINED_TYPE_CODE: "USER_DEFINED_TYPE_CODE" >
|   < USER_DEFINED_TYPE_NAME: "USER_DEFINED_TYPE_NAME" >
|   < USER_DEFINED_TYPE_SCHEMA: "USER_DEFINED_TYPE_SCHEMA" >
|   < USING: "USING" >
|   < UTF8: "UTF8" >
|   < UTF16: "UTF16" >
|   < UTF32: "UTF32" >
|   < VALUE: "VALUE" >
|   < VALUES: "VALUES" > { afterTableName(); }
|   < VALUE_OF: "VALUE_OF" >
|   < VAR_POP: "VAR_POP" >
|   < VAR_SAMP: "VAR_SAMP" >
|   < VARBINARY: "VARBINARY" >
|   < VARCHAR: "VARCHAR" >
|   < VARYING: "VARYING" >
|   < VERSION: "VERSION" >
|   < VERSIONING: "VERSIONING" >
|   < VIEW: "VIEW" >
|   < WEEK: "WEEK" >
|   < WEEKS: "WEEKS" >
|   < WHEN: "WHEN" >
|   < WHENEVER: "WHENEVER" >
|   < WHERE: "WHERE" >
|   < WIDTH_BUCKET: "WIDTH_BUCKET" >
|   < WINDOW: "WINDOW" >
|   < WITH: "WITH" >
|   < WITHIN: "WITHIN" >
|   < WITHOUT: "WITHOUT" >
|   < WORK: "WORK" >
|   < WRAPPER: "WRAPPER" >
|   < WRITE: "WRITE" >
|   < XML: "XML" >
|   < YEAR: "YEAR" >
|   < YEARS: "YEARS" >
|   < ZONE: "ZONE" >
<#-- additional parser keywords are included here -->
<#list (parser.keywords!default.parser.keywords) as keyword>
|   < ${keyword}: "${keyword}" >
</#list>
}

/**
 * Parses a non-reserved keyword for use as an identifier.
 *
 * <p>The method is broken up into several sub-methods; without this
 * decomposition, parsers such as Babel with more than ~1,000 non-reserved
 * keywords would generate such deeply nested 'if' statements that javac would
 * fail with a {@link StackOverflowError}.
 *
 * <p>The list is generated from the FMPP config data. To add or remove
 * keywords, modify config.fmpp. For parsers except Babel, make sure that
 * keywords are not reserved by the SQL standard.
 *
 * @see Glossary#SQL2003 SQL:2003 Part 2 Section 5.2
 */
String NonReservedKeyWord() :
{
}
{
    (
        NonReservedKeyWord0of3()
    |   NonReservedKeyWord1of3()
    |   NonReservedKeyWord2of3()
    |   <WIDTH_BUCKET>
    |   <CONTAINS>
    |   <INSERT>
    |   <DAY>
    )
    {
        return unquotedIdentifier();
    }
}

/** @see #NonReservedKeyWord */
void NonReservedKeyWord0of3() :
{
}
{
    (
<#list (parser.nonReservedKeywords!default.parser.nonReservedKeywords) + (parser.nonReservedKeywordsToAdd!default.parser.nonReservedKeywordsToAdd) as keyword>
<#if keyword?index == 0>
        <${keyword}>
<#elseif keyword?index % 3 == 0>
    |   <${keyword}>
</#if>
</#list>
    )
}

/** @see #NonReservedKeyWord */
void NonReservedKeyWord1of3() :
{
}
{
    (
<#list (parser.nonReservedKeywords!default.parser.nonReservedKeywords) + (parser.nonReservedKeywordsToAdd!default.parser.nonReservedKeywordsToAdd) as keyword>
<#if keyword?index == 1>
        <${keyword}>
<#elseif keyword?index % 3 == 1>
    |   <${keyword}>
</#if>
</#list>
    )
}

/** @see #NonReservedKeyWord */
void NonReservedKeyWord2of3() :
{
}
{
    (
<#list (parser.nonReservedKeywords!default.parser.nonReservedKeywords) + (parser.nonReservedKeywordsToAdd!default.parser.nonReservedKeywordsToAdd) as keyword>
<#if keyword?index == 2>
        <${keyword}>
<#elseif keyword?index % 3 == 2>
    |   <${keyword}>
</#if>
</#list>
    )
}

/* LITERALS */

<DEFAULT, DQID, BTID, BQID, BQHID> TOKEN :
{
    < UNSIGNED_INTEGER_LITERAL: (["0"-"9"])+ >
|
    < APPROX_NUMERIC_LITERAL:
    (<UNSIGNED_INTEGER_LITERAL> | <DECIMAL_NUMERIC_LITERAL>) <EXPONENT> >
|
    < DECIMAL_NUMERIC_LITERAL:
    (["0"-"9"])+(".")?(["0"-"9"])*
    | "."(["0"-"9"])+
    >
|
    < #EXPONENT: ["e","E"] (["+","-"])? (["0"-"9"])+ >
|
    < #HEXDIGIT: ["0"-"9","a"-"f","A"-"F"] >
|
    < #WHITESPACE:
    [ " ","\t","\n","\r","\f" ]
    >
|
    /* To improve error reporting, we allow all kinds of characters,
     * not just hexits, in a binary string literal. */
    < BINARY_STRING_LITERAL: ["x","X"] <QUOTE> ( (~["'"]) | ("''"))* <QUOTE> >
}

// All databases except BigQuery support standard single-quoted literals,
// which use single-quote as the escape character.
<DEFAULT, DQID, BTID> TOKEN :
{
    < QUOTED_STRING: <QUOTE> (("\\" ~[]) | (~["'","\\"]) | ("''"))* <QUOTE> >
|
    < PREFIXED_STRING_LITERAL: ("_" <CHARSETNAME> | "N") <QUOTED_STRING> >
|
    < UNICODE_STRING_LITERAL: "U" "&" <QUOTED_STRING> >
|
    < #CHARSETNAME: (["a"-"z","A"-"Z","0"-"9"])
    (["a"-"z","A"-"Z","0"-"9",":",".","-","_"])*
    >
}

// BigQuery supports single- and double-quoted literals with back-slash
// as the escape character.
<BQID, BQHID> TOKEN :
{
    // BigQuery-style double-quoted string, escaped using backslash
    < BIG_QUERY_DOUBLE_QUOTED_STRING:
      <DOUBLE_QUOTE> ( (~["\\", "\""]) | ("\\" ~[]) )* <DOUBLE_QUOTE>
    >
|
    // BigQuery-style single-quoted string, escaped using backslash
    < BIG_QUERY_QUOTED_STRING:
      <QUOTE> ( (~["\\", "'"]) | ("\\" ~[]) )* <QUOTE>
    >
}

<DEFAULT, DQID, BTID, BQID, BQHID> TOKEN :
{
    < UNICODE_QUOTED_ESCAPE_CHAR:
    <QUOTE>
    (~["0"-"9","a"-"f","A"-"F","+","\""," ","\t","\n","\r","\f"])
    <QUOTE>
    >
}

/* SEPARATORS */

<DEFAULT, DQID, BTID, BQID, BQHID> TOKEN :
{
    < LPAREN: "(">
|   < RPAREN: ")">
<#if (parser.includeBraces!default.parser.includeBraces) >
|   < LBRACE_D: "{" (" ")* ["d","D"] >
|   < LBRACE_T: "{" (" ")* ["t","T"] >
|   < LBRACE_TS: "{" (" ")* ["t","T"] ["s","S"] >
|   < LBRACE_FN: "{" (" ")* ["f","F"] ["n","N"] >
|   < LBRACE: "{" >
|   < RBRACE: "}" >
<#else>
<#include "/@includes/braces.ftl" />
</#if>
|   < LBRACKET: "[" >
|   < RBRACKET: "]" >
|   < SEMICOLON: ";" >
|   < DOT: "." >
|   < COMMA: "," >
}

/* OPERATORS */

<DEFAULT, DQID, BTID, BQID, BQHID> TOKEN :
{
    < EQ: "=" >
|   < GT: ">" >
|   < LT: "<" >
|   < HOOK: "?" >
|   < COLON: ":" >
|   < LE: "<=" >
|   < GE: ">=" >
|   < NE: "<>" >
|   < NE2: "!=" >
|   < NULLEQ: "<=>" >
|   < PLUS: "+" >
|   < MINUS: "-" >
|   < STAR: "*" >
|   < SLASH: "/" >
|   < PERCENT_REMAINDER: "%" >
|   < CONCAT: "||" >
|   < NAMED_ARGUMENT_ASSIGNMENT: "=>" >
|   < DOUBLE_PERIOD: ".." >
|   < QUOTE: "'" >
|   < DOUBLE_QUOTE: "\"" >
|   < VERTICAL_BAR: "|" >
|   < CARET: "^" >
|   < DOLLAR: "$" >
|   < AT_SYMBOL: "@" >
|   < INFIX_CAST: "::" >
<#list (parser.binaryOperatorsTokens!default.parser.binaryOperatorsTokens) as operator>
|   ${operator}
</#list>
}


/*****************************************
 * Lexical Descriptions                  *
 *****************************************/

TOKEN_MGR_DECLS : {
    final List<Integer> lexicalStateStack = new ArrayList<Integer>();

    void pushState() {
      lexicalStateStack.add(curLexState);
    }

    void popState() {
      SwitchTo(lexicalStateStack.remove(lexicalStateStack.size() - 1));
    }

    void beforeTableName() {
      if (curLexState == BQID) {
        pushState();
        SwitchTo(BQHID);
      }
    }

    void afterTableName() {
      if (curLexState == BQHID) {
        popState();
      }
    }

<#if (parser.includeAdditionalDeclarations!default.parser.includeAdditionalDeclarations)>
  <#include "/@includes/tokenManagerDeclarations.ftl" />
</#if>
}

/*
Lexical states:

DEFAULT: Identifiers are quoted in brackets, e.g. [My Identifier]
DQID:    Identifiers are double-quoted, e.g. "My Identifier"
BTID:    Identifiers are enclosed in back-ticks, escaped using back-ticks,
         e.g. `My ``Quoted`` Identifier`
BQID:    Identifiers are enclosed in back-ticks, escaped using backslash,
         e.g. `My \`Quoted\` Identifier`,
         and with the potential to shift into BQHID in contexts where table
         names are expected, and thus allow hyphen-separated identifiers as
         part of table names
BQHID:   Identifiers are enclosed in back-ticks, escaped using backslash,
         e.g. `My \`Quoted\` Identifier`
         and unquoted identifiers may contain hyphens, e.g. foo-bar
IN_SINGLE_LINE_COMMENT:
IN_FORMAL_COMMENT:
IN_MULTI_LINE_COMMENT:

DEFAULT, DQID, BTID, BQID are the 4 'normal states'. Behavior is identical
except for how quoted identifiers are recognized.

The BQHID state exists only at the start of a table name (e.g. immediately after
FROM or INSERT INTO). As soon as an identifier is seen, the state shifts back
to BTID.

After a comment has completed, the lexer returns to the previous state, one
of the 'normal states'.
*/

/* WHITE SPACE */

<DEFAULT, DQID, BTID, BQID, BQHID> SKIP :
{
    " "
|   "\t"
|   "\n"
|   "\r"
|   "\f"
}

/* COMMENTS */

<DEFAULT, DQID, BTID, BQID, BQHID> TOKEN :
{
    < HINT_BEG: "/*+">
|   < COMMENT_END: "*/" >
}

<DEFAULT, DQID, BTID, BQID, BQHID> MORE :
{
    <"/**" ~["/"]> { pushState(); } : IN_FORMAL_COMMENT
}

<DEFAULT, DQID, BTID, BQID, BQHID> MORE :
{
    "/*" { pushState(); } : IN_MULTI_LINE_COMMENT
}

<DEFAULT, DQID, BTID, BQID, BQHID> SKIP :
{
    <SINGLE_LINE_COMMENT: ("//"|"--")(~["\n","\r"])* ("\n"|"\r"|"\r\n")? >
}

<IN_FORMAL_COMMENT>
SPECIAL_TOKEN :
{
    <FORMAL_COMMENT: <COMMENT_END> > { popState(); }
}

<IN_MULTI_LINE_COMMENT>
SPECIAL_TOKEN :
{
    <MULTI_LINE_COMMENT: <COMMENT_END> > { popState(); }
}

<IN_FORMAL_COMMENT,IN_MULTI_LINE_COMMENT>
MORE :
{
    < ~[] >
}


/* IDENTIFIERS */

<DEFAULT> TOKEN :
{
    < BRACKET_QUOTED_IDENTIFIER:
    "["
    (
        (~["]","\n","\r"])
    |
        ("]]")
    )+
    "]"
    >
}

<DQID> TOKEN :
{
    < QUOTED_IDENTIFIER:
    "\""
    (
        (~["\"","\n","\r"])
    |
        ("\"\"")
    )+
    "\""
    >
}

<BTID> TOKEN :
{
    < BACK_QUOTED_IDENTIFIER:
    "`"
    (
        (~["`","\n","\r"])
    |
        ("``")
    )+
    "`"
    >
}

<BQID, BQHID> TOKEN :
{
    // BigQuery-style backtick-quoted identifier, escaped using backslash
    < BIG_QUERY_BACK_QUOTED_IDENTIFIER:
    "`"
    (
        (~["\\", "`"])
    |
        ("\\" ~[])
    )*
    "`"
    >
}

<BQHID> TOKEN :
{
    // Per BigQuery: "Project IDs must contain 6-63 lowercase letters, digits,
    // or dashes. IDs must start with a letter and may not end with a dash."
    // We do not restrict length, or prevent identifiers from ending in a dash.
    < HYPHENATED_IDENTIFIER: <LETTER_EXCLUDING_DOLLAR> (<LETTER>|<DIGIT>|"-")* > { popState(); }
}

<DEFAULT, DQID, BTID, BQID> TOKEN :
{
    < IDENTIFIER: <LETTER_EXCLUDING_DOLLAR> (<LETTER>|<DIGIT>)* >
}

<DEFAULT, DQID, BTID, BQID> TOKEN :
{
    < AT_PARAM_IDENTIFIER: <AT_SYMBOL> (["\u0041"-"\u005a", "\u0061"-"\u007a", "\u005f"]) (["\u0041"-"\u005a", "\u0061"-"\u007a", "\u005f", "\u0030"-"\u0039"])* >
    | < DOLLAR_PARAM_IDENTIFIER: <DOLLAR> (["\u0041"-"\u005a", "\u0061"-"\u007a", "\u005f"]) (["\u0041"-"\u005a", "\u0061"-"\u007a", "\u005f", "\u0030"-"\u0039"])* >
}

<DEFAULT, DQID, BTID, BQID, BQHID> TOKEN :
{
    < COLLATION_ID:
    (<LETTER_EXCLUDING_DOLLAR>|<DIGIT>)+ (<LETTER>|<DIGIT>|":"|"."|"-"|"_")*
    "$"
    (<LETTER>|"_")+
    ("$" (<LETTER>|<DIGIT>|"_")+)?
    >
|
    < UNICODE_QUOTED_IDENTIFIER: "U" "&" <QUOTED_IDENTIFIER> >
|
    < #LETTER:
    [
        "\u0024",
        "\u0041"-"\u005a",
        "\u005f",
        "\u0061"-"\u007a",
        "\u00c0"-"\u00d6",
        "\u00d8"-"\u00f6",
        "\u00f8"-"\u00ff",
        "\u0100"-"\u1fff",
        "\u3040"-"\u318f",
        "\u3300"-"\u337f",
        "\u3400"-"\u3d2d",
        "\u4e00"-"\u9fff",
        "\uf900"-"\ufaff"
    ]
    >
|
    < #LETTER_EXCLUDING_DOLLAR:
        [
    // Bodo change, we dissalow identifiers begining with $ due to
    // conflicts with Named parameters
    //        "\u0024",
            "\u0041"-"\u005a",
            "\u005f",
            "\u0061"-"\u007a",
            "\u00c0"-"\u00d6",
            "\u00d8"-"\u00f6",
            "\u00f8"-"\u00ff",
            "\u0100"-"\u1fff",
            "\u3040"-"\u318f",
            "\u3300"-"\u337f",
            "\u3400"-"\u3d2d",
            "\u4e00"-"\u9fff",
            "\uf900"-"\ufaff"
        ]
        >
|
    < #DIGIT:
    [
        "\u0030"-"\u0039",
        "\u0660"-"\u0669",
        "\u06f0"-"\u06f9",
        "\u0966"-"\u096f",
        "\u09e6"-"\u09ef",
        "\u0a66"-"\u0a6f",
        "\u0ae6"-"\u0aef",
        "\u0b66"-"\u0b6f",
        "\u0be7"-"\u0bef",
        "\u0c66"-"\u0c6f",
        "\u0ce6"-"\u0cef",
        "\u0d66"-"\u0d6f",
        "\u0e50"-"\u0e59",
        "\u0ed0"-"\u0ed9",
        "\u1040"-"\u1049"
    ]
    >
}

/* Special token to throw a wrench in the works. It is never valid in SQL,
   and so when it occurs, it causes the parser to print which tokens would
   have been valid at that point. Used by SqlAdvisor. */
<DEFAULT, DQID, BTID, BQID, BQHID> TOKEN :
{
    < BEL:
    [
        "\u0007"
    ]
    >
}

/**
 * Defines a production which can never be accepted by the parser.
 * In effect, it tells the parser, "If you got here, you've gone too far."
 * It is used as the default production for parser extension points;
 * derived parsers replace it with a real production when they want to
 * implement a particular extension point.
 */
void UnusedExtension() :
{
}
{
    (
        LOOKAHEAD({false}) <ZONE>
    )
}<|MERGE_RESOLUTION|>--- conflicted
+++ resolved
@@ -3771,45 +3771,6 @@
                     |
                         <ALL> { op = SqlStdOperatorTable.all(k); }
                     )
-<<<<<<< HEAD
-                |
-                    <LIKE>
-                    (
-                        <SOME> { op = SqlStdOperatorTable.SOME_LIKE; }
-                    |
-                        <ANY> { op = SqlStdOperatorTable.SOME_LIKE; }
-                    |
-                        <ALL> { op = SqlStdOperatorTable.ALL_LIKE; }
-                    )
-                |
-                    <NOT> <LIKE>
-                    (
-                        <SOME> { op = SqlStdOperatorTable.SOME_NOT_LIKE; }
-                    |
-                        <ANY> { op = SqlStdOperatorTable.SOME_NOT_LIKE; }
-                    |
-                        <ALL> { op = SqlStdOperatorTable.ALL_NOT_LIKE; }
-                    )
-                |
-                    <ILIKE>
-                    (
-                        <SOME> { op = SqlStdOperatorTable.SOME_ILIKE; }
-                    |
-                        <ANY> { op = SqlStdOperatorTable.SOME_ILIKE; }
-                    |
-                        <ALL> { op = SqlStdOperatorTable.ALL_ILIKE; }
-                    )
-                |
-                    <NOT> <ILIKE>
-                    (
-                        <SOME> { op = SqlStdOperatorTable.SOME_NOT_ILIKE; }
-                    |
-                        <ANY> { op = SqlStdOperatorTable.SOME_NOT_ILIKE; }
-                    |
-                        <ALL> { op = SqlStdOperatorTable.ALL_NOT_ILIKE; }
-                    )
-=======
->>>>>>> 016a3d56
                 )
                 { s.clear().add(this); }
                 nodeList = ParenthesizedQueryOrCommaList(ExprContext.ACCEPT_NONCURSOR)
@@ -6122,11 +6083,7 @@
         return new SqlBasicTypeNameSpec(typeName, precision, s.end(this));
     }
 |
-<<<<<<< HEAD
-    <TIMESTAMP_NTZ> {
-=======
     (<TIMESTAMP_NTZ> | <DATETIME>) {
->>>>>>> 016a3d56
         s = span();
         precision = PrecisionOpt();
         typeName = SqlTypeName.TIMESTAMP;
