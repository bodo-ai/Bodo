import numba
import hpat
from numba import types
from numba.typing.templates import infer_global, AbstractTemplate, infer, signature, AttributeTemplate, infer_getattr
from numba.extending import (typeof_impl, type_callable, models, register_model, NativeValue,
                             make_attribute_wrapper, lower_builtin, box, unbox, lower_getattr)
from numba import cgutils
from hpat.str_ext import string_type
from numba.targets.imputils import impl_ret_new_ref, impl_ret_borrowed
from glob import glob

class StringArray(object):
    def __init__(self, offsets, data, size):
        self.size = size
        self.offsets = offsets
        self.data = data

    def __repr__(self):
        return 'StringArray({}, {}, {})'.format(self.offsets, self.data, self.size)


class StringArrayType(types.Type):
    def __init__(self):
        super(StringArrayType, self).__init__(
            name='StringArrayType()')


string_array_type = StringArrayType()


@typeof_impl.register(StringArray)
def typeof_string_array(val, c):
    return string_array_type

# @type_callable(StringArray)
# def type_string_array_call(context):
#     def typer(offset, data):
#         return string_array_type
#     return typer


@type_callable(StringArray)
def type_string_array_call2(context):
    def typer(string_list=None):
        return string_array_type
    return typer


class StringArrayPayloadType(types.Type):
    def __init__(self):
        super(StringArrayPayloadType, self).__init__(
            name='StringArrayPayloadType()')


@register_model(StringArrayPayloadType)
class StringArrayPayloadModel(models.StructModel):
    def __init__(self, dmm, fe_type):
        members = [
            ('size', types.int64),
            ('offsets', types.Opaque('offsets')),
            ('data', hpat.str_ext.string_type),
        ]
        models.StructModel.__init__(self, dmm, fe_type, members)


@register_model(StringArrayType)
class StringArrayModel(models.StructModel):
    def __init__(self, dmm, fe_type):
        dtype = StringArrayPayloadType()
        members = [
            ('meminfo', types.MemInfoPointer(dtype)),
        ]
        models.StructModel.__init__(self, dmm, fe_type, members)


@infer
class GetItemStringArray(AbstractTemplate):
    key = "getitem"

    def generic(self, args, kws):
        assert not kws
        [ary, idx] = args
        if isinstance(ary, StringArrayType):
            if isinstance(idx, types.SliceType):
                return signature(string_array_type, *args)
            else:
                assert isinstance(idx, types.Integer)
                return signature(string_type, *args)


@infer
class CmpOpEqStringArray(AbstractTemplate):
    key = '=='

    def generic(self, args, kws):
        assert not kws
        [va, vb] = args
        # if one of the inputs is string array
        if va == string_array_type or vb == string_array_type:
            # inputs should be either string array or string
            assert va == string_array_type or va == string_type
            assert vb == string_array_type or vb == string_type
            return signature(types.Array(types.boolean, 1, 'C'), va, vb)


@infer
class CmpOpNEqStringArray(CmpOpEqStringArray):
    key = '!='

# @infer_global(len)
# class LenStringArray(AbstractTemplate):
#     def generic(self, args, kws):
#         if not kws and len(args)==1 and args[0]==string_array_type:
#             return signature(types.intp, *args)


make_attribute_wrapper(StringArrayPayloadType, 'size', 'size')
make_attribute_wrapper(StringArrayPayloadType, 'offsets', 'offsets')
make_attribute_wrapper(StringArrayPayloadType, 'data', 'data')


@infer_getattr
class StrArrayAttribute(AttributeTemplate):
    key = string_array_type

    def resolve_size(self, ctflags):
        return types.intp


@lower_getattr(string_array_type, 'size')
def str_arr_size_impl(context, builder, typ, val):
    dtype = StringArrayPayloadType()
    inst_struct = context.make_helper(builder, typ, val)
    data_pointer = context.nrt.meminfo_data(builder, inst_struct.meminfo)
    # cgutils.printf(builder, "data [%p]\n", data_pointer)
    data_pointer = builder.bitcast(data_pointer,
                                   context.get_data_type(dtype).as_pointer())

    string_array = cgutils.create_struct_proxy(dtype)(
        context, builder, builder.load(data_pointer))
    attrval = string_array.size
    attrty = types.intp
    return impl_ret_borrowed(context, builder, attrty, attrval)

# @lower_builtin(StringArray, types.Type, types.Type)
# def impl_string_array(context, builder, sig, args):
#     typ = sig.return_type
#     offsets, data = args
#     string_array = cgutils.create_struct_proxy(typ)(context, builder)
#     string_array.offsets = offsets
#     string_array.data = data
#     return string_array._getvalue()


from numba.extending import overload


@overload(len)
def str_arr_len_overload(str_arr):
    if str_arr == string_array_type:
        def str_arr_len(s):
            return s.size
        return str_arr_len


from numba.targets.listobj import ListInstance
from llvmlite import ir as lir
import llvmlite.binding as ll
import hstr_ext
ll.add_symbol('get_str_len', hstr_ext.get_str_len)
ll.add_symbol('allocate_string_array', hstr_ext.allocate_string_array)
ll.add_symbol('setitem_string_array', hstr_ext.setitem_string_array)
ll.add_symbol('getitem_string_array', hstr_ext.getitem_string_array)
ll.add_symbol('getitem_string_array_std', hstr_ext.getitem_string_array_std)
ll.add_symbol('string_array_from_sequence', hstr_ext.string_array_from_sequence)
ll.add_symbol('print_int', hstr_ext.print_int)

import hstr_ext
ll.add_symbol('dtor_string_array', hstr_ext.dtor_string_array)
ll.add_symbol('c_glob', hstr_ext.c_glob)


def construct_string_array(context, builder):
    typ = string_array_type
    dtype = StringArrayPayloadType()
    alloc_type = context.get_data_type(dtype)
    alloc_size = context.get_abi_sizeof(alloc_type)

    llvoidptr = context.get_value_type(types.voidptr)
    llsize = context.get_value_type(types.uintp)
    dtor_ftype = lir.FunctionType(lir.VoidType(),
                                  [llvoidptr, llsize, llvoidptr])
    dtor_fn = builder.module.get_or_insert_function(
        dtor_ftype, name="dtor_string_array")

    meminfo = context.nrt.meminfo_alloc_dtor(
        builder,
        context.get_constant(types.uintp, alloc_size),
        dtor_fn,
    )
    data_pointer = context.nrt.meminfo_data(builder, meminfo)
    data_pointer = builder.bitcast(data_pointer,
                                   alloc_type.as_pointer())

    # Nullify all data
    # builder.store( cgutils.get_null_value(alloc_type),
    #             data_pointer)
    return meminfo, data_pointer


@lower_builtin(StringArray)
@lower_builtin(StringArray, types.List)
def impl_string_array_single(context, builder, sig, args):
    typ = sig.return_type
    dtype = StringArrayPayloadType()
    meminfo, data_pointer = construct_string_array(context, builder)

    string_array = cgutils.create_struct_proxy(dtype)(context, builder)
    if not sig.args:  # return empty string array if no args
        builder.store(string_array._getvalue(),
                      data_pointer)
        inst_struct = context.make_helper(builder, typ)
        inst_struct.meminfo = meminfo
        ret = inst_struct._getvalue()
        #context.nrt.decref(builder, ty, ret)

        return impl_ret_new_ref(context, builder, typ, ret)

    string_list = ListInstance(context, builder, sig.args[0], args[0])

    # get total size of string buffer
    fnty = lir.FunctionType(lir.IntType(64),
                            [lir.IntType(8).as_pointer()])
    fn_len = builder.module.get_or_insert_function(fnty, name="get_str_len")
    zero = context.get_constant(types.intp, 0)
    total_size = cgutils.alloca_once_value(builder, zero)
    string_array.size = string_list.size

    # loop through all strings and get length
    with cgutils.for_range(builder, string_list.size) as loop:
        str_value = string_list.getitem(loop.index)
        str_len = builder.call(fn_len, [str_value])
        builder.store(builder.add(builder.load(
            total_size), str_len), total_size)

    # allocate string array
    fnty = lir.FunctionType(lir.VoidType(),
                            [lir.IntType(8).as_pointer().as_pointer(),
                             lir.IntType(8).as_pointer().as_pointer(),
                             lir.IntType(64),
                             lir.IntType(64)])
    fn_alloc = builder.module.get_or_insert_function(fnty,
                                                     name="allocate_string_array")
    builder.call(fn_alloc, [string_array._get_ptr_by_name('offsets'),
                            string_array._get_ptr_by_name('data'),
                            string_list.size, builder.load(total_size)])

    # set string array values
    fnty = lir.FunctionType(lir.VoidType(),
                            [lir.IntType(8).as_pointer(),
                             lir.IntType(8).as_pointer(),
                             lir.IntType(8).as_pointer(),
                             lir.IntType(64)])
    fn_setitem = builder.module.get_or_insert_function(fnty,
                                                       name="setitem_string_array")

    with cgutils.for_range(builder, string_list.size) as loop:
        str_value = string_list.getitem(loop.index)
        builder.call(fn_setitem, [string_array.offsets, string_array.data,
                                  str_value, loop.index])

    builder.store(string_array._getvalue(),
                  data_pointer)
    inst_struct = context.make_helper(builder, typ)
    inst_struct.meminfo = meminfo
    ret = inst_struct._getvalue()
    #context.nrt.decref(builder, ty, ret)

    return impl_ret_new_ref(context, builder, typ, ret)


@box(StringArrayType)
def box_str(typ, val, c):
    """
    """
    dtype = StringArrayPayloadType()

    inst_struct = c.context.make_helper(c.builder, typ, val)
    data_pointer = c.context.nrt.meminfo_data(c.builder, inst_struct.meminfo)
    # cgutils.printf(builder, "data [%p]\n", data_pointer)
    data_pointer = c.builder.bitcast(data_pointer,
                                     c.context.get_data_type(dtype).as_pointer())

    string_array = cgutils.create_struct_proxy(dtype)(
        c.context, c.builder, c.builder.load(data_pointer))

    # fnty = lir.FunctionType(lir.VoidType(), [lir.IntType(64)])
    # fn_print_int = c.builder.module.get_or_insert_function(fnty,
    #                                             name="print_int")
    # c.builder.call(fn_print_int, [string_array.size])

    string_list = c.pyapi.list_new(string_array.size)
    res = cgutils.alloca_once(c.builder, lir.IntType(8).as_pointer())
    c.builder.store(string_list, res)

    fnty = lir.FunctionType(lir.IntType(8).as_pointer(),
                            [lir.IntType(8).as_pointer(),
                             lir.IntType(8).as_pointer(),
                             lir.IntType(64)])
    fn_getitem = c.builder.module.get_or_insert_function(fnty,
                                                         name="getitem_string_array")

    with cgutils.for_range(c.builder, string_array.size) as loop:
        c_str = c.builder.call(fn_getitem, [string_array.offsets,
                                            string_array.data, loop.index])
        pystr = c.pyapi.string_from_string(c_str)
        c.pyapi.list_setitem(string_list, loop.index, pystr)

    c.context.nrt.decref(c.builder, typ, val)
    return c.builder.load(res)


@lower_builtin('getitem', StringArrayType, types.Integer)
def lower_string_arr_getitem(context, builder, sig, args):
    typ = sig.args[0]
    dtype = StringArrayPayloadType()

    inst_struct = context.make_helper(builder, typ, args[0])
    data_pointer = context.nrt.meminfo_data(builder, inst_struct.meminfo)
    # cgutils.printf(builder, "data [%p]\n", data_pointer)
    data_pointer = builder.bitcast(data_pointer,
                                   context.get_data_type(dtype).as_pointer())

    string_array = cgutils.create_struct_proxy(dtype)(
        context, builder, builder.load(data_pointer))
    fnty = lir.FunctionType(lir.IntType(8).as_pointer(),
                            [lir.IntType(8).as_pointer(),
                             lir.IntType(8).as_pointer(),
                             lir.IntType(64)])
    fn_getitem = builder.module.get_or_insert_function(fnty,
                                                       name="getitem_string_array_std")
    return builder.call(fn_getitem, [string_array.offsets,
                                     string_array.data, args[1]])


<<<<<<< HEAD


import pandas

@typeof_impl.register(pandas.Series)
def typeof_pd_str_series(val, c):
    return string_array_type


@unbox(StringArrayType)
def unbox_str(typ, val, c):
    """
    Unbox a Pandas String Series. We just redirect to StringArray implementation.
    """
    dtype = StringArrayPayloadType()
    payload = cgutils.create_struct_proxy(dtype)(c.context, c.builder)

    # function signature of string_array_from_sequence
    # we use void* instead of PyObject*
    fnty = lir.FunctionType(lir.VoidType(),
                            [lir.IntType(8).as_pointer(),
                             lir.IntType(64).as_pointer(),
                             lir.IntType(8).as_pointer().as_pointer(),
                             lir.IntType(8).as_pointer().as_pointer(),])
    fn = c.builder.module.get_or_insert_function(fnty, name="string_array_from_sequence")
    c.builder.call(fn, [val,
                        payload._get_ptr_by_name('size'),
                        payload._get_ptr_by_name('offsets'),
                        payload._get_ptr_by_name('data'),])

    # the raw data is now copied to payload
    # The native representation is a proxy to the payload, we need to
    # get a proxy and attach the payload and meminfo
    meminfo, data_pointer = construct_string_array(c.context, c.builder)
    c.builder.store(payload._getvalue(), data_pointer)
    inst_struct = c.context.make_helper(c.builder, typ)
    inst_struct.meminfo = meminfo

    # FIXME how to check that the returned size is > 0?
    is_error = cgutils.is_not_null(c.builder, c.pyapi.err_occurred())
    return NativeValue(inst_struct._getvalue(), is_error=is_error)

# zero = context.get_constant(types.intp, 0)
# cond = builder.icmp_signed('>=', size, zero)
# with cgutils.if_unlikely(builder, cond):
# http://llvmlite.readthedocs.io/en/latest/user-guide/ir/ir-builder.html#comparisons
=======
#### glob support


@infer_global(glob)
class GlobInfer(AbstractTemplate):
    def generic(self, args, kws):
        if not kws and len(args)==1 and args[0]==string_type:
            return signature(string_array_type, *args)


@lower_builtin(glob, string_type)
def lower_glob(context, builder, sig, args):
    path = args[0]
    typ = sig.return_type
    dtype = StringArrayPayloadType()
    meminfo, data_pointer = construct_string_array(context, builder)
    string_array = cgutils.create_struct_proxy(dtype)(context, builder)

    # call glob in C
    fnty = lir.FunctionType(lir.VoidType(),
                            [lir.IntType(8).as_pointer().as_pointer(),
                             lir.IntType(8).as_pointer().as_pointer(),
                             lir.IntType(64).as_pointer(),
                             lir.IntType(8).as_pointer()])
    fn = builder.module.get_or_insert_function(fnty, name="c_glob")
    builder.call(fn, [string_array._get_ptr_by_name('offsets'),
                            string_array._get_ptr_by_name('data'),
                            string_array._get_ptr_by_name('size'),
                            path])

    builder.store(string_array._getvalue(),
                  data_pointer)
    inst_struct = context.make_helper(builder, typ)
    inst_struct.meminfo = meminfo
    ret = inst_struct._getvalue()
    #context.nrt.decref(builder, ty, ret)

    return impl_ret_new_ref(context, builder, typ, ret)
>>>>>>> 47611d39
<|MERGE_RESOLUTION|>--- conflicted
+++ resolved
@@ -341,10 +341,6 @@
                                                        name="getitem_string_array_std")
     return builder.call(fn_getitem, [string_array.offsets,
                                      string_array.data, args[1]])
-
-
-<<<<<<< HEAD
-
 
 import pandas
 
@@ -390,9 +386,8 @@
 # cond = builder.icmp_signed('>=', size, zero)
 # with cgutils.if_unlikely(builder, cond):
 # http://llvmlite.readthedocs.io/en/latest/user-guide/ir/ir-builder.html#comparisons
-=======
+
 #### glob support
-
 
 @infer_global(glob)
 class GlobInfer(AbstractTemplate):
@@ -428,5 +423,4 @@
     ret = inst_struct._getvalue()
     #context.nrt.decref(builder, ty, ret)
 
-    return impl_ret_new_ref(context, builder, typ, ret)
->>>>>>> 47611d39
+    return impl_ret_new_ref(context, builder, typ, ret)