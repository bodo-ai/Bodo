--- conflicted
+++ resolved
@@ -62,11 +62,8 @@
 mysql = ["sqlalchemy", "PyMySQL"]
 postgres = ["sqlalchemy", "psycopg2"]
 oracle = ["sqlalchemy", "cx-Oracle", "libaio"]
-<<<<<<< HEAD
 iceberg = ["pyiceberg[glue]>=0.8,<0.9"]
-=======
 huggingface_hub = ["huggingface_hub"]
->>>>>>> 71d17dc6
 
 
 # -------------------------- CMake Config -------------------------- #
