[build-system]
requires = [
    "setuptools>=64",
    "setuptools_scm[toml]>=8",
    "scikit-build-core[pyproject]",
    "cython>=3.0",
    # Build Libraries
    "numpy>=1.24",
    "pyarrow>=21.0,<21.1",
    "mpi4py>=4.0,<4.1",
    "pip"
]
build-backend = "scikit_build_core.build"

[project]
name = "bodo"
dynamic = ["version"]
description = "High-Performance Python Compute Engine for Data and AI"
readme = "README.md"
requires-python = ">=3.9"
keywords = ["data", "analytics", "cluster"]
authors = [{ name = "Bodo.ai" }]

classifiers = [
    "Development Status :: 5 - Production/Stable",
    "Intended Audience :: Developers",
    "Operating System :: POSIX :: Linux",
    "Operating System :: MacOS :: MacOS X",
    "Programming Language :: Python",
    "Programming Language :: Python :: 3.9",
    "Programming Language :: Python :: 3.10",
    "Programming Language :: Python :: 3.11",
    "Programming Language :: Python :: 3.12",
    "Programming Language :: Python :: 3.13",
    "Topic :: Software Development :: Compilers",
    "Topic :: System :: Distributed Computing",
]

dependencies = [
<<<<<<< HEAD
    "numba>=0.60",
    "pyarrow>=21.0,<21.1",
=======
    # TODO upgrade to numba 0.62.0
    "numba>=0.60,<0.62",
    "pyarrow>=19.0,<19.1",
>>>>>>> 888788d1
    "pandas>=2.2",
    "numpy>=1.24",
    # fsspec >= 2021.09 because it includes Arrow filesystem wrappers (useful for fs.glob() for example)
    "fsspec>=2021.09",
    "requests",
    "cloudpickle>=3.0",
    "psutil",
    "impi-rt; sys_platform == 'win32'",
]

[project.urls]
Homepage = "https://bodo.ai"
Documentation = "https://docs.bodo.ai"
Repository = "https://github.com/bodo-ai/Bodo"

[project.optional-dependencies]
hdf5 = ["h5py"]
sklearn = ["scikit-learn"]
plot = ["matplotlib"]
s3fs = ["s3fs >=2022.1.0"]
adlfs = ["adlfs >=2022.1.0"]
snowflake = ["snowflake-connector-python"]
mysql = ["sqlalchemy", "PyMySQL"]
postgres = ["sqlalchemy", "psycopg2"]
oracle = ["sqlalchemy", "cx-Oracle", "libaio"]
iceberg = ["pyiceberg[glue]>=0.10"]
huggingface_hub = ["huggingface_hub"]
openai = ["openai"]


# -------------------------- CMake Config -------------------------- #
# Must Include to Enable
[tool.setuptools_scm]

[tool.scikit-build]
cmake.version = ">=3.23,<4.0"
strict-config = true
experimental = false
ninja.make-fallback = false
cmake.build-type = "Release"
build.verbose = true
logging.level = "INFO"

metadata.version.provider = "scikit_build_core.metadata.setuptools_scm"
build-dir = "build/type_{build_type}"
wheel.exclude = [
    "bodo/**/*.h",
    "bodo/**/*.cpp",
    "bodo/**/*.c",
    "bodo/**/*.pxd",
    "bodo/**/*.pyx",
    "bodo/**/*.hpp",
    "bodo/bench",
    "bodo/transforms/**/*.pyc",
    "bodo/tests/*",
]

[tool.scikit-build.cmake.define]
MPICH_VERSION = "4.1.3"

# When building for Conda, set different
# arguments for CMake
[[tool.scikit-build.overrides]]
if.state = "editable"
cmake.build-type = "RelWithDebInfo"
build.verbose = false
wheel.exclude = [
    "bodo/**/*.h",
    "bodo/**/*.cpp",
    "bodo/**/*.c",
    "bodo/**/*.pxd",
    "bodo/**/*.pyx",
    "bodo/tests/data/**/*.crc",
    "bodo/bench",
]


# -------------------------------------- Dev Tools -------------------------------------- #
[tool.ruff]
unsafe-fixes = true
lint.extend-select = [
    "I",   # isort
    "UP",  # pyupgrade
    "C4",  # flake8-comprehensions
    "TID", # flake8-tidy-imports
]
lint.ignore = [
    # Permanently Disabled Rules
    "E501", # Line too long. Black should manage this only
    "E741", # Ambiguous variable name: {name}
    # Use X | Y instead of (X, Y) in isinstance
    # Disabled because:
    # - X | Y is slower than (X, Y), could be problematic in hot code paths
    # - (X, Y) is more readable and formattable
    # - Numba doesn't support X | Y
    "UP038",

    # TODO: Gradually Enable in Next PR
    # Flake8 Rules
    "F405", # {name} may be undefined, or defined from star imports
    "F811", # Redefinition of unused {name} from line
    "E402", # Module level import not at top of file
    "E711", # Comparison to `None` should be `cond is not None`
    "E712", # Comparison to `...` should be `cond is False` or `if not cond:`
    "E731", # Do not assign a `lambda` expression, use a `def`
]
exclude = [
    ".git/",

    # TODO: Couple of ISort Problems with this folder
    "bodo-platform-image/",

    "demo/",
    "examples/",
    "BodoSQL/calcite_sql/bodosql-calcite-application/src/test/resources/com/bodosql/calcite/application/_generated_files/",
    "bodo/numba_compat.py",
    "bodo/mpi4py/",

    # TODO: Skip specific rules for these files
    "bodo/__init__.py",
    "bodo/types.py",
    "BodoSQL/bodosql/__init__.py",
    "iceberg/bodo_iceberg_connector/__init__.py",
    "bodo/pandas/__init__.py",
]

[tool.ruff.lint.flake8-tidy-imports]
# Ban slow compiler imports in bodo.pandas, bodo.spawn, bodo.ai, bodo.io.fs_io and bodo.io.parquet_pio
banned-module-level-imports = [
  "numba",
  "bodo.decorators",
  "bodo.compiler",
  "bodo.types",
  "bodo.libs",
  "bodo.hiframes",
  "bodo.ir",
  "bodo.pandas.utils_jit",
  "bodo.tests.utils_jit",
  "bodo.transforms",
  "bodo.ml_support",

  # All bodo.io submodules except fs_io and parquet_pio
  "bodo.io.iceberg",
  "bodo.io.arrow_reader",
  "bodo.io.csv_iterator_ext",
  "bodo.io.h5",
  "bodo.io.h5_api",
  "bodo.io.helpers",
  "bodo.io.np_io",
  "bodo.io.parquet_write",
  "bodo.io.snowflake",
  "bodo.io.snowflake_write",
  "bodo.io.stream_parquet_write",

  # All bodo.utils submodules except tracing, testing, aggregate_query_profiles
  "bodo.utils.conversion",
  "bodo.utils.python_310_bytecode_pass",
  "bodo.utils.del_column_utils",
  "bodo.utils.search_templates",
  "bodo.utils.generate_docs",
  "bodo.utils.table_utils",
  "bodo.utils.transform",
  "bodo.utils.typing",
  "bodo.utils.allocation_tracking",
  "bodo.utils.indexing",
  "bodo.utils.pandas_coverage_tracking",
  "bodo.utils.user_logging_ext",
  "bodo.utils.cg_helpers",
  "bodo.utils.py_objs",
  "bodo.utils.tracing_py",
  "bodo.utils.collect_coverage",
  "bodo.utils.utils",
]

[tool.ruff.lint.per-file-ignores]
# Only allow compiler-related imports (ignore TID253) in these files/dirs.
"bodo/pandas/utils_jit.py" = ["TID253"]
"bodo/tests/utils_jit.py" = ["TID253"]
"bodo/tests/test_iceberg/utils_jit.py" = ["TID253"]
"bodo/compiler.py" = ["TID253"]
"bodo/decorators.py" = ["TID253"]
"bodo/sql_plan_cache.py" = ["TID253"]
"bodo/runtests_caching.py" = ["TID253"]

# IO modules except fs_io and parquet_pio
"bodo/io/iceberg/*" = ["TID253"]
"bodo/io/arrow_reader.py" = ["TID253"]
"bodo/io/csv_iterator_ext.py" = ["TID253"]
"bodo/io/h5.py" = ["TID253"]
"bodo/io/h5_api.py" = ["TID253"]
"bodo/io/helpers.py" = ["TID253"]
"bodo/io/np_io.py" = ["TID253"]
"bodo/io/parquet_write.py" = ["TID253"]
"bodo/io/snowflake.py" = ["TID253"]
"bodo/io/snowflake_write.py" = ["TID253"]
"bodo/io/stream_parquet_write.py" = ["TID253"]

"**/BodoSQL/*" = ["TID253"]
"**/e2e-tests/*" = ["TID253"]
"**/buildscripts/*" = ["TID253"]
"**/libs/*" = ["TID253"]
"**/hiframes/*" = ["TID253"]
"**/ir/*" = ["TID253"]
"**/utils/*" = ["TID253"]
"**/transforms/*" = ["TID253"]
"**/ml_support/*" = ["TID253"]
# Tests only relevant for JIT/BodoSQL internals
"**/test_streaming/*" = ["TID253"]
"**/caching_tests/*" = ["TID253"]

[tool.ruff.lint.flake8-tidy-imports.banned-api]
"mpi4py".msg = "Use `bodo.mpi4py` instead of `mpi4py`"

[tool.ruff.lint.isort]
known-first-party = ["bodo", "bodosql", "BodoSQL/bodosql", "e2e-tests"]

[tool.ruff.format]
exclude = [
    "BodoSQL/calcite_sql/bodosql-calcite-application/src/test/resources/com/bodosql/calcite/application/_generated_files/",
]


# ------------------------------------ CIBuildWheel ------------------------------------ #
[tool.cibuildwheel]
# Disable building wheels for musllinux, i686 and power pc
# Don't publish linux arm until we can get nightly fixed
#skip = ["pp*", "*musllinux*", "*i686*"]
skip = ["pp*", "*musllinux*", "*i686*", "*-win32*"]
# Increase pip debugging output
build-verbosity = 1
build-frontend = { name = "pip" }

[tool.cibuildwheel.linux]
manylinux-x86_64-image = "quay.io/pypa/manylinux_2_28_x86_64:latest"
manylinux-aarch64-image = "quay.io/pypa/manylinux_2_28_aarch64:latest"
test-command = """
set -exo pipefail
BODO_NUM_WORKERS=2 python {project}/buildscripts/bodo/pip/test.py

# Check that only expected libs are included in the wheel
LIB_WHITELIST="^(libcom_err|libcrypto|libcurl|libgssapi_krb5|libhdf5|libk5crypto|libkeyutils|libkrb5support|libkrb5|libnghttp2|libs2n|libssh2|libssl|libsz|libzstd|libbrotli.*|libcrypt|libidn2|liblber-2|libpcre2|libpsl|libsasl2|libselinux|libssh|libunistring|libldap-2)-.*\\.so(\\.[0-9]+)*"
LIBS_DIR="$(pip show bodo | grep Location | awk -F 'Location: ' '{print $2}')/bodo.libs" && \
for file in "$LIBS_DIR"/*; do
    if [[ ! $(basename "$file") =~ $LIB_WHITELIST ]]; then
        echo "Unexpected shared object found: $file"
        exit 1
    fi
done
"""

[tool.cibuildwheel.macos]
# Can't use pytest because we don't include tests in the wheel
test-command = """
set -exo pipefail
BODO_NUM_WORKERS=2 python {project}/buildscripts/bodo/pip/test.py

# Check that only expected libs are included in the wheel
LIB_WHITELIST="^(libc\\+\\+|libcom_err|libcrypto|libcurl|libgssapi_krb5|libhdf5|libk5crypto|libkrb5support|libkrb5|libnghttp2|libssh2|libssl|libsz|libzstd|libz|libaws-.*)(\\.[0-9]+)*\\.dylib$"
DYLIBS_DIR="$(pip show bodo | grep Location | awk -F 'Location: ' '{print $2}')/bodo/.dylibs" && \
for file in $DYLIBS_DIR/*; do
    if [[ ! $(basename $file) =~ $LIB_WHITELIST ]]; then
        echo "Unexpected dylib found: $file"
        exit 1
    fi
done
"""

[tool.cibuildwheel.windows]
# Can't use pytest because we don't include tests in the wheel
test-command = """
set BODO_NUM_WORKERS=2 && python {project}\\buildscripts\\bodo\\pip\\test.py
"""

# ---------------------------------------- PR CI ---------------------------------------- #
[tool.coverage.run]
source = ["bodo"]
branch = true
relative_files = true
omit = [
    "bodo/mpi4py/*",
    "bodo/runtests.py",
    "bodo/tests/*",
    ".pixi",
]<|MERGE_RESOLUTION|>--- conflicted
+++ resolved
@@ -37,14 +37,9 @@
 ]
 
 dependencies = [
-<<<<<<< HEAD
-    "numba>=0.60",
     "pyarrow>=21.0,<21.1",
-=======
     # TODO upgrade to numba 0.62.0
     "numba>=0.60,<0.62",
-    "pyarrow>=19.0,<19.1",
->>>>>>> 888788d1
     "pandas>=2.2",
     "numpy>=1.24",
     # fsspec >= 2021.09 because it includes Arrow filesystem wrappers (useful for fs.glob() for example)
