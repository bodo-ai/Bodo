# DataFrame API

## BodoDataFrame.apply
``` py
BodoDataFrame.apply(
        func,
        axis=0,
        raw=False,
        result_type=None,
        args=(),
        by_row="compat",
        engine="python",
        engine_kwargs=None,
        **kwargs,
    ) -> BodoSeries
```

Apply a function along an axis of the BodoDataFrame.

Currently only supports applying a function that returns a scalar value for each row (i.e. `axis=1`).
All other uses will fall back to Pandas.
See [`pandas.DataFrame.apply`](https://pandas.pydata.org/docs/reference/api/pandas.DataFrame.apply.html#pandas.DataFrame.apply) for more details.

!!! note
    Calling `BodoDataFrame.apply` will immediately execute a plan to generate a small sample of the BodoDataFrame
    and then call `pandas.DataFrame.apply` on the sample to infer output types
    before proceeding with lazy evaluation.

<p class="api-header">Parameters</p>

: __func : *function*:__ Function to apply to each row.

: __axis : *{0 or 1}, default 0*:__ The axis to apply the function over. `axis=0` will fall back to [`pandas.DataFrame.apply`](https://pandas.pydata.org/docs/reference/api/pandas.DataFrame.apply.html#pandas.DataFrame.apply).

: __args : *tuple*:__ Additional positional arguments to pass to *func*.

: __\*\*kwargs:__ Additional keyword arguments to pass as keyword arguments to *func*.


: All other parameters will trigger a fallback to [`pandas.DataFrame.apply`](https://pandas.pydata.org/docs/reference/api/pandas.DataFrame.apply.html#pandas.DataFrame.apply) if a non-default value is provided.

<p class="api-header">Returns</p>
: __BodoSeries:__ The result of applying *func* to each row in the BodoDataFrame.

<p class="api-header">Example</p>

``` py
import bodo.pandas as bd

bdf = bd.DataFrame(
        {
            "a": bd.array([1, 2, 3] * 4, "Int64"),
            "b": bd.array([4, 5, 6] * 4, "Int64"),
            "c": ["a", "b", "c"] * 4,
        },
    )

out_bodo = bdf.apply(lambda x: x["a"] + 1, axis=1)

print(type(out_bodo))
print(out_bodo)
```

Output:
```
<class 'bodo.pandas.series.BodoSeries'>
0     2
1     3
2     4
3     2
4     3
5     4
6     2
7     3
8     4
9     2
10    3
11    4
dtype: int64[pyarrow]
```

---

## BodoDataFrame.groupby {#frame-groupby}

``` py
BodoDataFrame.groupby(
    by=None,
    axis=lib.no_default,
    level=None,
    as_index=True,
    sort=False,
    group_keys=True,
    observed=lib.no_default,
    dropna=True
) -> DataFrameGroupBy
```

Gets a DataFrameGroupBy object representing the data in the input DataFrame grouped by a column or list of columns. The object can then be used to apply functions over groups.

<p class="api-header">Parameters</p>

: __by : *str | List[str]*:__ The column or list of columns to use when creating groups.

: __as\_index : *bool, default True*:__ Whether the grouped labels will appears as an index in the final output. If *as_index* is False, then the grouped labels will appear as regular columns.

: __dropna: *bool, default True*__ If True, rows where the group label contains a missing value will be dropped from the final output.

: All other parameters will trigger a fallback to [`pandas.DataFrame.groupby`](https://pandas.pydata.org/docs/reference/api/pandas.DataFrame.groupby.html) if a non-default value is provided.

<p class="api-header">Returns</p>

: __DataFrameGroupBy__

<p class="api-header">Examples</p>

``` py
import bodo.pandas as bd

bdf1 = bd.DataFrame({
    "A": ["foo", "foo", "bar", "bar"],
    "B": [1, 1, 1, None],
    "C": [1, 2, 3, 4]
})

bdf2 = bdf1.groupby(["A", "B"]).sum()
print(bdf2)
```
Output:
``` py
         C
A   B
bar 1.0  3
foo 1.0  3
```
---
``` py
bdf3 = bdf1.groupby(["A", "B"], as_index=False, dropna=False).sum()
print(bdf2)
```
Output:
```
     A     B  C
0  bar  <NA>  4
1  foo   1.0  3
2  bar   1.0  3
```
---

## BodoDataFrame.head
``` py
BodoDataFrame.head(n=5) -> BodoDataFrame
```

Returns the first *n* rows of the BodoDataFrame.

<p class="api-header">Parameters</p>

: __n : *int, default 5*:__ Number of rows to select.

<p class="api-header">Returns</p>

: __BodoDataFrame__

<p class="api-header">Example</p>

``` py
import bodo.pandas as bd

original_df = bd.DataFrame(
    {"foo": range(15), "bar": range(15, 30)}
   )

original_df.to_parquet("example.pq")

restored_df = bd.read_parquet("example.pq")
restored_df_head = restored_df.head(2)
print(type(restored_df_head))
print(restored_df_head)
```

Output:
```
<class 'bodo.pandas.frame.BodoDataFrame'>
   foo  bar
0    0   15
1    1   16
```

---

## BodoDataFrame.map_partitions
``` py
BodoDataFrame.map_partitions(func, *args, **kwargs) -> BodoSeries | BodoDataFrame
```

Apply a function to groups of rows in a DataFrame and return a DataFrame or Series of the same size.

If the input DataFrame is lazy (i.e. its plan has not been evaluated yet) and *func* returns a Series, then
the output will be lazy as well. When the lazy output is evaluated, *func* will take batches of
rows from the input DataFrame. In the cases where *func* returns a DataFrame or the input DataFrame is not lazy,
each worker will call *func* on their entire local chunk of the input DataFrame.

<p class="api-header">Parameters</p>

: __func : *Callable*:__ A function that takes in a DataFrame and returns a DataFrame or Series (with the same number of rows). Currently, functions that return a DataFrame will trigger execution even if the input DataFrame has a lazy plan.

: __\*args:__ Additional positional arguments to pass to *func*.

: __\*\*kwargs:__ Additional keyword arguments to pass as keyword arguments to *func*.

<p class="api-header">Returns</p>

: __BodoSeries__ or __BodoDataFrame__:  The result of applying *func* to the BodoDataFrame.

<p class="api-header">Example</p>

``` py
import bodo.pandas as bd

bdf = bd.DataFrame(
    {"foo": range(15), "bar": range(15, 30)}
   )

bdf.map_parititions(lambda df_: df_.foo + df_.bar)
```

Output:
```
0     15
1     17
2     19
3     21
4     23
5     25
6     27
7     29
8     31
9     33
10    35
11    37
12    39
13    41
14    43
dtype: int64[pyarrow]
```

---

## Setting DataFrame Columns

Bodo DataFrames support setting columns lazily when the value is a Series created from the same DataFrame or a constant value.
Other cases will fallback to Pandas.

<p class="api-header">Examples</p>

``` py
import bodo.pandas as bd

bdf = bd.DataFrame(
        {
            "A": pd.array([1, 2, 3, 7] * 3, "Int64"),
            "B": ["A1", "B1 ", "C1", "Abc"] * 3,
            "C": pd.array([4, 5, 6, -1] * 3, "Int64"),
        }
    )

bdf["D"] = bdf["B"].str.lower()
print(type(bdf))
print(bdf.D)
```

Output:
```
<class 'bodo.pandas.frame.BodoDataFrame'>
0      a1
1     b1
2      c1
3     abc
4      a1
5     b1
6      c1
7     abc
8      a1
9     b1
10     c1
11    abc
Name: D, dtype: string
```


``` py
import bodo.pandas as bd

bdf = bd.DataFrame(
        {
            "A": bd.array([1, 2, 3, 7] * 3, "Int64"),
            "B": ["A1", "B1 ", "C1", "Abc"] * 3,
            "C": bd.array([4, 5, 6, -1] * 3, "Int64"),
        }
    )

bdf["D"] = 11
print(type(bdf))
print(bdf.D)
```

Output:
```
<class 'bodo.pandas.frame.BodoDataFrame'>
0     11
1     11
2     11
3     11
4     11
5     11
6     11
7     11
8     11
9     11
10    11
11    11
Name: D, dtype: int64[pyarrow]
```

---

## BodoDataFrame.sort\_values
``` py
BodoDataFrame.sort_values(by, *, axis=0, ascending=True, inplace=False, kind="quicksort", na_position="last", ignore_index=False, key=None)
```
Sorts the elements of the BodoDataFrame and returns a new sorted BodoDataFrame.

<p class="api-header">Parameters</p>

: __by: *str or list of str*:__ Name or list of column names to sort by.

: __ascending : *bool or list of bool, default True*:__ Sort ascending vs. descending. Specify list for multiple sort orders. If this is a list of bools, must match the length of the by.

: __na_position: *str {'first', 'last'} or list of str, default 'last'*:__ Puts NaNs at the beginning if first; last puts NaNs at the end. Specify list for multiple NaN orders by key.  If this is a list of strings, must match the length of the by.

: All other parameters will trigger a fallback to [`pandas.DataFrame.sort_values`](https://pandas.pydata.org/docs/reference/api/pandas.DataFrame.sort_values.html) if a non-default value is provided.

<p class="api-header">Returns</p>

: __BodoDataFrame__

<p class="api-header">Example</p>

``` py
import bodo.pandas as bd

bdf = bd.DataFrame(
    {
        "A": bd.array([1, 2, 3, 7] * 3, "Int64"),
        "B": ["A1", "B1", "C1", "Abc"] * 3,
        "C": bd.array([6, 5, 4] * 4, "Int64"),
    }
)

bdf_sorted = bdf.sort_values(by=["A", "C"], ascending=[False, True])
print(bdf_sorted)
```

Output:
```
    A    B  C
0   7  Abc  4
1   7  Abc  5
2   7  Abc  6
3   3   C1  4
4   3   C1  5
5   3   C1  6
6   2   B1  4
7   2   B1  5
8   2   B1  6
9   1   A1  4
10  1   A1  5
11  1   A1  6
```

---

## BodoDataFrame.to\_parquet
``` py
BodoDataFrame.to_parquet(path=None, engine="auto", compression="snappy", index=None, partition_cols=None, storage_options=None, row_group_size=-1, **kwargs)
```
Write a DataFrame as a Parquet dataset.

<p class="api-header">Parameters</p>

: __path: *str*:__ Output path to write. It can be a local path (e.g. `output.parquet`), AWS S3 (`s3://...`), Azure ALDS (`abfs://...`, `abfss://...`), or GCP GCS (`gcs://...`, `gs://`).

: __compression : *str, default 'snappy'*:__ File compression to use. Can be None, 'snappy', 'gzip', or 'brotli'.

: __row_group_size : *int*:__ Row group size in output Parquet files. -1 allows the backend to choose.

: All other parameters will trigger a fallback to [`pandas.DataFrame.to_parquet`](https://pandas.pydata.org/docs/reference/api/pandas.DataFrame.to_parquet.html).


<p class="api-header">Example</p>

``` py
import bodo.pandas as bd

bdf = bd.DataFrame(
    {
        "A": bd.array([1, 2, 3, 7] * 3, "Int64"),
        "B": ["A1", "B1", "C1", "Abc"] * 3,
        "C": bd.array([6, 5, 4] * 4, "Int64"),
    }
)

bdf.to_parquet("output.parquet")
print(bd.read_parquet("output.parquet"))
```

Output:
```
    A    B  C
0   1   A1  6
1   2   B1  5
2   3   C1  4
3   7  Abc  6
4   1   A1  5
5   2   B1  4
6   3   C1  6
7   7  Abc  5
8   1   A1  4
9   2   B1  6
10  3   C1  5
11  7  Abc  4
```

---

## BodoDataFrame.to\_iceberg
``` py
BodoDataFrame.to_iceberg(
        table_identifier,
        catalog_name=None,
        *,
        catalog_properties=None,
        location=None,
        append=False,
        partition_spec=None,
        sort_order=None,
        properties=None,
        snapshot_properties=None
)
```
Write a DataFrame as an Iceberg dataset.

Refer to [`pandas.DataFrame.to_iceberg`](https://pandas.pydata.org/docs/dev/reference/api/pandas.DataFrame.to_iceberg.html) for more details.

!!! warning
    This function is experimental in Pandas and may change in future releases.

<p class="api-header">Parameters</p>

: __table_identifier: *str*:__ Table identifier to write
: __catalog_name: *str, optional*:__ Name of the catalog to use. If not provided, the default catalog will be used. See [PyIceberg's documentation](https://py.iceberg.apache.org/#connecting-to-a-catalog) for more details.
: __catalog_properties: *dict[str, Any], optional*:__ Properties for the catalog connection.
: __location: *str, optional*:__ Location of the table (if supported by the catalog). If this is passed a path and catalog_name and catalog_properties are None, it will use a filesystem catalog with the provided location. If the location is an S3 Tables ARN it will use the S3TablesCatalog.
: __append: *bool*:__ Append or overwrite if the table exists
: __partition_spec: *PartitionSpec, optional*:__ PyIceberg partition spec for the table (only used if creating a new table). See [PyIceberg's documentation](https://py.iceberg.apache.org/api/#partitions) for more details.
: __sort_order: *SortOrder, optional*:__ PyIceberg sort order for the table (only used if creating a new table). See [PyIceberg's documentation](https://py.iceberg.apache.org/reference/pyiceberg/table/sorting/#pyiceberg.table.sorting.SortOrder) for more details.
: __properties: *dict[str, Any], optional*:__ Properties to add to the new table.
: __snapshot_properties: *dict[str, Any], optional*:__ Properties to add to the new table snapshot.

<p class="api-header">Example</p>


Simple write of a table on the filesystem without a catalog:
``` py
import bodo.pandas as bd
from pyiceberg.transforms import IdentityTransform
from pyiceberg.partitioning import PartitionField, PartitionSpec
from pyiceberg.table.sorting import SortField, SortOrder

bdf = bd.DataFrame(
        {
            "one": [-1.0, 1.3, 2.5, 3.0, 4.0, 6.0, 10.0],
            "two": ["foo", "bar", "baz", "foo", "bar", "baz", "foo"],
            "three": [True, False, True, True, True, False, False],
            "four": [-1.0, 5.1, 2.5, 3.0, 4.0, 6.0, 11.0],
            "five": ["foo", "bar", "baz", None, "bar", "baz", "foo"],
        }
    )

part_spec = PartitionSpec(PartitionField(2, 1001, IdentityTransform(), "id_part"))
sort_order = SortOrder(SortField(source_id=4, transform=IdentityTransform()))
bdf.to_iceberg("test_table", location="./iceberg_warehouse", partition_spec=part_spec, sort_order=sort_order)

out_df = bd.read_iceberg("test_table", location="./iceberg_warehouse")
# Only reads Parquet files of partition "foo" from storage
print(out_df[out_df["two"] == "foo"])
```

Output:
```
    one  two  three  four  five
0  -1.0  foo   True  -1.0   foo
1   3.0  foo   True   3.0  <NA>
2  10.0  foo  False  11.0   foo
```

Write a DataFrame to an Iceberg table in S3 Tables using the location parameter:

``` py
<<<<<<< HEAD
import bodo.pandas as bd

df = bd.to_iceberg(
=======
df.to_iceberg(
>>>>>>> 91a7c355
    table_identifier="my_table",
    location="arn:aws:s3tables:<region>:<account_number>:my-bucket/my-table"
)

---<|MERGE_RESOLUTION|>--- conflicted
+++ resolved
@@ -96,7 +96,7 @@
 ) -> DataFrameGroupBy
 ```
 
-Gets a DataFrameGroupBy object representing the data in the input DataFrame grouped by a column or list of columns. The object can then be used to apply functions over groups.
+Creates a DataFrameGroupBy object representing the data in the input DataFrame grouped by a column or list of columns. The object can then be used to apply functions over groups.
 
 <p class="api-header">Parameters</p>
 
@@ -508,13 +508,7 @@
 Write a DataFrame to an Iceberg table in S3 Tables using the location parameter:
 
 ``` py
-<<<<<<< HEAD
-import bodo.pandas as bd
-
-df = bd.to_iceberg(
-=======
 df.to_iceberg(
->>>>>>> 91a7c355
     table_identifier="my_table",
     location="arn:aws:s3tables:<region>:<account_number>:my-bucket/my-table"
 )
