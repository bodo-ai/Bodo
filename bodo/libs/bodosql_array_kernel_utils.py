--- conflicted
+++ resolved
@@ -971,14 +971,7 @@
 
     raises: BodoError if the argument is not a datetime, datetime column, or NULL
     """
-<<<<<<< HEAD
-    if not (
-        is_overload_none(arg)
-        or is_valid_date_arg(arg)
-    ):
-=======
     if not (is_overload_none(arg) or is_valid_date_arg(arg)):
->>>>>>> 6b50ca92
         raise_bodo_error(
             f"{f_name} {a_name} argument must be a date, date column, or null object"
         )
