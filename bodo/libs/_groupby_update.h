// Copyright (C) 2023 Bodo Inc. All rights reserved.
#ifndef _GROUPBY_UPDATE_H_INCLUDED
#define _GROUPBY_UPDATE_H_INCLUDED

#include "_groupby.h"
#include "_groupby_ftypes.h"

/**
 * The file declares the aggregate functions that are used
 * for the update step of groupby but are too complicated to
 * be inlined.
 */

// Combine mapping

/**
 * @brief Get the combine function for a given update
 * function. Combine is used after we have already done
 * a local reduction.
 *
 * @param update_ftype The update function type.
 * @return The combine function type.
 */
int get_combine_func(int update_ftype);

// Cumulative OPs

/**
 * @brief Perform the update computation for the cumulative operations (e.g.
 * cumsum, cumprod).
 *
 * @param[in] arr The input array.
 * @param[out] out_arr The output array.
 * @param[in] grp_info The grouping information.
 * @param[in] ftype The function type.
 * @param[in] skipna Whether to skip NA values.
 */
void cumulative_computation(std::shared_ptr<array_info> arr,
                            std::shared_ptr<array_info> out_arr,
                            grouping_info const& grp_info, int32_t const& ftype,
                            bool const& skipna);

// HEAD

/**
 * @brief The head_computation function.
 * Copy rows identified by row_list from input to output column
 * @param[in] arr column on which we do the computation
 * @param[out] out_arr output column data
 * @param[in] row_list: row indices to copy
 */
void head_computation(std::shared_ptr<array_info> arr,
                      std::shared_ptr<array_info> out_arr,
<<<<<<< HEAD
                      const std::vector<int64_t>& row_list);
=======
                      const bodo::vector<int64_t>& row_list);
>>>>>>> fa49c24a

// NGROUP

/**
 * @brief ngroup assigns the same group number to each row in the group.
 * If data is replicated, start from 0 and the group number will be the output
 * value for all rows in that group. If data is distributed, we need to identify
 * starting group number on each rank. Then, row's output is: start group number
 * + row's local group number (igrp in current rank) This is done by summing
 * number of groups of ranks before current rank. This is achieved with
 * MPI_Exscan: partial reduction excluding current rank value.
 * @param[in] arr The input column on which we do the computation
 * @param[out] out_arr The output column which contains ngroup results
 * @param[in] grp_info grouping_info about groups and rows organization per rank
 * @param[in] is_parallel: true if data is distributed (used to indicate whether
 * we need to do cumsum on group numbers or not)
 */
void ngroup_computation(std::shared_ptr<array_info> arr,
                        std::shared_ptr<array_info> out_arr,
                        grouping_info const& grp_info, bool is_parallel);

// MEDIAN

/**
 * @brief The median_computation function. It uses the symbolic information to
 * compute the median results.
 *
 * @param[in] arr The input column on which we do the computation
 * @param[out] out_arr The output column'
 * @param[in] grp_info: The grouping information.
 * @param[in] skipna: Whether to skip NA values.
 * @param[in] use_sql_rules: Should allocation use SQL rules.
 */
void median_computation(std::shared_ptr<array_info> arr,
                        std::shared_ptr<array_info> out_arr,
                        grouping_info const& grp_info, bool const& skipna,
                        bool const use_sql_rules);

// SHIFT

/**
 * @brief The shift_computation function.
 * Shift rows per group N times (up or down).
 * @param[in] arr column on which we do the computation
 * @param[out] out_arr column data after being shifted
 * @param[in] grp_info: grouping_info about groups and rows organization
 * @param[in] periods: Number of periods to shift
 */
void shift_computation(std::shared_ptr<array_info> arr,
                       std::shared_ptr<array_info> out_arr,
                       grouping_info const& grp_info, int64_t const& periods);

// Skew

/**
 * @brief Compute the skew update function for combining the result
 * of local reductions on each rank.
 *
 * @param[in] count_col_in The count input column.
 * @param[in] m1_col_in The first moment input column.
 * @param[in] m2_col_in The second moment input column.
 * @param[in] m3_col_in The third moment input column.
 * @param[out] count_col_out The count output column.
 * @param[out] m1_col_out The first moment output column.
 * @param[out] m2_col_out The second moment output column.
 * @param[out] m3_col_out The second moment output column.
 * @param[in] grp_info The grouping information.
 */
<<<<<<< HEAD
void skew_combine(std::shared_ptr<array_info> count_col_in,
                  std::shared_ptr<array_info> m1_col_in,
                  std::shared_ptr<array_info> m2_col_in,
                  std::shared_ptr<array_info> m3_col_in,
                  std::shared_ptr<array_info> count_col_out,
                  std::shared_ptr<array_info> m1_col_out,
                  std::shared_ptr<array_info> m2_col_out,
                  std::shared_ptr<array_info> m3_col_out,
=======
void skew_combine(const std::shared_ptr<array_info>& count_col_in,
                  const std::shared_ptr<array_info>& m1_col_in,
                  const std::shared_ptr<array_info>& m2_col_in,
                  const std::shared_ptr<array_info>& m3_col_in,
                  const std::shared_ptr<array_info>& count_col_out,
                  const std::shared_ptr<array_info>& m1_col_out,
                  const std::shared_ptr<array_info>& m2_col_out,
                  const std::shared_ptr<array_info>& m3_col_out,
>>>>>>> fa49c24a
                  grouping_info const& grp_info);

// Kurtosis

/**
 * @brief Compute the kurtosis update function for combining the result
 * of local reductions on each rank.
 *
 * @param[in] count_col_in The count input column.
 * @param[in] m1_col_in The first moment input column.
 * @param[in] m2_col_in The second moment input column.
 * @param[in] m3_col_in The third moment input column.
 * @param[out] count_col_out The count output column.
 * @param[out] m1_col_out The first moment output column.
 * @param[out] m2_col_out The second moment output column.
 * @param[out] m3_col_out The second moment output column.
 * @param[in] grp_info The grouping information.
 */
<<<<<<< HEAD
void kurt_combine(std::shared_ptr<array_info> count_col_in,
                  std::shared_ptr<array_info> m1_col_in,
                  std::shared_ptr<array_info> m2_col_in,
                  std::shared_ptr<array_info> m3_col_in,
                  std::shared_ptr<array_info> m4_col_in,
                  std::shared_ptr<array_info> count_col_out,
                  std::shared_ptr<array_info> m1_col_out,
                  std::shared_ptr<array_info> m2_col_out,
                  std::shared_ptr<array_info> m3_col_out,
                  std::shared_ptr<array_info> m4_col_out,
=======
void kurt_combine(const std::shared_ptr<array_info>& count_col_in,
                  const std::shared_ptr<array_info>& m1_col_in,
                  const std::shared_ptr<array_info>& m2_col_in,
                  const std::shared_ptr<array_info>& m3_col_in,
                  const std::shared_ptr<array_info>& m4_col_in,
                  const std::shared_ptr<array_info>& count_col_out,
                  const std::shared_ptr<array_info>& m1_col_out,
                  const std::shared_ptr<array_info>& m2_col_out,
                  const std::shared_ptr<array_info>& m3_col_out,
                  const std::shared_ptr<array_info>& m4_col_out,
>>>>>>> fa49c24a
                  grouping_info const& grp_info);

// Variance

/**
 * @brief Compute the variance update function for combining the result
 * of local reductions on each rank.
 *
 * @param[in] count_col_in The count input column.
 * @param[in] mean_col_in The mean input column.
 * @param[in] m2_col_in The mean^2 input column.
 * @param[out] count_col_out The count output column.
 * @param[out] mean_col_out The mean output column.
 * @param[out] m2_col_out The mean^2 output column.
 * @param[in] grp_info The grouping information.
 */
<<<<<<< HEAD
void var_combine(std::shared_ptr<array_info> count_col_in,
                 std::shared_ptr<array_info> mean_col_in,
                 std::shared_ptr<array_info> m2_col_in,
                 std::shared_ptr<array_info> count_col_out,
                 std::shared_ptr<array_info> mean_col_out,
                 std::shared_ptr<array_info> m2_col_out,
=======
void var_combine(const std::shared_ptr<array_info>& count_col_in,
                 const std::shared_ptr<array_info>& mean_col_in,
                 const std::shared_ptr<array_info>& m2_col_in,
                 const std::shared_ptr<array_info>& count_col_out,
                 const std::shared_ptr<array_info>& mean_col_out,
                 const std::shared_ptr<array_info>& m2_col_out,
>>>>>>> fa49c24a
                 grouping_info const& grp_info);

// Boolxor

/**
 * @brief Compute the boolxor_agg update function for combining
 * the result of local reductions on each rank.
 *
 * @param[in] one_col_in The input column for if there is 1+ non-zero entries
 * @param[in] two_col_in The input column for if there are 2+ non-zero entries
 * @param[out] one_col_out The output column for if there is 1+ non-zero entries
 * @param[out] two_col_out The output column for if there are 2+ non-zero
 * entries
 * @param[in] grp_info The grouping information.
 */
void boolxor_combine(const std::shared_ptr<array_info>& one_col_in,
                     const std::shared_ptr<array_info>& two_col_in,
                     const std::shared_ptr<array_info>& one_col_out,
                     const std::shared_ptr<array_info>& two_col_out,
                     grouping_info const& grp_info);

// NUNIQUE

/**
 * The nunique_computation function. It uses the symbolic information to compute
 * the nunique results.
 *
 * @param arr The column on which we do the computation
 * @param out_arr[out] The column which contains nunique results
 * @param grp_info The array containing information on how the rows are
 * organized
 * @param dropna The boolean dropna indicating whether we drop or not the NaN
 * values from the nunique computation.
 * @param is_parallel: true if data is distributed (used to indicate whether
 * tracing should be parallel or not)
 */
void nunique_computation(std::shared_ptr<array_info> arr,
                         std::shared_ptr<array_info> out_arr,
                         grouping_info const& grp_info, bool const& dropna,
                         bool const& is_parallel);

// WINDOW

/**
 * @brief Handles the update step for the supported window functions.
 * These functions are not simple reductions and require additional
 * functionality to operate over a "window" of values (possibly a sort
 * or equivalent). The output size is always the same size as the original
 * input
 *
 * @param[in] orderby_arrs The arrays that is being "sorted" to determine
 * the groups. In some situations it may be possible to do a partial sort
 * or avoid sorting.
 * @param[in] window_func The name of the window function being computed.
 * Currently we only support row_number.
 * @param[out] out_arr The output array being population.
 * @param[in] grp_info Struct containing information about the groups.
 * @param[in] asc Should the arrays be sorted in ascending order?
 * @param[in] na_pos Should NA's be placed at the end of the arrays?
 * @param[in] is_parallel Is the data distributed? This is used for tracing
 * @param[in] use_sql_rules Do we use SQL or Pandas Null rules?
 */
void window_computation(std::vector<std::shared_ptr<array_info>>& orderby_arrs,
                        int64_t window_func,
                        std::shared_ptr<array_info> out_arr,
                        grouping_info const& grp_info,
                        std::vector<bool>& asc_vect,
                        std::vector<bool>& na_pos_vect, bool is_parallel,
                        bool use_sql_rules);

#endif  // _GROUPBY_UPDATE_H_INCLUDED<|MERGE_RESOLUTION|>--- conflicted
+++ resolved
@@ -51,11 +51,7 @@
  */
 void head_computation(std::shared_ptr<array_info> arr,
                       std::shared_ptr<array_info> out_arr,
-<<<<<<< HEAD
-                      const std::vector<int64_t>& row_list);
-=======
                       const bodo::vector<int64_t>& row_list);
->>>>>>> fa49c24a
 
 // NGROUP
 
@@ -124,16 +120,6 @@
  * @param[out] m3_col_out The second moment output column.
  * @param[in] grp_info The grouping information.
  */
-<<<<<<< HEAD
-void skew_combine(std::shared_ptr<array_info> count_col_in,
-                  std::shared_ptr<array_info> m1_col_in,
-                  std::shared_ptr<array_info> m2_col_in,
-                  std::shared_ptr<array_info> m3_col_in,
-                  std::shared_ptr<array_info> count_col_out,
-                  std::shared_ptr<array_info> m1_col_out,
-                  std::shared_ptr<array_info> m2_col_out,
-                  std::shared_ptr<array_info> m3_col_out,
-=======
 void skew_combine(const std::shared_ptr<array_info>& count_col_in,
                   const std::shared_ptr<array_info>& m1_col_in,
                   const std::shared_ptr<array_info>& m2_col_in,
@@ -142,7 +128,6 @@
                   const std::shared_ptr<array_info>& m1_col_out,
                   const std::shared_ptr<array_info>& m2_col_out,
                   const std::shared_ptr<array_info>& m3_col_out,
->>>>>>> fa49c24a
                   grouping_info const& grp_info);
 
 // Kurtosis
@@ -161,18 +146,6 @@
  * @param[out] m3_col_out The second moment output column.
  * @param[in] grp_info The grouping information.
  */
-<<<<<<< HEAD
-void kurt_combine(std::shared_ptr<array_info> count_col_in,
-                  std::shared_ptr<array_info> m1_col_in,
-                  std::shared_ptr<array_info> m2_col_in,
-                  std::shared_ptr<array_info> m3_col_in,
-                  std::shared_ptr<array_info> m4_col_in,
-                  std::shared_ptr<array_info> count_col_out,
-                  std::shared_ptr<array_info> m1_col_out,
-                  std::shared_ptr<array_info> m2_col_out,
-                  std::shared_ptr<array_info> m3_col_out,
-                  std::shared_ptr<array_info> m4_col_out,
-=======
 void kurt_combine(const std::shared_ptr<array_info>& count_col_in,
                   const std::shared_ptr<array_info>& m1_col_in,
                   const std::shared_ptr<array_info>& m2_col_in,
@@ -183,7 +156,6 @@
                   const std::shared_ptr<array_info>& m2_col_out,
                   const std::shared_ptr<array_info>& m3_col_out,
                   const std::shared_ptr<array_info>& m4_col_out,
->>>>>>> fa49c24a
                   grouping_info const& grp_info);
 
 // Variance
@@ -200,21 +172,12 @@
  * @param[out] m2_col_out The mean^2 output column.
  * @param[in] grp_info The grouping information.
  */
-<<<<<<< HEAD
-void var_combine(std::shared_ptr<array_info> count_col_in,
-                 std::shared_ptr<array_info> mean_col_in,
-                 std::shared_ptr<array_info> m2_col_in,
-                 std::shared_ptr<array_info> count_col_out,
-                 std::shared_ptr<array_info> mean_col_out,
-                 std::shared_ptr<array_info> m2_col_out,
-=======
 void var_combine(const std::shared_ptr<array_info>& count_col_in,
                  const std::shared_ptr<array_info>& mean_col_in,
                  const std::shared_ptr<array_info>& m2_col_in,
                  const std::shared_ptr<array_info>& count_col_out,
                  const std::shared_ptr<array_info>& mean_col_out,
                  const std::shared_ptr<array_info>& m2_col_out,
->>>>>>> fa49c24a
                  grouping_info const& grp_info);
 
 // Boolxor
