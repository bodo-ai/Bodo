// Copyright (C) 2019 Bodo Inc. All rights reserved.
#include "_groupby.h"
#include <map>
#include "_array_hash.h"
#include "_array_operations.h"
#include "_array_utils.h"
#include "_distributed.h"
#include "_groupby_col_set.h"
#include "_groupby_ftypes.h"
#include "_groupby_groups.h"
#include "_groupby_mpi_exscan.h"
#include "_groupby_udf.h"
#include "_shuffle.h"

/*
 An instance of GroupbyPipeline class manages a groupby operation. In a
 groupby operation, an arbitrary number of functions can be applied to each
 input column. The functions can vary between input columns. Each combination
 of (input column, function) is an operation that produces a column in the
 output table. The computation of each (input column, function) pair is
 encapsulated in what is called a "column set" (for lack of a better name).
 There are different column sets for different types of operations (e.g. var,
 mean, median, udfs, basic operations...). Each column set creates,
 initializes, operates on and manages the arrays needed to perform its
 computation. Different column set types may require different number of
 columns and dtypes.

 The main control flow of groupby is in
 GroupbyPipeline::run(). It invokes update, shuffle, combine and eval steps
 (as needed), and these steps iterate through the column sets and invoke
 their operations. We will refer to this as the standard groupby. The one
 exception is that if we decide to shuffle before update then the shuffle is
 done in the constructor and not run().

 Here is a more explicit definition of each of these steps:

 Update(): Update is the process of performing an aggregation function
 per group on each rank's chunk of data.

 shuffle(): Shuffle is the process of collecting data across ranks so all
 remaining values for one group are located on the same rank. There may be some
 special handling for performance where groups are intentionally kept split.

 combine(): Combine is the process of generating a global result for each group.
 It only runs if we execute update() and then shuffle(). Running update()
 before shuffle means that we may have computed the result for each group on
 multiple ranks, so we need to "combine" these results into a single output.
 This process is very similar to update() in its implementation, often only
 changing the function to an appropriate function to combine the groups (see
 get_combine_func).

 eval(): Eval is the process of doing one more pass over the final groups to
 "transform" the data into the desired output. For example, to compute "mean" we
 locally compute two separate values, the sum of values and the count and only
 output the actual mean once the results are fully aggregated.

 One crucial decision that complicates the code path is whether or not to a do a
 local update() before the shuffle. For operations that support updating before
 shuffling we make the decision about whether or not to compute a local update
 by estimating the number of unique values. If there are too many unique values
 then we conclude its not worthwhile to do a local update.

 In addition to the standard groupby we also have an MPI EXSCAN path for
 implementing cumulative functions. If we have only cumulative operations then
 we can use explicit MPI operations to reduce shuffle costs.

 Here is an example for each of the four main steps in the standard group by
 using COUNT.

 update(): For count the aggregation function is to count the number of non-null
 elements. This mean we each group we increment a counter whenever the data in
 a column is not null.

 shuffle(): For count we either combine data across ranks so that every value in
 the same group is located on the same rank. If we have already run the update()
 this means we are shuffling the current count for each group. If we have not
 run the update() then we are shuffling the original data.

 combine(): For count we combine the counts across ranks. This is done by
 summing the existing counts so we are doing a SUM operation here instead of the
 original count operation.

 eval(): Count already has the final output in a single array. This is a no-op.
*/
class GroupbyPipeline {
   public:
    GroupbyPipeline(std::shared_ptr<table_info> _in_table, int64_t _num_keys,
                    int8_t* _ncols_per_func, int64_t num_funcs,
                    std::shared_ptr<table_info> _dispatch_table,
                    std::shared_ptr<table_info> _dispatch_info,
                    bool input_has_index, bool _is_parallel, int* ftypes,
                    int* func_offsets, int* _udf_nredvars,
                    std::shared_ptr<table_info> _udf_table,
                    udf_table_op_fn update_cb, udf_table_op_fn combine_cb,
                    udf_eval_fn eval_cb, udf_general_fn general_udfs_cb,
                    bool skipna, int64_t periods, int64_t transform_func,
                    int64_t _head_n, bool _return_key, bool _return_index,
                    bool _key_dropna, bool* window_ascending,
                    bool* window_na_position, bool _maintain_input_size,
                    int64_t _n_shuffle_keys, bool _use_sql_rules)
        : orig_in_table(_in_table),
          in_table(_in_table),
          num_keys(_num_keys),
          ncols_per_func(_ncols_per_func),
          dispatch_table(_dispatch_table),
          dispatch_info(_dispatch_info),
          is_parallel(_is_parallel),
          return_key(_return_key),
          return_index(_return_index),
          key_dropna(_key_dropna),
          udf_table(_udf_table),
          udf_n_redvars(_udf_nredvars),
          head_n(_head_n),
          maintain_input_size(_maintain_input_size),
          n_shuffle_keys(_n_shuffle_keys),
          use_sql_rules(_use_sql_rules) {
        tracing::Event ev("GroupbyPipeline()", is_parallel);
        udf_info = {udf_table, update_cb, combine_cb, eval_cb, general_udfs_cb};
        // if true, the last column is the index on input and output.
        // this is relevant only to cumulative operations like cumsum
        // and transform.
        int index_i = int(input_has_index);
        // NOTE cumulative operations (cumsum, cumprod, etc.) cannot be mixed
        // with non cumulative ops. This is checked at compile time in
        // aggregate.py

        bool has_udf = false;
        nunique_op = false;
        int nunique_count = 0;
        for (int i = 0; i < num_funcs; i++) {
            int ftype = ftypes[i];
            if (ftype == Bodo_FTypes::gen_udf && is_parallel) {
                shuffle_before_update = true;
            }
            if (ftype == Bodo_FTypes::udf) {
                has_udf = true;
            }
            if (ftype == Bodo_FTypes::head) {
                head_op = true;
                if (is_parallel) {
                    shuffle_before_update = true;
                }
                break;
            }
            if (ftype == Bodo_FTypes::nunique) {
                nunique_op = true;
                req_extended_group_info = true;
                nunique_count++;
            } else if (ftype == Bodo_FTypes::median ||
                       ftype == Bodo_FTypes::cumsum ||
                       ftype == Bodo_FTypes::cumprod ||
                       ftype == Bodo_FTypes::cummin ||
                       ftype == Bodo_FTypes::cummax ||
                       ftype == Bodo_FTypes::shift ||
                       ftype == Bodo_FTypes::transform ||
                       ftype == Bodo_FTypes::ngroup ||
                       ftype == Bodo_FTypes::window) {
                // these operations first require shuffling the data to
                // gather all rows with the same key in the same process
                if (is_parallel) {
                    shuffle_before_update = true;
                }
                // these operations require extended group info
                req_extended_group_info = true;
                if (ftype == Bodo_FTypes::cumsum ||
                    ftype == Bodo_FTypes::cummin ||
                    ftype == Bodo_FTypes::cumprod ||
                    ftype == Bodo_FTypes::cummax) {
                    cumulative_op = true;
                } else if (ftype == Bodo_FTypes::shift) {
                    shift_op = true;
                } else if (ftype == Bodo_FTypes::transform) {
                    transform_op = true;
                } else if (ftype == Bodo_FTypes::ngroup) {
                    ngroup_op = true;
                } else if (ftype == Bodo_FTypes::window) {
                    window_op = true;
                }
                break;
            }
        }
        // In case of ngroup: previous loop will be skipped
        // As num_funcs will be 0 since ngroup output is single column
        // regardless of number of input and key columns
        // So, set flags for ngroup here.
        if (num_funcs == 0 && ftypes[0] == Bodo_FTypes::ngroup) {
            ngroup_op = true;
            // these operations first require shuffling the data to
            // gather all rows with the same key in the same process
            if (is_parallel) {
                shuffle_before_update = true;
            }
            // these operations require extended group info
            req_extended_group_info = true;
        }
        if (nunique_op) {
            if (nunique_count == num_funcs) {
                nunique_only = true;
            }
            ev.add_attribute("nunique_only", nunique_only);
        }

        // if gb.head and data are distributed, last column is key-sort column.
        int head_i = int(head_op && is_parallel);
        // Add key-sorting-column for gb.head() to sort output at the end
        // this is relevant only if data is distributed.
        if (head_i) {
            add_head_key_sort_column();
        }
        size_t num_input_cols = in_table->ncols() - index_i - head_i;
        for (size_t icol = 0; icol < num_input_cols; icol++) {
            std::shared_ptr<array_info> a = in_table->columns[icol];
            if (a->arr_type == bodo_array_type::DICT) {
                // Convert the local dictionary to global for hashing purposes
                make_dictionary_global_and_unique(a, is_parallel);
            }
        }

        // get hashes of keys
        // NOTE: this has to be num_keys and not n_shuffle_keys
        // to avoid having a far off estimated nunique_hashes
        // which could lead to having large chance of map insertion collisions.
        // See [BE-3371] for more context.
        hashes = hash_keys_table(in_table, num_keys, SEED_HASH_PARTITION,
                                 is_parallel);
        size_t nunique_hashes_global = 0;
        // get estimate of number of unique hashes to guide optimization.
        // if shuffle_before_update=true we are going to shuffle everything
        // first so we don't need statistics of current hashes
        if (is_parallel && !shuffle_before_update) {
            if (nunique_op) {
                // nunique_hashes_global is currently only used for gb.nunique
                // heuristic
                std::tie(nunique_hashes, nunique_hashes_global) =
                    get_nunique_hashes_global(hashes, in_table->nrows(),
                                              is_parallel);
            } else {
                nunique_hashes =
                    get_nunique_hashes(hashes, in_table->nrows(), is_parallel);
            }
        } else if (!is_parallel) {
            nunique_hashes =
                get_nunique_hashes(hashes, in_table->nrows(), is_parallel);
        }

        // compute statistics, to determine if we want to shuffle before update.
        if (is_parallel && (dispatch_table == nullptr) && !has_udf &&
            !shuffle_before_update) {
            // If the estimated number of groups (given by nunique_hashes)
            // is similar to the number of input rows, then it's better to
            // shuffle first instead of doing a local reduction

            // TODO To do this with UDF functions we need to generate
            // two versions of UDFs at compile time (one for
            // shuffle_before_update=true and one for
            // shuffle_before_update=false)

            int shuffle_before_update_local = 0;
            double local_expected_avg_group_size;
            if (nunique_hashes == 0) {
                local_expected_avg_group_size = 1.0;
            } else {
                local_expected_avg_group_size =
                    in_table->nrows() / double(nunique_hashes);
            }
            // XXX what threshold is best? Here we say on average we expect
            // every group to shrink.
            if (local_expected_avg_group_size <= 2.0) {
                shuffle_before_update_local = 1;
            }
            ev.add_attribute("local_expected_avg_group_size",
                             local_expected_avg_group_size);
            ev.add_attribute("shuffle_before_update_local",
                             shuffle_before_update_local);
            // global count of ranks that decide to shuffle before update
            int shuffle_before_update_count;
            MPI_Allreduce(&shuffle_before_update_local,
                          &shuffle_before_update_count, 1, MPI_INT, MPI_SUM,
                          MPI_COMM_WORLD);
            // TODO Need a better threshold or cost model to decide when
            // to shuffle: https://bodo.atlassian.net/browse/BE-1140
            int num_ranks;
            MPI_Comm_size(MPI_COMM_WORLD, &num_ranks);
            if (shuffle_before_update_count >= num_ranks * 0.5) {
                shuffle_before_update = true;
            }
        }

        // NOTE: This path will shuffle the data.
        if (shuffle_before_update) {
            // If we are using a subset of keys we need to use the hash function
            // based on the actual number of shuffle keys. Note: This shouldn't
            // matter in the other cases because we will recompute the hashes
            // based on the number of shuffle keys if we update then shuffle and
            // num_keys == n_shuffle_keys for nunique.
            if (num_keys != n_shuffle_keys) {
                hashes.reset();
                hashes = hash_keys_table(in_table, n_shuffle_keys,
                                         SEED_HASH_PARTITION, is_parallel);
            }

            // Code below is equivalent to:
            // std::shared_ptr<table_info> in_table = shuffle_table(in_table,
            // num_keys) We do this more complicated construction because we may
            // need the hashes and comm_info later.
            comm_info_ptr = std::make_shared<mpi_comm_info>(in_table->columns);
            comm_info_ptr->set_counts(hashes, is_parallel);
            in_table = shuffle_table_kernel(std::move(in_table), hashes,
                                            *comm_info_ptr, is_parallel);
            has_reverse_shuffle = cumulative_op || shift_op || transform_op ||
                                  ngroup_op || window_op;
            if (!has_reverse_shuffle) {
                hashes.reset();
            } else {
                // preserve input table hashes for reverse shuffle at the end
                in_hashes = hashes;
            }
            hashes = nullptr;
        } else if (nunique_op && is_parallel) {
            // **NOTE**: gb_nunique_preprocess can set
            // shuffle_before_update=true in some cases
            gb_nunique_preprocess(ftypes, num_funcs, nunique_hashes_global);
        }

        // a combine operation is only necessary when data is distributed and
        // a shuffle has not been done at the start of the groupby pipeline
        do_combine = is_parallel && !shuffle_before_update;

        std::shared_ptr<array_info> index_col = nullptr;
        if (input_has_index) {
            // if gb.head() exclude head_op column as well (if data is
            // distributed).
            index_col =
                in_table->columns[in_table->columns.size() - 1 - head_i];
        }

        // construct the column sets, one for each (input_columns, func) pair.
        // ftypes is an array of function types received from generated code,
        // and has one ftype for each (input_columns, func) pair. Here
        // input_columns are the columns required to compute the function once,
        // typically 1 column.
        int k = 0;
        n_udf = 0;
        for (uint64_t i = num_keys; i < num_input_cols;
             k++) {  // for each data column
            int start = func_offsets[k];
            int end = func_offsets[k + 1];
            int8_t num_used_cols = ncols_per_func[k];
            for (int j = start; j != end;
                 j++) {  // for each function applied to this column
                // Copy the columns because we pass the input vector by
                // reference.
                std::vector<std::shared_ptr<array_info>> input_cols;
                std::vector<bool> window_ascending_vect;
                std::vector<bool> window_na_position_vect;
                for (int m = 0; m < num_used_cols; m++) {
                    // There is no ascending or na_position for the key columns
                    window_ascending_vect.push_back(
                        window_ascending[(i - num_keys) + m]);
                    window_na_position_vect.push_back(
                        window_na_position[(i - num_keys) + m]);
                }
                if (ftypes[j] == Bodo_FTypes::nunique &&
                    (nunique_tables.size() > 0)) {
                    for (int m = 0; m < num_used_cols; m++) {
                        input_cols.push_back(
                            nunique_tables[i + m]->columns[num_keys]);
                    }
                    col_sets.push_back(makeColSet(
                        input_cols, index_col, ftypes[j], do_combine, skipna,
                        periods, transform_func, n_udf, is_parallel,
                        window_ascending_vect, window_na_position_vect,
                        udf_n_redvars, udf_table, udf_table_idx,
                        nunique_tables[i], use_sql_rules));
                } else {
                    for (int m = 0; m < num_used_cols; m++) {
                        input_cols.push_back(in_table->columns[i + m]);
                    }
                    col_sets.push_back(makeColSet(
                        input_cols, index_col, ftypes[j], do_combine, skipna,
                        periods, transform_func, n_udf, is_parallel,
                        window_ascending_vect, window_na_position_vect,
                        udf_n_redvars, udf_table, udf_table_idx, nullptr,
                        use_sql_rules));
                }
                if (ftypes[j] == Bodo_FTypes::udf ||
                    ftypes[j] == Bodo_FTypes::gen_udf) {
                    udf_table_idx += (1 + udf_n_redvars[n_udf]);
                    n_udf++;
                    if (ftypes[j] == Bodo_FTypes::gen_udf) {
                        gen_udf_col_sets.push_back(
                            std::dynamic_pointer_cast<GeneralUdfColSet>(
                                col_sets.back()));
                    }
                }
                ev.add_attribute("g_column_ftype_" + std::to_string(j),
                                 ftypes[j]);
            }
            // Increment the input columns.
            i += num_used_cols;
        }
        // This is needed if aggregation was just size/ngroup operation, it will
        // skip loop (ncols = num_keys + index_i)
        if (col_sets.size() == 0 && (ftypes[0] == Bodo_FTypes::size ||
                                     ftypes[0] == Bodo_FTypes::ngroup)) {
            col_sets.push_back(
                makeColSet({in_table->columns[0]}, index_col, ftypes[0],
                           do_combine, skipna, periods, transform_func, n_udf,
                           is_parallel, {false}, {false}, udf_n_redvars,
                           udf_table, udf_table_idx, nullptr, use_sql_rules));
        }
        // Add key-sort column and index to col_sets
        // to apply head_computation on them as well.
        if (head_op && return_index) {
<<<<<<< HEAD
            std::vector<std::shared_ptr<array_info>> input_cols;
            input_cols.push_back(index_col);
=======
>>>>>>> fa49c24a
            // index-column
            col_sets.push_back(
                makeColSet({index_col}, index_col, Bodo_FTypes::head,
                           do_combine, skipna, periods, transform_func, n_udf,
                           is_parallel, {false}, {false}, udf_n_redvars,
                           udf_table, udf_table_idx, nullptr, use_sql_rules));
            if (head_i) {
                col_sets.push_back(makeColSet(
                    {in_table->columns[in_table->columns.size() - 1]},
                    index_col, Bodo_FTypes::head, do_combine, skipna, periods,
                    transform_func, n_udf, is_parallel, {false}, {false},
                    udf_n_redvars, udf_table, udf_table_idx, nullptr,
                    use_sql_rules));
            }
        }
        in_table->id = 0;
        ev.add_attribute("g_shuffle_before_update",
                         static_cast<size_t>(shuffle_before_update));
        ev.add_attribute("g_do_combine", static_cast<size_t>(do_combine));
    }

    ~GroupbyPipeline() {
        if (hashes) {
            hashes.reset();
        }
    }
    /**
     * @brief
     * Create key-sort column used to sort table at the end.
     * Set its values and add as the last column in in_table.
     * Column values is in range(start, start+nrows).
     * Each rank will compute its range by identifying
     * start/end index of its set of rows.
     * @return ** void
     */
    void add_head_key_sort_column() {
        std::shared_ptr<array_info> head_sort_col =
            alloc_array(in_table->nrows(), 1, 1, bodo_array_type::NUMPY,
                        Bodo_CTypes::UINT64, 0, 0);
        int64_t num_ranks = dist_get_size();
        int64_t my_rank = dist_get_rank();
        // Gather the number of rows on every rank
        int64_t num_rows = in_table->nrows();
        std::vector<int64_t> num_rows_ranks(num_ranks);
        MPI_Allgather(&num_rows, 1, MPI_INT64_T, num_rows_ranks.data(), 1,
                      MPI_INT64_T, MPI_COMM_WORLD);

        // Determine the start/end row number of each rank
        int64_t rank_start_row, rank_end_row;
        rank_end_row = std::accumulate(num_rows_ranks.begin(),
                                       num_rows_ranks.begin() + my_rank + 1, 0);
        rank_start_row = rank_end_row - num_rows;
        // generate start/end range
        for (int64_t i = 0; i < num_rows; i++) {
            uint64_t& val = getv<uint64_t>(head_sort_col, i);
            val = rank_start_row + i;
        }
        in_table->columns.push_back(head_sort_col);
    }

    /**
     * This is the main control flow of the Groupby pipeline.
     */
    std::shared_ptr<table_info> run(int64_t* n_out_rows) {
        // If data is already shuffled (shuffle_before_update = True),
        // update() is a reduction on all of the data in the group.
        // Otherwise, update is performed on current chunk of data
        // and data will be shuffled after if it's parallel.
        update();
        if (shuffle_before_update) {
            if (in_table != orig_in_table) {
                // in_table is temporary table created in C++
                in_table.reset();
            }
        }
        if (is_parallel && !shuffle_before_update) {
            shuffle();
            combine();
        }
        eval();
        // For gb.head() operation, if data is distributed,
        // sort table based on head_sort_col column.
        if (head_op && is_parallel) {
            sort_gb_head_output();
        }
        return getOutputTable(n_out_rows);
    }
    /**
     * @brief
     * 1. Put head_sort_col at the beginning of the table.
     * 2. Sort table based on this column.
     * 3. Remove head_sort_col.
     */
    void sort_gb_head_output() {
        // Move sort column to the front.
        std::vector<std::shared_ptr<array_info>>::iterator pos =
            cur_table->columns.end() - 1;
        std::rotate(cur_table->columns.begin(), pos, pos + 1);
        // whether to put NaN first or last.
        // Does not matter in this case (no NaN, values are range(nrows))
        int64_t asc_pos = 1;
        int64_t zero = 0;
        cur_table = sort_values_table(cur_table, 1, &asc_pos, &asc_pos, &zero,
                                      nullptr, nullptr, is_parallel);
        // Remove key-sort column
        cur_table->columns.erase(cur_table->columns.begin());
    }

   private:
    int64_t compute_head_row_list(grouping_info const& grp_info,
                                  bodo::vector<int64_t>& head_row_list) {
        // keep track of how many rows found per group so far.
        bodo::vector<int64_t> nrows_per_grp(grp_info.num_groups);
        int64_t count = 0;  // how many rows found so far
        uint64_t iRow = 0;  // index looping over all rows
        for (iRow = 0; iRow < in_table->nrows(); iRow++) {
            int64_t igrp = grp_info.row_to_group[iRow];
            if (igrp != -1 && nrows_per_grp[igrp] < head_n) {
                nrows_per_grp[igrp]++;
                head_row_list.push_back(iRow);
                count++;
            }
        }
        return count;
    }
    /**
     * The update step groups rows in the input table based on keys, and
     * aggregates them based on the function to be applied to the columns.
     * More specifically, it will invoke the update method of each column set.
     */
    void update() {
        tracing::Event ev("update", is_parallel);
        in_table->num_keys = num_keys;
        std::vector<std::shared_ptr<table_info>> tables;
        // If nunique_only and nunique_tables.size() > 0 then all of the input
        // data is in nunique_tables
        if (!(nunique_only && nunique_tables.size() > 0)) {
            tables.push_back(in_table);
        }
        for (auto it = nunique_tables.begin(); it != nunique_tables.end();
             it++) {
            tables.push_back(it->second);
        }

        if (req_extended_group_info) {
            const bool consider_missing = cumulative_op || shift_op ||
                                          transform_op || ngroup_op ||
                                          window_op;
            get_group_info_iterate(tables, hashes, nunique_hashes, grp_infos,
                                   consider_missing, key_dropna, is_parallel);
        } else {
            get_group_info(tables, hashes, nunique_hashes, grp_infos, true,
                           key_dropna, is_parallel);
        }
        grouping_info& grp_info = grp_infos[0];
        grp_info.dispatch_table = dispatch_table;
        grp_info.dispatch_info = dispatch_info;
        grp_info.mode = 1;
        num_groups = grp_info.num_groups;
        int64_t update_col_len = num_groups;
        bodo::vector<int64_t> head_row_list;
        if (head_op) {
            update_col_len = compute_head_row_list(grp_infos[0], head_row_list);
        }

        // Now if we have multiple tables, this step recombines them into
        // a single update table. There could be multiple tables if different
        // operations shuffle at different times. For example nunique + sum
        // in test_711.py e2e tests.
        update_table = cur_table = std::make_shared<table_info>();
        if (cumulative_op || shift_op || transform_op || head_op || ngroup_op ||
            window_op) {
            num_keys = 0;  // there are no key columns in output of cumulative
                           // operations
        } else {
            alloc_init_keys(tables, update_table);
        }

        for (auto col_set : col_sets) {
            std::vector<std::shared_ptr<array_info>> list_arr;
            col_set->alloc_update_columns(update_col_len, list_arr);
            for (auto& e_arr : list_arr) {
                update_table->columns.push_back(e_arr);
            }
            auto head_col = std::dynamic_pointer_cast<HeadColSet>(col_set);
            if (head_col) {
                head_col->set_head_row_list(head_row_list);
            }
            col_set->update(grp_infos);
        }
        // gb.head() already added the index to the tables columns.
        // This is need to do head_computation on it as well.
        // since it will not be the same length as the in_table.
        if (!head_op && return_index) {
            update_table->columns.push_back(
                copy_array(in_table->columns.back()));
        }

        if (n_udf > 0) {
            int n_gen_udf = gen_udf_col_sets.size();
            if (n_udf > n_gen_udf) {
                // regular UDFs
                udf_info.update(in_table.get(), update_table.get(),
                                grp_info.row_to_group.data());
            }
            if (n_gen_udf > 0) {
                std::shared_ptr<table_info> general_in_table =
                    std::make_shared<table_info>();
                for (auto udf_col_set : gen_udf_col_sets)
                    udf_col_set->fill_in_columns(general_in_table, grp_info);
                udf_info.general_udf(grp_info.num_groups,
                                     general_in_table.get(),
                                     update_table.get());
            }
        }
    }

    /**
     * Shuffles the update table and updates the column sets with the newly
     * shuffled table.
     */
    void shuffle() {
        tracing::Event ev("shuffle", is_parallel);
        int64_t num_shuffle_keys = n_shuffle_keys;
        // If we do a reverse shuffle there is no benefit to keeping the shuffle
        // keys as the data doesn't stay shuffled. nunique is heavily optimized
        // so we cannot yet use a subset of keys to shuffle
        if (has_reverse_shuffle || nunique_op) {
            num_shuffle_keys = num_keys;
        }
        ev.add_attribute("passed_n_shuffle_keys", n_shuffle_keys);
        ev.add_attribute("num_shuffle_keys", num_shuffle_keys);
        std::shared_ptr<table_info> shuf_table = shuffle_table(
            std::move(update_table), num_shuffle_keys, is_parallel);

        update_table = cur_table = shuf_table;

        // update column sets with columns from shuffled table
        auto it = update_table->columns.begin() + num_keys;
        for (auto col_set : col_sets) {
            it = col_set->update_after_shuffle(it);
        }
    }

    /**
     * The combine step is performed after update and shuffle. It groups rows
     * in shuffled table based on keys, and aggregates them based on the
     * function to be applied to the columns. More specifically, it will invoke
     * the combine method of each column set.
     */
    void combine() {
        tracing::Event ev("combine", is_parallel);
        update_table->num_keys = num_keys;
        grp_infos.clear();
        std::vector<std::shared_ptr<table_info>> tables = {update_table};
        get_group_info(tables, hashes, nunique_hashes, grp_infos, false,
                       key_dropna, is_parallel);
        grouping_info& grp_info = grp_infos[0];
        num_groups = grp_info.num_groups;
        grp_info.dispatch_table = dispatch_table;
        grp_info.dispatch_info = dispatch_info;
        grp_info.mode = 2;

        combine_table = cur_table = std::make_shared<table_info>();
        alloc_init_keys({update_table}, combine_table);
        std::vector<std::shared_ptr<array_info>> list_arr;
        for (auto col_set : col_sets) {
            std::vector<std::shared_ptr<array_info>> list_arr;
            col_set->alloc_combine_columns(num_groups, list_arr);
            for (auto& e_arr : list_arr) {
                combine_table->columns.push_back(e_arr);
            }
            col_set->combine(grp_info);
        }
        if (n_udf > 0) {
            udf_info.combine(update_table.get(), combine_table.get(),
                             grp_info.row_to_group.data());
        }
        update_table.reset();
    }

    /**
     * The eval step generates the final result (output column) for each column
     * set. It call the eval method of each column set.
     */
    void eval() {
        tracing::Event ev("eval", is_parallel);
        for (auto col_set : col_sets)
            col_set->eval(grp_infos[0]);
        // only regular UDFs need eval step
        if (n_udf - gen_udf_col_sets.size() > 0) {
            udf_info.eval(cur_table.get());
        }
    }

    /**
     * Returns the final output table which is the result of the groupby.
     */
    std::shared_ptr<table_info> getOutputTable(int64_t* n_out_rows) {
        if (maintain_input_size) {
            // These operations are all defined to maintain the same
            // length as the input.
            *n_out_rows = orig_in_table->nrows();
        } else {
            *n_out_rows = cur_table->nrows();
        }
        std::shared_ptr<table_info> out_table = std::make_shared<table_info>();
        if (return_key) {
            out_table->columns.assign(cur_table->columns.begin(),
                                      cur_table->columns.begin() + num_keys);
        }

        // gb.head() with distributed data sorted the table so col_sets no
        // longer reflects final
        // output columns.
        if (head_op && is_parallel) {
            for (uint64_t i = 0; i < cur_table->ncols(); i++) {
                out_table->columns.push_back(cur_table->columns[i]);
            }
        } else {
            for (std::shared_ptr<BasicColSet> col_set : col_sets) {
                out_table->columns.push_back(col_set->getOutputColumn());
            }
            // gb.head() already added index to out_table.
            if (!head_op && return_index) {
                out_table->columns.push_back(cur_table->columns.back());
            }
        }
        if ((cumulative_op || shift_op || transform_op || ngroup_op ||
             window_op) &&
            is_parallel) {
            std::shared_ptr<table_info> revshuf_table =
                reverse_shuffle_table_kernel(std::move(out_table), in_hashes,
                                             *comm_info_ptr);
            in_hashes.reset();
            out_table = revshuf_table;
        }
        return out_table;
    }

    /**
     * We enter this algorithm at the beginning of the groupby pipeline, if
     * there are gb.nunique operations and there is no other operation that
     * requires shuffling before update. This algorithm decides, for each
     * nunique column, whether all ranks drop duplicates locally for that column
     * based on average local cardinality estimates across all ranks, and will
     * also decide how to shuffle all the nunique columns (it will use the same
     * scheme to shuffle all the nunique columns since the decision is not
     * based on the characteristics on any particular column). There are two
     * strategies for shuffling:
     * a) Shuffle based on groupby keys. Shuffles nunique data to its final
     *    destination. If there are no other groupby operations other than
     *    nunique then this equals shuffle_before_update=true and we just
     *    need an update and eval step (no second shuffle and combine). But
     *    if there are other operations mixed in, for simplicity we will do
     *    update, shuffle and combine step for nunique columns even though
     *    the nunique data is already in the final destination.
     * b) Shuffle based on keys+value. This is done if the number of *global*
     *    groups is small compared to the number of ranks, since shuffling
     *    based on keys in this case can generate significant load imbalance.
     *    In this case the update step calculates number of unique values
     *    for (key, value) tuples, the second shuffle (after update) collects
     *    the nuniques for a given group on the same rank, and the combine sums
     *    them.
     * @param ftypes: list of groupby function types passed directly from
     * GroupbyPipeline constructor.
     * @param num_funcs: number of functions in ftypes
     * @param nunique_hashes_global: estimated number of global unique hashes
     * of groupby keys (gives an estimate of global number of unique groups)
     */
    void gb_nunique_preprocess(int* ftypes, int num_funcs,
                               size_t nunique_hashes_global) {
        tracing::Event ev("gb_nunique_preprocess", is_parallel);
        if (!is_parallel) {
            throw std::runtime_error(
                "gb_nunique_preprocess called for non-distributed data");
        }
        if (shuffle_before_update) {
            throw std::runtime_error(
                "gb_nunique_preprocess called with shuffle_before_update=true");
        }

        // If it's just nunique we set table_id_counter to 0 because we won't
        // add in_table to our list of tables. Otherwise, set to 1 as 0 is
        // reserved for in_table
        int table_id_counter = 1;
        if (nunique_only) {
            table_id_counter = 0;
        }

        static constexpr float threshold_of_fraction_of_unique_hash = 0.5;
        ev.add_attribute("g_threshold_of_fraction_of_unique_hash",
                         threshold_of_fraction_of_unique_hash);

        // If the number of global groups is small we need to shuffle
        // based on keys *and* values to maximize data distribution
        // and improve scaling. If we only spread based on keys, scaling
        // will be limited by the number of groups.
        int num_ranks;
        MPI_Comm_size(MPI_COMM_WORLD, &num_ranks);
        size_t num_ranks_unsigned = size_t(num_ranks);
        // When number of groups starts to approximate the number of ranks
        // there will be a high chance that a single rank ends up with 2-3
        // times the load (number of groups) than others after shuffling
        // TODO investigate what is the best threshold:
        // https://bodo.atlassian.net/browse/BE-1308
        const bool shuffle_by_keys_and_value =
            (nunique_hashes_global <= num_ranks_unsigned * 3);
        ev.add_attribute("g_nunique_shuffle_by_keys_and_values",
                         shuffle_by_keys_and_value);

        for (int i = 0, col_idx = num_keys; i < num_funcs; i++, col_idx++) {
            if (ftypes[i] != Bodo_FTypes::nunique) {
                continue;
            }

            std::shared_ptr<table_info> tmp = std::make_shared<table_info>();
            tmp->columns.assign(in_table->columns.begin(),
                                in_table->columns.begin() + num_keys);
            tmp->num_keys = num_keys;
            int8_t num_input_cols_used = ncols_per_func[i];
            if (num_input_cols_used != 1) {
                throw new std::runtime_error(
                    "nunique can only be used with a "
                    "single column as input");
            }
            tmp->columns.push_back(in_table->columns[col_idx]);

            // --------- drop local duplicates ---------
            // If we know that the |set(values)| / len(values)
            // is low on all ranks then it should be beneficial to
            // drop local duplicates before the shuffle.

            const size_t n_rows = static_cast<size_t>(in_table->nrows());
            // get hashes of keys+value
            std::unique_ptr<uint32_t[]> key_value_hashes =
                std::make_unique<uint32_t[]>(n_rows);
            // TODO: Restore the memcpy?
            for (size_t i = 0; i < n_rows; i++) {
                key_value_hashes[i] = hashes[i];
            }
            // TODO: do a hash combine that writes to an empty hash
            // array to avoid memcpy?
            hash_array_combine(key_value_hashes, tmp->columns[num_keys], n_rows,
                               SEED_HASH_PARTITION,
                               /*global_dict_needed=*/true, is_parallel);

            std::shared_ptr<uint32_t[]> shared_key_value_hashes =
                std::move(key_value_hashes);
            // Compute the local fraction of unique hashes
            size_t nunique_keyval_hashes = get_nunique_hashes(
                shared_key_value_hashes, n_rows, is_parallel);
            float local_fraction_unique_hashes =
                static_cast<float>(nunique_keyval_hashes) /
                static_cast<float>(n_rows);
            float global_fraction_unique_hashes;
            if (ev.is_tracing())
                ev.add_attribute("nunique_" + std::to_string(i) +
                                     "_local_fraction_unique_hashes",
                                 local_fraction_unique_hashes);
            MPI_Allreduce(&local_fraction_unique_hashes,
                          &global_fraction_unique_hashes, 1, MPI_FLOAT, MPI_SUM,
                          MPI_COMM_WORLD);
            global_fraction_unique_hashes /= static_cast<float>(num_ranks);
            ev.add_attribute("g_nunique_" + std::to_string(i) +
                                 "_global_fraction_unique_hashes",
                             global_fraction_unique_hashes);
            const bool drop_duplicates = global_fraction_unique_hashes <
                                         threshold_of_fraction_of_unique_hash;
            ev.add_attribute(
                "g_nunique_" + std::to_string(i) + "_drop_duplicates",
                drop_duplicates);

            std::shared_ptr<table_info> tmp2 = nullptr;
            if (drop_duplicates) {
                // Set dropna to false because skipna is handled at
                // a later step. Setting dropna=True here removes NA
                // from the keys, which we do not want
                tmp2 = drop_duplicates_table_inner(
                    tmp, tmp->ncols(), 0, 1, is_parallel, false,
                    /*drop_duplicates_dict=*/true, shared_key_value_hashes);
                tmp = tmp2;
            }

            // --------- shuffle column ---------
            if (shuffle_by_keys_and_value) {
                uint64_t ncols = tmp->ncols();
                if (drop_duplicates) {
                    // Note that tmp here no longer contains the
                    // original input arrays
                    tmp2 = shuffle_table(std::move(tmp), ncols, is_parallel);
                } else {
                    // Since the arrays are unmodified we can reuse the hashes
                    tmp2 =
                        shuffle_table(std::move(tmp), ncols, is_parallel, false,
                                      std::move(shared_key_value_hashes));
                }
            } else {
                if (drop_duplicates) {
                    tmp2 = shuffle_table(std::move(tmp), num_keys, is_parallel);
                } else {
                    tmp2 = shuffle_table(std::move(tmp), num_keys, is_parallel,
                                         false, hashes);
                }
            }
            shared_key_value_hashes.reset();
            tmp2->num_keys = num_keys;
            tmp2->id = table_id_counter++;
            nunique_tables[col_idx] = tmp2;
        }

        if (!shuffle_by_keys_and_value && nunique_only) {
            // We have shuffled the data to its final destination so this is
            // equivalent to shuffle_before_update=true and we don't need to
            // do a combine step
            shuffle_before_update = true;
        }

        if (nunique_only) {
            // in the case of nunique_only the hashes that we calculated in
            // GroupbyPipeline() are not valid, since we have shuffled all of
            // the input columns
            hashes.reset();
        }
    }

    /**
     * @brief Get key_col given a group number
     *
     * @param group[in]: group number
     * @param from_tables[in] list of tables
     * @param key_col_idx[in]
<<<<<<< HEAD
     * @return std::tuple<std::shared_ptr<array_info>, int64_t> Tuple of the
     * column and the row containing the group.
     */
    std::tuple<std::shared_ptr<array_info>, int64_t> find_key_for_group(
=======
     * @return std::tuple<array_info*, int64_t> Tuple of the
     * column and the row containing the group. Note that we're
     * returning an unowned pointer to the column. The column
     * is only guaranteed to be alive for the lifetime of
     * 'from_tables'.
     */
    std::tuple<array_info*, int64_t> find_key_for_group(
>>>>>>> fa49c24a
        int64_t group,
        const std::vector<std::shared_ptr<table_info>>& from_tables,
        int64_t key_col_idx) {
        for (size_t k = 0; k < grp_infos.size(); k++) {
            int64_t key_row = grp_infos[k].group_to_first_row[group];
            if (key_row >= 0) {
<<<<<<< HEAD
                std::shared_ptr<array_info> key_col =
                    (*from_tables[k])[key_col_idx];
=======
                array_info* key_col =
                    (from_tables[k]->columns[key_col_idx]).get();
>>>>>>> fa49c24a
                return {key_col, key_row};
            }
        }
        throw std::runtime_error("No valid row found for group: " +
                                 std::to_string(group));
    }

    /**
     * Allocate and fill key columns, based on grouping info. It uses the
     * values of key columns from from_table to populate out_table.
     */
<<<<<<< HEAD
    void alloc_init_keys(std::vector<std::shared_ptr<table_info>> from_tables,
                         std::shared_ptr<table_info> out_table) {
        int64_t key_row = 0;
        for (int64_t i = 0; i < num_keys; i++) {
            std::shared_ptr<array_info> key_col = (*from_tables[0])[i];
=======
    void alloc_init_keys(
        const std::vector<std::shared_ptr<table_info>>& from_tables,
        const std::shared_ptr<table_info>& out_table) {
        int64_t key_row = 0;
        for (int64_t i = 0; i < num_keys; i++) {
            // Use a raw pointer since we only need temporary read access.
            // The column is guaranteed to be live for the duration
            // of the loop since 'from_tables' has a live reference
            // to it.
            array_info* key_col = (from_tables[0]->columns[i]).get();
>>>>>>> fa49c24a
            std::shared_ptr<array_info> new_key_col = nullptr;
            if (key_col->arr_type == bodo_array_type::NUMPY ||
                key_col->arr_type == bodo_array_type::CATEGORICAL ||
                key_col->arr_type == bodo_array_type::NULLABLE_INT_BOOL) {
                new_key_col =
                    alloc_array(num_groups, 1, 1, key_col->arr_type,
                                key_col->dtype, 0, key_col->num_categories);
                if (key_col->arr_type == bodo_array_type::NULLABLE_INT_BOOL &&
                    key_col->dtype == Bodo_CTypes::_BOOL) {
                    // Nullable booleans store 1 bit per boolean
                    for (size_t j = 0; j < num_groups; j++) {
                        std::tie(key_col, key_row) =
                            find_key_for_group(j, from_tables, i);
                        bool bit = GetBit((uint8_t*)key_col->data1(), key_row);
                        SetBitTo((uint8_t*)new_key_col->data1(), j, bit);
                    }
                } else {
                    int64_t dtype_size = numpy_item_size[key_col->dtype];
                    for (size_t j = 0; j < num_groups; j++) {
                        std::tie(key_col, key_row) =
                            find_key_for_group(j, from_tables, i);
                        memcpy(new_key_col->data1() + j * dtype_size,
                               key_col->data1() + key_row * dtype_size,
                               dtype_size);
                    }
                }
                if (key_col->arr_type == bodo_array_type::NULLABLE_INT_BOOL) {
                    for (size_t j = 0; j < num_groups; j++) {
                        std::tie(key_col, key_row) =
                            find_key_for_group(j, from_tables, i);
                        bool bit = key_col->get_null_bit(key_row);
                        new_key_col->set_null_bit(j, bit);
                    }
                }
            }
            if (key_col->arr_type == bodo_array_type::DICT) {
<<<<<<< HEAD
                std::shared_ptr<array_info> key_indices =
                    key_col->child_arrays[1];
=======
                array_info* key_indices = (key_col->child_arrays[1]).get();
>>>>>>> fa49c24a
                std::shared_ptr<array_info> new_key_indices =
                    alloc_array(num_groups, -1, -1, key_indices->arr_type,
                                key_indices->dtype, 0, 0);
                for (size_t j = 0; j < num_groups; j++) {
                    std::tie(key_col, key_row) =
                        find_key_for_group(j, from_tables, i);
                    // Update key_indices with the new key col
                    key_indices = (key_col->child_arrays[1]).get();
                    new_key_indices->at<dict_indices_t>(j) =
                        key_indices->at<dict_indices_t>(key_row);
                    bool bit = key_indices->get_null_bit(key_row);
                    new_key_indices->set_null_bit(j, bit);
                }
                new_key_col = create_dict_string_array(
                    key_col->child_arrays[0], new_key_indices,
                    key_col->has_global_dictionary,
                    key_col->has_deduped_local_dictionary,
                    key_col->has_sorted_dictionary);
            }
            if (key_col->arr_type == bodo_array_type::STRING) {
                // new key col will have num_groups rows containing the
                // string for each group
                int64_t n_chars = 0;  // total number of chars of all keys for
                                      // this column
                offset_t* in_offsets;
                for (size_t j = 0; j < num_groups; j++) {
                    std::tie(key_col, key_row) =
                        find_key_for_group(j, from_tables, i);
                    in_offsets = (offset_t*)key_col->data2();
                    n_chars += in_offsets[key_row + 1] - in_offsets[key_row];
                }
                new_key_col =
                    alloc_array(num_groups, n_chars, 1, key_col->arr_type,
                                key_col->dtype, 0, key_col->num_categories);

                offset_t* out_offsets = (offset_t*)new_key_col->data2();
                offset_t pos = 0;
                for (size_t j = 0; j < num_groups; j++) {
                    std::tie(key_col, key_row) =
                        find_key_for_group(j, from_tables, i);
                    in_offsets = (offset_t*)key_col->data2();
                    offset_t start_offset = in_offsets[key_row];
                    offset_t str_len = in_offsets[key_row + 1] - start_offset;
                    out_offsets[j] = pos;
                    memcpy(&new_key_col->data1()[pos],
                           &key_col->data1()[start_offset], str_len);
                    pos += str_len;
                    bool bit = key_col->get_null_bit(key_row);
                    new_key_col->set_null_bit(j, bit);
                }
                out_offsets[num_groups] = pos;
            }
            if (key_col->arr_type == bodo_array_type::LIST_STRING) {
                // new key col will have num_groups rows containing the
                // list string for each group
                int64_t n_strings = 0;  // total number of strings of all keys
                                        // for this column
                int64_t n_chars = 0;    // total number of chars of all keys for
                                        // this column
                offset_t* in_index_offsets;
                offset_t* in_data_offsets;
                for (size_t j = 0; j < num_groups; j++) {
                    std::tie(key_col, key_row) =
                        find_key_for_group(j, from_tables, i);
                    in_index_offsets = (offset_t*)key_col->data3();
                    in_data_offsets = (offset_t*)key_col->data2();
                    n_strings += in_index_offsets[key_row + 1] -
                                 in_index_offsets[key_row];
                    n_chars += in_data_offsets[in_index_offsets[key_row + 1]] -
                               in_data_offsets[in_index_offsets[key_row]];
                }
                new_key_col = alloc_array(num_groups, n_strings, n_chars,
                                          key_col->arr_type, key_col->dtype, 0,
                                          key_col->num_categories);
                uint8_t* in_sub_null_bitmask =
                    (uint8_t*)key_col->sub_null_bitmask();
                uint8_t* out_sub_null_bitmask =
                    (uint8_t*)new_key_col->sub_null_bitmask();
                offset_t* out_index_offsets = (offset_t*)new_key_col->data3();
                offset_t* out_data_offsets = (offset_t*)new_key_col->data2();
                offset_t pos_data = 0;
                offset_t pos_index = 0;
                out_data_offsets[0] = 0;
                out_index_offsets[0] = 0;
                for (size_t j = 0; j < num_groups; j++) {
                    std::tie(key_col, key_row) =
                        find_key_for_group(j, from_tables, i);
                    in_index_offsets = (offset_t*)key_col->data3();
                    in_data_offsets = (offset_t*)key_col->data2();
                    offset_t size_index = in_index_offsets[key_row + 1] -
                                          in_index_offsets[key_row];
                    offset_t pos_start = in_index_offsets[key_row];
                    for (offset_t i_str = 0; i_str < size_index; i_str++) {
                        offset_t len_str =
                            in_data_offsets[pos_start + i_str + 1] -
                            in_data_offsets[pos_start + i_str];
                        pos_index++;
                        out_data_offsets[pos_index] =
                            out_data_offsets[pos_index - 1] + len_str;
                        bool bit =
                            GetBit(in_sub_null_bitmask, pos_start + i_str);
                        SetBitTo(out_sub_null_bitmask, pos_index, bit);
                    }
                    out_index_offsets[j + 1] = pos_index;
                    // Now the strings themselves
                    offset_t in_start_offset =
                        in_data_offsets[in_index_offsets[key_row]];
                    offset_t n_chars_o =
                        in_data_offsets[in_index_offsets[key_row + 1]] -
                        in_data_offsets[in_index_offsets[key_row]];
                    memcpy(&new_key_col->data1()[pos_data],
                           &key_col->data1()[in_start_offset], n_chars_o);
                    pos_data += n_chars_o;
                    bool bit = key_col->get_null_bit(key_row);
                    new_key_col->set_null_bit(j, bit);
                }
            }
            out_table->columns.push_back(std::move(new_key_col));
        }
    }

    std::shared_ptr<table_info>
        orig_in_table;  // original input table of groupby received from Python
    std::shared_ptr<table_info> in_table;  // input table of groupby
    int64_t num_keys;
    int8_t* ncols_per_func;  // number of input columns per function
    std::shared_ptr<table_info>
        dispatch_table;  // input dispatching table of pivot_table
    std::shared_ptr<table_info>
        dispatch_info;  // input dispatching info of pivot_table
    bool is_parallel;
    bool return_key;
    bool return_index;
    bool key_dropna;
    std::vector<std::shared_ptr<BasicColSet>> col_sets;
    std::vector<std::shared_ptr<GeneralUdfColSet>> gen_udf_col_sets;
    std::shared_ptr<table_info> udf_table;
    int* udf_n_redvars;
    // total number of UDFs applied to input columns (includes regular and
    // general UDFs)
    int n_udf = 0;
    int udf_table_idx = 0;
    // shuffling before update requires more communication and is needed
    // when one of the groupby functions is
    // median/nunique/cumsum/cumprod/cummin/cummax/shift/transform
    bool shuffle_before_update = false;
    bool cumulative_op = false;
    bool shift_op = false;
    bool transform_op = false;
    bool nunique_op = false;
    bool head_op = false;
    bool ngroup_op = false;
    bool window_op = false;
    bool has_reverse_shuffle = false;
    int64_t head_n;
    bool req_extended_group_info = false;
    bool do_combine;
    bool maintain_input_size;
    int64_t n_shuffle_keys;
    bool use_sql_rules;

    // column position in in_table -> table that contains key columns + one
    // nunique column after [dropping local duplicates] + shuffling
    std::map<int, std::shared_ptr<table_info>> nunique_tables;
    bool nunique_only = false;  // there are only groupby nunique operations

    udfinfo_t udf_info;

    std::shared_ptr<table_info> update_table = nullptr;
    std::shared_ptr<table_info> combine_table = nullptr;
    std::shared_ptr<table_info> cur_table = nullptr;

    std::vector<grouping_info> grp_infos;
    size_t num_groups;
    // shuffling stuff
    std::shared_ptr<uint32_t[]> in_hashes =
        std::shared_ptr<uint32_t[]>(nullptr);
    std::shared_ptr<mpi_comm_info> comm_info_ptr = nullptr;
    std::shared_ptr<uint32_t[]> hashes = std::shared_ptr<uint32_t[]>(nullptr);
    size_t nunique_hashes = 0;
};

table_info* groupby_and_aggregate(
    table_info* input_table, int64_t num_keys, int8_t* ncols_per_func,
    int64_t num_funcs, bool input_has_index, int* ftypes, int* func_offsets,
    int* udf_nredvars, bool is_parallel, bool skipdropna, int64_t periods,
    int64_t transform_func, int64_t head_n, bool return_key, bool return_index,
    bool key_dropna, void* update_cb, void* combine_cb, void* eval_cb,
    void* general_udfs_cb, table_info* in_udf_dummy_table, int64_t* n_out_rows,
    bool* window_ascending, bool* window_na_position, bool maintain_input_size,
    int64_t n_shuffle_keys, bool use_sql_rules) {
    try {
        std::shared_ptr<table_info> in_table =
            std::shared_ptr<table_info>(input_table);
        std::shared_ptr<table_info> udf_dummy_table =
            std::shared_ptr<table_info>(in_udf_dummy_table);

        tracing::Event ev("groupby_and_aggregate", is_parallel);
        int strategy =
            determine_groupby_strategy(in_table, num_keys, ncols_per_func,
                                       num_funcs, ftypes, input_has_index);
        ev.add_attribute("g_strategy", strategy);

        auto implement_strategy0 = [&]() -> table_info* {
            std::shared_ptr<table_info> dispatch_info = nullptr;
            std::shared_ptr<table_info> dispatch_table = nullptr;
            GroupbyPipeline groupby(
                in_table, num_keys, ncols_per_func, num_funcs, dispatch_table,
                dispatch_info, input_has_index, is_parallel, ftypes,
                func_offsets, udf_nredvars, udf_dummy_table,
                (udf_table_op_fn)update_cb, (udf_table_op_fn)combine_cb,
                (udf_eval_fn)eval_cb, (udf_general_fn)general_udfs_cb,
                skipdropna, periods, transform_func, head_n, return_key,
                return_index, key_dropna, window_ascending, window_na_position,
                maintain_input_size, n_shuffle_keys, use_sql_rules);

            std::shared_ptr<table_info> ret_table = groupby.run(n_out_rows);
            return new table_info(*ret_table);
        };
        auto implement_categorical_exscan =
            [&](std::shared_ptr<array_info> cat_column) -> table_info* {
            std::shared_ptr<table_info> ret_table =
                mpi_exscan_computation(cat_column, in_table, num_keys, ftypes,
                                       func_offsets, is_parallel, skipdropna,
                                       return_key, return_index, use_sql_rules);
            *n_out_rows = in_table->nrows();
            return new table_info(*ret_table);
        };
        if (strategy == 0) {
            return implement_strategy0();
        }
        if (strategy == 1) {
            std::shared_ptr<array_info> cat_column = in_table->columns[0];
            return implement_categorical_exscan(cat_column);
        }
        if (strategy == 2) {
            std::shared_ptr<array_info> cat_column = compute_categorical_index(
                in_table, num_keys, is_parallel, key_dropna);
            if (cat_column ==
                nullptr) {  // It turns out that there are too many
                            // different keys for exscan to be ok.
                return implement_strategy0();
            } else {
                return implement_categorical_exscan(cat_column);
            }
        }
        return nullptr;
    } catch (const std::exception& e) {
        PyErr_SetString(PyExc_RuntimeError, e.what());
        return nullptr;
    }
}<|MERGE_RESOLUTION|>--- conflicted
+++ resolved
@@ -412,11 +412,6 @@
         // Add key-sort column and index to col_sets
         // to apply head_computation on them as well.
         if (head_op && return_index) {
-<<<<<<< HEAD
-            std::vector<std::shared_ptr<array_info>> input_cols;
-            input_cols.push_back(index_col);
-=======
->>>>>>> fa49c24a
             // index-column
             col_sets.push_back(
                 makeColSet({index_col}, index_col, Bodo_FTypes::head,
@@ -949,12 +944,6 @@
      * @param group[in]: group number
      * @param from_tables[in] list of tables
      * @param key_col_idx[in]
-<<<<<<< HEAD
-     * @return std::tuple<std::shared_ptr<array_info>, int64_t> Tuple of the
-     * column and the row containing the group.
-     */
-    std::tuple<std::shared_ptr<array_info>, int64_t> find_key_for_group(
-=======
      * @return std::tuple<array_info*, int64_t> Tuple of the
      * column and the row containing the group. Note that we're
      * returning an unowned pointer to the column. The column
@@ -962,20 +951,14 @@
      * 'from_tables'.
      */
     std::tuple<array_info*, int64_t> find_key_for_group(
->>>>>>> fa49c24a
         int64_t group,
         const std::vector<std::shared_ptr<table_info>>& from_tables,
         int64_t key_col_idx) {
         for (size_t k = 0; k < grp_infos.size(); k++) {
             int64_t key_row = grp_infos[k].group_to_first_row[group];
             if (key_row >= 0) {
-<<<<<<< HEAD
-                std::shared_ptr<array_info> key_col =
-                    (*from_tables[k])[key_col_idx];
-=======
                 array_info* key_col =
                     (from_tables[k]->columns[key_col_idx]).get();
->>>>>>> fa49c24a
                 return {key_col, key_row};
             }
         }
@@ -987,13 +970,6 @@
      * Allocate and fill key columns, based on grouping info. It uses the
      * values of key columns from from_table to populate out_table.
      */
-<<<<<<< HEAD
-    void alloc_init_keys(std::vector<std::shared_ptr<table_info>> from_tables,
-                         std::shared_ptr<table_info> out_table) {
-        int64_t key_row = 0;
-        for (int64_t i = 0; i < num_keys; i++) {
-            std::shared_ptr<array_info> key_col = (*from_tables[0])[i];
-=======
     void alloc_init_keys(
         const std::vector<std::shared_ptr<table_info>>& from_tables,
         const std::shared_ptr<table_info>& out_table) {
@@ -1004,7 +980,6 @@
             // of the loop since 'from_tables' has a live reference
             // to it.
             array_info* key_col = (from_tables[0]->columns[i]).get();
->>>>>>> fa49c24a
             std::shared_ptr<array_info> new_key_col = nullptr;
             if (key_col->arr_type == bodo_array_type::NUMPY ||
                 key_col->arr_type == bodo_array_type::CATEGORICAL ||
@@ -1041,12 +1016,7 @@
                 }
             }
             if (key_col->arr_type == bodo_array_type::DICT) {
-<<<<<<< HEAD
-                std::shared_ptr<array_info> key_indices =
-                    key_col->child_arrays[1];
-=======
                 array_info* key_indices = (key_col->child_arrays[1]).get();
->>>>>>> fa49c24a
                 std::shared_ptr<array_info> new_key_indices =
                     alloc_array(num_groups, -1, -1, key_indices->arr_type,
                                 key_indices->dtype, 0, 0);
