// Copyright (C) 2023 Bodo Inc. All rights reserved.

#ifndef _GROUPBY_AGG_FUNCS_H_INCLUDED
#define _GROUPBY_AGG_FUNCS_H_INCLUDED

#include <span>
#include "_array_utils.h"
#include "_groupby_ftypes.h"
/**
 * The file contains the templated aggregate functions that are used
 * for the update step of groupby and will be inlined.
 *
 */

// Helper Functions used to implement the aggregate functions that
// are not shared with any other code.

/**
 * @brief Implements the comparison operator for lists of strings
 * equivalent to the comparison operator for strings.
 *
 * @param v1 The first list of strings.
 * @param v2 The second list of strings.
 * @return -1 if v1 < v2, 0 if v1=v2 and 1 if v1 > v2
 */
int compare_list_string(
    const std::span<const std::pair<std::string, bool>> v1,
    const std::span<const std::pair<std::string, bool>> v2) {
    size_t len1 = v1.size();
    size_t len2 = v2.size();
    size_t minlen = len1;
    if (len2 < len1)
        minlen = len2;
    for (size_t i = 0; i < minlen; i++) {
        bool bit1 = v1[i].second;
        bool bit2 = v2[i].second;
        if (bit1 && !bit2) {
            return 1;
        } else if (!bit1 && bit2) {
            return -1;
        } else if (v1[i] < v2[i]) {
            return -1;
        } else if (v1[i] > v2[i]) {
            return 1;
        }
    }
    if (len1 < len2) {
        return -1;
    } else if (len1 > len2) {
        return 1;
    } else {
        return 0;
    }
}

// Template definitions used by multiple aggregate functions

/**
 * This template is used for functions that take two values of the same dtype.
 * This is defined for the generic aggfunc that doesn't require any additional
 * arguments.
 */
template <typename T, int dtype, int ftype>
struct aggfunc {
    /**
     * Apply the function.
     * @param[in,out] first input value, and holds the result
     * @param[in] second input value.
     */
    static void apply(T& v1, T& v2) {}
};

/**
 * This template is used for functions that take an input value and
 * reduce its result to a boolean output.
 */
template <typename T, int dtype, int ftype, typename Enable = void>
struct bool_aggfunc {
    /**
     * Apply the function.
     * @param[in,out] current aggregate value, holds the result
     * @param[in] other input value.
     */
<<<<<<< HEAD
    static void apply(std::shared_ptr<array_info> arr, int64_t idx, T& v2);
=======
    static void apply(const std::shared_ptr<array_info>& arr, int64_t idx,
                      T& v2);
};

/**
 * This template is used for boolxor_agg.
 */
template <typename T, int dtype, typename Enable = void>
struct boolxor_agg {
    /**
     * Aggregation function for boolxor_agg. The goal is to
     * count the number of non-null occurrences and the number of true
     * occurrences.
     *
     * @param[in] arr: array of input values
     * @param[in,out] one_arr: boolean array indicating which groups have 1+
     * nonzero observations
     * @param[in,out] two_arr: boolean array indicating which groups have 2+
     * nonzero observations
     * @param[in] idx: index of the array that is being accessed
     * @param[in] i_grp: index of the corresponding group
     */
    inline static void apply(const std::shared_ptr<array_info>& arr,
                             const std::shared_ptr<array_info>& one_arr,
                             const std::shared_ptr<array_info>&, int64_t idx,
                             int64_t i_grp);
>>>>>>> 6b50ca92
};

/**
 * This template is used for common string functions that both take
 * in strings and output a string (e.g. sum, min, max)
 */

template <int ftype>
struct aggstring {
    /**
     * Apply the function.
     * @param[in,out] first input value, and holds the result
     * @param[in] second input value.
     */
    static void apply(std::string& v1, std::string& v2) {}
};

/**
 * This template is used for common operations that are performed
 * on dictionary encoded string arrays (e.g. min, max, last)
 */
template <int ftype>
struct aggdict {
    /**
     * Apply the function.
     * @param[in,out] first input index value to be updated.
     * @param[in] second input index value.
     * @param[in] first_string input string value.
     * @param[in] second_string input string value.
     */
    static void apply(int32_t& v1, int32_t& v2, std::string& s1,
                      std::string& s2) {}
};

/**
 * This template defines the common operations that are performed
 * on lists of strings.
 */
template <int ftype>
struct aggliststring {
    /**
     * Apply the function.
     * @param[in,out] first input value, and holds the result
     * @param[in] second input value.
     */
    template <typename Alloc1, typename Alloc2>
    static void apply(std::vector<std::pair<std::string, bool>, Alloc1>& v1,
                      std::vector<std::pair<std::string, bool>, Alloc2>& v2) {}
};

// sum

template <typename T, int dtype>
struct aggfunc<T, dtype, Bodo_FTypes::sum> {
    /**
     * Aggregation function for sum. Modifies current sum if value is not a nan
     *
     * @param[in,out] current sum value, and holds the result
     * @param second input value.
     */
    inline static void apply(T& v1, T& v2) {
        if (!isnan_alltype<T, dtype>(v2)) {
            v1 += v2;
        }
    }
};

/**
 * Aggregation function for sum of booleans. Increases total by 1 if the
 * value is not null and truthy. This is used by count_if and sum.
 *
 * @param[in,out] current sum
 * @param second input value.
 */
inline static void bool_sum(int64_t& v1, bool& v2) {
    if (v2) {
        v1 += 1;
    }
}

template <>
struct aggliststring<Bodo_FTypes::sum> {
    template <typename Alloc1, typename Alloc2>
    inline static void apply(
        std::vector<std::pair<std::string, bool>, Alloc1>& v1,
        std::vector<std::pair<std::string, bool>, Alloc2>& v2) {
        v1.insert(v1.end(), v2.begin(), v2.end());
    }
};

// min

template <typename T, int dtype>
struct aggfunc<T, dtype, Bodo_FTypes::min> {
    /**
     * Aggregation function for min. Modifies current min if value is not a nan
     *
     * @param[in,out] current min value (or nan for floats if no min value found
     * yet)
     * @param second input value.
     */
    inline static void apply(T& v1, T& v2) {
        if (!isnan_alltype<T, dtype>(v2)) {
            v1 = std::min(v2, v1);  // Max(x, Nan) = x
        }
    }
};

// TODO: Can this be merged with the integer implementation?
// Right now this requires too many modifications to the existing
// code.
template <>
struct aggstring<Bodo_FTypes::min> {
    inline static void apply(std::string& v1, std::string& v2) {
        v1 = std::min(v1, v2);
    }
};

template <>
struct aggdict<Bodo_FTypes::min> {
    inline static void apply(int32_t& v1, int32_t& v2, std::string& s1,
                             std::string& s2) {
        // TODO: Optimize on sorted dictionary to only compare integers
        if (s1.compare(s2) > 0) {
            v1 = v2;
        }
    }
};

template <>
struct aggliststring<Bodo_FTypes::min> {
    template <typename Alloc1, typename Alloc2>
    inline static void apply(
        std::vector<std::pair<std::string, bool>, Alloc1>& v1,
        std::vector<std::pair<std::string, bool>, Alloc2>& v2) {
        if (compare_list_string(v1, v2) == 1) {
            v1 = v2;
        }
    }
};

// nullable boolean implementation
template <>
struct bool_aggfunc<bool, Bodo_CTypes::_BOOL, Bodo_FTypes::min> {
<<<<<<< HEAD
    inline static void apply(std::shared_ptr<array_info> arr, int64_t idx,
                             bool& v2) {
=======
    inline static void apply(const std::shared_ptr<array_info>& arr,
                             int64_t idx, bool& v2) {
>>>>>>> 6b50ca92
        bool v1 = GetBit((uint8_t*)arr->data1(), idx);
        // And to get the output.
        v1 = v1 && v2;
        SetBitTo((uint8_t*)arr->data1(), idx, v1);
    }
};

// max

template <typename T, int dtype>
struct aggfunc<T, dtype, Bodo_FTypes::max> {
    /**
     * Aggregation function for max. Modifies current max if value is not a nan
     *
     * @param[in,out] current max value (or nan for floats if no max value found
     * yet)
     * @param second input value.
     */
    inline static void apply(T& v1, T& v2) {
        if (!isnan_alltype<T, dtype>(v2)) {
            v1 = std::max(v2, v1);  // Max(x, Nan) = x
        }
    }
};

// TODO: Can this be merged with the integer implementation?
// Right now this requires too many modifications to the existing
// code.
template <>
struct aggstring<Bodo_FTypes::max> {
    inline static void apply(std::string& v1, std::string& v2) {
        v1 = std::max(v1, v2);
    }
};

template <>
struct aggdict<Bodo_FTypes::max> {
    inline static void apply(int32_t& v1, int32_t& v2, std::string& s1,
                             std::string& s2) {
        // TODO: Optimize on sorted dictionary to only compare integers
        if (s1.compare(s2) < 0) {
            v1 = v2;
        }
    }
};

template <>
struct aggliststring<Bodo_FTypes::max> {
    template <typename Alloc1, typename Alloc2>
    inline static void apply(
        std::vector<std::pair<std::string, bool>, Alloc1>& v1,
        std::vector<std::pair<std::string, bool>, Alloc2>& v2) {
        if (compare_list_string(v1, v2) == -1) {
            v1 = v2;
        }
    }
};

// nullable boolean implementation
template <>
struct bool_aggfunc<bool, Bodo_CTypes::_BOOL, Bodo_FTypes::max> {
<<<<<<< HEAD
    inline static void apply(std::shared_ptr<array_info> arr, int64_t idx,
                             bool& v2) {
=======
    inline static void apply(const std::shared_ptr<array_info>& arr,
                             int64_t idx, bool& v2) {
>>>>>>> 6b50ca92
        bool v1 = GetBit((uint8_t*)arr->data1(), idx);
        // OR to get the output.
        v1 = v1 || v2;
        SetBitTo((uint8_t*)arr->data1(), idx, v1);
    }
};

// prod
// Note: product of date and timedelta is not possible

template <typename T, int dtype>
struct aggfunc<T, dtype, Bodo_FTypes::prod> {
    /**
     * Aggregation function for product. Modifies current product if value is
     * not a nan
     *
     * @param[in,out] current product
     * @param second input value.
     */
    inline static void apply(T& v1, T& v2) {
        if (!isnan_alltype<T, dtype>(v2)) {
            v1 *= v2;
        }
    }
};

template <>
struct aggfunc<bool, Bodo_CTypes::_BOOL, Bodo_FTypes::prod> {
    inline static void apply(bool& v1, bool& v2) { v1 = v1 && v2; }
};

// nullable boolean implementation
template <>
struct bool_aggfunc<bool, Bodo_CTypes::_BOOL, Bodo_FTypes::prod> {
<<<<<<< HEAD
    inline static void apply(std::shared_ptr<array_info> arr, int64_t idx,
                             bool& v2) {
=======
    inline static void apply(const std::shared_ptr<array_info>& arr,
                             int64_t idx, bool& v2) {
>>>>>>> 6b50ca92
        bool v1 = GetBit((uint8_t*)arr->data1(), idx);
        v1 = v1 && v2;
        SetBitTo((uint8_t*)arr->data1(), idx, v1);
    }
};

// idxmin

template <typename T, int dtype, typename Enable = void>
struct idxmin_agg {
    static void apply(T& v1, T& v2, uint64_t& index_pos, int64_t i);
};

template <typename T, int dtype>
struct idxmin_agg<
    T, dtype,
    typename std::enable_if<!std::is_floating_point<T>::value>::type> {
    inline static void apply(T& v1, T& v2, uint64_t& index_pos, int64_t i) {
        // TODO should it be >=?
        if (!isnan_alltype<T, dtype>(v2) && (v1 > v2)) {
            v1 = v2;
            index_pos = i;
        }
    }
};

// TODO: Should we get rid of the float specialization? This extra isna
// check is not needed for other types but may not be possible to optimize
// away.
template <typename T, int dtype>
struct idxmin_agg<
    T, dtype, typename std::enable_if<std::is_floating_point<T>::value>::type> {
    inline static void apply(T& v1, T& v2, uint64_t& index_pos, int64_t i) {
        if (!isnan(v2)) {
            // v1 is initialized as NaN
            // TODO should it be >=?
            if (isnan(v1) || (v1 > v2)) {
                v1 = v2;
                index_pos = i;
            }
        }
    }
};

inline static void idxmin_string(std::string& v1, std::string& v2,
                                 uint64_t& index_pos, int64_t i) {
    if (v1.compare(v2) > 0) {
        v1 = v2;
        index_pos = i;
    }
}

inline static void idxmin_dict(int32_t& v1, int32_t& v2, std::string& s1,
                               std::string& s2, uint64_t& index_pos,
                               int64_t i) {
    // TODO: Optimize on sorted dictionary to only compare integers
    if (s1.compare(s2) > 0) {
        v1 = v2;
        index_pos = i;
    }
}

<<<<<<< HEAD
inline static void idxmin_bool(std::shared_ptr<array_info> arr, int64_t grp_num,
                               bool& v2, uint64_t& index_pos, int64_t i) {
=======
inline static void idxmin_bool(const std::shared_ptr<array_info>& arr,
                               int64_t grp_num, bool& v2, uint64_t& index_pos,
                               int64_t i) {
>>>>>>> 6b50ca92
    bool v1 = GetBit((uint8_t*)arr->data1(), grp_num);
    if (v2 < v1) {
        SetBitTo((uint8_t*)arr->data1(), grp_num, v2);
        index_pos = i;
    }
}

// idxmax

template <typename T, int dtype, typename Enable = void>
struct idxmax_agg {
    static void apply(T& v1, T& v2, uint64_t& index_pos, int64_t i);
};

template <typename T, int dtype>
struct idxmax_agg<
    T, dtype,
    typename std::enable_if<!std::is_floating_point<T>::value>::type> {
    inline static void apply(T& v1, T& v2, uint64_t& index_pos, int64_t i) {
        // TODO should it be <=?
        if (!isnan_alltype<T, dtype>(v2) && (v1 < v2)) {
            v1 = v2;
            index_pos = i;
        }
    }
};

// TODO: Should we get rid of the float specialization? This extra isna
// check is not needed for other types but may not be possible to optimize
// away.
template <typename T, int dtype>
struct idxmax_agg<
    T, dtype, typename std::enable_if<std::is_floating_point<T>::value>::type> {
    inline static void apply(T& v1, T& v2, uint64_t& index_pos, int64_t i) {
        if (!isnan(v2)) {
            // v1 is initialized as NaN
            // TODO should it be <=?
            if (isnan(v1) || (v1 < v2)) {
                v1 = v2;
                index_pos = i;
            }
        }
    }
};

inline static void idxmax_string(std::string& v1, std::string& v2,
                                 uint64_t& index_pos, int64_t i) {
    if (v1.compare(v2) < 0) {
        v1 = v2;
        index_pos = i;
    }
}

inline static void idxmax_dict(int32_t& v1, int32_t& v2, std::string& s1,
                               std::string& s2, uint64_t& index_pos,
                               int64_t i) {
    // TODO: Optimize on sorted dictionary to only compare integers
    if (s1.compare(s2) < 0) {
        v1 = v2;
        index_pos = i;
    }
}

<<<<<<< HEAD
inline static void idxmax_bool(std::shared_ptr<array_info> arr, int64_t grp_num,
                               bool& v2, uint64_t& index_pos, int64_t i) {
=======
inline static void idxmax_bool(const std::shared_ptr<array_info>& arr,
                               int64_t grp_num, bool& v2, uint64_t& index_pos,
                               int64_t i) {
>>>>>>> 6b50ca92
    bool v1 = GetBit((uint8_t*)arr->data1(), grp_num);
    if (v2 > v1) {
        SetBitTo((uint8_t*)arr->data1(), grp_num, v2);
        index_pos = i;
    }
}

// boolor_agg

template <typename T, int dtype>
struct bool_aggfunc<T, dtype, Bodo_FTypes::boolor_agg,
                    typename std::enable_if<!is_decimal<dtype>::value>::type> {
    /**
     * Aggregation function for boolor_agg. Note this implementation
     * handles both integer and floating point data.
     *
     * @param[in,out] arr The array holding the current aggregation info. This
     * is necessary because nullable booleans have 1 bit per boolean
     * @param idx The index to load/store for array.
     * @param v2 other input value.
     */
<<<<<<< HEAD
    inline static void apply(std::shared_ptr<array_info> arr, int64_t idx,
                             T& v2) {
=======
    inline static void apply(const std::shared_ptr<array_info>& arr,
                             int64_t idx, T& v2) {
>>>>>>> 6b50ca92
        bool v1 = GetBit((uint8_t*)arr->data1(), idx);
        v1 = (v1 || (v2 != 0));
        SetBitTo((uint8_t*)arr->data1(), idx, v1);
    }
};

template <typename T, int dtype>
struct bool_aggfunc<T, dtype, Bodo_FTypes::boolor_agg,
                    typename std::enable_if<is_decimal<dtype>::value>::type> {
    /**
     * Aggregation function for boolor_agg. Note this implementation
     * handles decimal data.
     *
     * @param[in,out] arr The array holding the current aggregation info. This
     * is necessary because nullable booleans have 1 bit per boolean
     * @param idx The index to load/store for array.
     * @param v2 other input value.
     */
    // TODO: Compare decimal directly?
<<<<<<< HEAD
    inline static void apply(std::shared_ptr<array_info> arr, int64_t idx,
                             T& v2) {
=======
    inline static void apply(const std::shared_ptr<array_info>& arr,
                             int64_t idx, T& v2) {
>>>>>>> 6b50ca92
        bool v1 = GetBit((uint8_t*)arr->data1(), idx);
        v1 = v1 || ((decimal_to_double(v2)) != 0.0);
        SetBitTo((uint8_t*)arr->data1(), idx, v1);
    }
};

// booland_agg

template <typename T, int dtype>
struct bool_aggfunc<T, dtype, Bodo_FTypes::booland_agg,
                    typename std::enable_if<!is_decimal<dtype>::value>::type> {
    /**
     * Aggregation function for booland_agg. Note this implementation
     * handles both integer and floating point data.
     *
     * @param[in,out] arr The array holding the current aggregation info. This
     * is necessary because nullable booleans have 1 bit per boolean
     * @param idx The index to load/store for array.
     * @param v2 other input value.
     */
    inline static void apply(const std::shared_ptr<array_info>& arr,
                             int64_t idx, T& v2) {
        bool v1 = GetBit((uint8_t*)arr->data1(), idx);
        v1 = (v1 && (v2 != 0));
        SetBitTo((uint8_t*)arr->data1(), idx, v1);
    }
};

template <typename T, int dtype>
struct bool_aggfunc<T, dtype, Bodo_FTypes::booland_agg,
                    typename std::enable_if<is_decimal<dtype>::value>::type> {
    /**
     * Aggregation function for booland_agg. Note this implementation
     * handles decimal data data.
     *
     * @param[in,out] arr The array holding the current aggregation info. This
     * is necessary because nullable booleans have 1 bit per boolean
     * @param idx The index to load/store for array.
     * @param v2 other input value.
     */
    // TODO: Compare decimal directly?
    inline static void apply(const std::shared_ptr<array_info>& arr,
                             int64_t idx, T& v2) {
        bool v1 = GetBit((uint8_t*)arr->data1(), idx);
        v1 = v1 && ((decimal_to_double(v2)) != 0.0);
        SetBitTo((uint8_t*)arr->data1(), idx, v1);
    }
};

// last
template <typename T, int dtype>
struct aggfunc<T, dtype, Bodo_FTypes::last> {
    /**
     * Aggregation function for last. Always selects v2
     * if its not NaN.
     *
     * @param[in,out] current count
     * @param second input value.
     */
    inline static void apply(T& v1, T& v2) {
        if (!isnan_alltype<T, dtype>(v2)) {
            v1 = v2;
        }
    }
};

// TODO: Fuse all implementations into a generic
// aggfunc since we don't need any type specific behavior.
// Right now this requires too much code rewrite to only
// benefit aggdict (since we can avoid string allocations).

template <>
struct aggstring<Bodo_FTypes::last> {
    inline static void apply(std::string& v1, std::string& v2) { v1 = v2; }
};

template <>
struct aggliststring<Bodo_FTypes::last> {
    template <typename Alloc1, typename Alloc2>
    inline static void apply(
        std::vector<std::pair<std::string, bool>, Alloc1>& v1,
        std::vector<std::pair<std::string, bool>, Alloc2>& v2) {
        v1 = v2;
    }
};

// nullable boolean implementation
template <>
struct bool_aggfunc<bool, Bodo_CTypes::_BOOL, Bodo_FTypes::last> {
<<<<<<< HEAD
    inline static void apply(std::shared_ptr<array_info> arr, int64_t idx,
                             bool& v2) {
=======
    inline static void apply(const std::shared_ptr<array_info>& arr,
                             int64_t idx, bool& v2) {
>>>>>>> 6b50ca92
        SetBitTo((uint8_t*)arr->data1(), idx, v2);
    }
};

// count

template <typename T, int dtype>
struct count_agg {
    /**
     * Aggregation function for count. Increases count if value is not a nan
     *
     * @param[in,out] current count
     * @param second input value.
     */
    inline static void apply(int64_t& v1, T& v2) {
        if (!isnan_alltype<T, dtype>(v2)) {
            v1 += 1;
        }
    }
};

// size

template <typename T, int dtype>
struct size_agg {
    /**
     * Aggregation function for size. Increases size
     *
     * @param[in,out] current count
     * @param second input value.
     */
    inline static void apply(int64_t& v1, T& v2) { v1 += 1; }
};

// mean

template <typename T, int dtype>
struct mean_agg {
    /**
     * Aggregation function for mean. Modifies count and sum of observed input
     * values
     *
     * @param[in,out] contains the current sum of observed values
     * @param an observed input value
     * @param[in,out] count: current number of observations
     */
    inline static void apply(double& v1, T& v2, uint64_t& count) {
        if (!isnan_alltype<T, dtype>(v2)) {
            v1 += to_double<T, dtype>(v2);
            count += 1;
        }
    }
};

// variance

template <typename T, int dtype>
struct var_agg {
    /**
     * Aggregation function for variance. Modifies count, mean and m2 (sum of
     * squares of differences from the current mean) based on the observed input
     * values. See
     * https://en.wikipedia.org/wiki/Algorithms_for_calculating_variance#Welford's_online_algorithm
     * for more information.
     *
     * @param[in] v: observed value
     * @param[in,out] count: current number of observations
     * @param[in,out] mean_x: current mean
     * @param[in,out] m2: sum of squares of differences from the current mean
     */
    inline static void apply(T val, uint64_t& count, double& mean_x,
                             double& m2) {
        if (!isnan_alltype<T, dtype>(val)) {
            double val_double = to_double<T, dtype>(val);
            count += 1;
            double delta = val_double - mean_x;
            mean_x += delta / count;
            double delta2 = val_double - mean_x;
            m2 += delta * delta2;
        }
    }
};

// Skew

template <typename T, int dtype>
struct skew_agg {
    /**
     * Aggregation function for skew. The same principle as variance, but
     * used to calculate the third moment.
     *
     * @param[in] val: observed value
     * @param[in,out] count: current number of observations
     * @param[in,out] m1: current sum of elements
     * @param[in,out] m2: current sum of squares of elements
     * @param[in,out] m3: current sum of cubes of elements
     */
    inline static void apply(T val, uint64_t& count, double& m1, double& m2,
                             double& m3) {
        if (!isnan_alltype<T, dtype>(val)) {
            double val_double = to_double<T, dtype>(val);
            count += 1;
            m1 += val_double;
            m2 += val_double * val_double;
            m3 += val_double * val_double * val_double;
        }
    }
};

// kurtosis

template <typename T, int dtype>
struct kurt_agg {
    /**
     * Aggregation function for kurtosis. The same principle as variance, but
     * used to calculate the fourth moment
     *
     * @param[in] val: observed value
     * @param[in,out] count: current number of observations
     * @param[in,out] m1: current sum of elements
     * @param[in,out] m2: current sum of squares of elements
     * @param[in,out] m3: current sum of cubes of elements
     * @param[in,out] m4: current sum of fourths of elements
     */
    inline static void apply(T val, uint64_t& count, double& m1, double& m2,
                             double& m3, double& m4) {
        if (!isnan_alltype<T, dtype>(val)) {
            double val_double = to_double<T, dtype>(val);
            count += 1;
            m1 += val_double;
            m2 += val_double * val_double;
            m3 += val_double * val_double * val_double;
            m4 += val_double * val_double * val_double * val_double;
        }
    }
};
<<<<<<< HEAD
=======

// boolxor_agg

template <typename T, int dtype>
struct boolxor_agg<T, dtype> {
    /**
     * Aggregation function for boolxor_agg. The goal is to
     * count the number of non-null occurrences and the number of true
     * occurrences.
     *
     * @param T: input value
     * @param[in,out] one_arr: boolean array indicating which groups have 1+
     * nonzero observations
     * @param[in,out] two_arr: boolean array indicating which groups have 2+
     * nonzero observations
     * @param[in] i_grp: index of the corresponding group
     */
    inline static void apply(const T val,
                             const std::shared_ptr<array_info>& one_arr,
                             const std::shared_ptr<array_info>& two_arr,
                             int64_t i_grp) {
        if (val != 0) {
            bool old_one = GetBit((uint8_t*)one_arr->data1(), i_grp);
            SetBitTo((uint8_t*)one_arr->data1(), i_grp, true);
            SetBitTo((uint8_t*)two_arr->data1(), i_grp, old_one);
        }
    }
};

>>>>>>> 6b50ca92
// Non inlined operations over multiple columns

/**
 * @brief Perform an idx*** column comparison for a column. This is used when we
 * need to find the "first" value produced by a min_row_number_filter() call
 * that contains several orderby columns, each of which may have separate types
 * and different NA first/last or ascending/descending order. This returns true
 * if the comparison is not a tie and false if the comparison is a tie. This is
 * used to signal if we should continue searching that later columns.
 *
 * @param[in, out] out_arr The output index array. This is used to load the
 * current member index of the "leading" value and store the new index if the
 * new value is a valid replacement.
 * @param grp_num The current group number used to load from out_arr.
 * @param[in] in_arr The input array used to compare value.
 * @param in_idx The index of the new row to compare.
 * @param asc Is this in ascending order? Here asc=True means we want to do a
 * min and asc=False means we want to do a max.
 * @param na_pos Are NAs placed last. If true this means NA values will be
 * replaced with any non-NA value. If false this means non-NA values will be
 * replaced with any NA value. Not NaN is the largest float and not NA.
 * @return true The comparison is not a tie.
 * @return false The comparison is a tie. If there are more columns we should
 * continue iterating.
 */
<<<<<<< HEAD
bool idx_compare_column(std::shared_ptr<array_info> out_arr, int64_t grp_num,
                        std::shared_ptr<array_info> in_arr, int64_t in_idx,
                        bool asc, bool na_pos);
=======
bool idx_compare_column(const std::shared_ptr<array_info>& out_arr,
                        int64_t grp_num,
                        const std::shared_ptr<array_info>& in_arr,
                        int64_t in_idx, bool asc, bool na_pos);
>>>>>>> 6b50ca92

#endif  // _GROUPBY_AGG_FUNCS_H_INCLUDED<|MERGE_RESOLUTION|>--- conflicted
+++ resolved
@@ -81,9 +81,6 @@
      * @param[in,out] current aggregate value, holds the result
      * @param[in] other input value.
      */
-<<<<<<< HEAD
-    static void apply(std::shared_ptr<array_info> arr, int64_t idx, T& v2);
-=======
     static void apply(const std::shared_ptr<array_info>& arr, int64_t idx,
                       T& v2);
 };
@@ -110,7 +107,6 @@
                              const std::shared_ptr<array_info>& one_arr,
                              const std::shared_ptr<array_info>&, int64_t idx,
                              int64_t i_grp);
->>>>>>> 6b50ca92
 };
 
 /**
@@ -255,13 +251,8 @@
 // nullable boolean implementation
 template <>
 struct bool_aggfunc<bool, Bodo_CTypes::_BOOL, Bodo_FTypes::min> {
-<<<<<<< HEAD
-    inline static void apply(std::shared_ptr<array_info> arr, int64_t idx,
-                             bool& v2) {
-=======
     inline static void apply(const std::shared_ptr<array_info>& arr,
                              int64_t idx, bool& v2) {
->>>>>>> 6b50ca92
         bool v1 = GetBit((uint8_t*)arr->data1(), idx);
         // And to get the output.
         v1 = v1 && v2;
@@ -323,13 +314,8 @@
 // nullable boolean implementation
 template <>
 struct bool_aggfunc<bool, Bodo_CTypes::_BOOL, Bodo_FTypes::max> {
-<<<<<<< HEAD
-    inline static void apply(std::shared_ptr<array_info> arr, int64_t idx,
-                             bool& v2) {
-=======
     inline static void apply(const std::shared_ptr<array_info>& arr,
                              int64_t idx, bool& v2) {
->>>>>>> 6b50ca92
         bool v1 = GetBit((uint8_t*)arr->data1(), idx);
         // OR to get the output.
         v1 = v1 || v2;
@@ -364,13 +350,8 @@
 // nullable boolean implementation
 template <>
 struct bool_aggfunc<bool, Bodo_CTypes::_BOOL, Bodo_FTypes::prod> {
-<<<<<<< HEAD
-    inline static void apply(std::shared_ptr<array_info> arr, int64_t idx,
-                             bool& v2) {
-=======
     inline static void apply(const std::shared_ptr<array_info>& arr,
                              int64_t idx, bool& v2) {
->>>>>>> 6b50ca92
         bool v1 = GetBit((uint8_t*)arr->data1(), idx);
         v1 = v1 && v2;
         SetBitTo((uint8_t*)arr->data1(), idx, v1);
@@ -433,14 +414,9 @@
     }
 }
 
-<<<<<<< HEAD
-inline static void idxmin_bool(std::shared_ptr<array_info> arr, int64_t grp_num,
-                               bool& v2, uint64_t& index_pos, int64_t i) {
-=======
 inline static void idxmin_bool(const std::shared_ptr<array_info>& arr,
                                int64_t grp_num, bool& v2, uint64_t& index_pos,
                                int64_t i) {
->>>>>>> 6b50ca92
     bool v1 = GetBit((uint8_t*)arr->data1(), grp_num);
     if (v2 < v1) {
         SetBitTo((uint8_t*)arr->data1(), grp_num, v2);
@@ -504,14 +480,9 @@
     }
 }
 
-<<<<<<< HEAD
-inline static void idxmax_bool(std::shared_ptr<array_info> arr, int64_t grp_num,
-                               bool& v2, uint64_t& index_pos, int64_t i) {
-=======
 inline static void idxmax_bool(const std::shared_ptr<array_info>& arr,
                                int64_t grp_num, bool& v2, uint64_t& index_pos,
                                int64_t i) {
->>>>>>> 6b50ca92
     bool v1 = GetBit((uint8_t*)arr->data1(), grp_num);
     if (v2 > v1) {
         SetBitTo((uint8_t*)arr->data1(), grp_num, v2);
@@ -533,13 +504,8 @@
      * @param idx The index to load/store for array.
      * @param v2 other input value.
      */
-<<<<<<< HEAD
-    inline static void apply(std::shared_ptr<array_info> arr, int64_t idx,
-                             T& v2) {
-=======
     inline static void apply(const std::shared_ptr<array_info>& arr,
                              int64_t idx, T& v2) {
->>>>>>> 6b50ca92
         bool v1 = GetBit((uint8_t*)arr->data1(), idx);
         v1 = (v1 || (v2 != 0));
         SetBitTo((uint8_t*)arr->data1(), idx, v1);
@@ -559,13 +525,8 @@
      * @param v2 other input value.
      */
     // TODO: Compare decimal directly?
-<<<<<<< HEAD
-    inline static void apply(std::shared_ptr<array_info> arr, int64_t idx,
-                             T& v2) {
-=======
     inline static void apply(const std::shared_ptr<array_info>& arr,
                              int64_t idx, T& v2) {
->>>>>>> 6b50ca92
         bool v1 = GetBit((uint8_t*)arr->data1(), idx);
         v1 = v1 || ((decimal_to_double(v2)) != 0.0);
         SetBitTo((uint8_t*)arr->data1(), idx, v1);
@@ -655,13 +616,8 @@
 // nullable boolean implementation
 template <>
 struct bool_aggfunc<bool, Bodo_CTypes::_BOOL, Bodo_FTypes::last> {
-<<<<<<< HEAD
-    inline static void apply(std::shared_ptr<array_info> arr, int64_t idx,
-                             bool& v2) {
-=======
     inline static void apply(const std::shared_ptr<array_info>& arr,
                              int64_t idx, bool& v2) {
->>>>>>> 6b50ca92
         SetBitTo((uint8_t*)arr->data1(), idx, v2);
     }
 };
@@ -798,8 +754,6 @@
         }
     }
 };
-<<<<<<< HEAD
-=======
 
 // boolxor_agg
 
@@ -829,7 +783,6 @@
     }
 };
 
->>>>>>> 6b50ca92
 // Non inlined operations over multiple columns
 
 /**
@@ -855,15 +808,9 @@
  * @return false The comparison is a tie. If there are more columns we should
  * continue iterating.
  */
-<<<<<<< HEAD
-bool idx_compare_column(std::shared_ptr<array_info> out_arr, int64_t grp_num,
-                        std::shared_ptr<array_info> in_arr, int64_t in_idx,
-                        bool asc, bool na_pos);
-=======
 bool idx_compare_column(const std::shared_ptr<array_info>& out_arr,
                         int64_t grp_num,
                         const std::shared_ptr<array_info>& in_arr,
                         int64_t in_idx, bool asc, bool na_pos);
->>>>>>> 6b50ca92
 
 #endif  // _GROUPBY_AGG_FUNCS_H_INCLUDED