// Copyright (C) 2019 Bodo Inc. All rights reserved.
#ifndef _GROUPBY_H_INCLUDED
#define _GROUPBY_H_INCLUDED
#include "_bodo_common.h"

/** Data structure used for the computation of groups.

    @data row_to_group       : This takes the index and returns the group
    @data group_to_first_row : This takes the group index and return the first
   row index.
    @data next_row_in_group  : for a row in the list returns the next row in the
   list if existent. if non-existent value is -1.
    @data list_missing       : list of rows which are missing and NaNs.

    This is only one data structure but it has two use cases.
    -- get_group_info computes only the entries row_to_group and
   group_to_first_row. This is the data structure used for groupby operations
   such as sum, mean, etc. for which the full group structure does not need to
   be known.
    -- get_group_info_iterate computes all the entries. This is needed for some
   operations such as nunique, median, and cumulative operations. The entry
   list_missing is computed only for cumulative operations and computed only if
   needed.
 */
struct grouping_info {
<<<<<<< HEAD
    std::vector<int64_t> row_to_group;
    std::vector<int64_t> group_to_first_row;
    std::vector<int64_t> next_row_in_group;
    std::vector<int64_t> list_missing;
=======
    bodo::vector<int64_t> row_to_group;
    bodo::vector<int64_t> group_to_first_row;
    bodo::vector<int64_t> next_row_in_group;
    bodo::vector<int64_t> list_missing;
>>>>>>> 016a3d56
    std::shared_ptr<table_info> dispatch_table = nullptr;
    std::shared_ptr<table_info> dispatch_info = nullptr;
    size_t num_groups;
    int mode;  // 1: for the update, 2: for the combine
};

/**
 * This operation groups rows in a distributed table based on keys, and applies
 * a function(s) to a set of columns in each group, producing one output column
 * for each (input column, function) pair. The general algorithm works as
 * follows:
 * a) Group and Update: Each process does the following with its local table:
 *   - Determine to which group each row in the input table belongs to by using
 *     a hash table on the key columns (obtaining a row to group mapping).
 *   - Allocate output table (one row per group -most of the time- or one row
 *     per input row for cumulative operations)
 *   - Initialize output columns (depends on aggregation function)
 *   - Update: apply function to input columns, write result to output (either
 *     directly to output data column or to temporary reduction variable
 *     columns). Uses the row_to_group mapping computed above.
 * b) Shuffle: If the table is distributed, do a parallel shuffle of the
 *    current output table to gather the rows that are part of the same group
 *    on the same process.
 * c) Group and Combine: after the shuffle, a process can end up with multiple
 *    rows belonging to the same group, so we repeat the grouping of a) with
 *    the new (shuffled) table, and apply a possibly different function
 *    ("combine").
 * d) Eval: for functions that required redvar columns, this computes the
 *    final result from the value in the redvar columns and writes it to the
 *    output data columns. This step is only needed for certain functions
 *    like mean, var, std and agg. Redvar columns are deleted afterwards.
 * NOTE: gb.head() is handled in a special case to preserve order in the output.
 * 1. It shuffles data at the beginning and sorts the final output
 *    (and no reverse shuffling).
 * 2. It maintains the same index but unlike cumulative operations, out_table
 *    could have different number of rows from in_table. So, we add index_col
 *    as part of col_sets and perform head operation on it.
 * 3. Per Pandas documentation, order of rows should be preserved. Hence, we
 *    added an extra column that has 0..nrows values and use it to sort
 * cur_table before generating the final out_table. (See GroupbyPipeline::run())
 * 4. If data is replicated, we don't add sort-key column or sort table at the
 * end.
 *
 * @param in_table: input table
 * @param num_keys: number of key columns in the table
 * @param ncols_per_func: number of columns used by each function
 * @param num_funcs: number of functions to apply
 * @param input_has_index: whether the input table has an index column
 * @param ftypes: functions to apply (see Bodo_FTypes::FTypeEnum)
 * @param func_offset: the functions to apply to input col i are in ftypes, in
 * range func_offsets[i] to func_offsets[i+1]
 * @param udf_nredvars[i] is the number of redvar columns needed by udf i
 * @param is_parallel: true if needs to run in parallel (distributed data on
 * multiple processes)
 * @param skipdropna: whether to drop NaN values or not from the computation
 *                    (dropna for nunique and skipna for median/cumsum/cumprod)
 * @param periods: shift value to use with gb.shift operation.
 * @param transform_func: function number to use with transform operation.
 * @param head_n: number of rows to return with gb.head operation.
 * @param return_key: whether to return the keys or not.
 * @param return_index: whether to return the index or not.
 * @param key_dropna: whether to  allow NA values in group keys or not.
 * @param update_cb: external 'update' function (a function pointer).
 *        For ftype=udf, the update step happens in external JIT-compiled code,
 *        which must initialize redvar columns and apply the update function.
 * @param combine_cb: external 'combine' function (a function pointer).
 *        For ftype=udf, external code does the combine step (apply combine
 *        function to current table)
 * @param eval_cb: external 'eval' function (a function pointer).
 *        For ftype=udf, external code does the eval step.
 * @param general_udfs_cb: external function (function pointer) for general
 * UDFs. Does the UDF for all input columns with ftype=gen_udf
 * @param udf_dummy_table: dummy table containing type info for output and
 * redvars columns for udfs
 * @param n_out_rows: the total number of rows in output table, necessary if
 * all the output columns are dead and only number of rows is used.
 * @param window_ascending: For groupby.window is each orderby column asc?
 * @param window_na_position: For groupby.window is each orderby column na last?
 * @param maintain_input_size: Will the input df and output df have the same
 * length?
 * @param n_shuffle_keys: the number of keys to use when shuffling data across
 * ranks. For example n_shuffle_keys=2 and the keys are [0, 1, 3, 4] then the
 * shuffle_table is done on keys [0, 1].
 * @param use_sql_rules: whether to use SQL rules for group by or Pandas.
 */
table_info* groupby_and_aggregate(
    table_info* in_table, int64_t num_keys, int8_t* ncols_per_func,
    int64_t num_funcs, bool input_has_index, int* ftypes, int* func_offsets,
    int* udf_nredvars, bool is_parallel, bool skipdropna, int64_t periods,
    int64_t transform_func, int64_t head_n, bool return_key, bool return_index,
    bool key_dropna, void* update_cb, void* combine_cb, void* eval_cb,
    void* general_udfs_cb, table_info* udf_dummy_table, int64_t* n_out_rows,
    bool* window_ascending, bool* window_na_position, bool maintain_input_size,
    int64_t n_shuffle_keys, bool use_sql_rules);

/**
 * @brief Get total number of groups for input key arrays
 *
 * @param[in] table a table of all key arrays
 * @param[out] out_labels output array to fill
 * @param[out] sort_idx output array to fill
 * @param key_dropna: whether to include NA in key groups or not.
 * @param is_parallel: true if data is distributed
 * @return int64_t total number of groups
 */
int64_t get_groupby_labels(std::shared_ptr<table_info> table,
                           int64_t* out_labels, int64_t* sort_idx,
                           bool key_dropna, bool is_parallel);

// Python entry point for get_groupby_labels
int64_t get_groupby_labels_py_entry(table_info* table, int64_t* out_labels,
                                    int64_t* sort_idx, bool key_dropna,
                                    bool is_parallel);

/**
 * @brief Copy values from the tmp_col into the update_col. This is used
 * for the eval step of transform.
 *
 * @param update_col[out]: column that has the final result for all rows
 * @param tmp_col[in]: column that has the result per group
 * @param grouping_info[in]: structures used to get rows for each group
 *
 */
void copy_values_transform(std::shared_ptr<array_info> update_col,
                           std::shared_ptr<array_info> tmp_col,
                           const grouping_info& grp_info, bool is_parallel);

#endif  // _GROUPBY_H_INCLUDED<|MERGE_RESOLUTION|>--- conflicted
+++ resolved
@@ -23,17 +23,10 @@
    needed.
  */
 struct grouping_info {
-<<<<<<< HEAD
-    std::vector<int64_t> row_to_group;
-    std::vector<int64_t> group_to_first_row;
-    std::vector<int64_t> next_row_in_group;
-    std::vector<int64_t> list_missing;
-=======
     bodo::vector<int64_t> row_to_group;
     bodo::vector<int64_t> group_to_first_row;
     bodo::vector<int64_t> next_row_in_group;
     bodo::vector<int64_t> list_missing;
->>>>>>> 016a3d56
     std::shared_ptr<table_info> dispatch_table = nullptr;
     std::shared_ptr<table_info> dispatch_info = nullptr;
     size_t num_groups;
