// Copyright (C) 2023 Bodo Inc. All rights reserved.
#include "_groupby_update.h"
#include "_array_operations.h"
#include "_array_utils.h"
#include "_bodo_common.h"
#include "_distributed.h"
#include "_groupby_common.h"
#include "_groupby_do_apply_to_column.h"
#include "_groupby_hashing.h"

/**
 * The file contains the aggregate functions that are used
 * for the update step of groupby but are too complicated to
 * be inlined.
 */

// Remapping Update -> Combine for when a local update has occurred

// this mapping is used by BasicColSet operations to know what combine (i.e.
// step (c)) function to use for a given aggregation function
static UNORD_MAP_CONTAINER<int, int> combine_funcs = {
    {Bodo_FTypes::size, Bodo_FTypes::sum},
    {Bodo_FTypes::sum, Bodo_FTypes::sum},
    {Bodo_FTypes::count, Bodo_FTypes::sum},
    {Bodo_FTypes::mean, Bodo_FTypes::sum},  // sum totals and counts
    {Bodo_FTypes::min, Bodo_FTypes::min},
    {Bodo_FTypes::max, Bodo_FTypes::max},
    {Bodo_FTypes::prod, Bodo_FTypes::prod},
    {Bodo_FTypes::first, Bodo_FTypes::first},
    {Bodo_FTypes::last, Bodo_FTypes::last},
    {Bodo_FTypes::nunique, Bodo_FTypes::sum},  // used in nunique_mode = 2
    {Bodo_FTypes::boolor_agg, Bodo_FTypes::boolor_agg},
    {Bodo_FTypes::booland_agg, Bodo_FTypes::booland_agg},
    {Bodo_FTypes::count_if, Bodo_FTypes::sum}};

int get_combine_func(int update_ftype) { return combine_funcs[update_ftype]; }

// Cumulative OPs

/**
 * The cumulative_computation function. It uses the symbolic information
 * to compute the cumsum/cumprod/cummin/cummax
 *
 * @param[in] arr: input array, string array
 * @param[out] out_arr: output array, regular string array
 * @param[in] grp_info: groupby information
 * @param[in] ftype: THe function type.
 * @param[in] skipna: Whether to skip NA values.
 */
template <typename T, int dtype>
void cumulative_computation_T(std::shared_ptr<array_info> arr,
                              std::shared_ptr<array_info> out_arr,
                              grouping_info const& grp_info,
                              int32_t const& ftype, bool const& skipna) {
    size_t num_group = grp_info.group_to_first_row.size();
    if (arr->arr_type == bodo_array_type::STRING ||
        arr->arr_type == bodo_array_type::LIST_STRING ||
        arr->arr_type == bodo_array_type::DICT) {
        throw std::runtime_error(
            "There is no cumulative operation for the string or list string "
            "case");
    }
    auto cum_computation = [&](auto const& get_entry,
                               auto const& set_entry) -> void {
        for (size_t igrp = 0; igrp < num_group; igrp++) {
            int64_t i = grp_info.group_to_first_row[igrp];
            T initVal = 0;
            if (ftype == Bodo_FTypes::cumsum) {
                initVal = 0;
            } else if (ftype == Bodo_FTypes::cummin) {
                initVal = std::numeric_limits<T>::max();
            } else if (ftype == Bodo_FTypes::cummax) {
                initVal = std::numeric_limits<T>::min();
            } else if (ftype == Bodo_FTypes::cumprod) {
                initVal = 1;
            }
            std::pair<bool, T> ePair{false, initVal};
            while (true) {
                if (i == -1) {
                    break;
                }
                std::pair<bool, T> fPair = get_entry(i);
                if (fPair.first) {  // the value is a NaN.
                    if (skipna) {
                        set_entry(i, fPair);
                    } else {
                        ePair = fPair;
                        set_entry(i, ePair);
                    }
                } else {  // The value is a normal one.
                    if (ftype == Bodo_FTypes::cumsum)
                        ePair.second += fPair.second;
                    if (ftype == Bodo_FTypes::cumprod)
                        ePair.second *= fPair.second;
                    if (ftype == Bodo_FTypes::cummin)
                        ePair.second = std::min(ePair.second, fPair.second);
                    if (ftype == Bodo_FTypes::cummax)
                        ePair.second = std::max(ePair.second, fPair.second);
                    set_entry(i, ePair);
                }
                i = grp_info.next_row_in_group[i];
            }
        }
        T eVal_nan = GetTentry<T>(
            RetrieveNaNentry((Bodo_CTypes::CTypeEnum)dtype).data());
        std::pair<bool, T> pairNaN{true, eVal_nan};
        for (auto& idx_miss : grp_info.list_missing) {
            set_entry(idx_miss, pairNaN);
        }
    };

    if (arr->arr_type == bodo_array_type::NUMPY) {
        if (dtype == Bodo_CTypes::DATETIME || dtype == Bodo_CTypes::TIMEDELTA) {
            cum_computation(
                [=](int64_t pos) -> std::pair<bool, T> {
                    // in DATETIME/TIMEDELTA case, the types is necessarily
                    // int64_t
                    T eVal = arr->at<T>(pos);
                    bool isna = (eVal == std::numeric_limits<T>::min());
                    return {isna, eVal};
                },
                [=](int64_t pos, std::pair<bool, T> const& ePair) -> void {
                    if (ePair.first)
                        out_arr->at<T>(pos) = std::numeric_limits<T>::min();
                    else
                        out_arr->at<T>(pos) = ePair.second;
                });
        } else {
            cum_computation(
                [=](int64_t pos) -> std::pair<bool, T> {
                    T eVal = arr->at<T>(pos);
                    bool isna = isnan_alltype<T, dtype>(eVal);
                    return {isna, eVal};
                },
                [=](int64_t pos, std::pair<bool, T> const& ePair) -> void {
                    out_arr->at<T>(pos) = ePair.second;
                });
        }
    }
    if (arr->arr_type == bodo_array_type::NULLABLE_INT_BOOL) {
        cum_computation(
            [=](int64_t pos) -> std::pair<bool, T> {
                return {!arr->get_null_bit(pos), arr->at<T>(pos)};
            },
            [=](int64_t pos, std::pair<bool, T> const& ePair) -> void {
                out_arr->set_null_bit(pos, !ePair.first);
                out_arr->at<T>(pos) = ePair.second;
            });
    }
}

/**
 * @brief Perform cumulative computation on list of string columns.
 * We define a helper function get_entry(i) that returns the
 * null_bit and list value of row i and then within each list returns
 * of pair of the list entry value and if the entry is null. We then iterate
 * through each group to calculate the cumulative sums, and the intermediate
 * result for each row is stored in a temporary vector null_bit_val_vec.
 *
 * @param[in] arr: input array, list of string array
 * @param[out] out_arr: output array, list of string array
 * @param[in] grp_info: groupby information
 * @param[in] ftype: for list of strings only cumsum is supported
 * @param[in] skipna: Whether to skip NA values.
 */
void cumulative_computation_list_string(std::shared_ptr<array_info> arr,
                                        std::shared_ptr<array_info> out_arr,
                                        grouping_info const& grp_info,
                                        int32_t const& ftype,
                                        bool const& skipna) {
    if (ftype != Bodo_FTypes::cumsum) {
        Bodo_PyErr_SetString(PyExc_RuntimeError,
                             "So far only cumulative sums for list-strings");
    }
    int64_t n = arr->length;
    using T = std::pair<bool, bodo::vector<std::pair<std::string, bool>>>;
    bodo::vector<T> null_bit_val_vec(n);
    uint8_t* null_bitmask = (uint8_t*)arr->null_bitmask();
    uint8_t* sub_null_bitmask = (uint8_t*)arr->sub_null_bitmask();
    char* data = arr->data1();
    offset_t* data_offsets = (offset_t*)arr->data2();
    offset_t* index_offsets = (offset_t*)arr->data3();
    auto get_entry = [&](int64_t i) -> T {
        bool isna = !GetBit(null_bitmask, i);
        offset_t start_idx_offset = index_offsets[i];
        offset_t end_idx_offset = index_offsets[i + 1];
        bodo::vector<std::pair<std::string, bool>> LEnt;
        for (offset_t idx = start_idx_offset; idx < end_idx_offset; idx++) {
            offset_t str_len = data_offsets[idx + 1] - data_offsets[idx];
            offset_t start_data_offset = data_offsets[idx];
            bool bit = GetBit(sub_null_bitmask, idx);
            std::string val(&data[start_data_offset], str_len);
            std::pair<std::string, bool> eEnt = {val, bit};
            LEnt.push_back(eEnt);
        }
        return {isna, LEnt};
    };
    size_t num_group = grp_info.group_to_first_row.size();
    for (size_t igrp = 0; igrp < num_group; igrp++) {
        int64_t i = grp_info.group_to_first_row[igrp];
        T ePair{false, {}};
        while (true) {
            if (i == -1) {
                break;
            }
            T fPair = get_entry(i);
            if (fPair.first) {  // the value is a NaN.
                if (skipna) {
                    null_bit_val_vec[i] = fPair;
                } else {
                    ePair = fPair;
                    null_bit_val_vec[i] = ePair;
                }
            } else {  // The value is a normal one.
                for (auto& eStr : fPair.second)
                    ePair.second.push_back(eStr);
                null_bit_val_vec[i] = ePair;
            }
            i = grp_info.next_row_in_group[i];
        }
    }
    T pairNaN{true, {}};
    for (auto& idx_miss : grp_info.list_missing) {
        null_bit_val_vec[idx_miss] = pairNaN;
    }
    //
    size_t n_bytes = (n + 7) >> 3;
    bodo::vector<uint8_t> Vmask(n_bytes, 0);
    bodo::vector<bodo::vector<std::pair<std::string, bool>>> ListListPair(n);
    for (int i = 0; i < n; i++) {
        SetBitTo(Vmask.data(), i, !null_bit_val_vec[i].first);
        ListListPair[i] = null_bit_val_vec[i].second;
    }
    std::shared_ptr<array_info> new_out_col =
        create_list_string_array(Vmask, ListListPair);
    *out_arr = std::move(*new_out_col);
}

/**
 * @brief Perform cumulative computation on string columns.
 * We define a helper function get_entry(i) that returns the
 * null_bit and string value of row i. We then iterate through each group to
 * calculate the cumulative sums, and the intermediate result for each row is
 * stored in a temporary vector null_bit_val_vec.
 *
 * @param[in] arr: input array, string array
 * @param[out] out_arr: output array, regular string array
 * @param[in] grp_info: groupby information
 * @param[in] ftype: for string only cumsum is supported
 * @param[in] skipna: Whether to skip NA values.
 */
void cumulative_computation_string(std::shared_ptr<array_info> arr,
                                   std::shared_ptr<array_info> out_arr,
                                   grouping_info const& grp_info,
                                   int32_t const& ftype, bool const& skipna) {
    if (ftype != Bodo_FTypes::cumsum) {
        Bodo_PyErr_SetString(PyExc_RuntimeError,
                             "So far only cumulative sums for strings");
    }
    int64_t n = arr->length;
    using T = std::pair<bool, std::string>;
    bodo::vector<T> null_bit_val_vec(n);
    uint8_t* null_bitmask = (uint8_t*)arr->null_bitmask();
    char* data = arr->data1();
    offset_t* offsets = (offset_t*)arr->data2();
    auto get_entry = [&](int64_t i) -> T {
        bool isna = !GetBit(null_bitmask, i);
        offset_t start_offset = offsets[i];
        offset_t end_offset = offsets[i + 1];
        offset_t len = end_offset - start_offset;
        std::string val(&data[start_offset], len);
        return {isna, val};
    };
    size_t num_group = grp_info.group_to_first_row.size();
    for (size_t igrp = 0; igrp < num_group; igrp++) {
        int64_t i = grp_info.group_to_first_row[igrp];
        T ePair{false, ""};
        while (true) {
            if (i == -1) {
                break;
            }
            T fPair = get_entry(i);
            if (fPair.first) {  // the value is a NaN.
                if (skipna) {
                    null_bit_val_vec[i] = fPair;
                } else {
                    ePair = fPair;
                    null_bit_val_vec[i] = ePair;
                }
            } else {  // The value is a normal one.
                ePair.second += fPair.second;
                null_bit_val_vec[i] = ePair;
            }
            i = grp_info.next_row_in_group[i];
        }
    }
    T pairNaN{true, ""};
    for (auto& idx_miss : grp_info.list_missing) {
        null_bit_val_vec[idx_miss] = pairNaN;
    }
    // Now writing down in the array.
    size_t n_bytes = (n + 7) >> 3;
    bodo::vector<uint8_t> Vmask(n_bytes, 0);
    bodo::vector<std::string> ListString(n);
    for (int64_t i = 0; i < n; i++) {
        SetBitTo(Vmask.data(), i, !null_bit_val_vec[i].first);
        ListString[i] = null_bit_val_vec[i].second;
    }
    std::shared_ptr<array_info> new_out_col =
        create_string_array(Vmask, ListString);
    *out_arr = std::move(*new_out_col);
}

/**
 * @brief Perform cumulative computation on dictionary encoded columns.
 * The function follows the same logic as that for the regular strings. More
 * specifically, we define a helper function get_entry(i) that returns the
 * null_bit and string value of row i. We then iterate through each group to
 * calculate the cumulative sums, and the intermediate result for each row is
 * stored in a temporary vector null_bit_val_vec. We choose to return a regular
 * string array instead of a dictionary-encoded one mostly because the return
 * array is likely to have a large cardinality and wouldn't benefit from
 * dictionary encoding.
 *
 * @param[in] arr: input array, dictionary encoded
 * @param[out] out_arr: output array, regulat string array
 * @param[in] grp_info: groupby information
 * @param[in] ftype: for dictionary encoded strings, only cumsum is supported
 * @param[in] skipna: Whether to skip NA values.
 */
void cumulative_computation_dict_encoded_string(
    std::shared_ptr<array_info> arr, std::shared_ptr<array_info> out_arr,
    grouping_info const& grp_info, int32_t const& ftype, bool const& skipna) {
    if (ftype != Bodo_FTypes::cumsum) {
        Bodo_PyErr_SetString(
            PyExc_RuntimeError,
            "So far only cumulative sums for dictionary-encoded strings");
    }
    int64_t n = arr->length;
    using T = std::pair<bool, std::string>;
    bodo::vector<T> null_bit_val_vec(n);  // a temporary vector that stores the
                                          // null bit and value for each row
    uint8_t* null_bitmask = (uint8_t*)arr->child_arrays[1]->null_bitmask();
    char* data = arr->child_arrays[0]->data1();
    offset_t* offsets = (offset_t*)arr->child_arrays[0]->data2();
    auto get_entry = [&](int64_t i) -> T {
        bool isna = !GetBit(null_bitmask, i);
        if (isna) {
            return {isna, ""};
        }
        int32_t dict_ind = ((int32_t*)arr->child_arrays[1]->data1())[i];
        offset_t start_offset = offsets[dict_ind];
        offset_t end_offset = offsets[dict_ind + 1];
        offset_t len = end_offset - start_offset;
        std::string val(&data[start_offset], len);
        return {isna, val};
    };
    size_t num_group = grp_info.group_to_first_row.size();
    for (size_t igrp = 0; igrp < num_group; igrp++) {
        int64_t i = grp_info.group_to_first_row[igrp];
        T ePair{false, ""};
        while (true) {
            if (i == -1) {
                break;
            }
            T fPair = get_entry(i);
            if (fPair.first) {  // the value is a NaN.
                if (skipna) {
                    null_bit_val_vec[i] = fPair;
                } else {
                    ePair = fPair;
                    null_bit_val_vec[i] = ePair;
                }
            } else {  // The value is a normal one.
                ePair.second += fPair.second;
                null_bit_val_vec[i] = ePair;
            }
            i = grp_info.next_row_in_group[i];
        }
    }
    T pairNaN{true, ""};
    for (auto& idx_miss : grp_info.list_missing) {
        null_bit_val_vec[idx_miss] = pairNaN;
    }
    // Now writing down in the array.
    size_t n_bytes = (n + 7) >> 3;
    bodo::vector<uint8_t> Vmask(n_bytes, 0);
    bodo::vector<std::string> ListString(n);
    for (int64_t i = 0; i < n; i++) {
        SetBitTo(Vmask.data(), i, !null_bit_val_vec[i].first);
        ListString[i] = null_bit_val_vec[i].second;
    }
    std::shared_ptr<array_info> new_out_col =
        create_string_array(Vmask, ListString);
    *out_arr = std::move(*new_out_col);
}

void cumulative_computation(std::shared_ptr<array_info> arr,
                            std::shared_ptr<array_info> out_arr,
                            grouping_info const& grp_info, int32_t const& ftype,
                            bool const& skipna) {
    Bodo_CTypes::CTypeEnum dtype = arr->dtype;
    if (arr->arr_type == bodo_array_type::STRING) {
        return cumulative_computation_string(arr, out_arr, grp_info, ftype,
                                             skipna);
    } else if (arr->arr_type == bodo_array_type::DICT) {
        return cumulative_computation_dict_encoded_string(
            arr, out_arr, grp_info, ftype, skipna);
    } else if (arr->arr_type == bodo_array_type::LIST_STRING) {
        return cumulative_computation_list_string(arr, out_arr, grp_info, ftype,
                                                  skipna);
    } else {
        switch (dtype) {
            case Bodo_CTypes::INT8:
                return cumulative_computation_T<int8_t, Bodo_CTypes::INT8>(
                    arr, out_arr, grp_info, ftype, skipna);
            case Bodo_CTypes::UINT8:
                return cumulative_computation_T<uint8_t, Bodo_CTypes::UINT8>(
                    arr, out_arr, grp_info, ftype, skipna);
            case Bodo_CTypes::INT16:
                return cumulative_computation_T<int16_t, Bodo_CTypes::INT16>(
                    arr, out_arr, grp_info, ftype, skipna);
            case Bodo_CTypes::UINT16:
                return cumulative_computation_T<uint16_t, Bodo_CTypes::UINT16>(
                    arr, out_arr, grp_info, ftype, skipna);
            case Bodo_CTypes::INT32:
                return cumulative_computation_T<int32_t, Bodo_CTypes::INT32>(
                    arr, out_arr, grp_info, ftype, skipna);
            case Bodo_CTypes::UINT32:
                return cumulative_computation_T<uint32_t, Bodo_CTypes::UINT32>(
                    arr, out_arr, grp_info, ftype, skipna);
            case Bodo_CTypes::INT64:
                return cumulative_computation_T<int64_t, Bodo_CTypes::INT64>(
                    arr, out_arr, grp_info, ftype, skipna);
            case Bodo_CTypes::UINT64:
                return cumulative_computation_T<uint64_t, Bodo_CTypes::UINT64>(
                    arr, out_arr, grp_info, ftype, skipna);
            case Bodo_CTypes::FLOAT32:
                return cumulative_computation_T<float, Bodo_CTypes::FLOAT32>(
                    arr, out_arr, grp_info, ftype, skipna);
            case Bodo_CTypes::FLOAT64:
                return cumulative_computation_T<double, Bodo_CTypes::FLOAT64>(
                    arr, out_arr, grp_info, ftype, skipna);
            case Bodo_CTypes::DATE:
                return cumulative_computation_T<int32_t, Bodo_CTypes::DATE>(
                    arr, out_arr, grp_info, ftype, skipna);
            case Bodo_CTypes::TIME:
                return cumulative_computation_T<int64_t, Bodo_CTypes::TIME>(
                    arr, out_arr, grp_info, ftype, skipna);
            case Bodo_CTypes::DATETIME:
                return cumulative_computation_T<int64_t, Bodo_CTypes::DATETIME>(
                    arr, out_arr, grp_info, ftype, skipna);
            case Bodo_CTypes::TIMEDELTA:
                return cumulative_computation_T<int64_t,
                                                Bodo_CTypes::TIMEDELTA>(
                    arr, out_arr, grp_info, ftype, skipna);
            default:
                throw std::runtime_error(
                    "Unsupported dtype for cumulative operations: " +
                    GetDtype_as_string(dtype));
        }
    }
}

// HEAD

void head_computation(std::shared_ptr<array_info> arr,
                      std::shared_ptr<array_info> out_arr,
<<<<<<< HEAD
                      const std::vector<int64_t>& row_list) {
    std::shared_ptr<array_info> updated_col =
        RetrieveArray_SingleColumn(arr, row_list);
=======
                      const bodo::vector<int64_t>& row_list) {
    std::shared_ptr<array_info> updated_col =
        RetrieveArray_SingleColumn(std::move(arr), row_list);
>>>>>>> 6b50ca92
    *out_arr = std::move(*updated_col);
}

// NGROUP

void ngroup_computation(std::shared_ptr<array_info> arr,
                        std::shared_ptr<array_info> out_arr,
                        grouping_info const& grp_info, bool is_parallel) {
    //
    size_t num_group = grp_info.group_to_first_row.size();
    int64_t start_ngroup = 0;
    if (is_parallel) {
        MPI_Datatype mpi_typ = get_MPI_typ(Bodo_CTypes::INT64);
        MPI_Exscan(&num_group, &start_ngroup, 1, mpi_typ, MPI_SUM,
                   MPI_COMM_WORLD);
    }
    for (size_t i = 0; i < arr->length; i++) {
        int64_t i_grp = grp_info.row_to_group[i];
        if (i_grp != -1) {
            int64_t val = i_grp + start_ngroup;
            getv<int64_t>(out_arr, i) = val;
        }
    }
}

// MEDIAN

void median_computation(std::shared_ptr<array_info> arr,
                        std::shared_ptr<array_info> out_arr,
                        grouping_info const& grp_info, bool const& skipna,
                        bool const use_sql_rules) {
    size_t num_group = grp_info.group_to_first_row.size();
    size_t siztype = numpy_item_size[arr->dtype];
    std::string error_msg = std::string("There is no median for the ") +
                            std::string(GetDtype_as_string(arr->dtype));
    if (arr->arr_type == bodo_array_type::STRING ||
        arr->arr_type == bodo_array_type::LIST_STRING) {
        Bodo_PyErr_SetString(PyExc_RuntimeError, error_msg.c_str());
        return;
    }
    if (arr->dtype == Bodo_CTypes::DATE || arr->dtype == Bodo_CTypes::TIME ||
        arr->dtype == Bodo_CTypes::DATETIME ||
        arr->dtype == Bodo_CTypes::TIMEDELTA) {
        Bodo_PyErr_SetString(PyExc_RuntimeError, error_msg.c_str());
        return;
    }
    auto median_operation = [&](auto const& isnan_entry) -> void {
        for (size_t igrp = 0; igrp < num_group; igrp++) {
            int64_t i = grp_info.group_to_first_row[igrp];
            std::vector<double> ListValue;
            bool HasNaN = false;
            while (true) {
                if (i == -1) {
                    break;
                }
                if (!isnan_entry(i)) {
                    char* ptr = arr->data1() + i * siztype;
                    double eVal = GetDoubleEntry(arr->dtype, ptr);
                    ListValue.emplace_back(eVal);
                } else {
                    if (!skipna) {
                        HasNaN = true;
                        break;
                    }
                }
                i = grp_info.next_row_in_group[i];
            }
            auto GetKthValue = [&](size_t const& pos) -> double {
                std::nth_element(ListValue.begin(), ListValue.begin() + pos,
                                 ListValue.end());
                return ListValue[pos];
            };
            double valReturn = 0;
            // a group can be empty if it has all NaNs so output will be NaN
            // even if skipna=True
            if (HasNaN || ListValue.size() == 0) {
                // We always set the output to NA.
                out_arr->set_null_bit(igrp, false);
                continue;
            } else {
                size_t len = ListValue.size();
                size_t res = len % 2;
                if (res == 0) {
                    size_t kMid1 = len / 2;
                    size_t kMid2 = kMid1 - 1;
                    valReturn = (GetKthValue(kMid1) + GetKthValue(kMid2)) / 2;
                } else {
                    size_t kMid = len / 2;
                    valReturn = GetKthValue(kMid);
                }
            }
            // The output array is always a nullable float64 array
            out_arr->set_null_bit(igrp, true);
            out_arr->at<double>(igrp) = valReturn;
        }
    };
    if (arr->arr_type == bodo_array_type::NUMPY) {
        median_operation([=](size_t pos) -> bool {
            if (arr->dtype == Bodo_CTypes::FLOAT32) {
                return isnan(arr->at<float>(pos));
            }
            if (arr->dtype == Bodo_CTypes::FLOAT64) {
                return isnan(arr->at<double>(pos));
            }
            return false;
        });
    }
    if (arr->arr_type == bodo_array_type::NULLABLE_INT_BOOL) {
        median_operation(
            [=](size_t pos) -> bool { return !arr->get_null_bit(pos); });
    }
}

// SHIFT

void shift_computation(std::shared_ptr<array_info> arr,
                       std::shared_ptr<array_info> out_arr,
                       grouping_info const& grp_info, int64_t const& periods) {
    size_t num_rows = grp_info.row_to_group.size();
    size_t num_groups = grp_info.num_groups;
    int64_t tmp_periods = periods;
    // 1. Shift operation taken from pandas
    // https://github.com/pandas-dev/pandas/blob/master/pandas/_libs/groupby.pyx#L293
    size_t ii, offset;
    int sign;
    // If periods<0, shift up (i.e. iterate backwards)
    if (periods < 0) {
        tmp_periods = -periods;
        offset = num_rows - 1;
        sign = -1;
    } else {
        offset = 0;
        sign = 1;
    }

    bodo::vector<int64_t> row_list(num_rows);
    if (tmp_periods == 0) {
        for (size_t i = 0; i < num_rows; i++) {
            row_list[i] = i;
        }
    } else {
        int64_t gid;       // group number
        int64_t cur_pos;   // new value for current row
        int64_t prev_val;  // previous value
        bodo::vector<int64_t> nrows_per_group(
            num_groups);  // array holding number of rows per group
        bodo::vector<std::vector<int64_t>> p_values(
            num_groups,
            std::vector<int64_t>(tmp_periods));  // 2d array holding most recent
                                                 // N=periods elements per group
        // For each row value, find if it should be NaN or it will get a value
        // that is N=periods away from it. It's a NaN if it's row_number <
        // periods, otherwise get it's new value from (row_number -/+ periods)
        for (size_t i = 0; i < num_rows; i++) {
            ii = offset + sign * i;
            gid = grp_info.row_to_group[ii];
            if (gid == -1) {
                row_list[ii] = -1;
                continue;
            }

            nrows_per_group[gid]++;
            cur_pos = nrows_per_group[gid] % tmp_periods;
            prev_val = p_values[gid][cur_pos];
            if (nrows_per_group[gid] > tmp_periods) {
                row_list[ii] = prev_val;
            } else {
                row_list[ii] = -1;
            }
            p_values[gid][cur_pos] = ii;
        }  // end-row_loop
    }
    // 2. Retrieve column and put it in update_cols
    std::shared_ptr<array_info> updated_col =
<<<<<<< HEAD
        RetrieveArray_SingleColumn(arr, row_list);
=======
        RetrieveArray_SingleColumn(std::move(arr), row_list);
>>>>>>> 6b50ca92
    *out_arr = std::move(*updated_col);
}

// Variance
<<<<<<< HEAD
void var_combine(std::shared_ptr<array_info> count_col_in,
                 std::shared_ptr<array_info> mean_col_in,
                 std::shared_ptr<array_info> m2_col_in,
                 std::shared_ptr<array_info> count_col_out,
                 std::shared_ptr<array_info> mean_col_out,
                 std::shared_ptr<array_info> m2_col_out,
=======
void var_combine(const std::shared_ptr<array_info>& count_col_in,
                 const std::shared_ptr<array_info>& mean_col_in,
                 const std::shared_ptr<array_info>& m2_col_in,
                 const std::shared_ptr<array_info>& count_col_out,
                 const std::shared_ptr<array_info>& mean_col_out,
                 const std::shared_ptr<array_info>& m2_col_out,
>>>>>>> 6b50ca92
                 grouping_info const& grp_info) {
    for (size_t i = 0; i < count_col_in->length; i++) {
        // Var always has null compute columns even
        // if there is an original numpy input. All arrays
        // will have the same null bit value so just check 1.
        if (count_col_in->get_null_bit(i)) {
            int64_t group_num = grp_info.row_to_group[i];
            uint64_t& count_a = getv<uint64_t>(count_col_out, group_num);
            uint64_t& count_b = getv<uint64_t>(count_col_in, i);
            // TODO: Can I delete this comment + condition
            // in the pivot case we can receive dummy values from other ranks
            // when combining the results (in this case with count == 0). This
            // is because the pivot case groups on index and creates n_pivot
            // columns, and so for each of its index values a rank will have
            // n_pivot fields, even if a rank does not have a particular (index,
            // pivot_value) pair
            if (count_b == 0) {
                continue;
            }
            double& mean_a = getv<double>(mean_col_out, group_num);
            double& mean_b = getv<double>(mean_col_in, i);
            double& m2_a = getv<double>(m2_col_out, group_num);
            double& m2_b = getv<double>(m2_col_in, i);
            uint64_t count = count_a + count_b;
            double delta = mean_b - mean_a;
            mean_a = (count_a * mean_a + count_b * mean_b) / count;
            m2_a = m2_a + m2_b + delta * delta * count_a * count_b / count;
            count_a = count;
            // Set all the null bits to true.
            count_col_out->set_null_bit(i, true);
            mean_col_out->set_null_bit(i, true);
            m2_col_out->set_null_bit(i, true);
        }
    }
}

<<<<<<< HEAD
// Skew
void skew_combine(std::shared_ptr<array_info> count_col_in,
                  std::shared_ptr<array_info> m1_col_in,
                  std::shared_ptr<array_info> m2_col_in,
                  std::shared_ptr<array_info> m3_col_in,
                  std::shared_ptr<array_info> count_col_out,
                  std::shared_ptr<array_info> m1_col_out,
                  std::shared_ptr<array_info> m2_col_out,
                  std::shared_ptr<array_info> m3_col_out,
=======
// boolxor_agg
void boolxor_combine(const std::shared_ptr<array_info>& one_col_in,
                     const std::shared_ptr<array_info>& two_col_in,
                     const std::shared_ptr<array_info>& one_col_out,
                     const std::shared_ptr<array_info>& two_col_out,
                     grouping_info const& grp_info) {
    for (size_t i = 0; i < one_col_in->length; i++) {
        if (one_col_in->get_null_bit(i)) {
            int64_t group_num = grp_info.row_to_group[i];

            // Fetch the input data
            bool one_in = GetBit((uint8_t*)one_col_in->data1(), i);
            bool two_in = GetBit((uint8_t*)two_col_in->data1(), i);

            // Get the existing group values
            bool one_out = GetBit((uint8_t*)one_col_out->data1(), group_num);
            bool two_out = GetBit((uint8_t*)two_col_out->data1(), group_num);
            two_out = two_out || two_in || (one_in && one_out);

            // Update the group values.
            one_out = one_out || one_in;
            SetBitTo((uint8_t*)one_col_out->data1(), group_num, one_out);
            SetBitTo((uint8_t*)two_col_out->data1(), group_num, two_out);
            // Set all the null bits to true.
            one_col_out->set_null_bit(group_num, true);
            two_col_out->set_null_bit(group_num, true);
        }
    }
}

// Skew
void skew_combine(const std::shared_ptr<array_info>& count_col_in,
                  const std::shared_ptr<array_info>& m1_col_in,
                  const std::shared_ptr<array_info>& m2_col_in,
                  const std::shared_ptr<array_info>& m3_col_in,
                  const std::shared_ptr<array_info>& count_col_out,
                  const std::shared_ptr<array_info>& m1_col_out,
                  const std::shared_ptr<array_info>& m2_col_out,
                  const std::shared_ptr<array_info>& m3_col_out,
>>>>>>> 6b50ca92
                  grouping_info const& grp_info) {
    for (size_t i = 0; i < count_col_in->length; i++) {
        if (count_col_in->get_null_bit(i)) {
            int64_t group_num = grp_info.row_to_group[i];
            uint64_t& count_a = getv<uint64_t>(count_col_out, group_num);
            uint64_t& count_b = getv<uint64_t>(count_col_in, i);
            if (count_b == 0) {
                continue;
            }
            double& m1_a = getv<double>(m1_col_out, group_num);
            double& m1_b = getv<double>(m1_col_in, i);
            double& m2_a = getv<double>(m2_col_out, group_num);
            double& m2_b = getv<double>(m2_col_in, i);
            double& m3_a = getv<double>(m3_col_out, group_num);
            double& m3_b = getv<double>(m3_col_in, i);
            count_a += count_b;
            m1_a += m1_b;
            m2_a += m2_b;
            m3_a += m3_b;

            // Set all the null bits to true.
            count_col_out->set_null_bit(group_num, true);
            m1_col_out->set_null_bit(group_num, true);
            m2_col_out->set_null_bit(group_num, true);
            m3_col_out->set_null_bit(group_num, true);
        }
    }
}

// Kurtosis
<<<<<<< HEAD
void kurt_combine(std::shared_ptr<array_info> count_col_in,
                  std::shared_ptr<array_info> m1_col_in,
                  std::shared_ptr<array_info> m2_col_in,
                  std::shared_ptr<array_info> m3_col_in,
                  std::shared_ptr<array_info> m4_col_in,
                  std::shared_ptr<array_info> count_col_out,
                  std::shared_ptr<array_info> m1_col_out,
                  std::shared_ptr<array_info> m2_col_out,
                  std::shared_ptr<array_info> m3_col_out,
                  std::shared_ptr<array_info> m4_col_out,
=======
void kurt_combine(const std::shared_ptr<array_info>& count_col_in,
                  const std::shared_ptr<array_info>& m1_col_in,
                  const std::shared_ptr<array_info>& m2_col_in,
                  const std::shared_ptr<array_info>& m3_col_in,
                  const std::shared_ptr<array_info>& m4_col_in,
                  const std::shared_ptr<array_info>& count_col_out,
                  const std::shared_ptr<array_info>& m1_col_out,
                  const std::shared_ptr<array_info>& m2_col_out,
                  const std::shared_ptr<array_info>& m3_col_out,
                  const std::shared_ptr<array_info>& m4_col_out,
>>>>>>> 6b50ca92
                  grouping_info const& grp_info) {
    for (size_t i = 0; i < count_col_in->length; i++) {
        if (count_col_in->get_null_bit(i)) {
            int64_t group_num = grp_info.row_to_group[i];
            uint64_t& count_a = getv<uint64_t>(count_col_out, group_num);
            uint64_t& count_b = getv<uint64_t>(count_col_in, i);
            if (count_b == 0) {
                continue;
            }
            double& m1_a = getv<double>(m1_col_out, group_num);
            double& m1_b = getv<double>(m1_col_in, i);
            double& m2_a = getv<double>(m2_col_out, group_num);
            double& m2_b = getv<double>(m2_col_in, i);
            double& m3_a = getv<double>(m3_col_out, group_num);
            double& m3_b = getv<double>(m3_col_in, i);
            double& m4_a = getv<double>(m4_col_out, group_num);
            double& m4_b = getv<double>(m4_col_in, i);
            count_a += count_b;
            m1_a += m1_b;
            m2_a += m2_b;
            m3_a += m3_b;
            m4_a += m4_b;

            // Set all the null bits to true.
            count_col_out->set_null_bit(group_num, true);
            m1_col_out->set_null_bit(group_num, true);
            m2_col_out->set_null_bit(group_num, true);
            m3_col_out->set_null_bit(group_num, true);
            m4_col_out->set_null_bit(group_num, true);
        }
    }
}

// NUNIQUE
void nunique_computation(std::shared_ptr<array_info> arr,
                         std::shared_ptr<array_info> out_arr,
                         grouping_info const& grp_info, bool const& dropna,
                         bool const& is_parallel) {
    tracing::Event ev("nunique_computation", is_parallel);
    size_t num_group = grp_info.group_to_first_row.size();
    if (num_group == 0) {
        return;
    }
    // Note: Dictionary encoded is supported because we just
    // call nunique on the indices. See update that converts
    // the dict array to its indices. This is tested with
    // test_nunique_dict.
    if (arr->arr_type == bodo_array_type::NUMPY ||
        arr->arr_type == bodo_array_type::CATEGORICAL) {
        /**
         * Check if a pointer points to a NaN or not
         *
         * @param the char* pointer
         * @param the type of the data in input
         */
        auto isnan_entry = [&](char* ptr) -> bool {
            if (arr->dtype == Bodo_CTypes::FLOAT32) {
                float* ptr_f = (float*)ptr;
                return isnan(*ptr_f);
            }
            if (arr->dtype == Bodo_CTypes::FLOAT64) {
                double* ptr_d = (double*)ptr;
                return isnan(*ptr_d);
            }
            if (arr->dtype == Bodo_CTypes::DATETIME ||
                arr->dtype == Bodo_CTypes::TIMEDELTA) {
                int64_t* ptr_i = (int64_t*)ptr;
                return *ptr_i == std::numeric_limits<int64_t>::min();
            }
            if (arr->arr_type == bodo_array_type::CATEGORICAL) {
                return isnan_categorical_ptr(arr->dtype, ptr);
            }
            return false;
        };
        const size_t siztype = numpy_item_size[arr->dtype];
        const uint32_t seed = SEED_HASH_CONTAINER;

        HashNuniqueComputationNumpyOrNullableIntBool hash_fct{arr, siztype,
                                                              seed};
        KeyEqualNuniqueComputationNumpyOrNullableIntBool equal_fct{arr,
                                                                   siztype};
        bodo::unord_set_container<
            int64_t, HashNuniqueComputationNumpyOrNullableIntBool,
            KeyEqualNuniqueComputationNumpyOrNullableIntBool>
            eset({}, hash_fct, equal_fct);
        eset.reserve(double(arr->length) / num_group);  // NOTE: num_group > 0
        eset.max_load_factor(UNORDERED_MAP_MAX_LOAD_FACTOR);

        for (size_t igrp = 0; igrp < num_group; igrp++) {
            int64_t i = grp_info.group_to_first_row[igrp];
            // with nunique mode=2 some groups might not be present in the
            // nunique table
            if (i < 0) {
                continue;
            }
            eset.clear();
            bool HasNullRow = false;
            while (true) {
                char* ptr = arr->data1() + (i * siztype);
                if (!isnan_entry(ptr)) {
                    eset.insert(i);
                } else {
                    HasNullRow = true;
                }
                i = grp_info.next_row_in_group[i];
                if (i == -1)
                    break;
            }
            int64_t size = eset.size();
            if (HasNullRow && !dropna)
                size++;
            out_arr->at<int64_t>(igrp) = size;
        }
    } else if (arr->arr_type == bodo_array_type::LIST_STRING) {
        offset_t* in_index_offsets = (offset_t*)arr->data3();
        offset_t* in_data_offsets = (offset_t*)arr->data2();
        uint8_t* sub_null_bitmask = (uint8_t*)arr->sub_null_bitmask();
        const uint32_t seed = SEED_HASH_CONTAINER;

        HashNuniqueComputationListString hash_fct{arr, in_index_offsets,
                                                  in_data_offsets, seed};
        KeyEqualNuniqueComputationListString equal_fct{
            arr, in_index_offsets, in_data_offsets, sub_null_bitmask, seed};
        bodo::unord_set_container<int64_t, HashNuniqueComputationListString,
                                  KeyEqualNuniqueComputationListString>
            eset({}, hash_fct, equal_fct);
        eset.reserve(double(arr->length) / num_group);  // NOTE: num_group > 0
        eset.max_load_factor(UNORDERED_MAP_MAX_LOAD_FACTOR);

        for (size_t igrp = 0; igrp < num_group; igrp++) {
            int64_t i = grp_info.group_to_first_row[igrp];
            // with nunique mode=2 some groups might not be present in the
            // nunique table
            if (i < 0) {
                continue;
            }
            eset.clear();
            bool HasNullRow = false;
            while (true) {
                if (arr->get_null_bit(i)) {
                    eset.insert(i);
                } else {
                    HasNullRow = true;
                }
                i = grp_info.next_row_in_group[i];
                if (i == -1)
                    break;
            }
            int64_t size = eset.size();
            if (HasNullRow && !dropna)
                size++;
            out_arr->at<int64_t>(igrp) = size;
        }
    } else if (arr->arr_type == bodo_array_type::STRING) {
        offset_t* in_offsets = (offset_t*)arr->data2();
        const uint32_t seed = SEED_HASH_CONTAINER;

        HashNuniqueComputationString hash_fct{arr, in_offsets, seed};
        KeyEqualNuniqueComputationString equal_fct{arr, in_offsets};
        bodo::unord_set_container<int64_t, HashNuniqueComputationString,
                                  KeyEqualNuniqueComputationString>
            eset({}, hash_fct, equal_fct);
        eset.reserve(double(arr->length) / num_group);  // NOTE: num_group > 0
        eset.max_load_factor(UNORDERED_MAP_MAX_LOAD_FACTOR);

        for (size_t igrp = 0; igrp < num_group; igrp++) {
            int64_t i = grp_info.group_to_first_row[igrp];
            // with nunique mode=2 some groups might not be present in the
            // nunique table
            if (i < 0) {
                continue;
            }
            eset.clear();
            bool HasNullRow = false;
            while (true) {
                if (arr->get_null_bit(i)) {
                    eset.insert(i);
                } else {
                    HasNullRow = true;
                }
                i = grp_info.next_row_in_group[i];
                if (i == -1)
                    break;
            }
            int64_t size = eset.size();
            if (HasNullRow && !dropna)
                size++;
            out_arr->at<int64_t>(igrp) = size;
        }
    } else if (arr->arr_type == bodo_array_type::NULLABLE_INT_BOOL) {
        const size_t siztype = numpy_item_size[arr->dtype];
        HashNuniqueComputationNumpyOrNullableIntBool hash_fct{arr, siztype};
        KeyEqualNuniqueComputationNumpyOrNullableIntBool equal_fct{arr,
                                                                   siztype};
        bodo::unord_set_container<
            int64_t, HashNuniqueComputationNumpyOrNullableIntBool,
            KeyEqualNuniqueComputationNumpyOrNullableIntBool>
            eset({}, hash_fct, equal_fct);
        eset.reserve(double(arr->length) / num_group);  // NOTE: num_group > 0
        eset.max_load_factor(UNORDERED_MAP_MAX_LOAD_FACTOR);

        for (size_t igrp = 0; igrp < num_group; igrp++) {
            int64_t i = grp_info.group_to_first_row[igrp];
            // with nunique mode=2 some groups might not be present in the
            // nunique table
            if (i < 0) {
                continue;
            }
            eset.clear();
            bool HasNullRow = false;
            while (true) {
                if (arr->get_null_bit(i)) {
                    eset.insert(i);
                } else {
                    HasNullRow = true;
                }
                i = grp_info.next_row_in_group[i];
                if (i == -1)
                    break;
            }
            int64_t size = eset.size();
            if (HasNullRow && !dropna)
                size++;
            out_arr->at<int64_t>(igrp) = size;
        }
    } else {
        throw std::runtime_error(
            "Unsupported array type encountered with nunique. Found type: " +
            GetArrType_as_string(arr->arr_type));
    }
}

// WINDOW

void window_computation(std::vector<std::shared_ptr<array_info>>& orderby_arrs,
                        int64_t window_func,
                        std::shared_ptr<array_info> out_arr,
                        grouping_info const& grp_info,
                        std::vector<bool>& asc_vect,
                        std::vector<bool>& na_pos_vect, bool is_parallel,
                        bool use_sql_rules) {
    switch (window_func) {
        case Bodo_FTypes::row_number: {
            const bodo::vector<int64_t>& row_to_group = grp_info.row_to_group;
            int64_t num_rows = row_to_group.size();
            // Wrap the row_to_group in an array info so we can use it to sort.
            std::shared_ptr<array_info> group_arr =
                alloc_numpy(num_rows, Bodo_CTypes::INT64);
            // TODO: Reuse the row_to_group buffer
            for (int64_t i = 0; i < num_rows; i++) {
                getv<int64_t>(group_arr, i) = row_to_group[i];
            }
            // Create a new table. We want to sort the table first by
            // the groups and second by the orderby_arr.
            std::shared_ptr<table_info> sort_table =
                std::make_shared<table_info>();
            sort_table->columns.push_back(group_arr);
            for (std::shared_ptr<array_info> orderby_arr : orderby_arrs) {
                sort_table->columns.push_back(orderby_arr);
            }
            // Append an index column so we can find the original
            // index in the out array.
            std::shared_ptr<array_info> idx_arr =
                alloc_numpy(num_rows, Bodo_CTypes::INT64);
            for (int64_t i = 0; i < num_rows; i++) {
                getv<int64_t>(idx_arr, i) = i;
            }
            sort_table->columns.push_back(idx_arr);
            int64_t n_keys = orderby_arrs.size() + 1;
            int64_t vect_ascending[n_keys];
            int64_t na_position[n_keys];
            // Initialize the group ordering
            vect_ascending[0] = asc_vect[0];
            na_position[0] = na_pos_vect[0];
            for (int64_t i = 1; i < n_keys; i++) {
                vect_ascending[i] = asc_vect[i - 1];
                na_position[i] = na_pos_vect[i - 1];
            }

            // Sort the table
            // XXX: We don't need the entire chunk of data sorted,
            // just the groups. We could do a partial sort to avoid
            // the overhead of sorting the data and in the future
            // we may be want to explore if we can use hashing
            // instead to avoid sort overhead.
            std::shared_ptr<table_info> iter_table = sort_values_table_local(
                sort_table, n_keys, vect_ascending, na_position, nullptr,
                is_parallel /* This is just used for tracing */);
            std::shared_ptr<array_info> sorted_groups = iter_table->columns[0];
            std::shared_ptr<array_info> sorted_idx =
                iter_table->columns[n_keys];
            sort_table.reset();

            int64_t prev_group = -1;
            int64_t row_num = 1;
            for (int64_t i = 0; i < num_rows; i++) {
                int64_t curr_group = getv<int64_t>(sorted_groups, i);
                if (curr_group != prev_group) {
                    row_num = 1;
                } else {
                    row_num++;
                }
                // Get the index in the output array.
                int64_t idx = getv<int64_t>(sorted_idx, i);
                getv<int64_t>(out_arr, idx) = row_num;
                // Set the prev group
                prev_group = curr_group;
            }
            break;
        }
        case Bodo_FTypes::min_row_number_filter: {
            // To compute min_row_number_filter we want to find the
            // idxmin/idxmax based on the orderby columns. Then in the output
            // array those locations will have the value true. We have already
            // initialized all other locations to false.
            size_t num_groups = grp_info.num_groups;
            int64_t ftype;
            std::shared_ptr<array_info> idx_col;
            if (orderby_arrs.size() == 1) {
                // We generate an optimized and templated path for 1 column.
                std::shared_ptr<array_info> orderby_arr = orderby_arrs[0];
                bool asc = asc_vect[0];
                bool na_pos = na_pos_vect[0];
                bodo_array_type::arr_type_enum idx_arr_type;
                if (asc) {
                    // The first value of an array in ascending order is the
                    // min.
                    if (na_pos) {
                        ftype = Bodo_FTypes::idxmin;
                        // We don't need null values for indices
                        idx_arr_type = bodo_array_type::NUMPY;
                    } else {
                        ftype = Bodo_FTypes::idxmin_na_first;
                        // We need null values to signal we found an NA
                        // value.
                        idx_arr_type = bodo_array_type::NULLABLE_INT_BOOL;
                    }
                } else {
                    // The first value of an array in descending order is the
                    // max.
                    if (na_pos) {
                        ftype = Bodo_FTypes::idxmax;
                        // We don't need null values for indices
                        idx_arr_type = bodo_array_type::NUMPY;
                    } else {
                        ftype = Bodo_FTypes::idxmax_na_first;
                        // We need null values to signal we found an NA
                        // value.
                        idx_arr_type = bodo_array_type::NULLABLE_INT_BOOL;
                    }
                }
                // Allocate intermediate buffer to find the true element for
                // each group. Indices
                idx_col = alloc_array(num_groups, 1, 1, idx_arr_type,
                                      Bodo_CTypes::UINT64, 0, 0);
                // create array to store min/max value
                std::shared_ptr<array_info> data_col =
                    alloc_array(num_groups, 1, 1, orderby_arr->arr_type,
                                orderby_arr->dtype, 0, 0);
                // Initialize the index column. This is 0 initialized and will
                // not initial the null values.
                aggfunc_output_initialize(idx_col, Bodo_FTypes::count,
                                          use_sql_rules);
                std::vector<std::shared_ptr<array_info>> aux_cols = {idx_col};
                // Initialize the max column
                if (ftype == Bodo_FTypes::idxmax ||
                    ftype == Bodo_FTypes::idxmax_na_first) {
                    aggfunc_output_initialize(data_col, Bodo_FTypes::max,
                                              use_sql_rules);
                } else {
                    aggfunc_output_initialize(data_col, Bodo_FTypes::min,
                                              use_sql_rules);
                }
                // Compute the idxmin/idxmax
                do_apply_to_column(orderby_arr, data_col, aux_cols, grp_info,
                                   ftype);
            } else {
                ftype = Bodo_FTypes::idx_n_columns;
                // We don't need null for indices
                // We only allocate an index column.
                idx_col = alloc_array(num_groups, 1, 1, bodo_array_type::NUMPY,
                                      Bodo_CTypes::UINT64, 0, 0);
                aggfunc_output_initialize(idx_col, Bodo_FTypes::count,
                                          use_sql_rules);
                // Call the idx_n_columns function path.
                idx_n_columns_apply(idx_col, orderby_arrs, asc_vect,
                                    na_pos_vect, grp_info, ftype);
            }
            // Now we have the idxmin/idxmax in the idx_col. We need to set the
            // indices to true.
            for (size_t i = 0; i < idx_col->length; i++) {
                int64_t idx = getv<int64_t>(idx_col, i);
                SetBitTo((uint8_t*)out_arr->data1(), idx, true);
            }
            break;
        }
        default:
            throw std::runtime_error("Invalid window function");
    }
}<|MERGE_RESOLUTION|>--- conflicted
+++ resolved
@@ -466,15 +466,9 @@
 
 void head_computation(std::shared_ptr<array_info> arr,
                       std::shared_ptr<array_info> out_arr,
-<<<<<<< HEAD
-                      const std::vector<int64_t>& row_list) {
-    std::shared_ptr<array_info> updated_col =
-        RetrieveArray_SingleColumn(arr, row_list);
-=======
                       const bodo::vector<int64_t>& row_list) {
     std::shared_ptr<array_info> updated_col =
         RetrieveArray_SingleColumn(std::move(arr), row_list);
->>>>>>> 6b50ca92
     *out_arr = std::move(*updated_col);
 }
 
@@ -649,30 +643,17 @@
     }
     // 2. Retrieve column and put it in update_cols
     std::shared_ptr<array_info> updated_col =
-<<<<<<< HEAD
-        RetrieveArray_SingleColumn(arr, row_list);
-=======
         RetrieveArray_SingleColumn(std::move(arr), row_list);
->>>>>>> 6b50ca92
     *out_arr = std::move(*updated_col);
 }
 
 // Variance
-<<<<<<< HEAD
-void var_combine(std::shared_ptr<array_info> count_col_in,
-                 std::shared_ptr<array_info> mean_col_in,
-                 std::shared_ptr<array_info> m2_col_in,
-                 std::shared_ptr<array_info> count_col_out,
-                 std::shared_ptr<array_info> mean_col_out,
-                 std::shared_ptr<array_info> m2_col_out,
-=======
 void var_combine(const std::shared_ptr<array_info>& count_col_in,
                  const std::shared_ptr<array_info>& mean_col_in,
                  const std::shared_ptr<array_info>& m2_col_in,
                  const std::shared_ptr<array_info>& count_col_out,
                  const std::shared_ptr<array_info>& mean_col_out,
                  const std::shared_ptr<array_info>& m2_col_out,
->>>>>>> 6b50ca92
                  grouping_info const& grp_info) {
     for (size_t i = 0; i < count_col_in->length; i++) {
         // Var always has null compute columns even
@@ -709,17 +690,6 @@
     }
 }
 
-<<<<<<< HEAD
-// Skew
-void skew_combine(std::shared_ptr<array_info> count_col_in,
-                  std::shared_ptr<array_info> m1_col_in,
-                  std::shared_ptr<array_info> m2_col_in,
-                  std::shared_ptr<array_info> m3_col_in,
-                  std::shared_ptr<array_info> count_col_out,
-                  std::shared_ptr<array_info> m1_col_out,
-                  std::shared_ptr<array_info> m2_col_out,
-                  std::shared_ptr<array_info> m3_col_out,
-=======
 // boolxor_agg
 void boolxor_combine(const std::shared_ptr<array_info>& one_col_in,
                      const std::shared_ptr<array_info>& two_col_in,
@@ -759,7 +729,6 @@
                   const std::shared_ptr<array_info>& m1_col_out,
                   const std::shared_ptr<array_info>& m2_col_out,
                   const std::shared_ptr<array_info>& m3_col_out,
->>>>>>> 6b50ca92
                   grouping_info const& grp_info) {
     for (size_t i = 0; i < count_col_in->length; i++) {
         if (count_col_in->get_null_bit(i)) {
@@ -790,18 +759,6 @@
 }
 
 // Kurtosis
-<<<<<<< HEAD
-void kurt_combine(std::shared_ptr<array_info> count_col_in,
-                  std::shared_ptr<array_info> m1_col_in,
-                  std::shared_ptr<array_info> m2_col_in,
-                  std::shared_ptr<array_info> m3_col_in,
-                  std::shared_ptr<array_info> m4_col_in,
-                  std::shared_ptr<array_info> count_col_out,
-                  std::shared_ptr<array_info> m1_col_out,
-                  std::shared_ptr<array_info> m2_col_out,
-                  std::shared_ptr<array_info> m3_col_out,
-                  std::shared_ptr<array_info> m4_col_out,
-=======
 void kurt_combine(const std::shared_ptr<array_info>& count_col_in,
                   const std::shared_ptr<array_info>& m1_col_in,
                   const std::shared_ptr<array_info>& m2_col_in,
@@ -812,7 +769,6 @@
                   const std::shared_ptr<array_info>& m2_col_out,
                   const std::shared_ptr<array_info>& m3_col_out,
                   const std::shared_ptr<array_info>& m4_col_out,
->>>>>>> 6b50ca92
                   grouping_info const& grp_info) {
     for (size_t i = 0; i < count_col_in->length; i++) {
         if (count_col_in->get_null_bit(i)) {
