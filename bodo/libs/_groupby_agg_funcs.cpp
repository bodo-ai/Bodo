// Copyright (C) 2023 Bodo Inc. All rights reserved.
#include "_array_utils.h"

/**
 * This file contains groupby update functions that still correspond to the
 * activity on a single row but are too complicated to be inlined. In general
 * this file will consists of implementations that require multiple columns of
 * variable type and therefore cannot be templated.
 */

<<<<<<< HEAD
bool idx_compare_column(std::shared_ptr<array_info> out_arr, int64_t grp_num,
                        std::shared_ptr<array_info> in_arr, int64_t in_idx,
                        bool asc, bool na_pos) {
=======
bool idx_compare_column(const std::shared_ptr<array_info>& out_arr,
                        int64_t grp_num,
                        const std::shared_ptr<array_info>& in_arr,
                        int64_t in_idx, bool asc, bool na_pos) {
>>>>>>> 016a3d56
    if (in_arr->arr_type != bodo_array_type::STRING &&
        in_arr->arr_type != bodo_array_type::DICT &&
        in_arr->arr_type != bodo_array_type::NULLABLE_INT_BOOL &&
        in_arr->arr_type != bodo_array_type::NUMPY) {
        throw std::runtime_error(
            "Unsupported array type for idx_compare_column: " +
            GetArrType_as_string(in_arr->arr_type));
    }
    int64_t& curr_idx = getv<int64_t>(out_arr, grp_num);
    // Check for nulls.
    if (in_arr->arr_type == bodo_array_type::STRING ||
        in_arr->arr_type == bodo_array_type::DICT ||
        in_arr->arr_type == bodo_array_type::NULLABLE_INT_BOOL) {
        bool bit1 = in_arr->get_null_bit(curr_idx);
        bool bit2 = in_arr->get_null_bit(in_idx);
        if (!bit1 && !bit2) {
            // Both values are null. We have a tie.
            return false;
        } else if (!bit1) {
            // Old value is null. We now look at na_pos.
            if (na_pos) {
                // NAs last
                curr_idx = in_idx;
            }
            return true;
        } else if (!bit2) {
            // New value is null. We now look at na_pos.
            if (!na_pos) {
                // NAs first
                curr_idx = in_idx;
            }
            return true;
        }
    }
    if (in_arr->arr_type == bodo_array_type::STRING) {
        char* data = in_arr->data1();
        offset_t* offsets = (offset_t*)in_arr->data2();
        // Load the old data.
        offset_t start_offset_old = offsets[curr_idx];
        offset_t end_offset_old = offsets[curr_idx + 1];
        offset_t len = end_offset_old - start_offset_old;
        std::string_view old_str(&data[start_offset_old], len);
        // Load the new data
        offset_t start_offset_new = offsets[in_idx];
        offset_t end_offset_new = offsets[in_idx + 1];
        offset_t len_org = end_offset_new - start_offset_new;
        std::string_view new_str(&data[start_offset_new], len_org);
        int cmp = old_str.compare(new_str);
        if (cmp == 0) {
            // Strings are equal
            return false;
        } else if (cmp > 0) {
            // asc = True means idxmin
            if (asc) {
                curr_idx = in_idx;
            }
            return true;
        } else {
            // asc = False means idxmax
            if (!asc) {
                curr_idx = in_idx;
            }
            return true;
        }
    } else if (in_arr->arr_type == bodo_array_type::DICT) {
        int32_t old_index = getv<int32_t>(in_arr->child_arrays[1], curr_idx);
        int32_t new_index = getv<int32_t>(in_arr->child_arrays[1], in_idx);
        // Fast path via index comparison.
        if (old_index == new_index) {
            return false;
        }
        // If the index is sorted we can just compare the indices.
        if (in_arr->has_sorted_dictionary) {
            if (old_index > new_index) {
                // asc = True means idxmin
                if (asc) {
                    curr_idx = in_idx;
                }
                return true;
            } else {
                // asc = False means idxmax
                if (!asc) {
                    curr_idx = in_idx;
                }
                return true;
            }
        } else {
            // We need to load the actual data and compare it.
            char* data = in_arr->child_arrays[0]->data1();
            offset_t* offsets = (offset_t*)in_arr->child_arrays[0]->data2();
            // Load the old data.
            offset_t start_offset_old = offsets[old_index];
            offset_t end_offset_old = offsets[old_index + 1];
            offset_t len = end_offset_old - start_offset_old;
            std::string_view old_str(&data[start_offset_old], len);
            // Load the new data
            offset_t start_offset_new = offsets[new_index];
            offset_t end_offset_new = offsets[new_index + 1];
            offset_t len_org = end_offset_new - start_offset_new;
            std::string_view new_str(&data[start_offset_new], len_org);
            int cmp = old_str.compare(new_str);
            if (cmp == 0) {
                // Strings are equal
                return false;
            } else if (cmp > 0) {
                // asc = True means idxmin
                if (asc) {
                    curr_idx = in_idx;
                }
                return true;
            } else {
                // asc = False means idxmax
                if (!asc) {
                    curr_idx = in_idx;
                }
                return true;
            }
        }
    } else {
        // Define a macro for a reused standard comparison across several
        // types. Note that asc = True means idxmin and asc = False means
        // idxmax.
#ifndef STANDARD_EQUALITY_CHECK
#define STANDARD_EQUALITY_CHECK         \
    if (new_value == old_value) {       \
        return false;                   \
    } else if (old_value > new_value) { \
        if (asc) {                      \
            curr_idx = in_idx;          \
        }                               \
        return true;                    \
    } else {                            \
        if (!asc) {                     \
            curr_idx = in_idx;          \
        }                               \
        return true;                    \
    }
#endif

        switch (in_arr->dtype) {
            // TODO: Add separate bool handling for nullable booleans
            // once that PR is ready.
            case Bodo_CTypes::_BOOL: {
                if (in_arr->arr_type == bodo_array_type::NULLABLE_INT_BOOL) {
                    // Nullable boolean arrays store 1 bit per boolean, so we
                    // need a separate path to get the values.
                    bool old_value =
                        GetBit((uint8_t*)in_arr->data1(), curr_idx);
                    bool new_value = GetBit((uint8_t*)in_arr->data1(), in_idx);
                    STANDARD_EQUALITY_CHECK
                } else {
                    bool old_value = getv<bool>(in_arr, curr_idx);
                    bool new_value = getv<bool>(in_arr, in_idx);
                    STANDARD_EQUALITY_CHECK
                }
            }
            case Bodo_CTypes::INT8: {
                int8_t old_value = getv<int8_t>(in_arr, curr_idx);
                int8_t new_value = getv<int8_t>(in_arr, in_idx);
                STANDARD_EQUALITY_CHECK
            }
            case Bodo_CTypes::UINT8: {
                uint8_t old_value = getv<uint8_t>(in_arr, curr_idx);
                uint8_t new_value = getv<uint8_t>(in_arr, in_idx);
                STANDARD_EQUALITY_CHECK
            }
            case Bodo_CTypes::INT16: {
                int16_t old_value = getv<int16_t>(in_arr, curr_idx);
                int16_t new_value = getv<int16_t>(in_arr, in_idx);
                STANDARD_EQUALITY_CHECK
            }
            case Bodo_CTypes::UINT16: {
                uint16_t old_value = getv<uint16_t>(in_arr, curr_idx);
                uint16_t new_value = getv<uint16_t>(in_arr, in_idx);
                STANDARD_EQUALITY_CHECK
            }
            case Bodo_CTypes::DATE:
            case Bodo_CTypes::INT32: {
                int32_t old_value = getv<int32_t>(in_arr, curr_idx);
                int32_t new_value = getv<int32_t>(in_arr, in_idx);
                STANDARD_EQUALITY_CHECK
            }
            case Bodo_CTypes::UINT32: {
                uint32_t old_value = getv<uint32_t>(in_arr, curr_idx);
                uint32_t new_value = getv<uint32_t>(in_arr, in_idx);
                STANDARD_EQUALITY_CHECK
            }
            case Bodo_CTypes::INT64:
            case Bodo_CTypes::TIME: {
                int64_t old_value = getv<int64_t>(in_arr, curr_idx);
                int64_t new_value = getv<int64_t>(in_arr, in_idx);
                STANDARD_EQUALITY_CHECK
            }
            case Bodo_CTypes::UINT64: {
                uint64_t old_value = getv<uint64_t>(in_arr, curr_idx);
                uint64_t new_value = getv<uint64_t>(in_arr, in_idx);
                STANDARD_EQUALITY_CHECK
            }
            // TODO: Fuse with int64 once it uses the nullable array
            // type.
            case Bodo_CTypes::DATETIME:
            case Bodo_CTypes::TIMEDELTA: {
                int64_t old_value = getv<int64_t>(in_arr, curr_idx);
                int64_t new_value = getv<int64_t>(in_arr, in_idx);
                bool isna1;
                bool isna2;
                // Note: These are the same but this should be more resilient to
                // refactoring.
                if (in_arr->dtype == Bodo_CTypes::DATETIME) {
                    isna1 = isnan_alltype<int64_t, Bodo_CTypes::DATETIME>(
                        old_value);
                    isna2 = isnan_alltype<int64_t, Bodo_CTypes::DATETIME>(
                        new_value);
                } else {
                    isna1 = isnan_alltype<int64_t, Bodo_CTypes::TIMEDELTA>(
                        old_value);
                    isna2 = isnan_alltype<int64_t, Bodo_CTypes::TIMEDELTA>(
                        new_value);
                }
                // NA handling
                if (isna1 && isna2) {
                    return false;
                } else if (isna1) {
                    if (na_pos) {
                        // Old value is NA and we want
                        // NAs last
                        curr_idx = in_idx;
                    }
                    return true;
                } else if (isna2) {
                    if (!na_pos) {
                        // New value is NA and we want
                        // NAs first
                        curr_idx = in_idx;
                    }
                    return true;
                }
                // Compare values
                STANDARD_EQUALITY_CHECK
            }
            case Bodo_CTypes::FLOAT32: {
                // Note in SQL NaN is not NA and is instead always the
                // largest value.
                // https://docs.snowflake.com/en/sql-reference/data-types-numeric#special-values
                float old_value = getv<float>(in_arr, curr_idx);
                float new_value = getv<float>(in_arr, in_idx);
                // NaN handling
                bool is_nan1 = isnan(old_value);
                bool is_nan2 = isnan(new_value);
                if (is_nan1 && is_nan2) {
                    return false;
                } else if (is_nan1) {
                    // asc = True means idxmin
                    if (asc) {
                        curr_idx = in_idx;
                    }
                    return true;
                } else if (is_nan2) {
                    // asc = False means idxmax
                    if (!asc) {
                        curr_idx = in_idx;
                    }
                    return true;
                }
                // Other values
                STANDARD_EQUALITY_CHECK
            }
            case Bodo_CTypes::FLOAT64: {
                // Note in SQL NaN is not NA and is instead always the
                // largest value.
                // https://docs.snowflake.com/en/sql-reference/data-types-numeric#special-values
                double old_value = getv<double>(in_arr, curr_idx);
                double new_value = getv<double>(in_arr, in_idx);
                // NaN handling
                bool is_nan1 = isnan(old_value);
                bool is_nan2 = isnan(new_value);
                if (is_nan1 && is_nan2) {
                    return false;
                } else if (is_nan1) {
                    // asc = True means idxmin
                    if (asc) {
                        curr_idx = in_idx;
                    }
                    return true;
                } else if (is_nan2) {
                    // asc = False means idxmax
                    if (!asc) {
                        curr_idx = in_idx;
                    }
                    return true;
                }
                // Other values
                STANDARD_EQUALITY_CHECK
            }
            case Bodo_CTypes::DECIMAL: {
                // Decimal can just compare the underlying integers
                // as the types must be the same.
                __int128 old_value = getv<__int128>(in_arr, curr_idx);
                __int128 new_value = getv<__int128>(in_arr, in_idx);
                STANDARD_EQUALITY_CHECK
            }
            default:
                throw std::runtime_error(
                    "Invalid dtype for idx_compare_column: " +
                    GetDtype_as_string(in_arr->dtype));
        }
    }
#undef STANDARD_EQUALITY_CHECK
}<|MERGE_RESOLUTION|>--- conflicted
+++ resolved
@@ -8,16 +8,10 @@
  * variable type and therefore cannot be templated.
  */
 
-<<<<<<< HEAD
-bool idx_compare_column(std::shared_ptr<array_info> out_arr, int64_t grp_num,
-                        std::shared_ptr<array_info> in_arr, int64_t in_idx,
-                        bool asc, bool na_pos) {
-=======
 bool idx_compare_column(const std::shared_ptr<array_info>& out_arr,
                         int64_t grp_num,
                         const std::shared_ptr<array_info>& in_arr,
                         int64_t in_idx, bool asc, bool na_pos) {
->>>>>>> 016a3d56
     if (in_arr->arr_type != bodo_array_type::STRING &&
         in_arr->arr_type != bodo_array_type::DICT &&
         in_arr->arr_type != bodo_array_type::NULLABLE_INT_BOOL &&
