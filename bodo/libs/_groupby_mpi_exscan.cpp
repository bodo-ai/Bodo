--- conflicted
+++ resolved
@@ -58,11 +58,7 @@
     // than just MPI_Exscan.
     bool has_non_arithmetic_type = false;
     for (uint64_t i = num_keys; i < in_table->ncols() - index_i; i++) {
-<<<<<<< HEAD
-        std::shared_ptr<array_info> oper_col = in_table->columns[i];
-=======
         const std::shared_ptr<array_info>& oper_col = in_table->columns[i];
->>>>>>> 6b50ca92
         if (oper_col->arr_type != bodo_array_type::NUMPY &&
             oper_col->arr_type != bodo_array_type::NULLABLE_INT_BOOL) {
             has_non_arithmetic_type = true;
@@ -96,11 +92,7 @@
     bool key_dropna) {
     tracing::Event ev("compute_categorical_index", is_parallel);
     for (int64_t i_key = 0; i_key < num_keys; i_key++) {
-<<<<<<< HEAD
-        std::shared_ptr<array_info> a = in_table->columns[i_key];
-=======
         const std::shared_ptr<array_info>& a = in_table->columns[i_key];
->>>>>>> 6b50ca92
         if (a->arr_type == bodo_array_type::DICT) {
             make_dictionary_global_and_unique(a, is_parallel);
         }
@@ -220,21 +212,13 @@
             cumulative[i_row + max_row_idx * (j - start)] = value_init;
         }
     }
-<<<<<<< HEAD
-    std::vector<T> cumulative_recv = cumulative;
-=======
     bodo::vector<T> cumulative_recv = cumulative;
->>>>>>> 6b50ca92
     std::shared_ptr<array_info> in_col = in_table->columns[k + num_keys];
     T nan_value =
         GetTentry<T>(RetrieveNaNentry((Bodo_CTypes::CTypeEnum)dtype).data());
     Tkey miss_idx = -1;
     for (int j = start; j != end; j++) {
-<<<<<<< HEAD
-        std::shared_ptr<array_info> work_col = out_arrs[j];
-=======
         const std::shared_ptr<array_info>& work_col = out_arrs[j];
->>>>>>> 6b50ca92
         int ftype = ftypes[j];
         auto apply_oper = [&](auto const& oper) -> void {
             for (int64_t i_row = 0; i_row < n_rows; i_row++) {
@@ -289,11 +273,7 @@
         }
     }
     for (int j = start; j != end; j++) {
-<<<<<<< HEAD
-        std::shared_ptr<array_info> work_col = out_arrs[j];
-=======
         const std::shared_ptr<array_info>& work_col = out_arrs[j];
->>>>>>> 6b50ca92
         int ftype = ftypes[j];
         // For skipdropna:
         //   The cumulative is never a NaN. The sum therefore works
@@ -380,11 +360,7 @@
     std::shared_ptr<array_info> in_col = in_table->columns[k + num_keys];
     Tkey miss_idx = -1;
     for (int j = start; j != end; j++) {
-<<<<<<< HEAD
-        std::shared_ptr<array_info> work_col = out_arrs[j];
-=======
         const std::shared_ptr<array_info>& work_col = out_arrs[j];
->>>>>>> 6b50ca92
         int ftype = ftypes[j];
         auto apply_oper = [&](auto const& oper) -> void {
             for (int64_t i_row = 0; i_row < n_rows; i_row++) {
@@ -503,11 +479,7 @@
     std::shared_ptr<array_info> cat_column,
     std::shared_ptr<table_info> in_table, int64_t num_keys, int64_t k,
     int* ftypes, int* func_offsets, bool is_parallel, bool skipdropna) {
-<<<<<<< HEAD
-    std::shared_ptr<array_info> in_col = in_table->columns[k + num_keys];
-=======
     const std::shared_ptr<array_info>& in_col = in_table->columns[k + num_keys];
->>>>>>> 6b50ca92
     if (in_col->arr_type == bodo_array_type::NUMPY) {
         return mpi_exscan_computation_numpy_T<Tkey, T, dtype>(
             out_arrs, std::move(cat_column), in_table, num_keys, k, ftypes,
@@ -548,11 +520,7 @@
     int k = 0;
     for (uint64_t i = num_keys; i < in_table->ncols() - return_index_i;
          i++, k++) {
-<<<<<<< HEAD
-        std::shared_ptr<array_info> col = in_table->columns[i];
-=======
         const std::shared_ptr<array_info>& col = in_table->columns[i];
->>>>>>> 6b50ca92
         int start = func_offsets[k];
         int end = func_offsets[k + 1];
         for (int j = start; j != end; j++) {
