--- conflicted
+++ resolved
@@ -51,10 +51,7 @@
                                    "std_eval",
                                    "skew_eval",
                                    "kurt_eval",
-<<<<<<< HEAD
-=======
                                    "boolxor_eval",
->>>>>>> 016a3d56
                                    "idxmin_na_first",
                                    "idxmax_na_first",
                                    "idx_n_columns"};
