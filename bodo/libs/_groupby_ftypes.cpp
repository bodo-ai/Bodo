// Copyright (C) 2023 Bodo Inc. All rights reserved.
#include "_groupby_ftypes.h"

/**
 * This file defines the various ftype helper functions that shouldn't
 * be exposed in a .h file.
 */

const char* Bodo_FTypes_names[] = {"no_op",
                                   "ngroup",
                                   "head",
                                   "transform",
                                   "size",
                                   "shift",
                                   "sum",
                                   "count",
                                   "nunique",
                                   "median",
                                   "cumsum",
                                   "cumprod",
                                   "cummin",
                                   "cummax",
                                   "mean",
                                   "min",
                                   "max",
                                   "prod",
                                   "first",
                                   "last",
                                   "idxmin",
                                   "idxmax",
                                   "var_pop",
                                   "std_pop",
                                   "var",
                                   "std",
                                   "kurtosis",
                                   "skew",
                                   "boolor_agg",
                                   "booland_agg",
                                   "boolxor_agg",
                                   "count_if",
                                   "udf",
                                   "gen_udf",
                                   "window",
                                   "row_number",
                                   "min_row_number_filter",
                                   "num_funcs",
                                   "mean_eval",
                                   "var_pop_eval",
                                   "std_pop_eval",
                                   "var_eval",
                                   "std_eval",
                                   "skew_eval",
                                   "kurt_eval",
<<<<<<< HEAD
=======
                                   "boolxor_eval",
>>>>>>> 6b50ca92
                                   "idxmin_na_first",
                                   "idxmax_na_first",
                                   "idx_n_columns"};

const char* get_name_for_Bodo_FTypes(int enumVal) {
    return Bodo_FTypes_names[enumVal];
}<|MERGE_RESOLUTION|>--- conflicted
+++ resolved
@@ -51,10 +51,7 @@
                                    "std_eval",
                                    "skew_eval",
                                    "kurt_eval",
-<<<<<<< HEAD
-=======
                                    "boolxor_eval",
->>>>>>> 6b50ca92
                                    "idxmin_na_first",
                                    "idxmax_na_first",
                                    "idx_n_columns"};
