--- conflicted
+++ resolved
@@ -21,12 +21,8 @@
    public:
     BodoBuffer(uint8_t *data, const int64_t size, NRT_MemInfo *meminfo_,
                bool incref = true)
-<<<<<<< HEAD
-        : MutableBuffer(data, size), meminfo(meminfo_) {
-=======
         : MutableBuffer(data, size, bodo::buffer_memory_manager()),
           meminfo(meminfo_) {
->>>>>>> 6b50ca92
         if (incref) {
             incref_meminfo(meminfo);
         }
@@ -49,11 +45,7 @@
 };
 
 std::shared_ptr<arrow::DataType> bodo_array_to_arrow(
-<<<<<<< HEAD
-    arrow::MemoryPool *pool, const std::shared_ptr<array_info> array,
-=======
     arrow::MemoryPool *pool, const std::shared_ptr<const array_info> array,
->>>>>>> 6b50ca92
     std::shared_ptr<arrow::Array> *out, bool convert_timedelta_to_int64,
     const std::string &tz, arrow::TimeUnit::type &time_unit,
     bool downcast_time_ns_to_us);
