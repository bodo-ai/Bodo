--- conflicted
+++ resolved
@@ -146,12 +146,6 @@
 }
 
 bodo_array_type::arr_type_enum type_to_array_type(Bodo_CTypes::CTypeEnum typ) {
-<<<<<<< HEAD
-    if (typ == Bodo_CTypes::STRING) {
-        return bodo_array_type::arr_type_enum::STRING;
-    } else {
-        return bodo_array_type::arr_type_enum::NULLABLE_INT_BOOL;
-=======
     // TODO: support other types
     switch (typ) {
         case Bodo_CTypes::STRUCT:
@@ -173,7 +167,6 @@
 
         default:
             return bodo_array_type::NULLABLE_INT_BOOL;
->>>>>>> 2faca32d
     }
 }
 
@@ -427,10 +420,6 @@
 
 std::shared_ptr<::arrow::Field> DataType::ToArrowType(std::string& name) const {
     if (array_type == bodo_array_type::STRING) {
-<<<<<<< HEAD
-        return std::make_shared<::arrow::Field>(name, arrow::large_utf8(),
-                                                true);
-=======
         if (c_type == Bodo_CTypes::STRING) {
             return std::make_shared<::arrow::Field>(name, arrow::large_utf8(),
                                                     true);
@@ -440,7 +429,6 @@
                                                     true);
         }
 
->>>>>>> 2faca32d
     } else if (array_type == bodo_array_type::DICT) {
         return std::make_shared<::arrow::Field>(
             name, arrow::dictionary(arrow::int32(), arrow::large_utf8()), true);
@@ -494,24 +482,15 @@
         case Bodo_CTypes::DATETIME:
             dtype = arrow::timestamp(arrow::TimeUnit::NANO);
             break;
-<<<<<<< HEAD
-        case Bodo_CTypes::BINARY:
-            dtype = arrow::binary();
-=======
         case Bodo_CTypes::TIMEDELTA:
             dtype = arrow::duration(arrow::TimeUnit::NANO);
->>>>>>> 2faca32d
             break;
         case Bodo_CTypes::DECIMAL:
             dtype = arrow::decimal128(precision, scale);
             break;
         default: {
-<<<<<<< HEAD
-            throw std::runtime_error("Unsupported dtype");
-=======
             throw std::runtime_error("ToArrowType: unsupported dtype " +
                                      std::string(dtype_to_str(c_type)));
->>>>>>> 2faca32d
         }
     }
 
@@ -610,11 +589,7 @@
     : column_types(std::move(column_types_)) {}
 
 Schema::Schema(std::vector<std::unique_ptr<bodo::DataType>>&& column_types_,
-<<<<<<< HEAD
-               std::vector<std::string>& column_names)
-=======
                std::vector<std::string> column_names)
->>>>>>> 2faca32d
     : column_types(std::move(column_types_)), column_names(column_names) {}
 
 void Schema::insert_column(const int8_t arr_array_type, const int8_t arr_c_type,
@@ -721,27 +696,17 @@
     return std::make_shared<arrow::Schema>(fields);
 }
 
-<<<<<<< HEAD
-std::shared_ptr<Schema> Schema::make(std::shared_ptr<::arrow::Schema> schema) {
-    std::vector<std::unique_ptr<DataType>> column_types;
-    for (const auto& field : schema->fields()) {
-=======
 std::shared_ptr<Schema> Schema::FromArrowSchema(
     std::shared_ptr<::arrow::Schema> schema) {
     std::vector<std::unique_ptr<DataType>> column_types;
     for (const auto& field : schema->fields()) {
         // TODO: support dictionary-encoded arrays
->>>>>>> 2faca32d
         auto bodo_type = arrow_to_bodo_type(field->type()->id());
         column_types.push_back(std::make_unique<DataType>(
             type_to_array_type(bodo_type), bodo_type));
     }
-<<<<<<< HEAD
-    return std::make_shared<Schema>(std::move(column_types));
-=======
     return std::make_shared<Schema>(std::move(column_types),
                                     schema->field_names());
->>>>>>> 2faca32d
 }
 
 }  // namespace bodo
