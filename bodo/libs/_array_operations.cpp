--- conflicted
+++ resolved
@@ -465,11 +465,7 @@
     // Want to keep dead keys only when we will perform a shuffle operation
     // later in the function
     std::shared_ptr<table_info> local_sort = sort_values_table_local(
-<<<<<<< HEAD
-        in_table, n_key_t, vect_ascending, na_position,
-=======
         std::move(in_table), n_key_t, vect_ascending, na_position,
->>>>>>> 016a3d56
         (parallel && n_total != 0) ? nullptr : dead_keys, parallel);
 
     if (!parallel) {
@@ -524,7 +520,6 @@
     ev_sample.finalize();
     std::shared_ptr<table_info> collected_table = shuffle_table_kernel(
         std::move(local_sort), hashes, comm_info, parallel);
-<<<<<<< HEAD
 
     // NOTE: local sort doesn't change the number of rows
     // ret_table cannot be used since all output columns may be dead (only
@@ -540,23 +535,6 @@
     return ret_table;
 }
 
-=======
-
-    // NOTE: local sort doesn't change the number of rows
-    // ret_table cannot be used since all output columns may be dead (only
-    // length is needed)
-    if (out_n_rows != nullptr) {
-        *out_n_rows = (int64_t)collected_table->nrows();
-    }
-
-    // Final local sorting
-    std::shared_ptr<table_info> ret_table = sort_values_table_local(
-        std::move(collected_table), n_key_t, vect_ascending, na_position,
-        dead_keys, parallel);
-    return ret_table;
-}
-
->>>>>>> 016a3d56
 table_info* sort_values_table_py_entry(table_info* in_table, int64_t n_key_t,
                                        int64_t* vect_ascending,
                                        int64_t* na_position, int64_t* dead_keys,
@@ -739,11 +717,7 @@
  */
 std::shared_ptr<table_info> create_send_table_and_hashes_from_rank_to_row_ids(
     std::shared_ptr<table_info> table,
-<<<<<<< HEAD
-    const std::vector<std::vector<int64_t>> rank_to_row_ids,
-=======
     const std::vector<bodo::vector<int64_t>> rank_to_row_ids,
->>>>>>> 016a3d56
     std::shared_ptr<uint32_t[]>& hashes, bool parallel) {
     tracing::Event ev("create_send_table_and_hashes_from_rank_to_row_ids",
                       parallel);
@@ -803,11 +777,7 @@
  * i'th element is a vector of row ids that must be sent to the i'th rank. Due
  * to the nature of the algorithm, each vector will be sorted.
  */
-<<<<<<< HEAD
-const std::vector<std::vector<int64_t>> compute_destinations_for_interval(
-=======
 const std::vector<bodo::vector<int64_t>> compute_destinations_for_interval(
->>>>>>> 016a3d56
     std::shared_ptr<table_info> table, std::shared_ptr<array_info> bounds_arr,
     int n_pes, bool parallel, bool strict) {
     tracing::Event ev("compute_destinations_for_interval", parallel);
@@ -872,13 +842,8 @@
  * the rows in the input table.
  */
 std::shared_ptr<uint32_t[]> compute_destinations_for_point_table(
-<<<<<<< HEAD
-    std::shared_ptr<table_info> table, std::shared_ptr<array_info> bounds_arr,
-    int n_pes, bool parallel) {
-=======
     std::shared_ptr<table_info> table,
     const std::shared_ptr<array_info>& bounds_arr, int n_pes, bool parallel) {
->>>>>>> 016a3d56
     tracing::Event ev("compute_destinations_for_point_table", parallel);
     uint64_t n_local = table->nrows();
     // We call them hashes for consistency, but in this case, they're actually
@@ -1373,10 +1338,6 @@
     // Now building the out_arrs array. We select only the first num_keys.
     std::shared_ptr<table_info> ret_table =
         RetrieveTable(std::move(in_table), ListIdx, num_keys);
-<<<<<<< HEAD
-    //
-=======
->>>>>>> 016a3d56
     hashes.reset();
     return ret_table;
 }
