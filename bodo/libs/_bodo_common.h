--- conflicted
+++ resolved
@@ -537,8 +537,8 @@
  *
  * @return std::shared_ptr<arrow::Array> equivalent Array array
  */
-<<<<<<< HEAD
-std::shared_ptr<arrow::Array> to_arrow(std::shared_ptr<array_info> info);
+std::shared_ptr<arrow::Array> to_arrow(
+    const std::shared_ptr<const array_info> info);
 
 std::shared_ptr<array_info> alloc_array(int64_t length, int64_t n_sub_elems,
                                         int64_t n_sub_sub_elems,
@@ -579,50 +579,6 @@
                                                     int64_t n_chars,
                                                     int64_t extra_null_bytes);
 
-=======
-std::shared_ptr<arrow::Array> to_arrow(
-    const std::shared_ptr<const array_info> info);
-
-std::shared_ptr<array_info> alloc_array(int64_t length, int64_t n_sub_elems,
-                                        int64_t n_sub_sub_elems,
-                                        bodo_array_type::arr_type_enum arr_type,
-                                        Bodo_CTypes::CTypeEnum dtype,
-                                        int64_t extra_null_bytes,
-                                        int64_t num_categories);
-
-std::shared_ptr<array_info> alloc_numpy(int64_t length,
-                                        Bodo_CTypes::CTypeEnum typ_enum);
-
-std::shared_ptr<array_info> alloc_array_item(int64_t n_arrays,
-                                             int64_t n_total_items,
-                                             Bodo_CTypes::CTypeEnum dtype);
-std::shared_ptr<array_info> alloc_categorical(int64_t length,
-                                              Bodo_CTypes::CTypeEnum typ_enum,
-                                              int64_t num_categories);
-
-std::shared_ptr<array_info> alloc_nullable_array(
-    int64_t length, Bodo_CTypes::CTypeEnum typ_enum,
-    int64_t extra_null_bytes = 0);
-
-std::shared_ptr<array_info> alloc_nullable_array_no_nulls(
-    int64_t length, Bodo_CTypes::CTypeEnum typ_enum, int64_t extra_null_bytes);
-
-std::shared_ptr<array_info> alloc_nullable_array_all_nulls(
-    int64_t length, Bodo_CTypes::CTypeEnum typ_enum, int64_t extra_null_bytes);
-
-std::shared_ptr<array_info> alloc_string_array(int64_t length, int64_t n_chars,
-                                               int64_t extra_null_bytes = 0);
-
-std::shared_ptr<array_info> alloc_list_string_array(
-    int64_t n_lists, std::shared_ptr<array_info> string_arr,
-    int64_t extra_null_bytes);
-
-std::shared_ptr<array_info> alloc_list_string_array(int64_t n_lists,
-                                                    int64_t n_strings,
-                                                    int64_t n_chars,
-                                                    int64_t extra_null_bytes);
-
->>>>>>> 016a3d56
 std::shared_ptr<array_info> alloc_dict_string_array(
     int64_t length, int64_t n_keys, int64_t n_chars_keys,
     bool has_global_dictionary, bool has_deduped_local_dictionary);
@@ -638,13 +594,8 @@
  * the vector of strings.
  */
 std::shared_ptr<array_info> create_string_array(
-<<<<<<< HEAD
-    std::vector<uint8_t> const& null_bitmap,
-    std::vector<std::string> const& list_string);
-=======
     bodo::vector<uint8_t> const& null_bitmap,
     bodo::vector<std::string> const& list_string);
->>>>>>> 016a3d56
 
 /**
  * @brief Create an array of list of strings,
@@ -659,13 +610,8 @@
  * constructed from the vector.
  */
 std::shared_ptr<array_info> create_list_string_array(
-<<<<<<< HEAD
-    std::vector<uint8_t> const& null_bitmap,
-    std::vector<std::vector<std::pair<std::string, bool>>> const&
-=======
     bodo::vector<uint8_t> const& null_bitmap,
     bodo::vector<bodo::vector<std::pair<std::string, bool>>> const&
->>>>>>> 016a3d56
         list_list_pair);
 
 /**
@@ -692,11 +638,7 @@
  */
 
 template <typename T>
-<<<<<<< HEAD
-inline T& getv(std::shared_ptr<array_info> arr, size_t idx) {
-=======
 inline T& getv(const std::shared_ptr<const array_info>& arr, size_t idx) {
->>>>>>> 016a3d56
     return ((T*)arr->data1())[idx];
 }
 
