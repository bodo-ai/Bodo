#pragma once

#include <complex>
#if defined(__GNUC__)
#define __UNUSED__ __attribute__((unused))
#else
#define __UNUSED__
#endif

#include <Python.h>
#include <arrow/type.h>
#include <vector>

#include "_meminfo.h"
#include "vendored/simd-block-fixed-fpp.h"

// Macros for temporarily disabling compiler errors. Example usage:
//   [[deprecated]] int f() {
//     return 0;
//   }
//
//   int main() {
//     PUSH_IGNORED_COMPILER_ERROR("-Wdeprecated-declarations");
//     return f(); // would normally raise an error
//     POP_IGNORED_COMPILER_ERROR();
//   }
// See https://gcc.gnu.org/onlinedocs/gcc/Diagnostic-Pragmas.html
#if defined(__GNUC__) || defined(__clang__)
#define DO_PRAGMA(x) _Pragma(#x)
#define PUSH_IGNORED_COMPILER_ERROR(err)                                      \
    DO_PRAGMA(GCC diagnostic push);                                           \
    /* some compilers don't support -Wunknown-warning-option as used below */ \
    DO_PRAGMA(GCC diagnostic ignored "-Wpragmas");                            \
    /* some compilers might not implement the error class specified */        \
    DO_PRAGMA(GCC diagnostic ignored "-Wunknown-warning-option");             \
    /* Ignore the requested error class */                                    \
    DO_PRAGMA(GCC diagnostic ignored err);                                    \
    /* emit a compiler message so we don't lose track of ignored errors */    \
    DO_PRAGMA(message "Ignoring error " err " in " __FILE__)
// Every call to PUSH_IGNORED_COMPILER_ERROR  MUST  have a corresponding call to
// POP_IGNORED_COMPILER_ERROR. Otherwise the error will be disabled for the rest
// of compilation
#define POP_IGNORED_COMPILER_ERROR() DO_PRAGMA(GCC diagnostic pop)
#elif defined(_MSC_VER)
#define PUSH_IGNORED_COMPILER_ERROR(err) \
    __pragma(warning(push));             \
    __pragma(warning(disable : err))
#define POP_IGNORED_COMPILER_ERROR() __pragma(warning(pop))
#else
#define PUSH_IGNORED_COMPILER_ERROR(err) \
    static_assert(false, "Unsupported compiler: Cannot disable warnings")
#define POP_IGNORED_COMPILER_ERROR() \
    static_assert(false, "Unsupported compiler: Cannot pop ignored warnings")
#endif

// Convenience macros from
// https://github.com/numba/numba/blob/main/numba/_pymodule.h
#define MOD_DEF(ob, name, doc, methods)                                     \
    {                                                                       \
        static struct PyModuleDef moduledef = {PyModuleDef_HEAD_INIT, name, \
                                               doc, -1, methods};           \
        ob = PyModule_Create(&moduledef);                                   \
    }

#define SetAttrStringFromVoidPtr(m, name)                 \
    do {                                                  \
        PyObject* tmp = PyLong_FromVoidPtr((void*)&name); \
        PyObject_SetAttrString(m, #name, tmp);            \
        Py_DECREF(tmp);                                   \
    } while (0)

#define SetAttrStringFromPyInit(m, name)       \
    do {                                       \
        PyObject* mod = PyInit_##name();       \
        PyObject_SetAttrString(m, #name, mod); \
        Py_DECREF(mod);                        \
    } while (0)

void Bodo_PyErr_SetString(PyObject* type, const char* message);

// --------- Windows Compatibility ------------ //
#if defined(_WIN32)
#include <__msvc_int128.hpp>

template <typename T>
concept FloatOrDouble = std::is_same_v<T, float> || std::is_same_v<T, double>;

// Subclass std::_Signed128 to add missing C++ operators
// such as casting and conversion.
// Avoiding error checking and exceptions to behave like a native
// type as much as possible.
struct __int128_t : std::_Signed128 {
    __int128_t() : std::_Signed128() {}

    __int128_t(std::_Signed128 in_val) : std::_Signed128(in_val) {}

    template <std::integral T>
    constexpr __int128_t(T in_val) noexcept : std::_Signed128(in_val) {}

    template <FloatOrDouble T>
    __int128_t(T in_val);

    template <FloatOrDouble T>
    T int128_to_float() const;

    operator float() const { return int128_to_float<float>(); }

    operator double() const { return int128_to_float<double>(); }

    template <std::integral T>
    friend constexpr __int128_t operator<<(const __int128_t& _Left,
                                           const T& _Right) noexcept {
        return __int128_t(_Left << __int128_t(_Right));
    }

    template <std::integral T>
    friend constexpr __int128_t operator>>(const __int128_t& _Left,
                                           const T& _Right) noexcept {
        return __int128_t(_Left >> __int128_t(_Right));
    }

    template <std::integral T>
    friend constexpr bool operator==(const __int128_t& _Left,
                                     const T& _Right) noexcept {
        return (_Left == __int128_t(_Right));
    }

    template <std::integral T>
    friend constexpr __int128_t operator|(const __int128_t& _Left,
                                          const T& _Right) noexcept {
        return __int128_t(_Left | __int128_t(_Right));
    }
};
#endif

// --------- MemInfo Helper Functions --------- //
NRT_MemInfo* alloc_meminfo(int64_t length);

/**
 * decref meminfo refcount
 */
void decref_meminfo(MemInfo* meminfo);

/**
 * incref meminfo refcount
 */
void incref_meminfo(MemInfo* meminfo);

// --------- BodoBuffer Definition --------- //

/**
 * @brief Arrow buffer that holds a reference to a Bodo meminfo and
 * decrefs/deallocates if necessary to Bodo's BufferPool.
 * Alternative to Arrow's PoolBuffer:
 * https://github.com/apache/arrow/blob/5b2fbade23eda9bc95b1e3854b19efff177cd0bd/cpp/src/arrow/memory_pool.cc#L838
 */
class BodoBuffer : public arrow::ResizableBuffer {
   public:
    /**
     * @brief Construct a new Bodo Buffer
     *
     * @param data Pointer to data buffer
     * @param size Size of the buffer
     * @param meminfo_ MemInfo object which manages the underlying data buffer
     * @param incref Whether to incref (default: true)
     * @param pool Pool that was used for allocating the data buffer. The same
     * pool should be used for resizing the buffer in the future.
     * @param mm Memory manager associated with the pool.
     */
    BodoBuffer(uint8_t* data, const int64_t size, NRT_MemInfo* meminfo_,
               bool incref = true,
               bodo::IBufferPool* const pool = bodo::BufferPool::DefaultPtr(),
               std::shared_ptr<::arrow::MemoryManager> mm =
                   bodo::default_buffer_memory_manager())
        : ResizableBuffer(data, size, std::move(mm)),
          meminfo(meminfo_),
          pool_(pool) {
        if (incref) {
            incref_meminfo(meminfo);
        }
    }

    ~BodoBuffer() override {
        // Adapted from:
        // https://github.com/apache/arrow/blob/5b2fbade23eda9bc95b1e3854b19efff177cd0bd/cpp/src/arrow/memory_pool.cc#L844
        uint8_t* ptr = mutable_data();
        // TODO(ehsan): add global_state.is_finalizing() check to match Arrow
        if (ptr) {
            decref_meminfo(meminfo);
        }
    }

    NRT_MemInfo* getMeminfo() { return meminfo; }

    /**
     * @brief Ensure that buffer can accommodate specified total number of bytes
     * without re-allocation.
     *
     * Copied from Arrow's PoolBuffer since it is not exposed to use as base
     * class:
     * https://github.com/apache/arrow/blob/apache-arrow-11.0.0/cpp/src/arrow/memory_pool.cc
     * Bodo change: alignment is not passed to alloc calls which defaults to
     * 64-byte. Meminfo attributes are also updated.
     *
     * @param capacity minimum total capacity required in bytes
     * @return arrow::Status
     */
    arrow::Status Reserve(const int64_t capacity) override {
        if (capacity < 0) {
            return arrow::Status::Invalid("Negative buffer capacity: ",
                                          capacity);
        }
        if (!data_ || capacity > capacity_) {
            int64_t new_capacity =
                arrow::bit_util::RoundUpToMultipleOf64(capacity);
            if (data_) {
                // NOTE: meminfo->data needs to be passed to buffer pool manager
                // since it stores swips
                RETURN_NOT_OK(pool_->Reallocate(capacity_, new_capacity,
                                                (uint8_t**)&(meminfo->data)));
            } else {
                RETURN_NOT_OK(
                    pool_->Allocate(new_capacity, (uint8_t**)&(meminfo->data)));
            }
            data_ = (uint8_t*)meminfo->data;
            capacity_ = new_capacity;
            // Updating size is necessary since used by the buffer pool manager
            // for freeing.
            meminfo->size = new_capacity;
        }
        return arrow::Status::OK();
    }

    /**
     * @brief Set the size of the buffer to 'new_size'.
     * If 'new_size' is greater than the buffer's
     * capacity, a CapacityError will be returned.
     *
     * @param new_size New size to set to.
     * @return arrow::Status
     */
    arrow::Status SetSize(const int64_t new_size) {
        if (ARROW_PREDICT_FALSE(new_size < 0)) {
            return arrow::Status::Invalid(
                "BodoBuffer::SetSize: Negative buffer resize: ", new_size);
        }
        if (new_size > this->capacity_) {
            return arrow::Status::CapacityError(
                "BodoBuffer::SetSize: new_size (" + std::to_string(new_size) +
                ") is greater than capacity (" +
                std::to_string(this->capacity_) + ")!");
        }
        this->size_ = new_size;
        return arrow::Status::OK();
    }

    /**
     * @brief Make sure there is enough capacity and resize the buffer.
     * If shrink_to_fit=true and new_size is smaller than existing size, updates
     * capacity to the nearest multiple of 64 bytes.
     *
     * Copied from Arrow's PoolBuffer since it is not exposed to use as base
     * class:
     * https://github.com/apache/arrow/blob/apache-arrow-11.0.0/cpp/src/arrow/memory_pool.cc
     * Bodo change: alignment is not passed to alloc calls which defaults to
     * 64-byte. Meminfo attributes are also updated.
     *
     * @param new_size New size of the buffer
     * @param shrink_to_fit if new size is smaller than the existing size,
     * reallocate to fit.
     * @return arrow::Status
     */
    arrow::Status Resize(const int64_t new_size,
                         bool shrink_to_fit = true) override {
        if (ARROW_PREDICT_FALSE(new_size < 0)) {
            return arrow::Status::Invalid("Negative buffer resize: ", new_size);
        }
        if (data_ && shrink_to_fit && new_size <= size_) {
            // Buffer is non-null and is not growing, so shrink to the requested
            // size without excess space.
            int64_t new_capacity =
                arrow::bit_util::RoundUpToMultipleOf64(new_size);
            if (capacity_ != new_capacity) {
                // Buffer hasn't got yet the requested size.
                RETURN_NOT_OK(pool_->Reallocate(capacity_, new_capacity,
                                                (uint8_t**)&(meminfo->data)));
                data_ = (uint8_t*)meminfo->data;
                capacity_ = new_capacity;
                // Updating size is necessary since used by the buffer pool
                // manager for freeing.
                meminfo->size = new_capacity;
            }
        } else {
            RETURN_NOT_OK(Reserve(new_size));
        }
        size_ = new_size;

        return arrow::Status::OK();
    }

    /// @brief Wrapper for Pinning Buffers
    void pin() {
        NRT_MemInfo_Pin(this->meminfo);
        // If the buffer was spilled, its data pointer could have changed upon
        // restoring it to memory. Therefore, we need to resynchronize the
        // `data_` pointer of the buffer with that of the MemInfo (which is what
        // the BufferPool changes in place to the new location).
        this->data_ = (uint8_t*)this->meminfo->data;
    }

    /// @brief Wrapper for Unpinning Buffers
    void unpin() { NRT_MemInfo_Unpin(this->meminfo); }

    template <typename X, typename... Args>
    friend class ::bodo::pin_guard;

   private:
    NRT_MemInfo* meminfo;
    arrow::MemoryPool* pool_;
};

// get memory alloc/free info from _meminfo.h
size_t get_stats_alloc();
size_t get_stats_free();
size_t get_stats_mi_alloc();
size_t get_stats_mi_free();

// NOTE: should match CTypeEnum in utils/utils.py
// NOTE: should match numpy_item_size in _bodo_common.cpp
struct Bodo_CTypes {
    enum CTypeEnum {
        INT8 = 0,
        UINT8 = 1,
        INT32 = 2,
        UINT32 = 3,
        INT64 = 4,
        FLOAT32 = 5,
        FLOAT64 = 6,
        UINT64 = 7,
        INT16 = 8,
        UINT16 = 9,
        STRING = 10,
        _BOOL = 11,
        DECIMAL = 12,
        DATE = 13,
        TIME = 14,
        DATETIME = 15,
        TIMEDELTA = 16,
        INT128 = 17,
        LIST = 18,    // for nested data structures, maps to Arrow List
        STRUCT = 19,  // for nested data structures, maps to Arrow Struct
        BINARY = 20,
        COMPLEX64 = 21,
        COMPLEX128 = 22,
        MAP = 23,
        TIMESTAMPTZ = 24,  // Used to raise errors in other code locations
        _numtypes
    };
};

typedef int32_t dict_indices_t;

// use 64-bit offsets for string and nested arrays
typedef uint64_t offset_t;
#define OFFSET_BITWIDTH 64
#define Bodo_CType_offset Bodo_CTypes::CTypeEnum::UINT64

std::unique_ptr<BodoBuffer> AllocateBodoBuffer(
    const int64_t size,
    bodo::IBufferPool* const = bodo::BufferPool::DefaultPtr(),
    const std::shared_ptr<::arrow::MemoryManager> mm =
        bodo::default_buffer_memory_manager());
std::unique_ptr<BodoBuffer> AllocateBodoBuffer(
    const int64_t length, Bodo_CTypes::CTypeEnum typ_enum,
    bodo::IBufferPool* const = bodo::BufferPool::DefaultPtr(),
    const std::shared_ptr<::arrow::MemoryManager> mm =
        bodo::default_buffer_memory_manager());

inline Bodo_CTypes::CTypeEnum ctypeFromVal(int val) {
    return Bodo_CTypes::CTypeEnum::INT32;
}

inline Bodo_CTypes::CTypeEnum ctypeFromVal(float val) {
    return Bodo_CTypes::CTypeEnum::FLOAT32;
}

inline Bodo_CTypes::CTypeEnum ctypeFromVal(double val) {
    return Bodo_CTypes::CTypeEnum::FLOAT64;
}

constexpr inline bool is_unsigned_integer(Bodo_CTypes::CTypeEnum typ) {
    if (typ == Bodo_CTypes::UINT8) {
        return true;
    } else if (typ == Bodo_CTypes::UINT16) {
        return true;
    } else if (typ == Bodo_CTypes::UINT32) {
        return true;
    } else if (typ == Bodo_CTypes::UINT64) {
        return true;
    }
    return false;
}

constexpr inline bool is_integer(Bodo_CTypes::CTypeEnum typ) {
    if (is_unsigned_integer(typ)) {
        return true;
    } else if (typ == Bodo_CTypes::INT8) {
        return true;
    } else if (typ == Bodo_CTypes::INT16) {
        return true;
    } else if (typ == Bodo_CTypes::INT32) {
        return true;
    } else if (typ == Bodo_CTypes::INT64) {
        return true;
    } else if (typ == Bodo_CTypes::INT128) {
        return true;
    }
    return false;
}

/**
 * @brief Check if typ is FLOAT32 or FLOAT64.
 */
constexpr inline bool is_float(Bodo_CTypes::CTypeEnum typ) {
    return ((typ == Bodo_CTypes::FLOAT32) || (typ == Bodo_CTypes::FLOAT64));
}

/**
 * @brief Check if typ is COMPLEX64 or COMPLEX128.
 */
constexpr inline bool is_complex(Bodo_CTypes::CTypeEnum typ) {
    return ((typ == Bodo_CTypes::COMPLEX64) ||
            (typ == Bodo_CTypes::COMPLEX128));
}

/**
 * @brief Check if typ is an integer, floating, complex or decimal type.
 */
constexpr inline bool is_numerical(Bodo_CTypes::CTypeEnum typ) {
    return (is_integer(typ) || is_float(typ) || is_complex(typ) ||
            (typ == Bodo_CTypes::DECIMAL));
}

template <Bodo_CTypes::CTypeEnum DType>
    requires(is_complex(DType))
using complex_type =
    std::conditional_t<DType == Bodo_CTypes::COMPLEX128, std::complex<double>,
                       std::complex<float>>;
/** Getting the expression of a T value as a vector of characters
 *
 * The template parameter is T.
 * @param val the value in the type T.
 * @return the vector of characters on output
 */
template <typename T>
inline std::vector<char> GetCharVector(T const& val) {
    const T* valptr = &val;
    const char* charptr = (char*)valptr;
    std::vector<char> V(sizeof(T));
    for (size_t u = 0; u < sizeof(T); u++) {
        V[u] = charptr[u];
    }
    return V;
}

#define BYTES_PER_DECIMAL 16

/* The NaN entry used in the case a normal value is not available.
 *
 * The choice are done in following way:
 * ---int8_t / int16_t / int32_t / int64_t : return a -1 value
 * ---uint8_t / uint16_t / uint32_t / uint64_t : return a 0 value
 * ---float / double : return a NaN
 * This is obviously not perfect as -1 can be a legitimate value, but here goes.
 *
 * @param the dtype used.
 * @return the list of characters in output.
 */
inline std::vector<char> RetrieveNaNentry(Bodo_CTypes::CTypeEnum const& dtype) {
    if (dtype == Bodo_CTypes::_BOOL) {
        return GetCharVector<bool>(false);
    } else if (dtype == Bodo_CTypes::INT8) {
        return GetCharVector<int8_t>(-1);
    } else if (dtype == Bodo_CTypes::UINT8) {
        return GetCharVector<uint8_t>(0);
    } else if (dtype == Bodo_CTypes::INT16) {
        return GetCharVector<int16_t>(-1);
    } else if (dtype == Bodo_CTypes::UINT16) {
        return GetCharVector<uint16_t>(0);
    } else if (dtype == Bodo_CTypes::INT32) {
        return GetCharVector<int32_t>(-1);
    } else if (dtype == Bodo_CTypes::UINT32) {
        return GetCharVector<uint32_t>(0);
    } else if (dtype == Bodo_CTypes::INT64) {
        return GetCharVector<int64_t>(-1);
    } else if (dtype == Bodo_CTypes::UINT64) {
        return GetCharVector<uint64_t>(0);
    } else if (dtype == Bodo_CTypes::DATE) {
        Bodo_PyErr_SetString(PyExc_RuntimeError,
                             "In DATE case missing values are handled by "
                             "NULLABLE_INT_BOOL so this case is impossible");
    } else if (dtype == Bodo_CTypes::DATETIME ||
               dtype == Bodo_CTypes::TIMEDELTA ||
               dtype == Bodo_CTypes::TIMESTAMPTZ) {
        return GetCharVector<int64_t>(std::numeric_limits<int64_t>::min());
    } else if (dtype == Bodo_CTypes::FLOAT32) {
        return GetCharVector<float>(std::nanf("1"));
    } else if (dtype == Bodo_CTypes::FLOAT64) {
        return GetCharVector<double>(std::nan("1"));
    } else if (dtype == Bodo_CTypes::DECIMAL) {
        // Normally the null value of decimal_value should never show up
        // anywhere. A value is assigned for simplicity of the code
        __int128_t e_val = 0;
        return GetCharVector<__int128_t>(e_val);
    }
    return {};
}

// for numpy arrays, this maps dtype to sizeof(dtype)
extern const std::vector<size_t> numpy_item_size;

/**
 * @brief enum for array types supported by Bodo
 * These are also defined in utils/utils.py and must match.
 */
struct bodo_array_type {
    enum arr_type_enum {
        NUMPY = 0,
        STRING = 1,
        NULLABLE_INT_BOOL = 2,
        STRUCT = 3,
        CATEGORICAL = 4,
        ARRAY_ITEM = 5,
        INTERVAL = 6,
        DICT = 7,  // dictionary-encoded string array
        // string_array_split_view_type, etc.
        MAP = 8,
        TIMESTAMPTZ = 9,

        // Used to fallback to runtime type checks
        // for templated functions
        UNKNOWN = 15,
    };
};

bodo_array_type::arr_type_enum type_to_array_type(Bodo_CTypes::CTypeEnum typ);

/**
 * @brief Get array type for a given Bodo_CTypes::CTypeEnum (assuming nullable)
 *
 * @param typ input Bodo_CTypes::CTypeEnum
 * @return bodo_array_type::arr_type_enum array type that can hold it
 */
bodo_array_type::arr_type_enum type_to_array_type(Bodo_CTypes::CTypeEnum typ);

/**
 * @brief Is typ a nested type (STRUCT, ARRAY_ITEM/LIST or MAP)?
 *
 */
inline bool is_nested_arr_type(bodo_array_type::arr_type_enum typ) {
    return ((typ == bodo_array_type::ARRAY_ITEM) ||
            (typ == bodo_array_type::STRUCT) || (typ == bodo_array_type::MAP));
}

/**
 * @brief Checks decimal scale and precision is in the valid range
 *
 */
inline bool is_valid_decimal128(int8_t precision, int8_t scale) {
    return (precision > 0 && scale >= 0 && precision <= 38 && scale < 38);
}

std::string GetDtype_as_string(Bodo_CTypes::CTypeEnum const& dtype);

inline std::string GetDtype_as_string(int8_t dtype) {
    return GetDtype_as_string(static_cast<Bodo_CTypes::CTypeEnum>(dtype));
}

std::string GetArrType_as_string(bodo_array_type::arr_type_enum arr_type);

inline std::string GetArrType_as_string(int8_t arr_type) {
    return GetArrType_as_string(
        static_cast<bodo_array_type::arr_type_enum>(arr_type));
}

namespace bodo {

/**
 * @brief Wrapper class for uniquely identifying the type of a Bodo Array.
 * Array types are a composition of a bodo_array_type (e.g. NUMPY, STRING, etc.)
 * and inner dtype (e.g. INT8, UINT8, etc.).
 */
struct DataType {
    const bodo_array_type::arr_type_enum array_type;
    const Bodo_CTypes::CTypeEnum c_type;
    const int8_t precision;
    const int8_t scale;

    /**
     * @brief Construct a new DataType from a bodo_array_type and CTypeEnum
     * @param array_type Type / Structure of the Array
     * @param c_type Type of the Array Elements
     * @param precision The precision (required for DECIMAL types)
     * @param scale The scale (required for DECIMAL types)
     */
    DataType(bodo_array_type::arr_type_enum array_type,
             Bodo_CTypes::CTypeEnum c_type, int8_t precision = -1,
             int8_t scale = -1)
        : array_type(array_type),
          c_type(c_type),
          precision(precision),
          scale(scale) {
        // TODO: For decimal types, check if scale and precision are valid and
        // throw some exception (this will likely cause issues due to other
        // places where they are not being set properly.)
    }
    // Use copy instead
    DataType(const DataType& other) = delete;

    virtual ~DataType() = default;

    /// @brief Is the Array Primitive (i.e. not nested)
    bool is_primitive() {
        return array_type != bodo_array_type::STRUCT &&
               array_type != bodo_array_type::ARRAY_ITEM &&
               array_type != bodo_array_type::MAP &&
               array_type != bodo_array_type::DICT;
    }

    /// @brief Is the Array a Nested Array?
    bool is_array() const { return array_type == bodo_array_type::ARRAY_ITEM; }

    /// @brief If the Array a Struct Array?
    bool is_struct() const { return array_type == bodo_array_type::STRUCT; }

    /// @brief If the Array a Map Array?
    bool is_map() const { return array_type == bodo_array_type::MAP; }

    /// @brief Helper Function to Generate the Output of ToString()
    virtual void to_string_inner(std::string& out);

    /// @brief Convert the DataType to a single-line string
    std::string ToString() {
        std::string out;
        to_string_inner(out);
        return out;
    }
    /**
     * @brief Construct a bodo::DataType from a serialized DataType from Python.
     * The serialized DataType consists of a vector of bodo_array_types and
     * a vector of CTypes.
     *
     * @param arr_array_types First half of serialization, array types
     * @param arr_c_types Second half of serialization, content types
     * @return std::unique_ptr<DataType> Output DataType
     */
    static std::unique_ptr<DataType> Deserialize(
        const std::span<const int8_t> arr_array_types,
        const std::span<const int8_t> arr_c_types);

    ///@brief Serialize a bodo::Schema to a Python <-> C++ communication format
    virtual void Serialize(std::vector<int8_t>& arr_array_types,
                           std::vector<int8_t>& arr_c_types) const;

    /// @brief Convert to the equivalent Arrow field type
    virtual std::shared_ptr<::arrow::Field> ToArrowType(
        std::string& name) const;

    ///@brief Deep copy the Datatype, returns the proper child type if
    /// appropriate
    std::unique_ptr<DataType> copy() const;

    /// @brief Convert type to a nullable type (Numpy int/float/bool to
    /// nullable)
    std::unique_ptr<DataType> to_nullable_type() const;
};

/// @brief Wrapper class for Representing the Type of ArrayItem Arrays
struct ArrayType final : public DataType {
    const std::unique_ptr<DataType> value_type;

    /// @brief Construct a new ArrayType given the Inner Array DataType
    ArrayType(std::unique_ptr<DataType>&& _value_type)
        : DataType(bodo_array_type::ARRAY_ITEM, Bodo_CTypes::LIST),
          value_type(std::move(_value_type)) {}

    void to_string_inner(std::string& out) override;

    void Serialize(std::vector<int8_t>& arr_array_types,
                   std::vector<int8_t>& arr_c_types) const override;

    std::shared_ptr<::arrow::Field> ToArrowType(
        std::string& name) const override;
};

/// @brief Wrapper class for Representing the Type of Struct Arrays
struct StructType final : public DataType {
    std::vector<std::unique_ptr<DataType>> child_types;

    /// @brief Construct a new StructType given the Inner Array DataTypes
    StructType(std::vector<std::unique_ptr<DataType>>&& _child_types)
        : DataType(bodo_array_type::STRUCT, Bodo_CTypes::STRUCT),
          child_types(std::move(_child_types)) {}

    void to_string_inner(std::string& out) override;

    void Serialize(std::vector<int8_t>& arr_array_types,
                   std::vector<int8_t>& arr_c_types) const override;

    std::shared_ptr<::arrow::Field> ToArrowType(
        std::string& name) const override;
};

/// @brief Wrapper class for representing the type of Map Arrays
struct MapType final : public DataType {
    std::unique_ptr<DataType> key_type;
    std::unique_ptr<DataType> value_type;

    /// @brief Construct a new MapType given the key and value types
    MapType(std::unique_ptr<DataType>&& _key_type,
            std::unique_ptr<DataType>&& _value_type)
        : DataType(bodo_array_type::MAP, Bodo_CTypes::MAP),
          key_type(std::move(_key_type)),
          value_type(std::move(_value_type)) {}

    void to_string_inner(std::string& out) override;

    void Serialize(std::vector<int8_t>& arr_array_types,
                   std::vector<int8_t>& arr_c_types) const override;

    std::shared_ptr<::arrow::Field> ToArrowType(
        std::string& name) const override;
};

/**
 * @brief Wrapper Class for a Schema of a Bodo Table
 * Consisting of a vector of DataTypes for each column / array.
 */
struct Schema {
    std::vector<std::unique_ptr<DataType>> column_types;
    std::vector<std::string> column_names;
    Schema();
    Schema(const Schema& other);
    Schema(Schema&& other);
    Schema(std::vector<std::unique_ptr<bodo::DataType>>&& column_types_);
    Schema(std::vector<std::unique_ptr<bodo::DataType>>&& column_types_,
<<<<<<< HEAD
           std::vector<std::string>& column_names);
=======
           std::vector<std::string> column_names);
>>>>>>> 2faca32d
    /** @brief Return the number of columns in the schema
     *
     * @return void The number of columns in the schema
     */
    size_t ncols() const;

    /** @brief Insert a column to the schema
     * @param col The column to insert
     * @param idx The index to insert the column
     * @return void
     */
    void insert_column(std::unique_ptr<DataType>&& col, const size_t idx);

    /** @brief Insert a column to the schema
     * @param arr_array_type the array type of the column to insert
     * @param arr_c_type the c type of the column to insert
     * @param size_t the index to insert to
     * @return void
     */
    void insert_column(const int8_t arr_array_type, const int8_t arr_c_type,
                       const size_t idx);
    /** @brief Append a column to the schema
     * @param col The column to append
     * @return void
     */
    void append_column(std::unique_ptr<DataType>&& col);
    /** @brief Append a column to the schema
     * @param arr_array_type the array type of the column to append
     * @param arr_c_type the c type of the column to append
     * @return void
     */
    void append_column(const int8_t arr_array_type, const int8_t arr_c_type);

    /** @brief Append a schema to the current schema
     * @param other The schema to append
     * @return void
     */
    void append_schema(std::unique_ptr<Schema>&& other);

    /**
     * @brief Construct a bodo::Schema from a serialized schema from Python.
     * The serialized schema consists of a vector of bodo_array_types and
     * a vector of CTypes.
     *
     * @param arr_array_types First half of serialization, array types
     * @param arr_c_types Second half of serialization, content types
     * @return std::unique_ptr<Schema> Output Schema
     */
    static std::unique_ptr<Schema> Deserialize(
        const std::span<const int8_t> arr_array_types,
        const std::span<const int8_t> arr_c_types);

    /**
     * @brief Serialize a bodo::Schema to a Python <-> C++ communication
     * format. The serialized schema consists of a vector of bodo_array_types
     * and a vector of CTypes.
     *
     * @return (arr_array_types, arr_c_types) Serialization vectors
     */
    std::pair<std::vector<int8_t>, std::vector<int8_t>> Serialize() const;

    /**
     * @brief Get string representation of a Schema.
     *
     * @return std::string
     */
    std::string ToString();

    /**
     * @brief Return a new schema with only the first 'first_n' columns.
     *
     * @param first_n Number of columns to keep.
     * @return std::unique_ptr<Schema> New schema.
     */
    std::unique_ptr<Schema> Project(size_t first_n) const;

    /**
     * @brief Same as the previous, except it provides the column indices to
     * keep.
     *
     * @param column_indices Column indices to keep in the new schema.
     * @return std::unique_ptr<Schema> New schema.
     */
    std::unique_ptr<Schema> Project(
        const std::span<const int64_t> column_indices) const;

    /// @brief Convert to an Arrow schema
    std::shared_ptr<::arrow::Schema> ToArrowSchema() const;

<<<<<<< HEAD
    static std::shared_ptr<Schema> make(
=======
    /// @brief Convert from an Arrow schema to a Bodo schema
    static std::shared_ptr<Schema> FromArrowSchema(
>>>>>>> 2faca32d
        std::shared_ptr<::arrow::Schema> schema);
};

}  // namespace bodo

// copied from Arrow bit_util.h
// Bitmask selecting the k-th bit in a byte
static constexpr uint8_t kBitmask[] = {1, 2, 4, 8, 16, 32, 64, 128};

inline bool GetBit(const uint8_t* bits, uint64_t i) {
    return (bits[i >> 3] >> (i & 0x07)) & 1;
}

template <typename Alloc>
inline bool GetBit(const std::vector<uint8_t, Alloc>& V, uint64_t i) {
    return GetBit(V.data(), i);
}

inline void SetBitTo(uint8_t* bits, int64_t i, bool bit_is_set) {
    bits[i / 8] ^=
        static_cast<uint8_t>(-static_cast<uint8_t>(bit_is_set) ^ bits[i / 8]) &
        kBitmask[i % 8];
}

template <typename Alloc>
inline void SetBitTo(std::vector<uint8_t, Alloc>& V, int64_t i,
                     bool bit_is_set) {
    SetBitTo(V.data(), i, bit_is_set);
}

/**
 * @brief generic struct that holds info of Bodo arrays to enable communication.
 *
 * The column of a dataframe.
 *
 * Case of NUMPY column:
 * --- Only the data1 array is used.
 * --- length is the number of rows.
 * Case of NULLABLE_INT_BOOL:
 * --- The data1 is used for the data
 * --- null_bitmask is the mask
 * --- length is the number of rows.
 * Case of STRING:
 * --- The length is the number of rows.
 * --- data1 is for the characters
 * --- data2 is for the index offsets
 * --- null_bitmask is for the missing entries
 * --- is_globally_replicated is true if the array
 *     is replicated on all ranks. This is used when
 *     the array is a dictionary for a DICT array.
 * --- is_locally_unique is true if the array
 *     is unique on the current rank. This is used when
 *     the array is a dictionary for a DICT array.
 * --- is_locally_sorted is true if the array
 *     is sorted on the current rank. This is used when
 *     the array is a dictionary for a DICT array.
 * case of DICT:
 * --- child_arrays[0] is the string array for the dictionary.
 * --- child_arrays[1] is a Int32 array for the indices. This array and
 *     the main info share a bitmap.
 * case of ARRAY_ITEM:
 * --- The length is the number of rows.
 * --- data1 is for the offsets
 * --- null_bitmask is the mask
 * --- child_arrays[0] is the inner array
 * case of STRUCT:
 * --- The length is the number of rows.
 * --- null_bitmask is the mask
 * --- child_arrays is the arrays for all fields
 * --- field_names is the field names
 *
 * case of MAP:
 * MAP array is just a wrapper around list(struct) array that stores the
 * key/value pairs (the same as the Python side). The only used fields are
 * length and child_arrays which includes the list(struct) array.
 */
struct array_info {
    bodo_array_type::arr_type_enum arr_type;
    Bodo_CTypes::CTypeEnum dtype;
    uint64_t length;  // number of elements in the array (not bytes) For DICT
                      // arrays this is the length of indices array

    // Data buffer meminfos for this array, e.g. data/offsets/null_bitmap for
    // string array. Last element is always the null bitmap buffer.
    std::vector<std::shared_ptr<BodoBuffer>> buffers;

    // Child arrays for dict-encoded, nested and struct array
    std::vector<std::shared_ptr<array_info>> child_arrays;
    // name of each field in struct array (empty for other arrays)
    std::vector<std::string> field_names;

    int32_t precision;        // for array of decimals and times
    int32_t scale;            // for array of decimals
    uint64_t num_categories;  // for categorical arrays
    // ID used to identify matching equivalent dictionaries.
    // Currently only used by string arrays that are the dictionaries
    // inside dictionary encoded arrays. It cannot be placed in the dictionary
    // array itself because dictionary builders just work with the string array
    // and we need data to be consistent.
    int64_t array_id;
    // Is this array globally shared on all ranks. This is currently only
    // used to describe string arrays that function as dictionaries in
    // dictionary encoded arrays.
    bool is_globally_replicated;
    // Is this array unique on the current rank. This is currently only
    // used to describe string arrays that function as dictionaries in
    // dictionary encoded arrays.
    bool is_locally_unique;
    // Is this array sorted on the current rank. This is currently only
    // used to describe string arrays that function as dictionaries in
    // dictionary encoded arrays.
    bool is_locally_sorted;

    // Starting point into the physical data buffer (in bytes, not logical
    // values) for NUMPY, NULLABLE_INT_BOOL, CATEGORICAL arrays. This is needed
    // since Numpy array slicing creates views on MemInfo buffers with an offset
    // from the MemInfo data pointer. For example, A[2:4] will have
    // an offset of 16 bytes for int64 arrays (and n_items=2).
    int64_t offset;

    array_info(bodo_array_type::arr_type_enum _arr_type,
               Bodo_CTypes::CTypeEnum _dtype, int64_t _length,
               std::vector<std::shared_ptr<BodoBuffer>> _buffers,
               std::vector<std::shared_ptr<array_info>> _child_arrays = {},
               int32_t _precision = 0, int32_t _scale = 0,
               int64_t _num_categories = 0, int64_t _array_id = -1,
               bool _is_globally_replicated = false,
               bool _is_locally_unique = false, bool _is_locally_sorted = false,
               int64_t _offset = 0, std::vector<std::string> _field_names = {})
        : arr_type(_arr_type),
          dtype(_dtype),
          length(_length),
          buffers(std::move(_buffers)),
          child_arrays(std::move(_child_arrays)),
          field_names(std::move(_field_names)),
          precision(_precision),
          scale(_scale),
          num_categories(_num_categories),
          array_id(_array_id),
          is_globally_replicated(_is_globally_replicated),
          is_locally_unique(_is_locally_unique),
          is_locally_sorted(_is_locally_sorted),
          offset(_offset) {}

    /**
     * @brief returns the first data pointer for the array if any.
     *
     * @return U* data pointer
     */
    template <
        bodo_array_type::arr_type_enum arr_type = bodo_array_type::UNKNOWN,
        typename U = char>
        requires(arr_type == bodo_array_type::UNKNOWN)
    U* data1() const {
        switch (this->arr_type) {
            case bodo_array_type::NULLABLE_INT_BOOL:
            case bodo_array_type::STRING:
            case bodo_array_type::NUMPY:
            case bodo_array_type::CATEGORICAL:
            case bodo_array_type::INTERVAL:
            case bodo_array_type::ARRAY_ITEM:
            case bodo_array_type::TIMESTAMPTZ:
                return reinterpret_cast<U*>(this->buffers[0]->mutable_data() +
                                            this->offset);
            case bodo_array_type::DICT:
            case bodo_array_type::STRUCT:
            case bodo_array_type::MAP:
            default:
                return nullptr;
        }
    }

    /**
     * @brief returns the first data pointer for the array if any.
     *
     * @return U* data pointer
     */
    template <bodo_array_type::arr_type_enum arr_type, typename U = char>
        requires(arr_type != bodo_array_type::UNKNOWN)
    U* data1() const {
        switch (arr_type) {
            case bodo_array_type::NULLABLE_INT_BOOL:
            case bodo_array_type::STRING:
            case bodo_array_type::NUMPY:
            case bodo_array_type::CATEGORICAL:
            case bodo_array_type::INTERVAL:
            case bodo_array_type::ARRAY_ITEM:
            case bodo_array_type::TIMESTAMPTZ:
                return reinterpret_cast<U*>(this->buffers[0]->mutable_data() +
                                            this->offset);
            case bodo_array_type::DICT:
            case bodo_array_type::STRUCT:
            case bodo_array_type::MAP:
            default:
                return nullptr;
        }
    }

    /**
     * @brief returns the second data pointer for the array if any.
     *
     * @return U* data pointer
     */
    template <
        bodo_array_type::arr_type_enum arr_type = bodo_array_type::UNKNOWN,
        typename U = char>
        requires(arr_type == bodo_array_type::UNKNOWN)
    U* data2() const {
        switch (this->arr_type) {
            case bodo_array_type::STRING:
            case bodo_array_type::INTERVAL:
            case bodo_array_type::TIMESTAMPTZ:
                return reinterpret_cast<U*>(this->buffers[1]->mutable_data());
            case bodo_array_type::DICT:
            case bodo_array_type::ARRAY_ITEM:
            case bodo_array_type::STRUCT:
            case bodo_array_type::MAP:
            case bodo_array_type::NULLABLE_INT_BOOL:
            case bodo_array_type::NUMPY:
            case bodo_array_type::CATEGORICAL:
            default:
                return nullptr;
        }
    }

    /**
     * @brief returns the second data pointer for the array if any.
     *
     * @return U* data pointer
     */
    template <
        bodo_array_type::arr_type_enum arr_type = bodo_array_type::UNKNOWN,
        typename U = char>
        requires(arr_type != bodo_array_type::UNKNOWN)
    U* data2() const {
        switch (arr_type) {
            case bodo_array_type::STRING:
            case bodo_array_type::INTERVAL:
            case bodo_array_type::TIMESTAMPTZ:
                return reinterpret_cast<U*>(this->buffers[1]->mutable_data());
            case bodo_array_type::DICT:
            case bodo_array_type::ARRAY_ITEM:
            case bodo_array_type::STRUCT:
            case bodo_array_type::MAP:
            case bodo_array_type::NULLABLE_INT_BOOL:
            case bodo_array_type::NUMPY:
            case bodo_array_type::CATEGORICAL:
            default:
                return nullptr;
        }
    }

    /**
     * @brief returns the pointer to null bitmask buffer for the array if any.
     *
     * @return char* null bitmask pointer
     */
    template <
        bodo_array_type::arr_type_enum arr_type = bodo_array_type::UNKNOWN>
        requires(arr_type == bodo_array_type::UNKNOWN)
    char* null_bitmask() const {
        switch (this->arr_type) {
            case bodo_array_type::NULLABLE_INT_BOOL:
            case bodo_array_type::ARRAY_ITEM:
                return (char*)this->buffers[1]->mutable_data();
            case bodo_array_type::STRING:
            case bodo_array_type::TIMESTAMPTZ:
                return (char*)this->buffers[2]->mutable_data();
            case bodo_array_type::DICT:
                return (char*)this->child_arrays[1]
                    ->null_bitmask<bodo_array_type::NULLABLE_INT_BOOL>();
            case bodo_array_type::STRUCT:
                return (char*)this->buffers[0]->mutable_data();
            case bodo_array_type::MAP:
                return (char*)this->child_arrays[0]
                    ->null_bitmask<bodo_array_type::ARRAY_ITEM>();
            case bodo_array_type::INTERVAL:
            case bodo_array_type::NUMPY:
            case bodo_array_type::CATEGORICAL:
            default:
                return nullptr;
        }
    }

    /**
     * @brief returns the pointer to null bitmask buffer for the array if any.
     *
     * @return char* null bitmask pointer
     */
    template <
        bodo_array_type::arr_type_enum arr_type = bodo_array_type::UNKNOWN>
        requires(arr_type != bodo_array_type::UNKNOWN)
    char* null_bitmask() const {
        switch (arr_type) {
            case bodo_array_type::NULLABLE_INT_BOOL:
            case bodo_array_type::ARRAY_ITEM:
                return (char*)this->buffers[1]->mutable_data();
            case bodo_array_type::STRING:
            case bodo_array_type::TIMESTAMPTZ:
                return (char*)this->buffers[2]->mutable_data();
            case bodo_array_type::DICT:
                return (char*)this->child_arrays[1]
                    ->null_bitmask<bodo_array_type::NULLABLE_INT_BOOL>();
            case bodo_array_type::STRUCT:
                return (char*)this->buffers[0]->mutable_data();
            case bodo_array_type::MAP:
                return (char*)this->child_arrays[0]
                    ->null_bitmask<bodo_array_type::ARRAY_ITEM>();
            case bodo_array_type::INTERVAL:
            case bodo_array_type::NUMPY:
            case bodo_array_type::CATEGORICAL:
            default:
                return nullptr;
        }
    }

    /**
     * @brief return number of sub-elements for nested arrays:
     * number of characters for strings arrays,
     * number of strings for list of string arrays,
     * number of sub-elements for array(item) arrays,
     * -1 for other arrays which are non-nested.
     *
     * @return int64_t number of sub-elements
     */
    int64_t n_sub_elems() {
        if (arr_type == bodo_array_type::STRING) {
            offset_t* offsets = (offset_t*)data2();
            return offsets[length];
        }
        return -1;
    }

    template <typename T, bodo_array_type::arr_type_enum arr_type =
                              bodo_array_type::UNKNOWN>
    T& at(size_t idx) {
        return ((T*)data1<arr_type>())[idx];
    }

    template <typename T, bodo_array_type::arr_type_enum arr_type =
                              bodo_array_type::UNKNOWN>
    const T& at(size_t idx) const {
        return ((T*)data1<arr_type>())[idx];
    }

    template <
        bodo_array_type::arr_type_enum arr_type = bodo_array_type::UNKNOWN>
    bool get_null_bit(size_t idx) const {
        return GetBit((uint8_t*)null_bitmask<arr_type>(), idx);
    }

    /**
     * Return code in position `idx` of categorical array as int64
     */
    int64_t get_code_as_int64(size_t idx) {
        if (this->arr_type != bodo_array_type::CATEGORICAL) {
            throw std::runtime_error("get_code: not a categorical array");
        }
        switch (dtype) {
            case Bodo_CTypes::INT8:
                return (int64_t)(this->at<int8_t, bodo_array_type::CATEGORICAL>(
                    idx));
            case Bodo_CTypes::INT16:
                return (
                    int64_t)(this->at<int16_t, bodo_array_type::CATEGORICAL>(
                    idx));
            case Bodo_CTypes::INT32:
                return (
                    int64_t)(this->at<int32_t, bodo_array_type::CATEGORICAL>(
                    idx));
            case Bodo_CTypes::INT64:
                return this->at<int64_t, bodo_array_type::CATEGORICAL>(idx);
            default:
                throw std::runtime_error(
                    "get_code: codes have unrecognized dtype");
        }
    }

    /**
     * Return string representation of value in position `idx` of this array.
     */
    std::string val_to_str(size_t idx);

    template <
        bodo_array_type::arr_type_enum arr_type = bodo_array_type::UNKNOWN>
    void set_null_bit(size_t idx, bool bit) {
        SetBitTo((uint8_t*)null_bitmask<arr_type>(), idx, bit);
    }

    void pin() {
        for (auto& buffer : this->buffers) {
            buffer->pin();
        }
        for (auto& arr : this->child_arrays) {
            arr->pin();
        }
    }

    /**
     * @param unpin_dict The flag that indicates if the dictionary for
     * dictionary-encoded string arrays will be unpinned. Dictionary are shared
     * among many dictionary-encoded arrays. Unpinning the dictionary can
     * potentially affect other pinned dictionary-encoded arrays, so we don't
     * want to unpin it by default.
     */
    void unpin(bool unpin_dict = false) {
        switch (arr_type) {
            case bodo_array_type::DICT:
                if (unpin_dict) {
                    this->child_arrays[0]->unpin();
                }
                this->child_arrays[1]->unpin();
                break;
            default:
                for (auto& buffer : this->buffers) {
                    buffer->unpin();
                }
                for (auto& arr : this->child_arrays) {
                    arr->unpin();
                }
                break;
        }
    }

    template <typename X, typename... Args>
    friend class ::bodo::pin_guard;

    /**
     * @brief Can a given a array contain NA values.
     * Currently this decides solely based on type but
     * in the future may be used if a given array statically
     * has an empty null bitmap.
     *
     */
    bool can_contain_na() {
        switch (arr_type) {
            case bodo_array_type::STRING:
            case bodo_array_type::DICT:
            case bodo_array_type::TIMESTAMPTZ:
            case bodo_array_type::NULLABLE_INT_BOOL:
            case bodo_array_type::ARRAY_ITEM:
            case bodo_array_type::STRUCT:
            case bodo_array_type::MAP:
            case bodo_array_type::CATEGORICAL:
                return true;
            case bodo_array_type::NUMPY:
                // TODO: Remove when TIMEDELTA moves to nullable arrays.
                return dtype == Bodo_CTypes::TIMEDELTA;
            default:
                return false;
        }
    }

    /**
     * @brief Get a boolean vector indicating if
     * each element is NOTNA
     *
     * @return bodo::vector<bool> bool vector of NOTNA.
     */
    bodo::vector<bool> get_notna_vector() {
        bodo::vector<bool> not_na(length, true);
        switch (this->arr_type) {
            case bodo_array_type::STRING:
            case bodo_array_type::DICT:
            case bodo_array_type::TIMESTAMPTZ:
            case bodo_array_type::NULLABLE_INT_BOOL:
            case bodo_array_type::ARRAY_ITEM:
            case bodo_array_type::STRUCT:
            case bodo_array_type::MAP: {
                const uint8_t* _null_bitmask = (uint8_t*)this->null_bitmask();
                for (size_t i = 0; i < length; i++) {
                    not_na[i] = GetBit(_null_bitmask, i);
                }
            } break;

            case bodo_array_type::CATEGORICAL:
                for (size_t i = 0; i < length; i++) {
                    // TODO: Ensure templated for faster access.
                    not_na[i] = get_code_as_int64(i) != -1;
                }
                break;
            case bodo_array_type::NUMPY:
                if (dtype == Bodo_CTypes::TIMEDELTA) {
                    int64_t* data =
                        (int64_t*)this->data1<bodo_array_type::NUMPY>();
                    for (size_t i = 0; i < length; i++) {
                        // TIMEDELTA NaT is the min int64_t.
                        not_na[i] =
                            data[i] != std::numeric_limits<int64_t>::min();
                    }
                }
                break;
            default:
                break;
        }
        return not_na;
    }

    std::unique_ptr<bodo::DataType> data_type() {
        if (arr_type == bodo_array_type::ARRAY_ITEM) {
            auto inner = child_arrays[0]->data_type();
            return std::make_unique<bodo::ArrayType>(std::move(inner));
        } else if (arr_type == bodo_array_type::STRUCT) {
            std::vector<std::unique_ptr<bodo::DataType>> child_types;
            for (auto const& child : child_arrays) {
                child_types.push_back(child->data_type());
            }
            return std::make_unique<bodo::StructType>(std::move(child_types));
        } else if (arr_type == bodo_array_type::MAP) {
            std::shared_ptr<array_info> inner_struct =
                child_arrays[0]->child_arrays[0];
            std::unique_ptr<bodo::DataType> key_type =
                inner_struct->child_arrays[0]->data_type();
            std::unique_ptr<bodo::DataType> value_type =
                inner_struct->child_arrays[1]->data_type();
            return std::make_unique<bodo::MapType>(std::move(key_type),
                                                   std::move(value_type));
        } else {
            return std::make_unique<bodo::DataType>(
                arr_type, dtype, this->precision, this->scale);
        }
    }
};

/**
 * @brief Convert array_info to equivalent Arrow array.
 *
 * @return std::shared_ptr<arrow::Array> equivalent Array array
 */
std::shared_ptr<arrow::Array> to_arrow(const std::shared_ptr<array_info> info);

std::unique_ptr<array_info> alloc_numpy(
    int64_t length, Bodo_CTypes::CTypeEnum typ_enum,
    bodo::IBufferPool* const pool = bodo::BufferPool::DefaultPtr(),
    std::shared_ptr<::arrow::MemoryManager> mm =
        bodo::default_buffer_memory_manager());

/**
 * @brief Allocate a numpy array with all nulls.
 * If the provided dtype does not have a sentinel representation for nulls,
 * this function will throw an exception.
 *
 * @param length The length of the array
 * @param typ_enum The dtype of the array. Only some dtypes are supported.
 * @param pool The buffer pool to use for allocations.
 * @param mm The memory manager to use for allocations.
 * @return std::unique_ptr<array_info> The allocated array of all nulls.
 */
std::unique_ptr<array_info> alloc_numpy_array_all_nulls(
    int64_t length, Bodo_CTypes::CTypeEnum typ_enum,
    bodo::IBufferPool* const pool = bodo::BufferPool::DefaultPtr(),
    std::shared_ptr<::arrow::MemoryManager> mm =
        bodo::default_buffer_memory_manager());

//  NOTE: extra_null_bytes is used to account for padding in null buffer
//  for process boundaries in shuffle (bits of two different processes cannot be
//  packed in the same byte).
std::unique_ptr<array_info> alloc_array_item(
    int64_t n_arrays, std::shared_ptr<array_info> inner_arr,
    int64_t extra_null_bytes = 0,
    bodo::IBufferPool* const pool = bodo::BufferPool::DefaultPtr(),
    std::shared_ptr<::arrow::MemoryManager> mm =
        bodo::default_buffer_memory_manager());

/**
 * @brief Allocate array_item_array with all nulls. The inner array is required
 * for type stability, but may be of length 0.
 *
 */
std::unique_ptr<array_info> alloc_array_item_all_nulls(
    int64_t n_arrays, std::shared_ptr<array_info> inner_arr,
    int64_t extra_null_bytes = 0,
    bodo::IBufferPool* const pool = bodo::BufferPool::DefaultPtr(),
    const std::shared_ptr<::arrow::MemoryManager> mm =
        bodo::default_buffer_memory_manager());

/**
 * @brief Allocate a STRUCT array
 * @param length length of the STRUCT array
 * @param child_arrays child arrays of the STRUCT array
 * @param extra_null_bytes used to account for padding in null buffer
 * for process boundaries in shuffle (bits of two different processes cannot be
 * packed in the same byte).
 *
 * @return pointer to the allocated array_info
 */
std::unique_ptr<array_info> alloc_struct(
    int64_t length, std::vector<std::shared_ptr<array_info>> child_arrays,
    int64_t extra_null_bytes = 0,
    bodo::IBufferPool* const pool = bodo::BufferPool::DefaultPtr(),
    std::shared_ptr<::arrow::MemoryManager> mm =
        bodo::default_buffer_memory_manager());

std::unique_ptr<array_info> alloc_map(int64_t n_rows,
                                      std::shared_ptr<array_info> inner_arr);

std::unique_ptr<array_info> alloc_categorical(
    int64_t length, Bodo_CTypes::CTypeEnum typ_enum, int64_t num_categories,
    bodo::IBufferPool* const pool = bodo::BufferPool::DefaultPtr(),
    std::shared_ptr<::arrow::MemoryManager> mm =
        bodo::default_buffer_memory_manager());

std::unique_ptr<array_info> alloc_categorical_array_all_nulls(
    int64_t length, Bodo_CTypes::CTypeEnum typ_enum, int64_t num_categories,
    bodo::IBufferPool* const pool = bodo::BufferPool::DefaultPtr(),
    std::shared_ptr<::arrow::MemoryManager> mm =
        bodo::default_buffer_memory_manager());

std::unique_ptr<array_info> alloc_nullable_array(
    int64_t length, Bodo_CTypes::CTypeEnum typ_enum,
    int64_t extra_null_bytes = 0,
    bodo::IBufferPool* const pool = bodo::BufferPool::DefaultPtr(),
    std::shared_ptr<::arrow::MemoryManager> mm =
        bodo::default_buffer_memory_manager());

std::unique_ptr<array_info> alloc_nullable_array_no_nulls(
    int64_t length, Bodo_CTypes::CTypeEnum typ_enum,
    int64_t extra_null_bytes = 0,
    bodo::IBufferPool* const pool = bodo::BufferPool::DefaultPtr(),
    std::shared_ptr<::arrow::MemoryManager> mm =
        bodo::default_buffer_memory_manager());

std::unique_ptr<array_info> alloc_nullable_array_all_nulls(
    int64_t length, Bodo_CTypes::CTypeEnum typ_enum,
    int64_t extra_null_bytes = 0,
    bodo::IBufferPool* const pool = bodo::BufferPool::DefaultPtr(),
    std::shared_ptr<::arrow::MemoryManager> mm =
        bodo::default_buffer_memory_manager());

std::unique_ptr<array_info> alloc_string_array(
    Bodo_CTypes::CTypeEnum typ_enum, int64_t length, int64_t n_chars,
    int64_t array_id = -1, int64_t extra_null_bytes = 0,
    bool is_globally_replicated = false, bool is_locally_unique = false,
    bool is_locally_sorted = false,
    bodo::IBufferPool* const pool = bodo::BufferPool::DefaultPtr(),
    std::shared_ptr<::arrow::MemoryManager> mm =
        bodo::default_buffer_memory_manager());

std::unique_ptr<array_info> alloc_string_array_all_nulls(
    Bodo_CTypes::CTypeEnum typ_enum, int64_t length,
    int64_t extra_null_bytes = 0,
    bodo::IBufferPool* const pool = bodo::BufferPool::DefaultPtr(),
    std::shared_ptr<::arrow::MemoryManager> mm =
        bodo::default_buffer_memory_manager());

std::unique_ptr<array_info> alloc_interval_array(
    int64_t length, Bodo_CTypes::CTypeEnum typ_enum,
    bodo::IBufferPool* const pool,
    const std::shared_ptr<::arrow::MemoryManager> mm);

//  NOTE: extra_null_bytes is used to account for padding in null buffer
//  for process boundaries in shuffle (bits of two different processes cannot be
//  packed in the same byte).
std::unique_ptr<array_info> alloc_dict_string_array(
    int64_t length, int64_t n_keys, int64_t n_chars_keys,
    int64_t extra_null_bytes = 0,
    bodo::IBufferPool* const pool = bodo::BufferPool::DefaultPtr(),
    std::shared_ptr<::arrow::MemoryManager> mm =
        bodo::default_buffer_memory_manager());

/**
 * @brief Allocate an empty dictionary string array. By default
 * this generates an empty dictionary, but callers can "swap" the
 * underlying dictionary to unify with another dictionary.
 *
 * @param length The number of null rows.
 * @param extra_null_bytes An extra null bytes to allocate.
 * @param pool The buffer pool to use for allocations.
 * @param mm The memory manager to use for allocations.
 * @return std::unique_ptr<array_info> The allocated dictionary string array.
 */
std::unique_ptr<array_info> alloc_dict_string_array_all_nulls(
    int64_t length, int64_t extra_null_bytes = 0,
    bodo::IBufferPool* const pool = bodo::BufferPool::DefaultPtr(),
    std::shared_ptr<::arrow::MemoryManager> mm =
        bodo::default_buffer_memory_manager());

std::unique_ptr<array_info> alloc_timestamptz_array(
    int64_t length, int64_t extra_null_bytes = 0,
    bodo::IBufferPool* const pool = bodo::BufferPool::DefaultPtr(),
    std::shared_ptr<::arrow::MemoryManager> mm =
        bodo::default_buffer_memory_manager());

std::unique_ptr<array_info> alloc_timestamptz_array_all_nulls(
    int64_t length, int64_t extra_null_bytes = 0,
    bodo::IBufferPool* const pool = bodo::BufferPool::DefaultPtr(),
    std::shared_ptr<::arrow::MemoryManager> mm =
        bodo::default_buffer_memory_manager());

/**
 * @brief Allocate a fully null array for each array type. This throws
 * an error if the array type + dtype combination is not supported.
 *
 * @param length The length of the array to allocate.
 * @param arr_type The array type to allocate.
 * @param dtype The dtype to allocate.
 * @param extra_null_bytes The extra null bytes to allocate.
 * @param num_categories The number of categories for categorical arrays.
 * @param pool The operator pool to use for allocations.
 * @param mm The memory manager to use for allocations.
 * @return std::unique_ptr<array_info> The allocated array filled entirely
 * with null values.
 */
std::unique_ptr<array_info> alloc_all_null_array_top_level(
    int64_t length, bodo_array_type::arr_type_enum arr_type,
    Bodo_CTypes::CTypeEnum dtype, int64_t extra_null_bytes = 0,
    int64_t num_categories = 0,
    bodo::IBufferPool* const pool = bodo::BufferPool::DefaultPtr(),
    std::shared_ptr<::arrow::MemoryManager> mm =
        bodo::default_buffer_memory_manager());

/**
 * @brief Create a string array from
 * a null bitmap and a vector of strings.
 *
 * @param typ_enum The dtype (String or Binary).
 * @param null_bitmap The null bitmap for the array.
 * @param list_string The vector of strings.
 * @param array_id The id for identifying this array. This is used when creating
 * dictionaries.
 * @param pool Memory pool to use for allocations during the execution of this
 * function.
 * @param mm Memory manager associated with the pool.
 * @return std::shared_ptr<array_info> A string type array info constructed from
 * the vector of strings.
 */
std::unique_ptr<array_info> create_string_array(
    Bodo_CTypes::CTypeEnum typ_enum, bodo::vector<uint8_t> const& null_bitmap,
    bodo::vector<std::string> const& list_string, int64_t array_id = -1,
    bodo::IBufferPool* const pool = bodo::BufferPool::DefaultPtr(),
    std::shared_ptr<::arrow::MemoryManager> mm =
        bodo::default_buffer_memory_manager());

/**
 * @brief Create an array of list of strings,
 * a null bitmap, and a vector of list of strings.
 *
 * @param grp_info The group info.
 * @param null_bitmap The null bitmap for the array.
 * @param list_list_pair The vector of list of strings. The list of strings
 * is a pair of string and a boolean. The boolean is true if the list entry is
 * null.
 * @return std::shared_ptr<array_info> A list of strings type array info
 * constructed from the vector.
 */
std::unique_ptr<array_info> create_list_string_array(
    bodo::vector<uint8_t> const& null_bitmap,
    bodo::vector<bodo::vector<std::pair<std::string, bool>>> const&
        list_list_pair);

/**
 * @brief Create a dict string array object from the underlying data array and
 * indices array
 *
 * @param dict_arr: the underlying data array
 * @param indices_arr: the underlying indices array
 * @return std::shared_ptr<array_info> The dictionary array.
 */
std::unique_ptr<array_info> create_dict_string_array(
    std::shared_ptr<array_info> dict_arr,
    std::shared_ptr<array_info> indices_arr);

/**
 * The allocations array function for the function.
 * NOTE: extra_null_bytes is used to account for padding in null buffer
 * for process boundaries in shuffle (bits of two different processes cannot be
 * packed in the same byte).
 *
 * In the case of NUMPY, CATEGORICAL, NULLABLE_INT_BOOL or STRUCT:
 * -- length is the number of rows, and n_sub_elems, n_sub_sub_elems do not
 * matter.
 * In the case of STRING:
 * -- length is the number of rows (= number of strings)
 * -- n_sub_elems is the total number of characters.
 * In the case of DICT:
 * -- length is the number of rows (same as the number of indices)
 * -- n_sub_elems is the number of keys in the dictionary
 * -- n_sub_sub_elems is the total number of characters for
 *    the keys in the dictionary
 * In the case of ARRAY_ITEM or STRUCT:
 * -- length is the number of rows (same as the number of indices)
 * -- Dummy child arrays are returned. The caller is responsible for
 * initializing the child arrays
 */
template <
    bodo_array_type::arr_type_enum const_arr_type = bodo_array_type::UNKNOWN>
std::unique_ptr<array_info> alloc_array_top_level(
    int64_t length, int64_t n_sub_elems, int64_t n_sub_sub_elems,
    bodo_array_type::arr_type_enum arr_type, Bodo_CTypes::CTypeEnum dtype,
    int64_t array_id = -1, int64_t extra_null_bytes = 0,
    int64_t num_categories = 0, bool is_globally_replicated = false,
    bool is_locally_unique = false, bool is_locally_sorted = false,
    bodo::IBufferPool* const pool = bodo::BufferPool::DefaultPtr(),
    std::shared_ptr<::arrow::MemoryManager> mm =
        bodo::default_buffer_memory_manager()) {
    switch (const_arr_type != bodo_array_type::UNKNOWN ? const_arr_type
                                                       : arr_type) {
        case bodo_array_type::STRING:
            return alloc_string_array(dtype, length, n_sub_elems, array_id,
                                      extra_null_bytes, is_globally_replicated,
                                      is_locally_unique, is_locally_sorted,
                                      pool, std::move(mm));

        case bodo_array_type::NULLABLE_INT_BOOL:
            return alloc_nullable_array(length, dtype, extra_null_bytes, pool,
                                        std::move(mm));

        case bodo_array_type::INTERVAL:
            return alloc_interval_array(length, dtype, pool, std::move(mm));

        case bodo_array_type::NUMPY:
            return alloc_numpy(length, dtype, pool, std::move(mm));

        case bodo_array_type::CATEGORICAL:
            return alloc_categorical(length, dtype, num_categories, pool,
                                     std::move(mm));

        case bodo_array_type::DICT:
            return alloc_dict_string_array(length, n_sub_elems, n_sub_sub_elems,
                                           extra_null_bytes, pool,
                                           std::move(mm));
        case bodo_array_type::TIMESTAMPTZ:
            return alloc_timestamptz_array(length, extra_null_bytes, pool,
                                           std::move(mm));
        case bodo_array_type::ARRAY_ITEM:
            return alloc_array_item(length, nullptr, extra_null_bytes, pool,
                                    std::move(mm));
        case bodo_array_type::STRUCT:
            return alloc_struct(length, {}, extra_null_bytes, pool,
                                std::move(mm));
        case bodo_array_type::MAP: {
            std::unique_ptr<array_info> inner_array = alloc_array_item(
                length, nullptr, extra_null_bytes, pool, std::move(mm));
            return alloc_map(length, std::move(inner_array));
        }
        default:
            throw std::runtime_error("alloc_array: array type (" +
                                     GetArrType_as_string(arr_type) +
                                     ") not supported");
    }
}

/**
 * @brief Allocate an empty array with the same schema as 'in_arr', similar to
 * alloc_table_like function. Currently only used by alloc_table_like function.
 *
 * @param in_arr Reference array
 * @return std::unique_ptr<array_info> Pointer to the allocated array
 */
std::unique_ptr<array_info> alloc_array_like(
    std::shared_ptr<array_info> in_arr, bool reuse_dictionaries = true,
    bodo::IBufferPool* const pool = bodo::BufferPool::DefaultPtr(),
    std::shared_ptr<::arrow::MemoryManager> mm =
        bodo::default_buffer_memory_manager());

/* The "get-value" functionality for array_info.
   This is the equivalent of at functionality.
   We cannot use at(idx) statements.
 */

template <typename T,
          bodo_array_type::arr_type_enum arr_type = bodo_array_type::UNKNOWN>
inline T& getv(const std::shared_ptr<array_info>& arr, size_t idx) {
    return ((T*)arr->data1<arr_type>())[idx];
}

template <typename T,
          bodo_array_type::arr_type_enum arr_type = bodo_array_type::UNKNOWN>
inline T& getv(const std::unique_ptr<array_info>& arr, size_t idx) {
    return ((T*)arr->data1<arr_type>())[idx];
}

struct mpi_comm_info {
    int myrank, n_pes;
    int64_t n_rows_send = 0, n_rows_recv = 0;
    bool has_nulls;
    // generally required MPI counts
    std::vector<int64_t> send_count;
    std::vector<int64_t> recv_count;
    std::vector<int64_t> send_disp;
    std::vector<int64_t> recv_disp;
    // counts for arrays with null bitmask
    std::vector<int64_t> send_count_null;
    std::vector<int64_t> recv_count_null;
    std::vector<int64_t> send_disp_null;
    std::vector<int64_t> recv_disp_null;
    size_t n_null_bytes = 0;
    // Store input row to destination rank. This way we only need to do
    // hash_to_rank() once during shuffle. Also stores the result of filtering
    // rows with bloom filters (removed rows have dest == -1), so that we only
    // query the filter once.
    bodo::vector<int> row_dest;
    // true if using a bloom filter to discard rows before shuffling
    bool filtered = false;

    /**
     * @brief Table level constructor for mpi_comm_info. Initialize
     * mpi_comm_info counts and displacement vectors and stats based on input,
     * and computes all information needed for the shuffling of
     * data1/data2/data3 and their sizes.
     *
     * @param arrays Vector of array from input table
     * @param hashes Hashes of all the rows
     * @param is_parallel True if data is distributed (used to indicate whether
     * tracing should be parallel or not)
     * @param filter Bloom filter. Rows whose hash is not in the filter will be
     * discarded from shuffling. If no filter is provided no filtering will
     * happen.
     * @param keep_row_bitmask bitmask specifying if a row should be kept or
     * not. In those cases, the rows will be handled based on the value of the
     * templated parameter keep_filter_misses
     * @param keep_filter_misses : In case a Bloom filter is provided
     * and a key is not present in the bloom filter, should we keep the value on
     * this rank (i.e. not discard it altogether). Similarly, there is a special
     * case that arises when keep_row_bitmask is provided and a row is set to
     * not true, which can happen for example if a row has a null in a key
     * column (i.e. this row cannot match with any other in case of SQL joins)
     *  In these cases, this flag determines
     * whether to keep the row on this rank (i.e. not discard it altogether).
     * This is useful in the outer join case. In groupby, this is used in the
     * MRNF and nunique cases to drop rows using a local reduction before
     * shuffling them. Defaults to false.
     * @param send_only only initialize send counts and not recv counts. This
     * avoids alltoall collectives which is necessary for async shuffle.
     */
    explicit mpi_comm_info(
        const std::vector<std::shared_ptr<array_info>>& arrays,
        const std::shared_ptr<uint32_t[]>& hashes, bool is_parallel,
        const SimdBlockFilterFixed<::hashing::SimpleMixSplit>* filter = nullptr,
        const uint8_t* keep_row_bitmask = nullptr,
        bool keep_filter_misses = false, bool send_only = false);

    /**
     * @brief Construct mpi_comm_info for inner array of array item array.
     * Initialize mpi_comm_info counts and displacement vectors and stats based
     * on the parent array and row dest information.
     *
     * @param parent_arr The parent ARRAY_ITEM array
     * @param parent_comm_info The mpi_comm_info of parent_arr
     * @param send_only only initialize send counts and not recv counts. This
     avoids alltoall collectives which is necessary for async shuffle.
     */
    explicit mpi_comm_info(const std::shared_ptr<array_info>& parent_arr,
                           const mpi_comm_info& parent_comm_info,
                           bool _has_nulls, bool send_only = false);

   private:
    /**
     * @brief Set row_dest and send count vectors
     */
    template <bool keep_filter_misses = false>
    void set_send_count(
        const std::shared_ptr<uint32_t[]>& hashes,
        const SimdBlockFilterFixed<::hashing::SimpleMixSplit>*& filter,
        const uint8_t* keep_row_bitmask, const uint64_t& n_rows);
};

struct mpi_str_comm_info {
    int64_t n_sub_send = 0, n_sub_recv = 0;
    // counts required for string arrays
    std::vector<int64_t> send_count_sub;
    std::vector<int64_t> recv_count_sub;
    std::vector<int64_t> send_disp_sub;
    std::vector<int64_t> recv_disp_sub;

    /**
     * @brief Initialize mpi_str_comm_info based on the array type
     *
     * @param arr_info The input array. If arr_info is neither string nor list
     * string array, the constructor will be a no-op
     * @param comm_info The mpi_comm_info of arr_info
     * @param send_only only initialize send counts and not recv counts. This
     * avoids alltoall collectives which is necessary for async shuffle.
     */
    mpi_str_comm_info(const std::shared_ptr<array_info>& arr_info,
                      const mpi_comm_info& comm_info, bool send_only = false);
};

struct table_info {
    std::vector<std::shared_ptr<array_info>> columns;
    std::vector<std::string> column_names;
    // keep shuffle info to be able to reverse the shuffle if necessary
    // currently used in groupby apply
    // TODO: refactor out?
    std::shared_ptr<mpi_comm_info> comm_info;
    std::shared_ptr<uint32_t[]> hashes;
    int id;
    uint64_t _nrows = 0;
    table_info() {}
    explicit table_info(std::vector<std::shared_ptr<array_info>>&& _columns)
        : columns(std::move(_columns)) {}
    explicit table_info(std::vector<std::shared_ptr<array_info>>& _columns)
        : columns(_columns) {}
    explicit table_info(std::vector<std::shared_ptr<array_info>>& _columns,
                        uint64_t nrows)
        : columns(_columns), _nrows(nrows) {}
    uint64_t ncols() const { return columns.size(); }
    uint64_t nrows() const {
        // TODO: Replace with _nrows always.
        return this->ncols() == 0 ? _nrows : columns[0]->length;
    }
    std::shared_ptr<array_info> operator[](size_t idx) { return columns[idx]; }
    const std::shared_ptr<array_info> operator[](size_t idx) const {
        return columns[idx];
    }

    /// @brief Extract a bodo::Schema from a table_info
    std::unique_ptr<bodo::Schema> schema() {
        std::vector<std::unique_ptr<bodo::DataType>> column_types;
        for (size_t i = 0; i < columns.size(); i++) {
            auto col = columns[i];
            column_types.push_back(col->data_type());
        }

        return std::make_unique<bodo::Schema>(std::move(column_types),
                                              column_names);
    }

    void pin() {
        for (auto& col : columns) {
            col->pin();
        }
    }

    void unpin() {
        for (auto& col : columns) {
            col->unpin();
        }
    }

    template <typename X, typename... Args>
    friend class ::bodo::pin_guard;
};

/**
 * @brief Get the dtypes and arr types from an existing table
 *
 * @param table Reference table
 * @return std::tuple<std::vector<int8_t>, std::vector<int8_t>> Vector of
 * C types and vector of array types
 */
std::tuple<std::vector<int8_t>, std::vector<int8_t>>
get_dtypes_arr_types_from_table(const std::shared_ptr<table_info>& table);

/**
 * @brief Get the dtypes and arr types from an existing array
 *
 * @param[in] array Reference array
 * @param[in, out] arr_c_types Reference to a vector to append dtypes into
 * @param[in, out] arr_array_types Reference to a vector to append arr types
 * into
 */
void _get_dtypes_arr_types_from_array(const std::shared_ptr<array_info>& array,
                                      std::vector<int8_t>& arr_c_types,
                                      std::vector<int8_t>& arr_array_types);

/**
 * @brief Get the dtypes and arr types from an existing array
 * @param array Reference array
 * @return std::tuple<std::vector<int8_t>, std::vector<int8_t>> Vector of
 * C types and vector of array types
 */
std::tuple<std::vector<int8_t>, std::vector<int8_t>>
get_dtypes_arr_types_from_array(const std::shared_ptr<array_info>& array);

/**
 * @brief Generate a map from column index to the actual index to the array type
 * and C type arrays
 *
 * @param arr_array_types The span of array types
 * @return A vector that maps from the column index to the start index in the
 * type array
 */
std::vector<size_t> get_col_idx_map(
    const std::span<const int8_t>& arr_array_types);

/**
 * @brief Helper function for early reference (and potentially memory)
 * release of a column in a table (to reduce peak memory usage wherever
 * possible). This is useful in performance and memory critical regions to
 * release memory of columns that are no longer needed. However, calling
 * reset on the column is only safe if this is the last reference to the
 * table. We pass the shared_ptr by reference to not incref the table_info
 * during the function call. NOTE: This function is only useful for
 * performance reasons and should only be used when you know what you are
 * doing. See existing usages of this in our code to understand the use
 * cases.
 *
 * @param table Shared Pointer to the table, passed by reference.
 * @param col_idx Index of the column to reset.
 */
void reset_col_if_last_table_ref(std::shared_ptr<table_info> const& table,
                                 size_t col_idx);

/**
 * @brief Similar to reset_col_if_last_table_ref, but instead, we clear
 * all the shared_ptrs to the columns if this is the last reference to
 * a table.
 *
 * @param table Shared Pointer to the table, passed by reference.
 */
void clear_all_cols_if_last_table_ref(std::shared_ptr<table_info> const& table);

/**
 * @brief Calculate the toal memory of local array. Note that the array must be
 * pinned if approximate_string_size is set to false.
 *
 * @param earr input array
 * @param include_dict_size Should the size of dictionaries be included?
 * @param include_children Should the size of children be included?
 * @param approximate_string_size Should the total number of chars in string
 * arrays be computed or approximated by buffer size?
 * @return int64_t total size of input array in memory
 */
int64_t array_memory_size(std::shared_ptr<array_info> earr,
                          bool include_dict_size, bool include_children = true,
                          bool approximate_string_size = false);

/**
 * @brief Calculate the total memory of the dictionaries of the array
 * @param earr input array
 * @return int64_t total size of the dictionaries of the array
 */
int64_t array_dictionary_memory_size(std::shared_ptr<array_info> earr);
/**
 * Compute the total memory of local chunk of the table on current rank. Note
 * that the table must be pinned if approximate_string_size is set to false.
 *
 * @param table : The input table
 * @param include_dict_size : Should the size of dictionaries be included?
 * @param approximate_string_size Should the total number of chars in string
 * arrays be computed or approximated by buffer size?
 * @return the total size of the local chunk of the table
 */
int64_t table_local_memory_size(const std::shared_ptr<table_info>& table,
                                bool include_dict_size,
                                bool approximate_string_size = false);
/**
 * Compute the total memory of the dictionaries of the table on current rank
 *
 * @param table : The input table
 * @return the total size of the dictionaries of the table
 */
int64_t table_local_dictionary_memory_size(
    const std::shared_ptr<table_info>& table);

/* Compute the total memory of the table across all processors.
 *
 * @param table : The input table
 * @return the total size of the table all over the processors
 */
int64_t table_global_memory_size(const std::shared_ptr<table_info>& table);

/// Initialize numpy_item_size and verify size of dtypes
void bodo_common_init();

/**
 * @brief Make a copy of the given array
 *
 * @param arr the array to be copied
 * @param shallow_copy_child_arrays whether to shallow copy of child arrays for
 * ARRAY_ITEM, STRUCT and MAP array
 * @return The copy
 */
std::shared_ptr<array_info> copy_array(std::shared_ptr<array_info> arr,
                                       bool shallow_copy_child_arrays = false);

/**
 * @brief Calculate the (estimated) size of one row for a table with given
 * the table's schema.
 *
 * @param schema Schema of the table.
 * @return size_t Estimated total size of the row
 */
size_t get_row_bytes(const std::shared_ptr<bodo::Schema>& schema);

/**
 * Free underlying array of array_info pointer and delete the pointer
 */
void delete_info(array_info* arr);

/**
 * delete table pointer and its column array_info pointers (but not the arrays).
 */
void delete_table(table_info* table);

/**
 * @brief Create a new table with table's map columns converted to list(struct)
 *
 * @param table input table
 * @return table_info* output table with map columns converted
 */
table_info* cpp_table_map_to_list(table_info* table);

extern "C" {

struct numpy_arr_payload {
    NRT_MemInfo* meminfo;
    PyObject* parent;
    int64_t nitems;
    int64_t itemsize;
    char* data;
    int64_t shape;
    int64_t strides;
};

void decref_numpy_payload(numpy_arr_payload arr);

struct array_item_arr_payload {
    int64_t n_arrays;
    // currently this is not general. this is specific for arrays whose model
    // is a meminfo (like StringArray)
    NRT_MemInfo* data;
    numpy_arr_payload offsets;
    numpy_arr_payload null_bitmap;
};

/**
 * @brief array(item) array payload with numpy data
 * TODO: create a general templated payload and avoid duplication
 *
 */
struct array_item_arr_numpy_payload {
    int64_t n_arrays;
    numpy_arr_payload data;
    numpy_arr_payload offsets;
    numpy_arr_payload null_bitmap;
};

// XXX: equivalent to payload data model in split_impl.py
struct str_arr_split_view_payload {
    offset_t* index_offsets;
    offset_t* data_offsets;
    uint8_t* null_bitmap;
};

numpy_arr_payload allocate_numpy_payload(int64_t length,
                                         Bodo_CTypes::CTypeEnum typ_enum);

Bodo_CTypes::CTypeEnum arrow_to_bodo_type(arrow::Type::type type);

/** Converts the decimal precision to the smallest integer byte
 *  size  it fits in.
 */
int32_t decimal_precision_to_integer_bytes(int32_t precision);

/**
 * @brief Generate a new local id for a dictionary. These
 * can be used to identify if dictionaries are "equivalent"
 * because they share an id. Other than ==, a particular
 * id has no significance. This is a wrapper around a static
 * function containing the id generation state.
 *
 * @param length The length of the dictionary being assigned
 * the id. All dictionaries of length 0 should get the same
 * id.
 * @return int64_t The new id that is generated.
 */
int64_t generate_array_id(int64_t length);

/**
 * @brief Determine if two dictionaries are equivalent. The two dictionaries are
 * equivalent if either they have the same exact child array or the dictionary
 * ids are the same. There is also support for a special case when the array_id
 * == 0, which means a dictionary is empty. Since there are no valid indices
 * every dictionary matches. This is mostly relevant for initialization when
 * "building" a dictionary.
 *
 * @param arr1 The first dictionary
 * @param arr2 The second dictionary
 * @return Do the dictionaries match (and therefore are the indices equivalent).
 */
static inline bool is_matching_dictionary(
    const std::shared_ptr<array_info>& arr1,
    const std::shared_ptr<array_info>& arr2) {
    bool arr1_valid_id = arr1->array_id >= 0;
    bool arr2_valid_id = arr2->array_id >= 0;
    return (arr1 == arr2) || (arr1_valid_id && arr2_valid_id &&
                              (arr1->array_id == 0 || arr2->array_id == 0 ||
                               (arr1->array_id == arr2->array_id)));
}

/**
 * @brief initialize bitmask for array
 *
 * @param bits bitmask pointer
 * @param length total length of array
 * @param val value to initialize (true or false)
 * @param start_row first row to start initializing from
 */
inline void InitializeBitMask(uint8_t* bits, size_t length, bool val,
                              int64_t start_row = 0) {
    // if start row isn't byte aligned for memset
    if ((start_row & 7) != 0) {
        for (size_t i = start_row; i < length; i++) {
            SetBitTo(bits, i, val);
        }
        return;
    }
    size_t n_bytes = (length - start_row + 7) >> 3;
    uint8_t* ptr = bits + (start_row >> 3);
    if (!val) {
        memset(ptr, 0, n_bytes);
    } else {
        memset(ptr, 0xff, n_bytes);
    }
}

inline bool is_na(const uint8_t* null_bitmap, int64_t i) {
    return (null_bitmap[i / 8] & kBitmask[i % 8]) == 0;
}
}

// Retrieve the bodo version as a string.
std::string get_bodo_version();

// C++20 magic to support "heterogeneous" access to unordered containers
// makes the key "transparent", allowing std::string_view to be used similar to
// std::string https://www.cppstories.com/2021/heterogeneous-access-cpp20/
struct string_hash {
    using is_transparent = void;
    [[nodiscard]] size_t operator()(const char* txt) const {
        return std::hash<std::string_view>{}(txt);
    }
    [[nodiscard]] size_t operator()(std::string_view txt) const {
        return std::hash<std::string_view>{}(txt);
    }
    [[nodiscard]] size_t operator()(const std::string& txt) const {
        return std::hash<std::string>{}(txt);
    }
};

#ifdef __cplusplus
// Define constructor outside of the struct to fix C linkage warning
inline struct numpy_arr_payload make_numpy_array_payload(
    NRT_MemInfo* _meminfo, PyObject* _parent, int64_t _nitems,
    int64_t _itemsize, char* _data, int64_t _shape, int64_t _strides) {
    struct numpy_arr_payload p;
    p.meminfo = _meminfo;
    p.parent = _parent;
    p.nitems = _nitems;
    p.itemsize = _itemsize;
    p.data = _data;
    p.shape = _shape;
    p.strides = _strides;
    return p;
}
#endif

template <typename T>
struct numba_optional {
    T* value;
    // 0 = false, 1 = true
    // Numba assumes this is 1 byte, the C++ spec doesn't guarantee sizeof(bool)
    // == 1 so we use uint8_t
    uint8_t has_value;
    numba_optional() { numba_optional(nullptr, false); }
    numba_optional(T* _value, uint8_t _has_value)
        : value(_value), has_value(_has_value) {
        // This has to be standard layout since it is intended to be passed from
        // numba generated code
        static_assert(std::is_standard_layout<numba_optional<T>>::value,
                      "numba_optional must be standard layout");
    }
};

extern "C" {
PyMODINIT_FUNC PyInit_hdist(void);
PyMODINIT_FUNC PyInit_hstr_ext(void);
PyMODINIT_FUNC PyInit_decimal_ext(void);
PyMODINIT_FUNC PyInit_quantile_alg(void);
PyMODINIT_FUNC PyInit_lateral_cpp(void);
PyMODINIT_FUNC PyInit_theta_sketches(void);
PyMODINIT_FUNC PyInit_puffin_file(void);
PyMODINIT_FUNC PyInit_lead_lag(void);
PyMODINIT_FUNC PyInit_crypto_funcs(void);
PyMODINIT_FUNC PyInit_hdatetime_ext(void);
PyMODINIT_FUNC PyInit_hio(void);
PyMODINIT_FUNC PyInit_array_ext(void);
PyMODINIT_FUNC PyInit_s3_reader(void);
PyMODINIT_FUNC PyInit_hdfs_reader(void);
#ifndef NO_HDF5
PyMODINIT_FUNC PyInit__hdf5(void);
#endif
PyMODINIT_FUNC PyInit_arrow_cpp(void);
PyMODINIT_FUNC PyInit_csv_cpp(void);
PyMODINIT_FUNC PyInit_json_cpp(void);
PyMODINIT_FUNC PyInit_stream_join_cpp(void);
PyMODINIT_FUNC PyInit_stream_sort_cpp(void);
PyMODINIT_FUNC PyInit_listagg(void);
PyMODINIT_FUNC PyInit_memory_budget_cpp(void);
PyMODINIT_FUNC PyInit_stream_groupby_cpp(void);
PyMODINIT_FUNC PyInit_stream_window_cpp(void);
PyMODINIT_FUNC PyInit_stream_dict_encoding_cpp(void);
PyMODINIT_FUNC PyInit_table_builder_cpp(void);
PyMODINIT_FUNC PyInit_fft_cpp(void);
#ifdef BUILD_WITH_V8
PyMODINIT_FUNC PyInit_javascript_udf_cpp(void);
#endif
PyMODINIT_FUNC PyInit_query_profile_collector_cpp(void);
PyMODINIT_FUNC PyInit_uuid_cpp(void);
PyMODINIT_FUNC PyInit_memory_cpp(void);
#ifdef IS_TESTING
PyMODINIT_FUNC PyInit_test_cpp(void);
#endif
PyMODINIT_FUNC PyInit_plan_optimizer(void);
}  // extern "C"<|MERGE_RESOLUTION|>--- conflicted
+++ resolved
@@ -744,11 +744,7 @@
     Schema(Schema&& other);
     Schema(std::vector<std::unique_ptr<bodo::DataType>>&& column_types_);
     Schema(std::vector<std::unique_ptr<bodo::DataType>>&& column_types_,
-<<<<<<< HEAD
-           std::vector<std::string>& column_names);
-=======
            std::vector<std::string> column_names);
->>>>>>> 2faca32d
     /** @brief Return the number of columns in the schema
      *
      * @return void The number of columns in the schema
@@ -838,12 +834,8 @@
     /// @brief Convert to an Arrow schema
     std::shared_ptr<::arrow::Schema> ToArrowSchema() const;
 
-<<<<<<< HEAD
-    static std::shared_ptr<Schema> make(
-=======
     /// @brief Convert from an Arrow schema to a Bodo schema
     static std::shared_ptr<Schema> FromArrowSchema(
->>>>>>> 2faca32d
         std::shared_ptr<::arrow::Schema> schema);
 };
 
