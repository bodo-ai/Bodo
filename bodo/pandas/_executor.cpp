--- conflicted
+++ resolved
@@ -3,217 +3,9 @@
 #include <arrow/python/pyarrow.h>
 #include <arrow/status.h>
 #include <cstdint>
-#include <memory>
-<<<<<<< HEAD
 
-#include "_plan.h"
-=======
-#include "../io/arrow_compat.h"
-#include "../libs/_array_utils.h"
-#include "../libs/_bodo_to_arrow.h"
-#include "../libs/streaming/_shuffle.h"
-#include "_plan.h"
-#include "arrow/io/api.h"
-#include "duckdb/planner/expression/bound_columnref_expression.hpp"
-#include "parquet/arrow/reader.h"
->>>>>>> 36693277
-
-Executor::Executor(std::unique_ptr<duckdb::LogicalOperator> plan) {
-    processNode(plan);
-}
-
-std::shared_ptr<PhysicalOperator> Executor::processNode(
-    std::unique_ptr<duckdb::LogicalOperator>& plan) {
-    // Convert logical plan to physical plan and create query pipelines
-
-    // TODO: support all node types
-    duckdb::LogicalOperatorType ptype = plan->type;
-    switch (ptype) {
-        case duckdb::LogicalOperatorType::LOGICAL_GET: {
-            duckdb::LogicalGet& get_plan = plan->Cast<duckdb::LogicalGet>();
-
-            std::shared_ptr<PhysicalOperator> physical_op =
-                get_plan.bind_data->Cast<BodoScanFunctionData>()
-                    .CreatePhysicalOperator();
-
-            this->pipelines.emplace_back(
-                std::vector<std::shared_ptr<PhysicalOperator>>({physical_op}));
-            return physical_op;
-        }
-        case duckdb::LogicalOperatorType::LOGICAL_PROJECTION: {
-            duckdb::LogicalProjection& proj_plan =
-                plan->Cast<duckdb::LogicalProjection>();
-            std::shared_ptr<PhysicalOperator> source =
-                this->processNode(proj_plan.children[0]);
-
-            std::shared_ptr<PhysicalOperator> physical_op =
-                PhysicalProjection::make(proj_plan, source);
-
-            assert(this->pipelines.size());
-            this->pipelines[this->pipelines.size() - 1].operators.emplace_back(
-                physical_op);
-            return physical_op;
-        }
-        default:
-            throw std::runtime_error(
-                std::string(
-                    "Executor doesn't handle logical operator of type ") +
-                std::to_string(static_cast<int>(ptype)));
-    }
-}
-
-std::shared_ptr<PhysicalOperator> PhysicalProjection::make(
-    const duckdb::LogicalProjection& proj_plan,
-    const std::shared_ptr<PhysicalOperator>& source) {
-    // Process the source of this projection.
-    std::vector<int64_t> selected_columns;
-    // Convert BoundColumnRefExpressions in LogicalOperator.expresssions field
-    // to integer selected columns.
-    for (const auto& expr : proj_plan.expressions) {
-        duckdb::BoundColumnRefExpression& colref =
-            expr->Cast<duckdb::BoundColumnRefExpression>();
-        selected_columns.push_back(colref.binding.column_index);
-    }
-    std::shared_ptr<PhysicalOperator> physical_op =
-        std::make_shared<PhysicalProjection>(source, selected_columns);
-
-    return physical_op;
-}
-
-std::pair<int64_t, PyObject*> Executor::execute() {
+std::pair<int64_t, PyObject*> Executor::ExecutePipelines() {
     // TODO: support multiple pipelines
-    return pipelines[0].execute();
-}
-
-std::pair<int64_t, PyObject*> Pipeline::execute() {
-    // TODO: support multiple operators
-<<<<<<< HEAD
-    return operators[0]->execute();
-=======
-    std::pair<int64_t, PyObject*> last_result;
-    for (std::vector<std::shared_ptr<PhysicalOperator>>::size_type i = 0;
-         i < operators.size(); ++i) {
-        last_result = operators[i]->execute();
-        // Save result in PhysicalOperator so that downstream
-        // operators with references to this PhysicalOperator
-        // can use the results as input.  We can't simply
-        // pass one set of pair<int64_t, PyObject*> between
-        // nodes of the pipeline because some operators have
-        // multiple sources.  The operators in the pipeline
-        // are a post-order traversal of the operator tree.
-        operators[i]->result = last_result;
-    }
-    return last_result;
-}
-
-std::pair<int64_t, PyObject*> PhysicalReadParquet::execute() {
-    // TODO: replace with proper streaming and parallel Parquet read (using
-    // Arrow for now)
-
-    arrow::MemoryPool* pool = arrow::default_memory_pool();
-    std::shared_ptr<arrow::io::RandomAccessFile> input;
-    input = arrow::io::ReadableFile::Open(path).ValueOrDie();
-
-    // Open Parquet file reader
-    std::unique_ptr<parquet::arrow::FileReader> arrow_reader;
-    arrow_reader = parquet::arrow::OpenFile(input, pool).ValueOrDie();
-
-    // Read entire file as a single Arrow table
-    std::shared_ptr<arrow::Table> table;
-    if (arrow_reader->ReadTable(&table) != arrow::Status::OK()) {
-        throw std::runtime_error("Failed to read Parquet file");
-    }
-
-    arrow::py::import_pyarrow_wrappers();
-    PyObject* pyarrow_schema = arrow::py::wrap_schema(table->schema());
-
-    // Get this rank's portion of rows
-    int rank = dist_get_rank();
-    int num_ranks = dist_get_size();
-    int64_t start = dist_get_start(table->num_rows(), num_ranks, rank);
-    int64_t end = dist_get_end(table->num_rows(), num_ranks, rank);
-    int64_t length = end - start;
-    std::shared_ptr<arrow::Table> sliced_table = table->Slice(start, length);
-
-    auto* bodo_pool = bodo::BufferPool::DefaultPtr();
-    std::shared_ptr<table_info> out_table =
-        arrow_table_to_bodo(sliced_table, bodo_pool);
-
-    return {reinterpret_cast<int64_t>(new table_info(*out_table)),
-            pyarrow_schema};
-}
-
-std::pair<int64_t, PyObject*> PhysicalReadPandas::execute() {
-    // Extract slice from pandas DataFrame
-    // df.iloc[current_row:current_row+batch_size]
-    // TODO: convert to streaming
-    int64_t batch_size = this->num_rows;
-    PyObject* iloc = PyObject_GetAttrString(df, "iloc");
-    PyObject* slice =
-        PySlice_New(PyLong_FromLongLong(this->current_row),
-                    PyLong_FromLongLong(this->current_row + batch_size),
-                    PyLong_FromLongLong(1));
-    PyObject* batch = PyObject_GetItem(iloc, slice);
-
-    // Convert pandas DataFrame to Arrow Table
-    PyObject* pyarrow_module = PyImport_ImportModule("pyarrow");
-    PyObject* table_func = PyObject_GetAttrString(pyarrow_module, "Table");
-    PyObject* pa_table =
-        PyObject_CallMethod(table_func, "from_pandas", "O", batch);
-
-    // Unwrap Arrow table from Python object
-    std::shared_ptr<arrow::Table> table =
-        arrow::py::unwrap_table(pa_table).ValueOrDie();
-
-    // Get Arrow schema for return value
-    PyObject* pyarrow_schema = arrow::py::wrap_schema(table->schema());
-
-    // Convert Arrow arrays to Bodo arrays
-    auto* bodo_pool = bodo::BufferPool::DefaultPtr();
-    std::shared_ptr<table_info> out_table =
-        arrow_table_to_bodo(table, bodo_pool);
-
-    // Clean up Python references
-    Py_DECREF(iloc);
-    Py_DECREF(slice);
-    Py_DECREF(batch);
-    Py_DECREF(pyarrow_module);
-    Py_DECREF(table_func);
-    Py_DECREF(pa_table);
-
-    return {reinterpret_cast<int64_t>(new table_info(*out_table)),
-            pyarrow_schema};
-}
-
-std::pair<int64_t, PyObject*> PhysicalProjection::execute() {
-    // Get result from the source of the projection.
-    std::pair<int64_t, PyObject*> src_result = src->result;
-    // Get the table_info out of that result.
-    table_info* src_table_info =
-        reinterpret_cast<table_info*>(src_result.first);
-    // Get and unwrap the arrow Table schema from the result.
-    std::shared_ptr<arrow::Schema> src_schema =
-        arrow::py::unwrap_schema(src_result.second).ValueOrDie();
-
-    // Select columns from the actual data in Bodo table_info format.
-    std::shared_ptr<table_info> out_table_info = ProjectTable(
-        std::shared_ptr<table_info>(src_table_info), selected_columns);
-
-    // Select those columns in arrow for schema representation.
-    std::vector<std::shared_ptr<arrow::Field>> selected_fields;
-    int num_fields = src_schema->num_fields();
-    for (int i : selected_columns) {
-        if (i >= num_fields) {
-            throw std::runtime_error(std::string("Error selecting columns ") +
-                                     std::to_string(i) + " " +
-                                     std::to_string(num_fields));
-        }
-        selected_fields.push_back(src_schema->field(i));
-    }
-    auto out_schema = arrow::schema(selected_fields);
-
-    PyObject* pyarrow_schema = arrow::py::wrap_schema(out_schema);
-    return {reinterpret_cast<int64_t>(new table_info(*out_table_info)),
-            pyarrow_schema};
->>>>>>> 36693277
+    pipelines[0].Execute();
+    auto output = pipelines[0].GetResult();
 }