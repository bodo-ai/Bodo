
// Defines Bodo data structures and functionality for DuckDB plans

#pragma once

#include <Python.h>
<<<<<<< HEAD
#include <arrow/type.h>
=======
#include <fmt/format.h>
>>>>>>> 49cc3e74
#include <utility>
#include "_util.h"
#include "duckdb/common/enums/join_type.hpp"
#include "duckdb/function/function.hpp"
#include "duckdb/function/table_function.hpp"
#include "duckdb/optimizer/optimizer.hpp"
#include "duckdb/planner/expression.hpp"
<<<<<<< HEAD
=======
#include "physical/expression.h"
#include "physical/operator.h"

/**
 * @brief Superclass for Bodo's DuckDB TableFunction classes.
 *
 */
class BodoScanFunction : public duckdb::TableFunction {
   public:
    BodoScanFunction(std::string name)
        : TableFunction(name, {}, nullptr, nullptr, nullptr, nullptr) {}
};

/**
 * @brief Superclass for Bodo's DuckDB TableFunctionData classes.
 *
 */
class BodoScanFunctionData : public duckdb::TableFunctionData {
   public:
    BodoScanFunctionData() = default;
    /**
     * @brief Create a PhysicalOperator for reading data from this source.
     *
     * @return std::shared_ptr<PhysicalSource> read operator
     */
    virtual std::shared_ptr<PhysicalSource> CreatePhysicalOperator(
        std::vector<int> &selected_columns,
        duckdb::TableFilterSet &filter_exprs,
        duckdb::unique_ptr<duckdb::BoundLimitNode> &limit_val) = 0;
};

/**
 * @brief Bodo's DuckDB TableFunction for reading Parquet datasets with Bodo
 * metadata (used in LogicalGet).
 *
 */
class BodoParquetScanFunction : public BodoScanFunction {
   public:
    BodoParquetScanFunction(const std::shared_ptr<arrow::Schema> arrow_schema)
        : BodoScanFunction(
              fmt::format("bodo_read_parquet({})",
                          schemaColumnNamesToString(arrow_schema))) {
        filter_pushdown = true;
        filter_prune = true;
        projection_pushdown = true;
        limit_pushdown = true;
        // TODO: set statistics and other optimization flags as needed
        // https://github.com/duckdb/duckdb/blob/d29a92f371179170688b4df394478f389bf7d1a6/src/include/duckdb/function/table_function.hpp#L357
    }
};

/**
 * @brief Data for Bodo's DuckDB TableFunction for reading Parquet datasets.
 *
 */
class BodoParquetScanFunctionData : public BodoScanFunctionData {
   public:
    BodoParquetScanFunctionData(PyObject *path, PyObject *pyarrow_schema,
                                PyObject *storage_options)
        : path(path),
          pyarrow_schema(pyarrow_schema),
          storage_options(storage_options) {
        Py_INCREF(pyarrow_schema);
        Py_INCREF(storage_options);
        Py_INCREF(path);
    }

    ~BodoParquetScanFunctionData() {
        Py_DECREF(pyarrow_schema);
        Py_DECREF(storage_options);
        Py_DECREF(path);
    }

    std::shared_ptr<PhysicalSource> CreatePhysicalOperator(
        std::vector<int> &selected_columns,
        duckdb::TableFilterSet &filter_exprs,
        duckdb::unique_ptr<duckdb::BoundLimitNode> &limit_val) override;

    // Parquet dataset path
    PyObject *path;
    PyObject *pyarrow_schema;
    PyObject *storage_options;
};

/**
 * @brief Bodo's DuckDB TableFunction for reading dataframe rows
 * (used in LogicalGet).
 *
 */
class BodoDataFrameScanFunction : public BodoScanFunction {
   public:
    BodoDataFrameScanFunction(const std::shared_ptr<arrow::Schema> arrow_schema)
        : BodoScanFunction(fmt::format(
              "bodo_read_df({})", schemaColumnNamesToString(arrow_schema))) {
        projection_pushdown = true;
    }
};

/**
 * @brief Data for Bodo's DuckDB TableFunction for reading dataframe rows on
 * spawner sequentially.
 *
 */
class BodoDataFrameSeqScanFunctionData : public BodoScanFunctionData {
   public:
    BodoDataFrameSeqScanFunctionData(
        PyObject *df, std::shared_ptr<arrow::Schema> arrow_schema)
        : df(df), arrow_schema(arrow_schema) {
        Py_INCREF(df);
    }
    ~BodoDataFrameSeqScanFunctionData() { Py_DECREF(df); }
    /**
     * @brief Create a PhysicalOperator for reading from the dataframe.
     *
     * @return std::shared_ptr<PhysicalOperator> dataframe read operator
     */
    std::shared_ptr<PhysicalSource> CreatePhysicalOperator(
        std::vector<int> &selected_columns,
        duckdb::TableFilterSet &filter_exprs,
        duckdb::unique_ptr<duckdb::BoundLimitNode> &limit_val) override;

    PyObject *df;
    const std::shared_ptr<arrow::Schema> arrow_schema;
};

/**
 * @brief Data for Bodo's DuckDB TableFunction for reading dataframe rows on
 * workers in parallel.
 *
 */
class BodoDataFrameParallelScanFunctionData : public BodoScanFunctionData {
   public:
    BodoDataFrameParallelScanFunctionData(
        std::string result_id, std::shared_ptr<arrow::Schema> arrow_schema)
        : result_id(result_id), arrow_schema(arrow_schema) {}
    ~BodoDataFrameParallelScanFunctionData() {}
    /**
     * @brief Create a PhysicalOperator for reading from the dataframe.
     *
     * @return std::shared_ptr<PhysicalOperator> dataframe read operator
     */
    std::shared_ptr<PhysicalSource> CreatePhysicalOperator(
        std::vector<int> &selected_columns,
        duckdb::TableFilterSet &filter_exprs,
        duckdb::unique_ptr<duckdb::BoundLimitNode> &limit_val) override;
    std::string result_id;
    const std::shared_ptr<arrow::Schema> arrow_schema;
};

/**
 * @brief UDF plan node data to pass around in DuckDB plans in
 * BoundFunctionExpression.
 *
 */
struct BodoPythonScalarFunctionData : public duckdb::FunctionData {
    BodoPythonScalarFunctionData(PyObject *args,
                                 std::shared_ptr<arrow::Schema> out_schema)
        : args(args), out_schema(out_schema) {
        Py_INCREF(args);
    }
    ~BodoPythonScalarFunctionData() override { Py_DECREF(args); }
    bool Equals(const FunctionData &other_p) const override {
        const BodoPythonScalarFunctionData &other =
            other_p.Cast<BodoPythonScalarFunctionData>();
        return (other.args == this->args);
    }
    duckdb::unique_ptr<duckdb::FunctionData> Copy() const override {
        return duckdb::make_uniq<BodoPythonScalarFunctionData>(this->args,
                                                               out_schema);
    }

    PyObject *args;
    std::shared_ptr<arrow::Schema> out_schema;
};
>>>>>>> 49cc3e74

/**
 * @brief Optimize a DuckDB logical plan by applying the DuckDB optimizer.
 *
 * @param plan input logical plan to be optimized
 * @return duckdb::unique_ptr<duckdb::LogicalOperator> optimized plan
 */
duckdb::unique_ptr<duckdb::LogicalOperator> optimize_plan(
    std::unique_ptr<duckdb::LogicalOperator> plan);

/**
 * @brief Execute a DuckDB logical plan in our C++ runtime and return the
 * result.
 *
 * @param plan logical plan to execute (should be optimized unless if testing)
 * @return std::pair<int64_t, PyObject*> Bodo C++ table pointer cast to int64,
 * pyarrow schema object
 */
std::pair<int64_t, PyObject *> execute_plan(
    std::unique_ptr<duckdb::LogicalOperator> plan, PyObject *out_schema_py);

/**
 * @brief Creates a LogicalComparisonJoin node.
 *
 * @param lhs - left-side of the join
 * @param rhs - right-side of the join
 * @param join_type - the type of the join, e.g., "INNER"
 * @return duckdb::unique_ptr<duckdb::LogicalComparisonJoin> output node
 */
duckdb::unique_ptr<duckdb::LogicalComparisonJoin> make_comparison_join(
    std::unique_ptr<duckdb::LogicalOperator> &lhs,
    std::unique_ptr<duckdb::LogicalOperator> &rhs, duckdb::JoinType join_type,
    std::vector<std::pair<int, int>> &cond_vec);

/**
 * @brief Creates a LogicalProjection node.
 *
 * @param source - the data source to project from
 * @param select_vec - vector of column indices to project
 * @param out_schema_py - the schema of data coming out of the projection
 * @return duckdb::unique_ptr<duckdb::LogicalProjection> output node
 */
duckdb::unique_ptr<duckdb::LogicalProjection> make_projection(
    std::unique_ptr<duckdb::LogicalOperator> &source,
    std::vector<std::unique_ptr<duckdb::Expression>> &expr_vec,
    PyObject *out_schema_py);

/**
 * @brief Get column indices that are pushed down from a projection node to its
 * source. Used for testing.
 *
 * @param proj input projection node
 * @return std::vector<int> pushed down column indices
 */
std::vector<int> get_projection_pushed_down_columns(
    std::unique_ptr<duckdb::LogicalOperator> &proj);

/**
 * @brief Creates an Expression node with a UDF inside.
 *
 * @param source input table plan
 * @param func UDF function to execute
 * @param out_schema_py output data type (single column for df.apply)
 * @param args arguments to the UDF
 * @param selected_columns column indices for input table columns to pass to the
 * UDF
 * @return duckdb::unique_ptr<duckdb::Expression> Expression node for UDF
 */
duckdb::unique_ptr<duckdb::Expression> make_python_scalar_func_expr(
    std::unique_ptr<duckdb::LogicalOperator> &source, PyObject *out_schema_py,
    PyObject *args, const std::vector<int> &selected_columns);

/**
 * @brief Create an expression from a constant integer.
 *
 * @param val - the constant int for the expression
 * @return duckdb::unique_ptr<duckdb::Expression> - the const int expr
 */
duckdb::unique_ptr<duckdb::Expression> make_const_int_expr(int val);

/**
 * @brief Create an expression from a constant float.
 *
 * @param val - the constant float for the expression
 * @return duckdb::unique_ptr<duckdb::Expression> - the const float expr
 */
duckdb::unique_ptr<duckdb::Expression> make_const_float_expr(float val);

/**
 * @brief Create an expression from a constant string.
 *
 * @param val - the constant string for the expression
 * @return duckdb::unique_ptr<duckdb::Expression> - the const string expr
 */
duckdb::unique_ptr<duckdb::Expression> make_const_string_expr(
    const std::string &val);

/**
 * @brief Create an expression from a constant timestamp with ns resolution.
 *
 * @param val - the constant timestamp for the expression in ns since epoch
 * @return duckdb::unique_ptr<duckdb::Expression> - the const timestamp expr
 */
duckdb::unique_ptr<duckdb::Expression> make_const_timestamp_ns_expr(
    int64_t val);

/**
 * @brief Create an expression that references a specified column.
 *
 * @param field_py - the data type of the specified column
 * @param col_idx - the column index of the specified column
 * @return duckdb::unique_ptr<duckdb::Expression> - the column reference
 * expression
 */
duckdb::unique_ptr<duckdb::Expression> make_col_ref_expr(
    std::unique_ptr<duckdb::LogicalOperator> &source, PyObject *field_py,
    int col_idx);

/**
 * @brief Create an expression from two sources and an operator.
 *
 * @param lhs - the left-hand side of the expression
 * @param rhs - the right-hand side of the expression
 * @param etype - the expression type comparing the two sources
 * @return duckdb::unique_ptr<duckdb::Expression> - the output expr
 */
std::unique_ptr<duckdb::Expression> make_binop_expr(
    std::unique_ptr<duckdb::Expression> &lhs,
    std::unique_ptr<duckdb::Expression> &rhs, duckdb::ExpressionType etype);

/**
 * @brief Create a conjunction (and/or) expression from two sources.
 *
 * @param lhs - the left-hand side of the expression
 * @param rhs - the right-hand side of the expression
 * @param etype - the expression type (and/or) comparing the two sources
 * @return duckdb::unique_ptr<duckdb::Expression> - the output expr
 */
duckdb::unique_ptr<duckdb::Expression> make_conjunction_expr(
    std::unique_ptr<duckdb::Expression> &lhs,
    std::unique_ptr<duckdb::Expression> &rhs, duckdb::ExpressionType etype);

/**
 * @brief Create a unary op (e.g., not) expression from a source.
 *
 * @param lhs - the left-hand side of the expression
 * @param etype - the expression type (e.g., not) to apply to the source
 * @return duckdb::unique_ptr<duckdb::Expression> - the output expr
 */
duckdb::unique_ptr<duckdb::Expression> make_unary_expr(
    std::unique_ptr<duckdb::Expression> &lhs, duckdb::ExpressionType etype);

/**
 * @brief Create a filter node.
 *
 * @param source - the source of the data to be filtered
 * @param filter_expr - the filter expression to apply to the source
 * @return duckdb::unique_ptr<duckdb::LogicalFilter> - the filter node
 */
duckdb::unique_ptr<duckdb::LogicalFilter> make_filter(
    std::unique_ptr<duckdb::LogicalOperator> &source,
    std::unique_ptr<duckdb::Expression> &filter_expr);

/**
 * @brief Create a limit node.
 *
 * @param source - the source of the data to be filtered
 * @param n - the number of rows to return
 * @return duckdb::unique_ptr<duckdb::LogicalLimit> - the limit node
 */
duckdb::unique_ptr<duckdb::LogicalLimit> make_limit(
    std::unique_ptr<duckdb::LogicalOperator> &source, int n);

/**
 * @brief Create a sample node.
 *
 * @param source - the source of the data to be filtered
 * @param n - the number of rows to return
 * @return duckdb::unique_ptr<duckdb::LogicalLimit> - the sample node
 */
duckdb::unique_ptr<duckdb::LogicalSample> make_sample(
    std::unique_ptr<duckdb::LogicalOperator> &source, int n);

/**
 * @brief Creates a LogicalGet node for reading a Parquet dataset in DuckDB with
 * Bodo metadata.
 *
 * @param parquet_path path to the Parquet dataset
 * @return duckdb::unique_ptr<duckdb::LogicalGet> output node
 */
duckdb::unique_ptr<duckdb::LogicalGet> make_parquet_get_node(
    PyObject *parquet_path, PyObject *pyarrow_schema,
    PyObject *storage_options);

/**
 * @brief Create LogicalGet node for reading a dataframe sequentially
 *
 * @param df input dataframe to read
 * @param pyarrow_schema schema of the dataframe
 * @return duckdb::unique_ptr<duckdb::LogicalGet> output DuckDB node
 */
duckdb::unique_ptr<duckdb::LogicalGet> make_dataframe_get_seq_node(
    PyObject *df, PyObject *pyarrow_schema);

/**
 * @brief Create LogicalGet node for reading a dataframe in parallel
 *
 * @param result_id input dataframe id on workers to read
 * @param pyarrow_schema schema of the dataframe
 * @return duckdb::unique_ptr<duckdb::LogicalGet> output DuckDB node
 */
duckdb::unique_ptr<duckdb::LogicalGet> make_dataframe_get_parallel_node(
    std::string result_id, PyObject *pyarrow_schema);

/**
 * @brief Creates a LogicalGet node for reading an Iceberg dataset in DuckDB
 * with Bodo metadata.
 *
 * @param pyarrow_schema schema of the Iceberg dataset
 * @param table_name Identifier for the Iceberg table, includes schema and table
 * @param pyiceberg_catalog Iceberg catalog object
 * @return duckdb::unique_ptr<duckdb::LogicalGet> output node
 */
duckdb::unique_ptr<duckdb::LogicalGet> make_iceberg_get_node(
    PyObject *pyarrow_schema, std::string table_identifier,
    PyObject *pyiceberg_catalog);

/**
 * @brief Returns a statically created DuckDB client context.
 *
 * @return duckdb::ClientContext& static context object
 */
duckdb::ClientContext &get_duckdb_context();

/**
 * @brief Returns a statically created DuckDB binder.
 *
 * @return duckdb::shared_ptr<duckdb::Binder> static binder object
 */
duckdb::shared_ptr<duckdb::Binder> get_duckdb_binder();

/**
 * @brief Returns a statically created duckdb optimizer
 *
 * @return duckdb::Optimizer& static optimizer object
 */
duckdb::Optimizer &get_duckdb_optimizer();

/**
 * @brief Convert an Arrow schema to DuckDB column names and data types to pass
 * to plan nodes.
 *
 * @param arrow_schema input Arrow schema
 * @return std::pair<duckdb::vector<duckdb::string>,
 * duckdb::vector<duckdb::LogicalType>> duckdb column names and types
 */
std::pair<duckdb::vector<duckdb::string>, duckdb::vector<duckdb::LogicalType>>
arrow_schema_to_duckdb(const std::shared_ptr<arrow::Schema> &arrow_schema);

/**
 * @brief Convert an Arrow field to a DuckDB column name and data type.
 *
 * @param field input Arrow field
 * @return std::pair<duckdb::string, duckdb::LogicalType> duckdb column name and
 * type
 */
std::pair<duckdb::string, duckdb::LogicalType> arrow_field_to_duckdb(
    const std::shared_ptr<arrow::Field> &field);

/**
 * @brief Convert a plan rooted at the given logical operator into text or
 * graphviz.
 *
 * @param plan - the root of the plan to convert to graphviz or text
 * @param graphviz_format - use graphviz format if true, otherwise text
 */
std::string plan_to_string(std::unique_ptr<duckdb::LogicalOperator> &plan,
                           bool graphviz_format);

/**
 * @brief Dynamic cast of base pointer to derived pointer.
 *
 * @param base_ptr - the base pointer to cast from
 * @return a non-NULL pointer of the derived type if the cast is possible else
 *         NULL
 */
template <typename Derived, typename Base>
duckdb::unique_ptr<Derived> dynamic_cast_unique_ptr(
    duckdb::unique_ptr<Base> &&base_ptr) noexcept {
    // Perform dynamic_cast on the raw pointer
    if (Derived *derived_raw = dynamic_cast<Derived *>(base_ptr.get())) {
        // Release ownership from the base_ptr and transfer it to a new
        // unique_ptr
        base_ptr.release();  // Release the ownership of the raw pointer
        return duckdb::unique_ptr<Derived>(derived_raw);
    }
    // If the cast fails, return a nullptr unique_ptr
    return nullptr;
}

/**
 * @brief Count the number of nodes in the expression tree.
 *
 * @param op root of expression tree
 * @return number of nodes in that tree
 */
int planCountNodes(std::unique_ptr<duckdb::LogicalOperator> &op);

/**
 * @brief Set the C++ table column names and metadata from PyArrow schema object
 *
 * @param table_pointer C++ table pointer
 * @param pyarrow_schema input PyArrow schema object
 */
void set_table_meta_from_arrow(int64_t table_pointer, PyObject *pyarrow_schema);<|MERGE_RESOLUTION|>--- conflicted
+++ resolved
@@ -4,11 +4,8 @@
 #pragma once
 
 #include <Python.h>
-<<<<<<< HEAD
 #include <arrow/type.h>
-=======
 #include <fmt/format.h>
->>>>>>> 49cc3e74
 #include <utility>
 #include "_util.h"
 #include "duckdb/common/enums/join_type.hpp"
@@ -16,183 +13,6 @@
 #include "duckdb/function/table_function.hpp"
 #include "duckdb/optimizer/optimizer.hpp"
 #include "duckdb/planner/expression.hpp"
-<<<<<<< HEAD
-=======
-#include "physical/expression.h"
-#include "physical/operator.h"
-
-/**
- * @brief Superclass for Bodo's DuckDB TableFunction classes.
- *
- */
-class BodoScanFunction : public duckdb::TableFunction {
-   public:
-    BodoScanFunction(std::string name)
-        : TableFunction(name, {}, nullptr, nullptr, nullptr, nullptr) {}
-};
-
-/**
- * @brief Superclass for Bodo's DuckDB TableFunctionData classes.
- *
- */
-class BodoScanFunctionData : public duckdb::TableFunctionData {
-   public:
-    BodoScanFunctionData() = default;
-    /**
-     * @brief Create a PhysicalOperator for reading data from this source.
-     *
-     * @return std::shared_ptr<PhysicalSource> read operator
-     */
-    virtual std::shared_ptr<PhysicalSource> CreatePhysicalOperator(
-        std::vector<int> &selected_columns,
-        duckdb::TableFilterSet &filter_exprs,
-        duckdb::unique_ptr<duckdb::BoundLimitNode> &limit_val) = 0;
-};
-
-/**
- * @brief Bodo's DuckDB TableFunction for reading Parquet datasets with Bodo
- * metadata (used in LogicalGet).
- *
- */
-class BodoParquetScanFunction : public BodoScanFunction {
-   public:
-    BodoParquetScanFunction(const std::shared_ptr<arrow::Schema> arrow_schema)
-        : BodoScanFunction(
-              fmt::format("bodo_read_parquet({})",
-                          schemaColumnNamesToString(arrow_schema))) {
-        filter_pushdown = true;
-        filter_prune = true;
-        projection_pushdown = true;
-        limit_pushdown = true;
-        // TODO: set statistics and other optimization flags as needed
-        // https://github.com/duckdb/duckdb/blob/d29a92f371179170688b4df394478f389bf7d1a6/src/include/duckdb/function/table_function.hpp#L357
-    }
-};
-
-/**
- * @brief Data for Bodo's DuckDB TableFunction for reading Parquet datasets.
- *
- */
-class BodoParquetScanFunctionData : public BodoScanFunctionData {
-   public:
-    BodoParquetScanFunctionData(PyObject *path, PyObject *pyarrow_schema,
-                                PyObject *storage_options)
-        : path(path),
-          pyarrow_schema(pyarrow_schema),
-          storage_options(storage_options) {
-        Py_INCREF(pyarrow_schema);
-        Py_INCREF(storage_options);
-        Py_INCREF(path);
-    }
-
-    ~BodoParquetScanFunctionData() {
-        Py_DECREF(pyarrow_schema);
-        Py_DECREF(storage_options);
-        Py_DECREF(path);
-    }
-
-    std::shared_ptr<PhysicalSource> CreatePhysicalOperator(
-        std::vector<int> &selected_columns,
-        duckdb::TableFilterSet &filter_exprs,
-        duckdb::unique_ptr<duckdb::BoundLimitNode> &limit_val) override;
-
-    // Parquet dataset path
-    PyObject *path;
-    PyObject *pyarrow_schema;
-    PyObject *storage_options;
-};
-
-/**
- * @brief Bodo's DuckDB TableFunction for reading dataframe rows
- * (used in LogicalGet).
- *
- */
-class BodoDataFrameScanFunction : public BodoScanFunction {
-   public:
-    BodoDataFrameScanFunction(const std::shared_ptr<arrow::Schema> arrow_schema)
-        : BodoScanFunction(fmt::format(
-              "bodo_read_df({})", schemaColumnNamesToString(arrow_schema))) {
-        projection_pushdown = true;
-    }
-};
-
-/**
- * @brief Data for Bodo's DuckDB TableFunction for reading dataframe rows on
- * spawner sequentially.
- *
- */
-class BodoDataFrameSeqScanFunctionData : public BodoScanFunctionData {
-   public:
-    BodoDataFrameSeqScanFunctionData(
-        PyObject *df, std::shared_ptr<arrow::Schema> arrow_schema)
-        : df(df), arrow_schema(arrow_schema) {
-        Py_INCREF(df);
-    }
-    ~BodoDataFrameSeqScanFunctionData() { Py_DECREF(df); }
-    /**
-     * @brief Create a PhysicalOperator for reading from the dataframe.
-     *
-     * @return std::shared_ptr<PhysicalOperator> dataframe read operator
-     */
-    std::shared_ptr<PhysicalSource> CreatePhysicalOperator(
-        std::vector<int> &selected_columns,
-        duckdb::TableFilterSet &filter_exprs,
-        duckdb::unique_ptr<duckdb::BoundLimitNode> &limit_val) override;
-
-    PyObject *df;
-    const std::shared_ptr<arrow::Schema> arrow_schema;
-};
-
-/**
- * @brief Data for Bodo's DuckDB TableFunction for reading dataframe rows on
- * workers in parallel.
- *
- */
-class BodoDataFrameParallelScanFunctionData : public BodoScanFunctionData {
-   public:
-    BodoDataFrameParallelScanFunctionData(
-        std::string result_id, std::shared_ptr<arrow::Schema> arrow_schema)
-        : result_id(result_id), arrow_schema(arrow_schema) {}
-    ~BodoDataFrameParallelScanFunctionData() {}
-    /**
-     * @brief Create a PhysicalOperator for reading from the dataframe.
-     *
-     * @return std::shared_ptr<PhysicalOperator> dataframe read operator
-     */
-    std::shared_ptr<PhysicalSource> CreatePhysicalOperator(
-        std::vector<int> &selected_columns,
-        duckdb::TableFilterSet &filter_exprs,
-        duckdb::unique_ptr<duckdb::BoundLimitNode> &limit_val) override;
-    std::string result_id;
-    const std::shared_ptr<arrow::Schema> arrow_schema;
-};
-
-/**
- * @brief UDF plan node data to pass around in DuckDB plans in
- * BoundFunctionExpression.
- *
- */
-struct BodoPythonScalarFunctionData : public duckdb::FunctionData {
-    BodoPythonScalarFunctionData(PyObject *args,
-                                 std::shared_ptr<arrow::Schema> out_schema)
-        : args(args), out_schema(out_schema) {
-        Py_INCREF(args);
-    }
-    ~BodoPythonScalarFunctionData() override { Py_DECREF(args); }
-    bool Equals(const FunctionData &other_p) const override {
-        const BodoPythonScalarFunctionData &other =
-            other_p.Cast<BodoPythonScalarFunctionData>();
-        return (other.args == this->args);
-    }
-    duckdb::unique_ptr<duckdb::FunctionData> Copy() const override {
-        return duckdb::make_uniq<BodoPythonScalarFunctionData>(this->args,
-                                                               out_schema);
-    }
-
-    PyObject *args;
-    std::shared_ptr<arrow::Schema> out_schema;
-};
->>>>>>> 49cc3e74
 
 /**
  * @brief Optimize a DuckDB logical plan by applying the DuckDB optimizer.
@@ -473,27 +293,6 @@
                            bool graphviz_format);
 
 /**
- * @brief Dynamic cast of base pointer to derived pointer.
- *
- * @param base_ptr - the base pointer to cast from
- * @return a non-NULL pointer of the derived type if the cast is possible else
- *         NULL
- */
-template <typename Derived, typename Base>
-duckdb::unique_ptr<Derived> dynamic_cast_unique_ptr(
-    duckdb::unique_ptr<Base> &&base_ptr) noexcept {
-    // Perform dynamic_cast on the raw pointer
-    if (Derived *derived_raw = dynamic_cast<Derived *>(base_ptr.get())) {
-        // Release ownership from the base_ptr and transfer it to a new
-        // unique_ptr
-        base_ptr.release();  // Release the ownership of the raw pointer
-        return duckdb::unique_ptr<Derived>(derived_raw);
-    }
-    // If the cast fails, return a nullptr unique_ptr
-    return nullptr;
-}
-
-/**
  * @brief Count the number of nodes in the expression tree.
  *
  * @param op root of expression tree
