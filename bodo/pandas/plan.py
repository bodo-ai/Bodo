from __future__ import annotations

import sys
import time
import traceback

import pandas as pd
import pyarrow as pa

import bodo
from bodo.pandas.utils import (
    BODO_NONE_DUMMY,
    arrow_to_empty_df,
    cpp_table_to_df,
    cpp_table_to_series,
    get_n_index_arrays,
    wrap_plan,
)


class LazyPlan:
    """Easiest mode to use DuckDB is to generate isolated queries and try to minimize
    node re-use issues due to the frequent use of unique_ptr.  This class should be
    used when constructing all plans and holds them lazily.  On demand, generate_duckdb
    can be used to convert to an isolated set of DuckDB objects for execution.
    """

    def __init__(self, plan_class, empty_data, *args):
        self.plan_class = plan_class
        self.args = args
        assert isinstance(empty_data, (pd.DataFrame, pd.Series)), (
            "LazyPlan: empty_data must be a DataFrame or Series"
        )
        self.is_series = isinstance(empty_data, pd.Series)
        self.empty_data = empty_data
        if self.is_series:
            # None name doesn't round-trip to dataframe correctly so we use a dummy name
            # that is replaced with None in wrap_plan
            name = BODO_NONE_DUMMY if empty_data.name is None else empty_data.name
            self.empty_data = empty_data.to_frame(name=name)

        self.pa_schema = pa.Schema.from_pandas(self.empty_data)

    def __str__(self):
        args = self.args

        # Avoid duplicated plan strings by omitting data_source.
        if isinstance(self, ColRefExpression):
            col_index = args[1]
            return f"ColRefExpression({col_index})"
        elif isinstance(self, PythonScalarFuncExpression):
            func_name, col_indices = args[1][0], args[2]
            return f"PythonScalarFuncExpression({func_name}, {col_indices})"

        out = f"{self.plan_class}: \n"
        args_str = ""
        for arg in args:
            if isinstance(arg, pd.DataFrame):
                args_str += f"{arg.columns.tolist()}\n"
            elif arg is not None:
                args_str += f"{arg}\n"

        out += "\n".join(
            f"  {arg_line}"
            for arg_line in args_str.split("\n")
            if not arg_line.isspace()
        )

        return out

    __repr__ = __str__

    def generate_duckdb(self, cache=None):
        from bodo.ext import plan_optimizer

        # Sometimes the same LazyPlan object is encountered twice during the same
        # query so  we use the cache dict to only convert it once.
        if cache is None:
            cache = {}
        # If previously converted then use the last result.
        # Don't cache expression nodes.
        # TODO - Try to eliminate caching altogether since it seems to cause
        # more problems than lack of caching.
        if not isinstance(self, Expression) and id(self) in cache:
            return cache[id(self)]

        def recursive_check(x, use_cache):
            """Recursively convert LazyPlans but return other types unmodified."""
            if isinstance(x, LazyPlan):
                return x.generate_duckdb(cache=cache if use_cache else None)
            elif isinstance(x, (tuple, list)):
                return type(x)(recursive_check(i, use_cache) for i in x)
            else:
                return x

        # NOTE: Caching is necessary to make sure source operators which have table
        # indexes and are reused in various nodes (e.g. expressions) are not re-created
        # with different table indexes.
        # Join however doesn't need this and cannot use caching since a sub-plan may
        # be reused across right and left sides (e.g. self-join) leading to unique_ptr
        # errors.
        use_cache = True
        if isinstance(self, (LogicalComparisonJoin, LogicalSetOperation)):
            use_cache = False

        # Convert any LazyPlan in the args.
        # We do this in reverse order because we expect the first arg to be
        # the source of the plan and for the node being created to take
        # ownership of that source.  If other args reference that
        # plan then if we process them after we have taken ownership then
        # we will get nullptr exceptions.  So, process the args that don't
        # claim ownership first (in the reverse direction) and finally
        # process the first arg which we expect will take ownership.
        args = [recursive_check(x, use_cache) for x in reversed(self.args)]
        args.reverse()

        # Create real duckdb class.
        ret = getattr(plan_optimizer, self.plan_class)(self.pa_schema, *args)
        # Add to cache so we don't convert it again.
        cache[id(self)] = ret
        return ret

    def replace_empty_data(self, empty_data):
        """Replace the empty_data of the plan with a new empty_data."""
        out = self.__class__(
            empty_data,
            *self.args,
        )
        out.is_series = self.is_series
        return out


class LogicalOperator(LazyPlan):
    """Base class for all logical operators in the Bodo query plan."""

    def __init__(self, empty_data, *args):
        super().__init__(self.__class__.__name__, empty_data, *args)


class Expression(LazyPlan):
    """Base class for all expressions in the Bodo query plan,
    such as column references, function calls, and arithmetic operations.
    """

    def __init__(self, empty_data, *args):
        super().__init__(self.__class__.__name__, empty_data, *args)


class LogicalProjection(LogicalOperator):
    """Logical operator for projecting columns and expressions."""

    def __init__(self, empty_data, source, exprs):
        self.source = source
        self.exprs = exprs
        super().__init__(empty_data, source, exprs)


class LogicalFilter(LogicalOperator):
    """Logical operator for filtering rows based on conditions."""

    pass


class LogicalAggregate(LogicalOperator):
    """Logical operator for aggregation operations."""

    pass


class LogicalComparisonJoin(LogicalOperator):
    """Logical operator for comparison-based joins."""

    pass


class LogicalSetOperation(LogicalOperator):
    """Logical operator for set operations like union."""

    pass


class LogicalLimit(LogicalOperator):
    """Logical operator for limiting the number of rows (e.g. df.head())."""

    pass


class LogicalOrder(LogicalOperator):
    """Logical operator for sorting data."""

    pass


class LogicalGetParquetRead(LogicalOperator):
    """Logical operator for reading Parquet files."""

    pass


class LogicalGetPandasReadSeq(LogicalOperator):
    """Logical operator for sequential read of a Pandas DataFrame."""

    pass


class LogicalGetPandasReadParallel(LogicalOperator):
    """Logical operator for parallel read of a Pandas DataFrame.\
    """

    pass


class LogicalGetIcebergRead(LogicalOperator):
    """Logical operator for reading Apache Iceberg tables."""

    def __init__(
        self,
        empty_data,
        table_identifier,
        catalog_name,
        catalog_properties,
        row_filter,
        pyiceberg_schema,
        snapshot_id,
        table_len_estimate,
        *,
        arrow_schema,
    ):
        super().__init__(
            empty_data,
            table_identifier,
            catalog_name,
            catalog_properties,
            row_filter,
            pyiceberg_schema,
            snapshot_id,
            table_len_estimate,
        )
        # Iceberg needs schema metadata
        # TODO: avoid this to support operations like renaming columns
        self.pa_schema = arrow_schema


class LogicalParquetWrite(LogicalOperator):
    """Logical operator for writing data to Parquet files."""

    pass


class LogicalIcebergWrite(LogicalOperator):
    """Logical operator for writing data to Apache Iceberg tables."""

    pass


class ColRefExpression(Expression):
    """Expression representing a column reference in the query plan."""

    pass


class NullExpression(Expression):
    """Expression representing a null value in the query plan."""

    pass


class ConstantExpression(Expression):
    """Expression representing a constant value in the query plan."""

    pass


class AggregateExpression(Expression):
    """Expression representing an aggregate function in the query plan."""

    pass


class PythonScalarFuncExpression(Expression):
    """Expression representing a Python scalar function call in the query plan."""

    pass


class ComparisonOpExpression(Expression):
    """Expression representing a comparison operation in the query plan."""

    pass


class ConjunctionOpExpression(Expression):
    """Expression representing a conjunction (AND) operation in the query plan."""

    pass


class UnaryOpExpression(Expression):
    """Expression representing a unary operation (e.g. negation) in the query plan."""

    pass


class ArithOpExpression(Expression):
    """Expression representing an arithmetic operation (e.g. addition, subtraction)
    in the query plan.
    """

    pass


def execute_plan(plan: LazyPlan):
    """Execute a dataframe plan using Bodo's execution engine.

    Args:
        plan (LazyPlan): query plan to execute

    Returns:
        pd.DataFrame: output data
    """
    import bodo

    def _exec_plan(plan):
        import bodo
        from bodo.ext import plan_optimizer

        if bodo.libs.distributed_api.get_rank() == 0:
            start_time = time.perf_counter()
        duckdb_plan = plan.generate_duckdb()
        if bodo.libs.distributed_api.get_rank() == 0:
            print("profile_time gen", time.perf_counter() - start_time)

        if (
            bodo.dataframe_library_dump_plans
            and bodo.libs.distributed_api.get_rank() == 0
        ):
            print("Unoptimized plan")
            print(duckdb_plan.toString())

        # Print the plan before optimization
        if bodo.tracing_level >= 2 and bodo.libs.distributed_api.get_rank() == 0:
            pre_optimize_graphviz = duckdb_plan.toGraphviz()
            with open("pre_optimize" + str(id(plan)) + ".dot", "w") as f:
                print(pre_optimize_graphviz, file=f)

        if bodo.libs.distributed_api.get_rank() == 0:
            start_time = time.perf_counter()
        optimized_plan = plan_optimizer.py_optimize_plan(duckdb_plan)
        if bodo.libs.distributed_api.get_rank() == 0:
            print("profile_time opt", time.perf_counter() - start_time)

        if (
            bodo.dataframe_library_dump_plans
            and bodo.libs.distributed_api.get_rank() == 0
        ):
            print("Optimized plan")
            print(optimized_plan.toString())

        # Print the plan after optimization
        if bodo.tracing_level >= 2 and bodo.libs.distributed_api.get_rank() == 0:
            post_optimize_graphviz = optimized_plan.toGraphviz()
            with open("post_optimize" + str(id(plan)) + ".dot", "w") as f:
                print(post_optimize_graphviz, file=f)

        output_func = cpp_table_to_series if plan.is_series else cpp_table_to_df
        if bodo.libs.distributed_api.get_rank() == 0:
            start_time = time.perf_counter()
        ret = plan_optimizer.py_execute_plan(
            optimized_plan, output_func, duckdb_plan.out_schema
        )
        if bodo.libs.distributed_api.get_rank() == 0:
            print("profile_time execute", time.perf_counter() - start_time)
        return ret

    if bodo.dataframe_library_run_parallel:
        import bodo.spawn.spawner

        # Initialize LazyPlanDistributedArg objects that may need scattering data
        # to workers before execution.
<<<<<<< HEAD
        start_time = time.perf_counter()
=======
>>>>>>> 54ba1117
        for a in plan.args:
            _init_lazy_distributed_arg(a)
        print(
            "profile_time _init_lazy_distributed_arg", time.perf_counter() - start_time
        )

        if bodo.dataframe_library_dump_plans:
            # Sometimes when an execution is triggered it isn't expected that
            # an execution should happen at that point.  This traceback is
            # useful to identify what is triggering the execution as it may be
            # a bug or the usage of some Pandas API that calls a function that
            # triggers execution.  This traceback can help fix the bug or
            # select a different Pandas API or an internal Pandas function that
            # bypasses the issue.
            traceback.print_stack(file=sys.stdout)
            print("")  # Print on new line during tests.
<<<<<<< HEAD
        start_time = time.perf_counter()

        ret = bodo.spawn.spawner.submit_func_to_workers(_exec_plan, [], plan)
        print("profile_time total_execute_plan", time.perf_counter() - start_time)
        return ret
=======

        return bodo.spawn.spawner.submit_func_to_workers(_exec_plan, [], plan)
>>>>>>> 54ba1117

    return _exec_plan(plan)


def _init_lazy_distributed_arg(arg, visited_plans=None):
    """Initialize the LazyPlanDistributedArg objects for the given plan argument that
    may need scattering data to workers before execution.
    Has to be called right before plan execution since the dataframe state
    may change (distributed to collected) and the result ID may not be valid anymore.
    """
    if visited_plans is None:
        # Keep track of visited LazyPlans to prevent extra checks.
        visited_plans = set()

    if isinstance(arg, LazyPlan):
        if id(arg) in visited_plans:
            return
        visited_plans.add(id(arg))
        for a in arg.args:
            _init_lazy_distributed_arg(a, visited_plans=visited_plans)
    elif isinstance(arg, (tuple, list)):
        for a in arg:
            _init_lazy_distributed_arg(a, visited_plans=visited_plans)
    elif isinstance(arg, LazyPlanDistributedArg):
        arg.init()


def get_plan_cardinality(plan: LazyPlan):
    """See if we can statically know the cardinality of the result of the plan.

    Args:
        plan (LazyPlan): query plan to get cardinality of.

    Returns:
        int (if cardinality is known) or None (if not known)
    """

    duckdb_plan = plan.generate_duckdb()
    return duckdb_plan.getCardinality()


def getPlanStatistics(plan: LazyPlan):
    """Get statistics for a plan pre and post optimization.

    Args:
        plan (LazyPlan): query plan to get statistics for

    Returns:
        Number of nodes in the tree before and after optimization.
    """
    from bodo.ext import plan_optimizer

    duckdb_plan = plan.generate_duckdb()
    preOptNum = plan_optimizer.count_nodes(duckdb_plan)
    optimized_plan = plan_optimizer.py_optimize_plan(duckdb_plan)
    postOptNum = plan_optimizer.count_nodes(optimized_plan)
    return preOptNum, postOptNum


def get_proj_expr_single(proj: LazyPlan):
    """Get the single expression from a LogicalProjection node."""
    if is_single_projection(proj):
        return proj.exprs[0]
    else:
        if not proj.is_series:
            raise Exception("Got a non-Series in get_proj_expr_single")
        return make_col_ref_exprs([0], proj)[0]


def get_single_proj_source_if_present(proj: LazyPlan):
    """Get the single expression from a LogicalProjection node."""
    if is_single_projection(proj):
        return proj.source
    else:
        if not proj.is_series:
            raise Exception("Got a non-Series in get_single_proj_source_if_present")
        return proj


def is_single_projection(proj: LazyPlan):
    """Return True if plan is a projection with a single expression"""
    return isinstance(proj, LogicalProjection) and len(proj.exprs) == (
        get_n_index_arrays(proj.empty_data.index) + 1
    )


def is_single_colref_projection(proj: LazyPlan):
    """Return True if plan is a projection with a single expression that is a column reference"""
    return is_single_projection(proj) and isinstance(proj.exprs[0], ColRefExpression)


def make_col_ref_exprs(key_indices, src_plan):
    """Create column reference expressions for the given key indices for the input
    source plan.
    """

    exprs = []
    for k in key_indices:
        # Using Arrow schema instead of zero_size_self.iloc to handle Index
        # columns correctly.
        empty_data = arrow_to_empty_df(pa.schema([src_plan.pa_schema[k]]))
        p = ColRefExpression(empty_data, src_plan, k)
        exprs.append(p)

    return exprs


class LazyPlanDistributedArg:
    """
    Class to hold the arguments for a LazyPlan that are distributed on the workers.
    """

    def __init__(self, df: pd.DataFrame):
        self.df = df
        self.mgr = None
        self.res_id = None

    def init(self):
        """Initialize to make sure the result ID is set in preparation for pickling
        result ID to workers for execution.
        Should be called right before execution of the plan since the dataframe state
        may change (distributed to collected) and the result ID may not be valid
        anymore.
        """
        if getattr(self.df._mgr, "_md_result_id", None) is not None:
            # The dataframe is already distributed so we can use the existing result ID
            self.res_id = self.df._mgr._md_result_id
        elif self.mgr is not None:
            # We scattered a DataFrame already and own a manager to reuse
            self.res_id = self.mgr._md_result_id
        else:
            # The dataframe is not distributed yet so we need to scatter it
            # and create a new result ID.
            mgr = bodo.spawn.spawner.get_spawner().scatter_data(self.df)
            self.res_id = mgr._md_result_id
            self.mgr = mgr

    def __reduce__(self):
        """
        This method is used to serialize the object for distribution.
        We can't send the manager to the workers without triggering collection
        so we just send the result ID instead.
        """
        assert self.res_id is not None, (
            "LazyPlanDistributedArg: result ID is not set, call init() first"
        )
        return (str, (self.res_id,))


def count_plan(self):
    # See if we can get the cardinality statically.
    static_cardinality = get_plan_cardinality(self._plan)
    if static_cardinality is not None:
        return static_cardinality

    # Can't be known statically so create count plan on top of
    # existing plan.
    count_star_schema = pd.Series(dtype="uint64", name="count_star")
    aggregate_plan = LogicalAggregate(
        count_star_schema,
        self._plan,
        [],
        [
            AggregateExpression(
                count_star_schema,
                self._plan,
                "count_star",
                # Adding column 0 as input to avoid deleting all input by the optimizer
                # TODO: avoid materializing the input column
                [0],
                False,  # dropna
            )
        ],
    )
    projection_plan = LogicalProjection(
        count_star_schema,
        aggregate_plan,
        make_col_ref_exprs([0], aggregate_plan),
    )

    data = execute_plan(projection_plan)
    return data[0]


def _get_df_python_func_plan(df_plan, empty_data, func, args, kwargs, is_method=True):
    """Create plan for calling some function or method on a DataFrame. Creates a
    PythonScalarFuncExpression with provided arguments and a LogicalProjection.
    """
    df_len = len(df_plan.empty_data.columns)
    udf_arg = PythonScalarFuncExpression(
        empty_data,
        df_plan,
        (
            func,
            False,  # is_series
            is_method,
            args,
            kwargs,
        ),
        tuple(range(df_len + get_n_index_arrays(df_plan.empty_data.index))),
    )

    # Select Index columns explicitly for output
    index_col_refs = tuple(
        make_col_ref_exprs(
            range(df_len, df_len + get_n_index_arrays(df_plan.empty_data.index)),
            df_plan,
        )
    )
    plan = LogicalProjection(
        empty_data,
        df_plan,
        (udf_arg,) + index_col_refs,
    )
    return wrap_plan(plan=plan)


def is_col_ref(expr):
    return isinstance(expr, ColRefExpression)


def is_scalar_func(expr):
    return isinstance(expr, PythonScalarFuncExpression)


def is_arith_expr(expr):
    return isinstance(expr, ArithOpExpression)<|MERGE_RESOLUTION|>--- conflicted
+++ resolved
@@ -377,10 +377,7 @@
 
         # Initialize LazyPlanDistributedArg objects that may need scattering data
         # to workers before execution.
-<<<<<<< HEAD
         start_time = time.perf_counter()
-=======
->>>>>>> 54ba1117
         for a in plan.args:
             _init_lazy_distributed_arg(a)
         print(
@@ -397,16 +394,11 @@
             # bypasses the issue.
             traceback.print_stack(file=sys.stdout)
             print("")  # Print on new line during tests.
-<<<<<<< HEAD
         start_time = time.perf_counter()
 
         ret = bodo.spawn.spawner.submit_func_to_workers(_exec_plan, [], plan)
         print("profile_time total_execute_plan", time.perf_counter() - start_time)
         return ret
-=======
-
-        return bodo.spawn.spawner.submit_func_to_workers(_exec_plan, [], plan)
->>>>>>> 54ba1117
 
     return _exec_plan(plan)
 
