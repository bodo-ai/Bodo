from __future__ import annotations

import sys
import time
import traceback

import pandas as pd
import pyarrow as pa

import bodo
from bodo.pandas.utils import (
    BODO_NONE_DUMMY,
    arrow_to_empty_df,
    cpp_table_to_df,
    cpp_table_to_series,
    get_n_index_arrays,
    wrap_plan,
)


class LazyPlan:
    """Easiest mode to use DuckDB is to generate isolated queries and try to minimize
    node re-use issues due to the frequent use of unique_ptr.  This class should be
    used when constructing all plans and holds them lazily.  On demand, generate_duckdb
    can be used to convert to an isolated set of DuckDB objects for execution.
    """

    def __init__(self, plan_class, empty_data, *args):
        self.plan_class = plan_class
        self.args = args
        assert isinstance(empty_data, (pd.DataFrame, pd.Series)), (
            "LazyPlan: empty_data must be a DataFrame or Series"
        )
        self.is_series = isinstance(empty_data, pd.Series)
        self.empty_data = empty_data
        if self.is_series:
            # None name doesn't round-trip to dataframe correctly so we use a dummy name
            # that is replaced with None in wrap_plan
            name = BODO_NONE_DUMMY if empty_data.name is None else empty_data.name
            self.empty_data = empty_data.to_frame(name=name)

        self.pa_schema = pa.Schema.from_pandas(self.empty_data)

    def __str__(self):
        args = self.args

        # Avoid duplicated plan strings by omitting data_source.
        if isinstance(self, ColRefExpression):
            col_index = args[1]
            return f"ColRefExpression({col_index})"
        elif isinstance(self, PythonScalarFuncExpression):
            func_name, col_indices = args[1][0], args[2]
            return f"PythonScalarFuncExpression({func_name}, {col_indices})"

        out = f"{self.plan_class}: \n"
        args_str = ""
        for arg in args:
            if isinstance(arg, pd.DataFrame):
                args_str += f"{arg.columns.tolist()}\n"
            elif arg is not None:
                args_str += f"{arg}\n"

        out += "\n".join(
            f"  {arg_line}"
            for arg_line in args_str.split("\n")
            if not arg_line.isspace()
        )

        return out

    __repr__ = __str__

    def generate_duckdb(self, cache=None):
        from bodo.ext import plan_optimizer

        # Sometimes the same LazyPlan object is encountered twice during the same
        # query so  we use the cache dict to only convert it once.
        if cache is None:
            cache = {}
        # If previously converted then use the last result.
        # Don't cache expression nodes.
        # TODO - Try to eliminate caching altogether since it seems to cause
        # more problems than lack of caching.
        if not isinstance(self, Expression) and id(self) in cache:
            return cache[id(self)]

        def recursive_check(x, use_cache):
            """Recursively convert LazyPlans but return other types unmodified."""
            if isinstance(x, LazyPlan):
                return x.generate_duckdb(cache=cache if use_cache else None)
            elif isinstance(x, (tuple, list)):
                return type(x)(recursive_check(i, use_cache) for i in x)
            else:
                return x

        # NOTE: Caching is necessary to make sure source operators which have table
        # indexes and are reused in various nodes (e.g. expressions) are not re-created
        # with different table indexes.
        # Join however doesn't need this and cannot use caching since a sub-plan may
        # be reused across right and left sides (e.g. self-join) leading to unique_ptr
        # errors.
        use_cache = True
        if isinstance(self, (LogicalComparisonJoin, LogicalSetOperation)):
            use_cache = False

        # Convert any LazyPlan in the args.
        # We do this in reverse order because we expect the first arg to be
        # the source of the plan and for the node being created to take
        # ownership of that source.  If other args reference that
        # plan then if we process them after we have taken ownership then
        # we will get nullptr exceptions.  So, process the args that don't
        # claim ownership first (in the reverse direction) and finally
        # process the first arg which we expect will take ownership.
        args = [recursive_check(x, use_cache) for x in reversed(self.args)]
        args.reverse()

        # Create real duckdb class.
        ret = getattr(plan_optimizer, self.plan_class)(self.pa_schema, *args)
        # Add to cache so we don't convert it again.
        cache[id(self)] = ret
        return ret

    def replace_empty_data(self, empty_data):
        """Replace the empty_data of the plan with a new empty_data."""
        out = self.__class__(
            empty_data,
            *self.args,
        )
        out.is_series = self.is_series
        return out


class LogicalOperator(LazyPlan):
    """Base class for all logical operators in the Bodo query plan."""

    def __init__(self, empty_data, *args):
        super().__init__(self.__class__.__name__, empty_data, *args)


class Expression(LazyPlan):
    """Base class for all expressions in the Bodo query plan,
    such as column references, function calls, and arithmetic operations.
    """

    def __init__(self, empty_data, *args):
        super().__init__(self.__class__.__name__, empty_data, *args)


class LogicalProjection(LogicalOperator):
    """Logical operator for projecting columns and expressions."""

    def __init__(self, empty_data, source, exprs):
        self.source = source
        self.exprs = exprs
        super().__init__(empty_data, source, exprs)


class LogicalFilter(LogicalOperator):
    """Logical operator for filtering rows based on conditions."""

    pass


class LogicalAggregate(LogicalOperator):
    """Logical operator for aggregation operations."""

    pass


class LogicalComparisonJoin(LogicalOperator):
    """Logical operator for comparison-based joins."""

    pass


class LogicalSetOperation(LogicalOperator):
    """Logical operator for set operations like union."""

    pass


class LogicalLimit(LogicalOperator):
    """Logical operator for limiting the number of rows (e.g. df.head())."""

    pass


class LogicalOrder(LogicalOperator):
    """Logical operator for sorting data."""

    pass


class LogicalGetParquetRead(LogicalOperator):
    """Logical operator for reading Parquet files."""

    pass


class LogicalGetPandasReadSeq(LogicalOperator):
    """Logical operator for sequential read of a Pandas DataFrame."""

    pass


class LogicalGetPandasReadParallel(LogicalOperator):
    """Logical operator for parallel read of a Pandas DataFrame.\
    """

    pass


class LogicalGetIcebergRead(LogicalOperator):
    """Logical operator for reading Apache Iceberg tables."""

    def __init__(
        self,
        empty_data,
        table_identifier,
        catalog_name,
        catalog_properties,
        row_filter,
        pyiceberg_schema,
        snapshot_id,
        table_len_estimate,
        *,
        arrow_schema,
    ):
        super().__init__(
            empty_data,
            table_identifier,
            catalog_name,
            catalog_properties,
            row_filter,
            pyiceberg_schema,
            snapshot_id,
            table_len_estimate,
        )
        # Iceberg needs schema metadata
        # TODO: avoid this to support operations like renaming columns
        self.pa_schema = arrow_schema


class LogicalParquetWrite(LogicalOperator):
    """Logical operator for writing data to Parquet files."""

    pass


class LogicalIcebergWrite(LogicalOperator):
    """Logical operator for writing data to Apache Iceberg tables."""

    pass


class ColRefExpression(Expression):
    """Expression representing a column reference in the query plan."""

    pass


class NullExpression(Expression):
    """Expression representing a null value in the query plan."""

    pass


class ConstantExpression(Expression):
    """Expression representing a constant value in the query plan."""

    pass


class AggregateExpression(Expression):
    """Expression representing an aggregate function in the query plan."""

    pass


class PythonScalarFuncExpression(Expression):
    """Expression representing a Python scalar function call in the query plan."""

    pass


class ComparisonOpExpression(Expression):
    """Expression representing a comparison operation in the query plan."""

    pass


class ConjunctionOpExpression(Expression):
    """Expression representing a conjunction (AND) operation in the query plan."""

    pass


class UnaryOpExpression(Expression):
    """Expression representing a unary operation (e.g. negation) in the query plan."""

    pass


class ArithOpExpression(Expression):
    """Expression representing an arithmetic operation (e.g. addition, subtraction)
    in the query plan.
    """

    pass


def execute_plan(plan: LazyPlan):
    """Execute a dataframe plan using Bodo's execution engine.

    Args:
        plan (LazyPlan): query plan to execute

    Returns:
        pd.DataFrame: output data
    """
    import bodo

    def _exec_plan(plan):
        import bodo
        from bodo.ext import plan_optimizer

        if bodo.libs.distributed_api.get_rank() == 0:
            start_time = time.perf_counter()
        duckdb_plan = plan.generate_duckdb()
        if bodo.libs.distributed_api.get_rank() == 0:
            print("profile_time gen", time.perf_counter() - start_time)

        if (
            bodo.dataframe_library_dump_plans
            and bodo.libs.distributed_api.get_rank() == 0
        ):
            print("Unoptimized plan")
            print(duckdb_plan.toString())

        # Print the plan before optimization
        if bodo.tracing_level >= 2 and bodo.libs.distributed_api.get_rank() == 0:
            pre_optimize_graphviz = duckdb_plan.toGraphviz()
            with open("pre_optimize" + str(id(plan)) + ".dot", "w") as f:
                print(pre_optimize_graphviz, file=f)

        if bodo.libs.distributed_api.get_rank() == 0:
            start_time = time.perf_counter()
        optimized_plan = plan_optimizer.py_optimize_plan(duckdb_plan)
        if bodo.libs.distributed_api.get_rank() == 0:
            print("profile_time opt", time.perf_counter() - start_time)

        if (
            bodo.dataframe_library_dump_plans
            and bodo.libs.distributed_api.get_rank() == 0
        ):
            print("Optimized plan")
            print(optimized_plan.toString())

        # Print the plan after optimization
        if bodo.tracing_level >= 2 and bodo.libs.distributed_api.get_rank() == 0:
            post_optimize_graphviz = optimized_plan.toGraphviz()
            with open("post_optimize" + str(id(plan)) + ".dot", "w") as f:
                print(post_optimize_graphviz, file=f)

        output_func = cpp_table_to_series if plan.is_series else cpp_table_to_df
        if bodo.libs.distributed_api.get_rank() == 0:
            start_time = time.perf_counter()
        ret = plan_optimizer.py_execute_plan(
            optimized_plan, output_func, duckdb_plan.out_schema
        )
        if bodo.libs.distributed_api.get_rank() == 0:
            print("profile_time execute", time.perf_counter() - start_time)
        return ret

    if bodo.dataframe_library_run_parallel:
        import bodo.spawn.spawner

<<<<<<< HEAD
        start_time = time.perf_counter()
=======
        # Initialize LazyPlanDistributedArg objects that may need scattering data
        # to workers before execution.
>>>>>>> 54ba1117
        for a in plan.args:
            _init_lazy_distributed_arg(a)
        print(
            "profile_time _init_lazy_distributed_arg", time.perf_counter() - start_time
        )

<<<<<<< HEAD
        traceback.print_stack(file=sys.stdout)
        print("")  # Print on new line during tests.
        start_time = time.perf_counter()
        ret = bodo.spawn.spawner.submit_func_to_workers(_exec_plan, [], plan)
        print("profile_time total_execute_plan", time.perf_counter() - start_time)
        return ret
=======
        if bodo.dataframe_library_dump_plans:
            # Sometimes when an execution is triggered it isn't expected that
            # an execution should happen at that point.  This traceback is
            # useful to identify what is triggering the execution as it may be
            # a bug or the usage of some Pandas API that calls a function that
            # triggers execution.  This traceback can help fix the bug or
            # select a different Pandas API or an internal Pandas function that
            # bypasses the issue.
            traceback.print_stack(file=sys.stdout)
            print("")  # Print on new line during tests.

        return bodo.spawn.spawner.submit_func_to_workers(_exec_plan, [], plan)
>>>>>>> 54ba1117

    return _exec_plan(plan)


def _init_lazy_distributed_arg(arg, visited_plans=None):
    """Initialize the LazyPlanDistributedArg objects for the given plan argument that
    may need scattering data to workers before execution.
    Has to be called right before plan execution since the dataframe state
    may change (distributed to collected) and the result ID may not be valid anymore.
    """
    if visited_plans is None:
        # Keep track of visited LazyPlans to prevent extra checks.
        visited_plans = set()

    if isinstance(arg, LazyPlan):
        if id(arg) in visited_plans:
            return
        visited_plans.add(id(arg))
        for a in arg.args:
            _init_lazy_distributed_arg(a, visited_plans=visited_plans)
    elif isinstance(arg, (tuple, list)):
        for a in arg:
            _init_lazy_distributed_arg(a, visited_plans=visited_plans)
    elif isinstance(arg, LazyPlanDistributedArg):
        arg.init()


def get_plan_cardinality(plan: LazyPlan):
    """See if we can statically know the cardinality of the result of the plan.

    Args:
        plan (LazyPlan): query plan to get cardinality of.

    Returns:
        int (if cardinality is known) or None (if not known)
    """

    duckdb_plan = plan.generate_duckdb()
    return duckdb_plan.getCardinality()


def getPlanStatistics(plan: LazyPlan):
    """Get statistics for a plan pre and post optimization.

    Args:
        plan (LazyPlan): query plan to get statistics for

    Returns:
        Number of nodes in the tree before and after optimization.
    """
    from bodo.ext import plan_optimizer

    duckdb_plan = plan.generate_duckdb()
    preOptNum = plan_optimizer.count_nodes(duckdb_plan)
    optimized_plan = plan_optimizer.py_optimize_plan(duckdb_plan)
    postOptNum = plan_optimizer.count_nodes(optimized_plan)
    return preOptNum, postOptNum


def get_proj_expr_single(proj: LazyPlan):
    """Get the single expression from a LogicalProjection node."""
    if is_single_projection(proj):
        return proj.exprs[0]
    else:
        if not proj.is_series:
            raise Exception("Got a non-Series in get_proj_expr_single")
        return make_col_ref_exprs([0], proj)[0]


def get_single_proj_source_if_present(proj: LazyPlan):
    """Get the single expression from a LogicalProjection node."""
    if is_single_projection(proj):
        return proj.source
    else:
        if not proj.is_series:
            raise Exception("Got a non-Series in get_single_proj_source_if_present")
        return proj


def is_single_projection(proj: LazyPlan):
    """Return True if plan is a projection with a single expression"""
    return isinstance(proj, LogicalProjection) and len(proj.exprs) == (
        get_n_index_arrays(proj.empty_data.index) + 1
    )


def is_single_colref_projection(proj: LazyPlan):
    """Return True if plan is a projection with a single expression that is a column reference"""
    return is_single_projection(proj) and isinstance(proj.exprs[0], ColRefExpression)


def make_col_ref_exprs(key_indices, src_plan):
    """Create column reference expressions for the given key indices for the input
    source plan.
    """

    exprs = []
    for k in key_indices:
        # Using Arrow schema instead of zero_size_self.iloc to handle Index
        # columns correctly.
        empty_data = arrow_to_empty_df(pa.schema([src_plan.pa_schema[k]]))
        p = ColRefExpression(empty_data, src_plan, k)
        exprs.append(p)

    return exprs


class LazyPlanDistributedArg:
    """
    Class to hold the arguments for a LazyPlan that are distributed on the workers.
    """

    def __init__(self, df: pd.DataFrame):
        self.df = df
        self.mgr = None
        self.res_id = None

    def init(self):
        """Initialize to make sure the result ID is set in preparation for pickling
        result ID to workers for execution.
        Should be called right before execution of the plan since the dataframe state
        may change (distributed to collected) and the result ID may not be valid
        anymore.
        """
        if getattr(self.df._mgr, "_md_result_id", None) is not None:
            # The dataframe is already distributed so we can use the existing result ID
            self.res_id = self.df._mgr._md_result_id
        elif self.mgr is not None:
            # We scattered a DataFrame already and own a manager to reuse
            self.res_id = self.mgr._md_result_id
        else:
            # The dataframe is not distributed yet so we need to scatter it
            # and create a new result ID.
            mgr = bodo.spawn.spawner.get_spawner().scatter_data(self.df)
            self.res_id = mgr._md_result_id
            self.mgr = mgr

    def __reduce__(self):
        """
        This method is used to serialize the object for distribution.
        We can't send the manager to the workers without triggering collection
        so we just send the result ID instead.
        """
        assert self.res_id is not None, (
            "LazyPlanDistributedArg: result ID is not set, call init() first"
        )
        return (str, (self.res_id,))


def count_plan(self):
    # See if we can get the cardinality statically.
    static_cardinality = get_plan_cardinality(self._plan)
    if static_cardinality is not None:
        return static_cardinality

    # Can't be known statically so create count plan on top of
    # existing plan.
    count_star_schema = pd.Series(dtype="uint64", name="count_star")
    aggregate_plan = LogicalAggregate(
        count_star_schema,
        self._plan,
        [],
        [
            AggregateExpression(
                count_star_schema,
                self._plan,
                "count_star",
                # Adding column 0 as input to avoid deleting all input by the optimizer
                # TODO: avoid materializing the input column
                [0],
                False,  # dropna
            )
        ],
    )
    projection_plan = LogicalProjection(
        count_star_schema,
        aggregate_plan,
        make_col_ref_exprs([0], aggregate_plan),
    )

    data = execute_plan(projection_plan)
    return data[0]


def _get_df_python_func_plan(df_plan, empty_data, func, args, kwargs, is_method=True):
    """Create plan for calling some function or method on a DataFrame. Creates a
    PythonScalarFuncExpression with provided arguments and a LogicalProjection.
    """
    df_len = len(df_plan.empty_data.columns)
    udf_arg = PythonScalarFuncExpression(
        empty_data,
        df_plan,
        (
            func,
            False,  # is_series
            is_method,
            args,
            kwargs,
        ),
        tuple(range(df_len + get_n_index_arrays(df_plan.empty_data.index))),
    )

    # Select Index columns explicitly for output
    index_col_refs = tuple(
        make_col_ref_exprs(
            range(df_len, df_len + get_n_index_arrays(df_plan.empty_data.index)),
            df_plan,
        )
    )
    plan = LogicalProjection(
        empty_data,
        df_plan,
        (udf_arg,) + index_col_refs,
    )
    return wrap_plan(plan=plan)


def is_col_ref(expr):
    return isinstance(expr, ColRefExpression)


def is_scalar_func(expr):
    return isinstance(expr, PythonScalarFuncExpression)


def is_arith_expr(expr):
    return isinstance(expr, ArithOpExpression)<|MERGE_RESOLUTION|>--- conflicted
+++ resolved
@@ -375,26 +375,15 @@
     if bodo.dataframe_library_run_parallel:
         import bodo.spawn.spawner
 
-<<<<<<< HEAD
         start_time = time.perf_counter()
-=======
         # Initialize LazyPlanDistributedArg objects that may need scattering data
         # to workers before execution.
->>>>>>> 54ba1117
         for a in plan.args:
             _init_lazy_distributed_arg(a)
         print(
             "profile_time _init_lazy_distributed_arg", time.perf_counter() - start_time
         )
 
-<<<<<<< HEAD
-        traceback.print_stack(file=sys.stdout)
-        print("")  # Print on new line during tests.
-        start_time = time.perf_counter()
-        ret = bodo.spawn.spawner.submit_func_to_workers(_exec_plan, [], plan)
-        print("profile_time total_execute_plan", time.perf_counter() - start_time)
-        return ret
-=======
         if bodo.dataframe_library_dump_plans:
             # Sometimes when an execution is triggered it isn't expected that
             # an execution should happen at that point.  This traceback is
@@ -406,8 +395,10 @@
             traceback.print_stack(file=sys.stdout)
             print("")  # Print on new line during tests.
 
-        return bodo.spawn.spawner.submit_func_to_workers(_exec_plan, [], plan)
->>>>>>> 54ba1117
+        start_time = time.perf_counter()
+        ret = bodo.spawn.spawner.submit_func_to_workers(_exec_plan, [], plan)
+        print("profile_time total_execute_plan", time.perf_counter() - start_time)
+        return ret
 
     return _exec_plan(plan)
 
