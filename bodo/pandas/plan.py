--- conflicted
+++ resolved
@@ -378,7 +378,6 @@
         start_time = time.perf_counter()
         # Initialize LazyPlanDistributedArg objects that may need scattering data
         # to workers before execution.
-        start_time = time.perf_counter()
         for a in plan.args:
             _init_lazy_distributed_arg(a)
         print(
@@ -397,10 +396,7 @@
             print("")  # Print on new line during tests.
         start_time = time.perf_counter()
 
-<<<<<<< HEAD
-=======
         start_time = time.perf_counter()
->>>>>>> 8d46dce9
         ret = bodo.spawn.spawner.submit_func_to_workers(_exec_plan, [], plan)
         print("profile_time total_execute_plan", time.perf_counter() - start_time)
         return ret
