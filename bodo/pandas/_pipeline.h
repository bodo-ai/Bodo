#pragma once

#include <memory>
#include <utility>
#include <vector>
#include "_util.h"

#include "physical/operator.h"

<<<<<<< HEAD
// #define DEBUG_PIPELINE  // enable and build to print debug info on the
// pipeline
=======
// enable and build to print debug info on the pipeline
// #define DEBUG_PIPELINE
>>>>>>> 0b13ad03
// #ifdef DEBUG_PIPELINE
#include <iostream>
// #endif
#include <map>

/// @brief Pipeline class for executing a sequence of physical operators.
class Pipeline {
   private:
    std::shared_ptr<PhysicalSource> source;
    std::vector<std::shared_ptr<PhysicalSourceSink>> between_ops;
    std::shared_ptr<PhysicalSink> sink;
    bool executed;
    std::vector<std::shared_ptr<Pipeline>> dependencies;

    /**
     * @brief Execute the pipeline starting at a certain point.
     *
     * @param idx - the operator index in between_ops to start at
     * @param batch - the output of the previous operator in the pipeline
     * @param prev_op_result - the result flag of the previous operator in the
     * pipeline
     * @return - bool that is True if some operator in the pipeline has
     * indicated that no more output needs to be generated.
     */
    bool midPipelineExecute(unsigned idx, std::shared_ptr<table_info> batch,
                            OperatorResult prev_op_result);

    friend class PipelineBuilder;

    std::map<std::string, uint64_t> timings;

   public:
    /**
     * @brief Execute the pipeline and return the result (placeholder for now).
     */
    void Execute();

    /// @brief Get the final result. Result collector returns table_info,
    // Parquet write returns null table_info pointer, and Iceberg write
    // returns a PyObject* of Iceberg files infos.
    std::variant<std::shared_ptr<table_info>, PyObject*> GetResult();
};

class PipelineBuilder {
   private:
    std::shared_ptr<PhysicalSource> source;
    std::vector<std::shared_ptr<PhysicalSourceSink>> between_ops;

   public:
    explicit PipelineBuilder(std::shared_ptr<PhysicalSource> _source)
        : source(std::move(_source)) {};

    // Add a physical operator to the pipeline
    void AddOperator(std::shared_ptr<PhysicalSourceSink> op) {
        between_ops.emplace_back(op);
    }

    /// @brief Build the pipeline and return it
    std::shared_ptr<Pipeline> Build(std::shared_ptr<PhysicalSink> sink);

    /**
     * @brief Build the last pipeline for a plan, using a result collector as
     * the sink.
     *
     * @param in_schema Schema of input data to the sink from the previous
     * operator.
     * @param out_schema Schema of output data from the sink expected by Python.
     * Only column orders may be different from the input schema due to DuckDB
     * optimizers changes (e.g. reorder build/probe sides in join).
     * @return std::shared_ptr<Pipeline> finalized pipeline
     */
    std::shared_ptr<Pipeline> BuildEnd(
        std::shared_ptr<bodo::Schema> in_schema,
        std::shared_ptr<bodo::Schema> out_schema);

    /**
     * @brief Get the physical schema of the output of the last operator in the
     pipeline (same logical schema may have different physical schema such as
     regular string arrays and dictionary-encoded ones).
     *
     * @return std::shared_ptr<bodo::Schema> physical schema
     */
    std::shared_ptr<bodo::Schema> getPrevOpOutputSchema() {
        if (this->between_ops.empty()) {
            return this->source->getOutputSchema();
        }
        return this->between_ops.back()->getOutputSchema();
    }
};<|MERGE_RESOLUTION|>--- conflicted
+++ resolved
@@ -7,13 +7,8 @@
 
 #include "physical/operator.h"
 
-<<<<<<< HEAD
-// #define DEBUG_PIPELINE  // enable and build to print debug info on the
-// pipeline
-=======
 // enable and build to print debug info on the pipeline
 // #define DEBUG_PIPELINE
->>>>>>> 0b13ad03
 // #ifdef DEBUG_PIPELINE
 #include <iostream>
 // #endif
