#include "duckdb/optimizer/remove_unused_columns.hpp"

#include "duckdb/function/aggregate/distributive_functions.hpp"
#include "duckdb/function/function_binder.hpp"
#include "duckdb/parser/parsed_data/vacuum_info.hpp"
#include "duckdb/planner/binder.hpp"
#include "duckdb/planner/column_binding_map.hpp"
#include "duckdb/planner/expression/bound_aggregate_expression.hpp"
#include "duckdb/planner/expression/bound_columnref_expression.hpp"
#include "duckdb/planner/expression/bound_constant_expression.hpp"
#include "duckdb/planner/expression/bound_function_expression.hpp"
#include "duckdb/planner/expression_iterator.hpp"
#include "duckdb/planner/operator/logical_aggregate.hpp"
#include "duckdb/planner/operator/logical_comparison_join.hpp"
#include "duckdb/planner/operator/logical_distinct.hpp"
#include "duckdb/planner/operator/logical_filter.hpp"
#include "duckdb/planner/operator/logical_get.hpp"
#include "duckdb/planner/operator/logical_order.hpp"
#include "duckdb/planner/operator/logical_projection.hpp"
#include "duckdb/planner/operator/logical_set_operation.hpp"
#include "duckdb/planner/operator/logical_simple.hpp"
#include "duckdb/function/scalar/struct_utils.hpp"

namespace duckdb {

void BaseColumnPruner::ReplaceBinding(ColumnBinding current_binding, ColumnBinding new_binding) {
	auto colrefs = column_references.find(current_binding);
	if (colrefs != column_references.end()) {
		for (auto &colref_p : colrefs->second.bindings) {
			auto &colref = colref_p.get();
			D_ASSERT(colref.binding == current_binding);
			colref.binding = new_binding;
		}
	}
}

template <class T>
void RemoveUnusedColumns::ClearUnusedExpressions(vector<T> &list, idx_t table_idx, bool replace) {
	idx_t offset = 0;
	for (idx_t col_idx = 0; col_idx < list.size(); col_idx++) {
		auto current_binding = ColumnBinding(table_idx, col_idx + offset);
		auto entry = column_references.find(current_binding);
		if (entry == column_references.end()) {
			// this entry is not referred to, erase it from the set of expressions
			list.erase_at(col_idx);
			offset++;
			col_idx--;
		} else if (offset > 0 && replace) {
			// column is used but the ColumnBinding has changed because of removed columns
			ReplaceBinding(current_binding, ColumnBinding(table_idx, col_idx));
		}
	}
}

// Bodo Change: overall control of singleton pass behavior. BindingRewriter changes column refs
// based on pruned column locations.  Add second pass CTERefVisitOperator that adds projections
// to CTERef nodes when needed and updates column refs based on CTE column pruning.
void RemoveUnusedColumnsPass::VisitOperator(LogicalOperator &op) {
    RemoveUnusedColumns ruc(binder, context, *this, true);
    ruc.VisitOperator(op);
    // Do fixups and add projections for CTE ref nodes.
    ruc.CTERefVisitOperator(op);
}

class BindingRewriter : public LogicalOperatorVisitor {
public:
    BindingRewriter(CTEColMap &_col_map) :
        col_map(_col_map) {}

    void Rewrite(LogicalOperator &op) {
        VisitOperatorExpressions(op);
    }

protected:
    // Called for every expression in the operator
    void VisitExpression(unique_ptr<Expression> *expr_ptr) override {
        auto &expr = **expr_ptr;
        if (expr.GetExpressionClass() == ExpressionClass::BOUND_COLUMN_REF) {
            auto &colref = expr.Cast<BoundColumnRefExpression>();
            auto table_it = col_map.find(colref.binding.table_index);
            if (table_it != col_map.end()) {
                auto &table_col_map = table_it->second;
                auto it = table_col_map.find(colref.binding.column_index);
                if (it != table_col_map.end()) {
                    colref.binding.column_index = it->second;
                } else {
					throw InternalException("BindingRewrite visit expression if table index found then column index should have been found but wasn't");
                }
            }
        }
        LogicalOperatorVisitor::VisitExpression(expr_ptr);
    }

private:
    CTEColMap &col_map;
};

void RemoveUnusedColumns::CTERefVisitOperator(LogicalOperator &op) {
    for (auto &child : op.children) {
        CTERefVisitOperator(*child);
    }
    switch (op.type) {
	case LogicalOperatorType::LOGICAL_CTE_REF: {
		auto &cteref = op.Cast<LogicalCTERef>();
        const idx_t cte_id = cteref.cte_index;
        // Get the union of columns needed from this CTE.
        auto &bucket = pass.cte_required_cols[cte_id];
        const idx_t cte_table_index = cteref.table_index;

        unordered_map<idx_t, idx_t> col_map;
        vector<LogicalType> new_chunk_types;
        vector<string> new_names;

        idx_t offset = 0;
        // Configure this CTE ref to produce the unioned set of columns from above.
        for (idx_t col_idx = 0; col_idx < cteref.bound_columns.size(); col_idx++) {
            auto current_binding = ColumnBinding(cte_table_index, col_idx + offset);
            if (bucket.count(col_idx + offset) <= 0) {
                // this entry is not referred to, erase it from the set of expressions
                cteref.bound_columns.erase_at(col_idx);
                cteref.chunk_types.erase_at(col_idx);
                offset++;
                col_idx--;
            } else if (offset > 0) {
                // column is used but the ColumnBinding has changed because of removed columns
                ColumnBinding new_binding = ColumnBinding(cte_table_index, col_idx);
                ReplaceBinding(current_binding, new_binding);
                col_map.emplace(col_idx + offset, col_idx);
            } else {
                col_map.emplace(col_idx, col_idx);
            }
        }
        // Record a column mapping for this CTE ref table index.
        pass.cte_col_map.emplace(cte_table_index, col_map);
    }
    default: {
        // For all other node types, iterate through all of its children.
        for (size_t i = 0; i < op.children.size(); ++i) {
            LogicalOperator &child = *op.children[i];
            // We have a CTE ref as a child.
            if (child.type == LogicalOperatorType::LOGICAL_CTE_REF) {
		        auto &cteref = child.Cast<LogicalCTERef>();
                const idx_t cte_id = cteref.cte_index;
                auto &bucket = pass.cte_required_cols[cte_id];
                // Save the original table_index of the CTERef.
                const idx_t cte_table_index = cteref.table_index;
                auto &actual_col_needed = pass.cte_required_cols[cte_table_index];
                // This CTERef instance uses less than than union of all columns
                // for all the CTERefs for the given CTE.
                // So, we put a projection between op (the parent) and the child CTERef that
                // projects only the columns actually needed.
                if (actual_col_needed.size() < bucket.size()) {
                    // Generate a new table index.
                    idx_t new_table_index = binder.GenerateTableIndex();
                    // We will introduce a new projection between whatever node "op" is
                    // and the CTERef.  The projection will get the original CTERef table
                    // index and the projection will have the CTERef as a child with the
                    // new table index.
                    cteref.table_index = new_table_index;
                    op.children[i]->ResolveOperatorTypes();
                    auto bindings = op.children[i]->GetColumnBindings();
                    vector<unique_ptr<Expression>> exprs;
                    exprs.reserve(actual_col_needed.size());
                    int j = 0;
                    unordered_map<idx_t, idx_t> col_map_to_use;
                    auto &cte_col_map = pass.cte_col_map[cte_table_index];
                    // Project out only the columns actually needed from this particular
                    // CTE ref.
                    for (auto &col_needed : actual_col_needed) {
                        idx_t col_needed_union = cte_col_map[col_needed];
                        exprs.push_back(make_uniq<BoundColumnRefExpression>(cteref.chunk_types[col_needed_union], bindings[col_needed_union]));
                        col_map_to_use.emplace(col_needed, j);
                        ++j;
                    }
                    auto proj = make_uniq<LogicalProjection>(cte_table_index, std::move(exprs));
                    if (child.has_estimated_cardinality) {
                        proj->SetEstimatedCardinality(child.estimated_cardinality);
                    }
                    proj->children.push_back(std::move(op.children[i]));

                    op.children[i] = std::move(proj);

                    pass.cte_col_map[new_table_index] = cte_col_map;
                    pass.cte_col_map[cte_table_index] = col_map_to_use;
                }
            }
        }
        // Update column ref expressions in this node to use the new column mappings.
        BindingRewriter rewrite(pass.cte_col_map);
        rewrite.Rewrite(op);
    }
    }
}

bool BaseColumnPruner::HasColumnReferencesForTable(idx_t table_index) const {
    for (auto &entry : column_references) {
        if (entry.first.table_index == table_index) {
            return true;
        }
    }
    return false;
}
// Bodo Change End

void RemoveUnusedColumns::VisitOperator(LogicalOperator &op) {
	switch (op.type) {
	case LogicalOperatorType::LOGICAL_AGGREGATE_AND_GROUP_BY: {
		// aggregate
		auto &aggr = op.Cast<LogicalAggregate>();
		// if there is more than one grouping set, the group by most likely has a rollup or cube
		// If there is an equality join underneath the aggregate, this can change the groups to avoid unused columns
		// This causes the duplicate eliminator to ignore functionality provided by grouping sets
		bool new_root = false;
		if (aggr.grouping_sets.size() > 1) {
			;
			new_root = true;
		}
		if (!everything_referenced && !new_root) {
			// FIXME: groups that are not referenced need to stay -> but they don't need to be scanned and output!
			ClearUnusedExpressions(aggr.expressions, aggr.aggregate_index);
			if (aggr.expressions.empty() && aggr.groups.empty()) {
				// removed all expressions from the aggregate: push a COUNT(*)
				auto count_star_fun = CountStarFun::GetFunction();
				FunctionBinder function_binder(context);
				aggr.expressions.push_back(
				    function_binder.BindAggregateFunction(count_star_fun, {}, nullptr, AggregateType::NON_DISTINCT));
			}
		}

		// then recurse into the children of the aggregate
<<<<<<< HEAD
		RemoveUnusedColumns remove(binder, context, new_root);
=======
        // Bodo Change: pass "pass" to all sub-passes
		RemoveUnusedColumns remove(binder, context, pass);
        // Bodo Change End
>>>>>>> 831570fb
		remove.VisitOperatorExpressions(op);
		remove.VisitOperator(*op.children[0]);
		return;
	}
	case LogicalOperatorType::LOGICAL_ASOF_JOIN:
	case LogicalOperatorType::LOGICAL_DELIM_JOIN:
	case LogicalOperatorType::LOGICAL_COMPARISON_JOIN: {
		if (!everything_referenced) {
			auto &comp_join = op.Cast<LogicalComparisonJoin>();

			if (comp_join.join_type != JoinType::INNER) {
				break;
			}
			// for inner joins with equality predicates in the form of (X=Y)
			// we can replace any references to the RHS (Y) to references to the LHS (X)
			// this reduces the amount of columns we need to extract from the join hash table
			// (except in the case of floating point numbers which have +0 and -0, equal but different).
			for (auto &cond : comp_join.conditions) {
				if (cond.comparison == ExpressionType::COMPARE_EQUAL) {
					if (cond.left->GetExpressionClass() == ExpressionClass::BOUND_COLUMN_REF &&
					    cond.right->GetExpressionClass() == ExpressionClass::BOUND_COLUMN_REF &&
					    !(cond.left->Cast<BoundColumnRefExpression>().return_type.IsFloating() &&
					      cond.right->Cast<BoundColumnRefExpression>().return_type.IsFloating())) {
						// comparison join between two bound column refs
						// we can replace any reference to the RHS (build-side) with a reference to the LHS (probe-side)
						auto &lhs_col = cond.left->Cast<BoundColumnRefExpression>();
						auto &rhs_col = cond.right->Cast<BoundColumnRefExpression>();
						// if there are any columns that refer to the RHS,
						auto colrefs = column_references.find(rhs_col.binding);
						if (colrefs != column_references.end()) {
							for (auto &entry : colrefs->second.bindings) {
								auto &colref = entry.get();
								colref.binding = lhs_col.binding;
								AddBinding(colref);
							}
							column_references.erase(rhs_col.binding);
						}
					}
				}
			}
		}
		break;
	}
	case LogicalOperatorType::LOGICAL_ANY_JOIN:
		break;
	case LogicalOperatorType::LOGICAL_UNION: {
		auto &setop = op.Cast<LogicalSetOperation>();
		if (setop.setop_all && !everything_referenced) {
			// for UNION we can remove unreferenced columns if union all is used
			// it's possible not all columns are referenced, but unreferenced columns in the union can
			// still have an affect on the result of the union
			vector<idx_t> entries;
			for (idx_t i = 0; i < setop.column_count; i++) {
				entries.push_back(i);
			}
			ClearUnusedExpressions(entries, setop.table_index);
			if (entries.size() < setop.column_count) {
				if (entries.empty()) {
					// no columns referenced: this happens in the case of a COUNT(*)
					// extract the first column
					entries.push_back(0);
				}
				// columns were cleared
				setop.column_count = entries.size();

				for (idx_t child_idx = 0; child_idx < op.children.size(); child_idx++) {
                    // Bodo Change: pass "pass" to all sub-passes
					RemoveUnusedColumns remove(binder, context, pass, true);
                    // Bodo Change End
					auto &child = op.children[child_idx];

					// we push a projection under this child that references the required columns of the union
					child->ResolveOperatorTypes();
					auto bindings = child->GetColumnBindings();
					vector<unique_ptr<Expression>> expressions;
					expressions.reserve(entries.size());
					for (auto &column_idx : entries) {
						expressions.push_back(
						    make_uniq<BoundColumnRefExpression>(child->types[column_idx], bindings[column_idx]));
					}
					auto new_projection =
					    make_uniq<LogicalProjection>(binder.GenerateTableIndex(), std::move(expressions));
					if (child->has_estimated_cardinality) {
						new_projection->SetEstimatedCardinality(child->estimated_cardinality);
					}
					new_projection->children.push_back(std::move(child));
					op.children[child_idx] = std::move(new_projection);

					remove.VisitOperator(*op.children[child_idx]);
				}
				return;
			}
		}
		for (auto &child : op.children) {
			RemoveUnusedColumns remove(binder, context, pass, true);
			remove.VisitOperator(*child);
		}
		return;
	}
	case LogicalOperatorType::LOGICAL_EXCEPT:
	case LogicalOperatorType::LOGICAL_INTERSECT: {
		// for INTERSECT/EXCEPT operations we can't remove anything, just recursively visit the children
		for (auto &child : op.children) {
            // Bodo Change: pass "pass" to all sub-passes
			RemoveUnusedColumns remove(binder, context, pass, true);
            // Bodo Change End
			remove.VisitOperator(*child);
		}
		return;
	}
	case LogicalOperatorType::LOGICAL_PROJECTION: {
		if (!everything_referenced) {
			auto &proj = op.Cast<LogicalProjection>();
			ClearUnusedExpressions(proj.expressions, proj.table_index);

			if (proj.expressions.empty()) {
				// nothing references the projected expressions
				// this happens in the case of e.g. EXISTS(SELECT * FROM ...)
				// in this case we only need to project a single constant
				proj.expressions.push_back(make_uniq<BoundConstantExpression>(Value::INTEGER(42)));
			}
		}
		// then recurse into the children of this projection
		RemoveUnusedColumns remove(binder, context, pass);
		remove.VisitOperatorExpressions(op);
		remove.VisitOperator(*op.children[0]);
		return;
	}
	case LogicalOperatorType::LOGICAL_INSERT:
	case LogicalOperatorType::LOGICAL_UPDATE:
	case LogicalOperatorType::LOGICAL_DELETE:
	case LogicalOperatorType::LOGICAL_MERGE_INTO: {
		//! When RETURNING is used, a PROJECTION is the top level operator for INSERTS, UPDATES, and DELETES
		//! We still need to project all values from these operators so the projection
		//! on top of them can select from only the table values being inserted.
		//! TODO: Push down the projections from the returning statement
		//! TODO: Be careful because you might be adding expressions when a user returns *
        // Bodo Change: pass "pass" to all sub-passes
		RemoveUnusedColumns remove(binder, context, pass, true);
        // Bodo Change End
		remove.VisitOperatorExpressions(op);
		remove.VisitOperator(*op.children[0]);
		return;
	}
	case LogicalOperatorType::LOGICAL_GET:
		LogicalOperatorVisitor::VisitOperatorExpressions(op);
		if (!everything_referenced) {
			auto &get = op.Cast<LogicalGet>();
			if (!get.function.projection_pushdown) {
				return;
			}

			auto final_column_ids = get.GetColumnIds();

			// Create "selection vector" of all column ids
			vector<idx_t> proj_sel;
			for (idx_t col_idx = 0; col_idx < final_column_ids.size(); col_idx++) {
				proj_sel.push_back(col_idx);
			}
			// Create a copy that we can use to match ids later
			auto col_sel = proj_sel;
			// Clear unused ids, exclude filter columns that are projected out immediately
			ClearUnusedExpressions(proj_sel, get.table_index, false);

			vector<unique_ptr<Expression>> filter_expressions;
			// for every table filter, push a column binding into the column references map to prevent the column from
			// being projected out
			for (auto &filter : get.table_filters.filters) {
				optional_idx index;
				for (idx_t i = 0; i < final_column_ids.size(); i++) {
					if (final_column_ids[i].GetPrimaryIndex() == filter.first) {
						index = i;
						break;
					}
				}
				if (!index.IsValid()) {
					throw InternalException("Could not find column index for table filter");
				}

				auto column_type = get.GetColumnType(ColumnIndex(filter.first));

				ColumnBinding filter_binding(get.table_index, index.GetIndex());
				auto column_ref = make_uniq<BoundColumnRefExpression>(std::move(column_type), filter_binding);
				auto filter_expr = filter.second->ToExpression(*column_ref);
				if (filter_expr->IsScalar()) {
					filter_expr = std::move(column_ref);
				}
				VisitExpression(&filter_expr);
				filter_expressions.push_back(std::move(filter_expr));
			}

			// Clear unused ids, include filter columns that are projected out immediately
			ClearUnusedExpressions(col_sel, get.table_index);

			// Now set the column ids in the LogicalGet using the "selection vector"
			vector<ColumnIndex> column_ids;
			column_ids.reserve(col_sel.size());
			for (auto col_sel_idx : col_sel) {
				auto entry = column_references.find(ColumnBinding(get.table_index, col_sel_idx));
				if (entry == column_references.end()) {
					throw InternalException("RemoveUnusedColumns - could not find referenced column");
				}
				ColumnIndex new_index(final_column_ids[col_sel_idx].GetPrimaryIndex(), entry->second.child_columns);
				column_ids.emplace_back(new_index);
			}
			if (column_ids.empty()) {
				// this generally means we are only interested in whether or not anything exists in the table (e.g.
				// EXISTS(SELECT * FROM tbl)) in this case, we just scan the row identifier column as it means we do not
				// need to read any of the columns
				column_ids.emplace_back(get.GetAnyColumn());
			}
			get.SetColumnIds(std::move(column_ids));

			if (get.function.filter_prune) {
				// Now set the projection cols by matching the "selection vector" that excludes filter columns
				// with the "selection vector" that includes filter columns
				idx_t col_idx = 0;
				get.projection_ids.clear();
				for (auto proj_sel_idx : proj_sel) {
					for (; col_idx < col_sel.size(); col_idx++) {
						if (proj_sel_idx == col_sel[col_idx]) {
							get.projection_ids.push_back(col_idx);
							break;
						}
					}
				}
			}
		}
		return;
	case LogicalOperatorType::LOGICAL_DISTINCT: {
		auto &distinct = op.Cast<LogicalDistinct>();
		if (distinct.distinct_type == DistinctType::DISTINCT_ON) {
			// distinct type references columns that need to be distinct on, so no
			// need to implicity reference everything.
			break;
		}
		// distinct, all projected columns are used for the DISTINCT computation
		// mark all columns as used and continue to the children
		// FIXME: DISTINCT with expression list does not implicitly reference everything
		everything_referenced = true;
		break;
	}
<<<<<<< HEAD
	case LogicalOperatorType::LOGICAL_RECURSIVE_CTE:
	case LogicalOperatorType::LOGICAL_MATERIALIZED_CTE:
	case LogicalOperatorType::LOGICAL_CTE_REF:
	case LogicalOperatorType::LOGICAL_COPY_TO_FILE:
=======
	case LogicalOperatorType::LOGICAL_RECURSIVE_CTE: {
		everything_referenced = true;
		break;
	}
    // Bodo Change: enabling column pruning of basic CTE nodes
	case LogicalOperatorType::LOGICAL_MATERIALIZED_CTE: {
        /*
         * Here is a summary of how column pruning in the presence of CTEs
         * works. Previously remove_unused_columns did one traversal of the
         * plan tree but CTE column pruning requires two.  In the first pass,
         * the normal column pruning code encounters CTE ref nodes and knows
         * which columns are needed from each of those nodes.  The
         * LOGICAL_CTE_REF case below handles taking those needed columns and
         * unioning them with the columns needed by other CTE ref nodes for
         * the same CTE index. This union is the complete set of columns that
         * the CTE production side of the CTE needs to produce.  To re-use
         * the existing code, below we push that unioned set of required
         * columns down into the root node of the CTE production side of this
         * CTE node and then the normal code handles column pruning for that
         * entire sub-plan tree.
         *
         * In the second pass (CTERefVisitOperator), we do a post-order
         * traversal of the plan tree and do the following:
         * 1) When we encounter a CTE ref node, we can now prune its set of
         * columns back to the completed union of columns for the given CTE
         * index.
         * 2) For all other nodes, we first check if any of their children
         * are CTE ref nodes.  If so, and the columns needed for this CTE
         * ref is a strict subset of union of columns then we insert a
         * projection to remove the unneeded columns at this point. 
         * 3) Steps 1, 2, and 3 maintain a data structure that says how
         * columns have been pruned and the mapping between old and new
         * column numbers for each table index.  For every node in the plan,
         * this step sees if it uses any column from any table index that
         * has had pruning done on it and if so updates its own sets of
         * column mappings for its outputs and rewrites any expressions
         * internal to the node that uses remapped column indices from its
         * inputs.
         *
         * For the outermost CTE, duckdb is already configured to assume
         * that the "using" side of the CTE requires all the columns
         * referenced in the root node of the using side.  However, for
         * nested CTEs, the root node of the using side of the nested CTE
         * should use the above union of required columns.  The
         * HasColumnReferencesForTable call below checks if the CTE node
         * table index has any recorded column prunings.  This will be
         * true now iff it is a nested CTE.  If it is a nested CTE, then
         * propagate the CTE's required columns to the root node of the using
         * side to initialize its set of required columns.
         */
		auto &cte = op.Cast<LogicalMaterializedCTE>();
        const idx_t cte_id = cte.table_index;

        // ----------------- CTE use side of CTE node --------------------
        auto &use_cte_op = *(cte.children[1]);
        // We only be true for now if-and-only-if in nested CTE.
        if (HasColumnReferencesForTable(cte_id)) {
            use_cte_op.ResolveOperatorTypes();

            vector<idx_t> use_cte_root_table_indices = use_cte_op.GetTableIndex();
            idx_t use_cte_root_table_index;
            if (use_cte_root_table_indices.size() != 1) {
                throw InternalException("child 1 don't yet know how to handle to case where CTE root node has multiple table indices! " + std::to_string(static_cast<int>(use_cte_op.type)));
            }

            // Prepare the CTE side for processing by setting the columns of the root
            // of the CTE equal to the union of all columns needed by all the CTERefs.
            use_cte_root_table_index = use_cte_root_table_indices[0];

            int count_col_found = 0;
            for (idx_t i = 0; i < use_cte_op.types.size(); ++i) {
                ColumnBinding cte_binding(cte_id, i);
                if (column_references.find(cte_binding) != column_references.end()) {
                    ColumnBinding child_binding(use_cte_root_table_index, i);
                    BoundColumnRefExpression tempcolref(use_cte_op.types[i], child_binding);
                    AddBinding(tempcolref);
                    ++count_col_found;
                }
            }
        }

        // Process unique (non-CTE) side of the CTE.
        VisitOperator(use_cte_op);

        // ----------------- CTE side of CTE node ------------------------

        // Find the info on the union of the columns required by all the CTERef
        // with this cte index.
        auto cte_it = pass.cte_required_cols.find(cte_id);
        if (cte_it == pass.cte_required_cols.end()) {
	        throw InternalException("Should always find CTERef info!");
        }
        RemoveUnusedColumns cte_side(binder, context, pass);
        // Get the root of the CTE production side of this CTE node.
        auto &cte_op = *(cte.children[0]);
        cte_op.ResolveOperatorTypes();
        idx_t cte_root_table_index;
        // Propagate the required set of columns down to this root node.
        if (cte_op.type == LogicalOperatorType::LOGICAL_AGGREGATE_AND_GROUP_BY) {
			auto &aggr = cte_op.Cast<LogicalAggregate>();
            // For each required column index, figure out which binding domain it belongs to
            for (auto col_idx : cte_it->second) {
                ColumnBinding binding;
                if (col_idx < aggr.groups.size()) {
                    // This is a group column
                    binding = ColumnBinding(aggr.group_index, col_idx);
                } else {
                    // This is an aggregate expression
                    idx_t agg_col = col_idx - aggr.groups.size();
                    binding = ColumnBinding(aggr.aggregate_index, agg_col);
                }

                BoundColumnRefExpression tempcolref(cte_op.types[col_idx], binding);
                cte_side.AddBinding(tempcolref);
            }
        } else {
            vector<idx_t> cte_root_table_indices = cte_op.GetTableIndex();
            if (cte_root_table_indices.size() != 1) {
                throw InternalException("child 0 don't yet know how to handle to case where CTE root node has multiple table indices!" + std::to_string(static_cast<int>(cte_op.type)));
            }
            // Prepare the CTE side for processing by setting the columns of the root
            // of the CTE equal to the union of all columns needed by all the CTERefs.
            cte_root_table_index = cte_root_table_indices[0];
            // For each column needed by a CTERef.
            for (auto col_idx : cte_it->second) {
                ColumnBinding binding(cte_root_table_index, col_idx);
                BoundColumnRefExpression tempcolref(cte_op.types[col_idx], binding);
                cte_side.AddBinding(tempcolref);
            }
        }
        // Now process the duplicated (CTE) side of the CTE.
        cte_side.VisitOperator(cte_op);
        return;
	}
	case LogicalOperatorType::LOGICAL_CTE_REF: {
		auto &cteref = op.Cast<LogicalCTERef>();
        const idx_t cte_id = cteref.cte_index;          // stable identifier for the CTE
        const idx_t cte_table_index = cteref.table_index;

        if (pass.cte_ref_check.find(cte_id) != pass.cte_ref_check.end()) {
            pass.cte_ref_check[cte_id] = unordered_set<void*>();
        }
        unordered_set<void*> &ptr_set = pass.cte_ref_check[cte_id];

        if (ptr_set.find(&cteref) != ptr_set.end()) {
	        throw InternalException("CTERef nodes should not alias!");
        }

        // Look through column_references for bindings that belong to this CTERef
        unordered_set<idx_t> required_here;
        // Sanity check.
        if (cteref.chunk_types.size() != cteref.bound_columns.size()) {
	        throw InternalException("Size of chunk_types and colnames don't match.");
        }
        // For all columns in this CTERef.
        for (idx_t i = 0; i < cteref.bound_columns.size(); i++) {
            ColumnBinding binding(cte_table_index, i);
            // See if the column is in the column needed data structure (column_references).
            if (column_references.find(binding) != column_references.end()) {
                required_here.insert(i);
            }
        }

        // If nothing matched, conservatively keep all
        if (required_here.empty()) {
            for (idx_t i = 0; i < cteref.chunk_types.size(); i++) {
                required_here.insert(i);
            }
        }

        pass.cte_required_cols[cte_table_index] = required_here;

        // Union into global per-CTE requirement
        auto &bucket = pass.cte_required_cols[cte_id];
        bucket.insert(required_here.begin(), required_here.end());
		break;
	}
    // Bodo Change End
>>>>>>> 831570fb
	case LogicalOperatorType::LOGICAL_PIVOT: {
		everything_referenced = true;
		break;
	}
	default:
		break;
	}
    LogicalOperatorVisitor::VisitOperatorExpressions(op);
    LogicalOperatorVisitor::VisitOperatorChildren(op);

	if (op.type == LogicalOperatorType::LOGICAL_ASOF_JOIN || op.type == LogicalOperatorType::LOGICAL_DELIM_JOIN ||
	    op.type == LogicalOperatorType::LOGICAL_COMPARISON_JOIN) {
		auto &comp_join = op.Cast<LogicalComparisonJoin>();
		// after removing duplicate columns we may have duplicate join conditions (if the join graph is cyclical)
		vector<JoinCondition> unique_conditions;
		for (auto &cond : comp_join.conditions) {
			bool found = false;
			for (auto &unique_cond : unique_conditions) {
				if (cond.comparison == unique_cond.comparison && cond.left->Equals(*unique_cond.left) &&
				    cond.right->Equals(*unique_cond.right)) {
					found = true;
					break;
				}
			}
			if (!found) {
				unique_conditions.push_back(std::move(cond));
			}
		}
		comp_join.conditions = std::move(unique_conditions);
	}
}

bool BaseColumnPruner::HandleStructExtractRecursive(Expression &expr, optional_ptr<BoundColumnRefExpression> &colref,
                                                    vector<idx_t> &indexes) {
	if (expr.GetExpressionClass() != ExpressionClass::BOUND_FUNCTION) {
		return false;
	}
	auto &function = expr.Cast<BoundFunctionExpression>();
	if (function.function.name != "struct_extract_at" && function.function.name != "struct_extract" &&
	    function.function.name != "array_extract") {
		return false;
	}
	if (!function.bind_info) {
		return false;
	}
	if (function.children[0]->return_type.id() != LogicalTypeId::STRUCT) {
		return false;
	}
	auto &bind_data = function.bind_info->Cast<StructExtractBindData>();
	indexes.push_back(bind_data.index);
	// struct extract, check if left child is a bound column ref
	if (function.children[0]->GetExpressionClass() == ExpressionClass::BOUND_COLUMN_REF) {
		// column reference - check if it is a struct
		auto &ref = function.children[0]->Cast<BoundColumnRefExpression>();
		if (ref.return_type.id() != LogicalTypeId::STRUCT) {
			return false;
		}
		colref = &ref;
		return true;
	}
	// not a column reference - try to handle this recursively
	if (!HandleStructExtractRecursive(*function.children[0], colref, indexes)) {
		return false;
	}
	return true;
}

bool BaseColumnPruner::HandleStructExtract(Expression &expr) {
	optional_ptr<BoundColumnRefExpression> colref;
	vector<idx_t> indexes;
	if (!HandleStructExtractRecursive(expr, colref, indexes)) {
		return false;
	}
	D_ASSERT(!indexes.empty());
	// construct the ColumnIndex
	ColumnIndex index = ColumnIndex(indexes[0]);
	for (idx_t i = 1; i < indexes.size(); i++) {
		ColumnIndex new_index(indexes[i]);
		new_index.AddChildIndex(std::move(index));
		index = std::move(new_index);
	}
	AddBinding(*colref, std::move(index));
	return true;
}

void MergeChildColumns(vector<ColumnIndex> &current_child_columns, ColumnIndex &new_child_column) {
	if (current_child_columns.empty()) {
		// there's already a reference to the full column - we can't extract only a subfield
		// skip struct projection pushdown
		return;
	}
	// if we are already extract sub-fields, add it (if it is not there yet)
	for (auto &binding : current_child_columns) {
		if (binding.GetPrimaryIndex() != new_child_column.GetPrimaryIndex()) {
			continue;
		}
		// found a match: sub-field is already projected
		// check if we have child columns
		auto &nested_child_columns = binding.GetChildIndexesMutable();
		if (!new_child_column.HasChildren()) {
			// new child is a reference to a full column - clear any existing bindings (if any)
			nested_child_columns.clear();
		} else {
			// new child has a sub-reference - merge recursively
			D_ASSERT(new_child_column.ChildIndexCount() == 1);
			MergeChildColumns(nested_child_columns, new_child_column.GetChildIndex(0));
		}
		return;
	}
	// this child column is not projected yet - add it in
	current_child_columns.push_back(std::move(new_child_column));
}

void BaseColumnPruner::AddBinding(BoundColumnRefExpression &col, ColumnIndex child_column) {
	auto entry = column_references.find(col.binding);
	if (entry == column_references.end()) {
		// column not referenced yet - add a binding to it entirely
		ReferencedColumn column;
		column.bindings.push_back(col);
		column.child_columns.push_back(std::move(child_column));
		column_references.insert(make_pair(col.binding, std::move(column)));
	} else {
		// column reference already exists - check add the binding
		auto &column = entry->second;
		column.bindings.push_back(col);

		MergeChildColumns(column.child_columns, child_column);
	}
}

void BaseColumnPruner::AddBinding(BoundColumnRefExpression &col) {
	auto entry = column_references.find(col.binding);
	if (entry == column_references.end()) {
		// column not referenced yet - add a binding to it entirely
        // Bodo Change: making consistent with above function.
		ReferencedColumn column;
		column.bindings.push_back(col);
		column_references.insert(make_pair(col.binding, std::move(column)));
        // Bodo Change End
	} else {
		// column reference already exists - add the binding and clear any sub-references
		auto &column = entry->second;
		column.bindings.push_back(col);
		column.child_columns.clear();
	}
}

void BaseColumnPruner::VisitExpression(unique_ptr<Expression> *expression) {
	auto &expr = **expression;
	if (HandleStructExtract(expr)) {
		// already handled
		return;
	}
	// recurse
	LogicalOperatorVisitor::VisitExpression(expression);
}

unique_ptr<Expression> BaseColumnPruner::VisitReplace(BoundColumnRefExpression &expr,
                                                      unique_ptr<Expression> *expr_ptr) {
	// add a reference to the entire column
	AddBinding(expr);
	return nullptr;
}

unique_ptr<Expression> BaseColumnPruner::VisitReplace(BoundReferenceExpression &expr,
                                                      unique_ptr<Expression> *expr_ptr) {
	// BoundReferenceExpression should not be used here yet, they only belong in the physical plan
	throw InternalException("BoundReferenceExpression should not be used here yet!");
}

} // namespace duckdb<|MERGE_RESOLUTION|>--- conflicted
+++ resolved
@@ -228,13 +228,9 @@
 		}
 
 		// then recurse into the children of the aggregate
-<<<<<<< HEAD
-		RemoveUnusedColumns remove(binder, context, new_root);
-=======
         // Bodo Change: pass "pass" to all sub-passes
 		RemoveUnusedColumns remove(binder, context, pass);
         // Bodo Change End
->>>>>>> 831570fb
 		remove.VisitOperatorExpressions(op);
 		remove.VisitOperator(*op.children[0]);
 		return;
@@ -477,12 +473,7 @@
 		everything_referenced = true;
 		break;
 	}
-<<<<<<< HEAD
-	case LogicalOperatorType::LOGICAL_RECURSIVE_CTE:
-	case LogicalOperatorType::LOGICAL_MATERIALIZED_CTE:
-	case LogicalOperatorType::LOGICAL_CTE_REF:
 	case LogicalOperatorType::LOGICAL_COPY_TO_FILE:
-=======
 	case LogicalOperatorType::LOGICAL_RECURSIVE_CTE: {
 		everything_referenced = true;
 		break;
@@ -512,7 +503,7 @@
          * 2) For all other nodes, we first check if any of their children
          * are CTE ref nodes.  If so, and the columns needed for this CTE
          * ref is a strict subset of union of columns then we insert a
-         * projection to remove the unneeded columns at this point. 
+         * projection to remove the unneeded columns at this point.
          * 3) Steps 1, 2, and 3 maintain a data structure that says how
          * columns have been pruned and the mapping between old and new
          * column numbers for each table index.  For every node in the plan,
@@ -661,7 +652,6 @@
 		break;
 	}
     // Bodo Change End
->>>>>>> 831570fb
 	case LogicalOperatorType::LOGICAL_PIVOT: {
 		everything_referenced = true;
 		break;
