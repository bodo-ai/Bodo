
#pragma once

#include <cstdint>
#include "../../libs/streaming/_join.h"
#include "../_util.h"
#include "duckdb/planner/expression/bound_columnref_expression.hpp"
#include "duckdb/planner/joinside.hpp"
#include "duckdb/planner/operator/logical_comparison_join.hpp"
#include "duckdb/planner/operator/logical_cross_product.hpp"
#include "expression.h"
#include "operator.h"

#ifndef CONSUME_PROBE_BATCH
#define CONSUME_PROBE_BATCH(build_table_outer, probe_table_outer,          \
                            has_non_equi_cond, use_bloom_filter,           \
                            build_table_outer_exp, probe_table_outer_exp,  \
                            has_non_equi_cond_exp, use_bloom_filter_exp)   \
    if (build_table_outer == build_table_outer_exp &&                      \
        probe_table_outer == probe_table_outer_exp &&                      \
        has_non_equi_cond == has_non_equi_cond_exp &&                      \
        use_bloom_filter == use_bloom_filter_exp) {                        \
        is_last = join_probe_consume_batch<                                \
            build_table_outer_exp, probe_table_outer_exp,                  \
            has_non_equi_cond_exp, use_bloom_filter_exp>(                  \
            join_state, std::move(input_batch_reordered), build_kept_cols, \
            probe_kept_cols, is_last);                                     \
    }
#endif

/**
 * @brief Physical node for join.
 *
 */
class PhysicalJoin : public PhysicalSourceSink, public PhysicalSink {
   public:
    explicit PhysicalJoin(
        duckdb::LogicalComparisonJoin& logical_join,
        duckdb::vector<duckdb::JoinCondition>& conditions,
        const std::shared_ptr<bodo::Schema> build_table_schema,
        const std::shared_ptr<bodo::Schema> probe_table_schema)
        : has_non_equi_cond(false),
          is_mark_join(logical_join.join_type == duckdb::JoinType::MARK) {
        duckdb::vector<duckdb::ColumnBinding> left_bindings =
            logical_join.children[0]->GetColumnBindings();
        duckdb::vector<duckdb::ColumnBinding> right_bindings =
            logical_join.children[1]->GetColumnBindings();

        std::map<std::pair<duckdb::idx_t, duckdb::idx_t>, size_t>
            left_col_ref_map = getColRefMap(left_bindings);
        std::map<std::pair<duckdb::idx_t, duckdb::idx_t>, size_t>
            right_col_ref_map = getColRefMap(right_bindings);

        // Find left/right table columns that will be in the join output.
        // Similar to DuckDB:
        // https://github.com/duckdb/duckdb/blob/d29a92f371179170688b4df394478f389bf7d1a6/src/execution/operator/join/physical_hash_join.cpp#L58
        if (logical_join.left_projection_map.empty()) {
            for (duckdb::idx_t i = 0;
                 i < logical_join.children[0]->GetColumnBindings().size();
                 i++) {
                this->bound_left_inds.insert(i);
            }
        } else {
            for (const auto& c : logical_join.left_projection_map) {
                this->bound_left_inds.insert(c);
            }
        }

        // Mark join does not output the build table columns
        if (!this->is_mark_join) {
            if (logical_join.right_projection_map.empty()) {
                for (duckdb::idx_t i = 0;
                     i < logical_join.children[1]->GetColumnBindings().size();
                     i++) {
                    this->bound_right_inds.insert(i);
                }
            } else {
                for (const auto& c : logical_join.right_projection_map) {
                    this->bound_right_inds.insert(c);
                }
            }
        }

        // Check conditions and add key columns
        for (const duckdb::JoinCondition& cond : conditions) {
            if (cond.comparison != duckdb::ExpressionType::COMPARE_EQUAL) {
                has_non_equi_cond = true;
            }
            if (cond.left->GetExpressionClass() !=
                duckdb::ExpressionClass::BOUND_COLUMN_REF) {
                throw std::runtime_error(
                    "Join condition left side is not a column reference.");
            }
            if (cond.right->GetExpressionClass() !=
                duckdb::ExpressionClass::BOUND_COLUMN_REF) {
                throw std::runtime_error(
                    "Join condition right side is not a column reference.");
            }
            if (cond.comparison == duckdb::ExpressionType::COMPARE_EQUAL) {
                auto& left_bce =
                    cond.left->Cast<duckdb::BoundColumnRefExpression>();
                auto& right_bce =
                    cond.right->Cast<duckdb::BoundColumnRefExpression>();
                this->left_keys.push_back(
                    left_col_ref_map[{left_bce.binding.table_index,
                                      left_bce.binding.column_index}]);
                this->right_keys.push_back(
                    right_col_ref_map[{right_bce.binding.table_index,
                                       right_bce.binding.column_index}]);
            }
        }

        size_t n_build_cols = build_table_schema->ncols();
        size_t n_probe_cols = probe_table_schema->ncols();

        initInputColumnMapping(build_col_inds, right_keys, n_build_cols);
        initInputColumnMapping(probe_col_inds, left_keys, n_probe_cols);
        build_col_inds_rev = std::vector<int64_t>(build_col_inds.size());
        for (size_t i = 0; i < build_col_inds.size(); ++i) {
            build_col_inds_rev[build_col_inds[i]] = i;
        }
        probe_col_inds_rev = std::vector<int64_t>(probe_col_inds.size());
        for (size_t i = 0; i < probe_col_inds.size(); ++i) {
            probe_col_inds_rev[probe_col_inds[i]] = i;
        }

        initOutputColumnMapping(build_kept_cols, right_keys, n_build_cols,
                                bound_right_inds);
        initOutputColumnMapping(probe_kept_cols, left_keys, n_probe_cols,
                                bound_left_inds);

        std::shared_ptr<bodo::Schema> build_table_schema_reordered =
            build_table_schema->Project(build_col_inds);
        std::shared_ptr<bodo::Schema> probe_table_schema_reordered =
            probe_table_schema->Project(probe_col_inds);

        for (const duckdb::JoinCondition& cond : conditions) {
            if (cond.comparison == duckdb::ExpressionType::COMPARE_EQUAL) {
                // These cases are handled by the left_keys and right_keys
                // above.  Only the non-equi tests are handled here.
                continue;
            }
            auto& left_bce =
                cond.left->Cast<duckdb::BoundColumnRefExpression>();
            auto& right_bce =
                cond.right->Cast<duckdb::BoundColumnRefExpression>();

            std::shared_ptr<PhysicalExpression> new_phys_expr =
                std::static_pointer_cast<
                    PhysicalExpression>(std::make_shared<
                                        PhysicalComparisonExpression>(
                    std::make_shared<PhysicalColumnRefExpression>(
                        this->probe_col_inds_rev[getColRefMap(
                            left_bindings)[{left_bce.binding.table_index,
                                            left_bce.binding.column_index}]],
                        left_bce.GetName(), true),
                    std::make_shared<PhysicalColumnRefExpression>(
                        this->build_col_inds_rev[getColRefMap(
                            right_bindings)[{right_bce.binding.table_index,
                                             right_bce.binding.column_index}]],
                        right_bce.GetName(), false),
                    cond.comparison));
            // If we have more than one non-equi join condition then 'and'
            // them together.
            if (physExprTree) {
                physExprTree = std::static_pointer_cast<PhysicalExpression>(
                    std::make_shared<PhysicalConjunctionExpression>(
                        physExprTree, new_phys_expr,
                        duckdb::ExpressionType::CONJUNCTION_AND));
            } else {
                physExprTree = new_phys_expr;
            }
        }

        // ---------------------------------------------------

        bool build_table_outer =
            (logical_join.join_type == duckdb::JoinType::RIGHT) ||
            (logical_join.join_type == duckdb::JoinType::OUTER);
        bool probe_table_outer =
            (logical_join.join_type == duckdb::JoinType::LEFT) ||
            (logical_join.join_type == duckdb::JoinType::OUTER);

        cond_expr_fn_t join_func = nullptr;
        if (has_non_equi_cond) {
            join_func = PhysicalExpression::join_expr;
        }
        this->join_state_ = std::make_shared<HashJoinState>(
            build_table_schema_reordered, probe_table_schema_reordered,
            this->left_keys.size(), build_table_outer, probe_table_outer,
            // TODO: support forcing broadcast by the planner
            false, join_func, true, true, get_streaming_batch_size(), -1,
            //  TODO: support query profiling
<<<<<<< HEAD
            PhysicalSink::getOpId(), -1, JOIN_MAX_PARTITION_DEPTH,
            /*is_na_equal*/ true);
=======
            -1, -1, JOIN_MAX_PARTITION_DEPTH, /*is_na_equal*/ true,
            is_mark_join);
>>>>>>> 4e6fe52c

        this->initOutputSchema(build_table_schema_reordered,
                               probe_table_schema_reordered,
                               logical_join.GetColumnBindings().size(),
                               build_table_outer, probe_table_outer);
    }

    /**
     * @brief Initialize the output schema for the join based on input schema
     * and kept columns in output.
     */
    void initOutputSchema(
        const std::shared_ptr<bodo::Schema>& build_table_schema_reordered,
        const std::shared_ptr<bodo::Schema>& probe_table_schema_reordered,
        size_t n_op_out_cols, bool build_table_outer, bool probe_table_outer) {
        // Create the probe output schema, same as here for consistency:
        // https://github.com/bodo-ai/Bodo/blob/a2e8bb7ba455dcba7372e6e92bd8488ed2b2d5cc/bodo/libs/streaming/_join.cpp#L1138
        this->output_schema = std::make_shared<bodo::Schema>();
        std::vector<std::string> col_names;
        if (probe_table_schema_reordered->column_names.empty() ||
            build_table_schema_reordered->column_names.empty()) {
            throw std::runtime_error(
                "Join input tables must have column names.");
        }

        for (uint64_t i_col : probe_kept_cols) {
            std::unique_ptr<bodo::DataType> col_type =
                probe_table_schema_reordered->column_types[i_col]->copy();
            // In the build outer case, we need to make NUMPY arrays
            // into NULLABLE arrays. Matches the `use_nullable_arrs`
            // behavior of RetrieveTable.
            if (build_table_outer) {
                col_type = col_type->to_nullable_type();
            }
            output_schema->append_column(std::move(col_type));
            col_names.push_back(
                probe_table_schema_reordered->column_names[i_col]);
        }

        // Add the mark output column if this is a mark join.
        if (this->is_mark_join) {
            if (!build_kept_cols.empty()) {
                throw std::runtime_error(
                    "Mark join should not output build table columns.");
            }
            output_schema->append_column(std::make_unique<bodo::DataType>(
                bodo_array_type::NULLABLE_INT_BOOL, Bodo_CTypes::_BOOL));
            col_names.push_back("");
        }

        for (uint64_t i_col : build_kept_cols) {
            std::unique_ptr<bodo::DataType> col_type =
                build_table_schema_reordered->column_types[i_col]->copy();
            // In the probe outer case, we need to make NUMPY arrays
            // into NULLABLE arrays. Matches the `use_nullable_arrs`
            // behavior of RetrieveTable.
            if (probe_table_outer) {
                col_type = col_type->to_nullable_type();
            }
            output_schema->append_column(std::move(col_type));
            col_names.push_back(
                build_table_schema_reordered->column_names[i_col]);
        }
        this->output_schema->column_names = col_names;
        // Indexes are ignored in the Pandas merge if not joining on Indexes.
        // We designate empty metadata to indicate generating a trivial
        // RangeIndex.
        // TODO[BSE-4820]: support joining on Indexes
        this->output_schema->metadata = std::make_shared<TableMetadata>(
            std::vector<std::string>({}), std::vector<std::string>({}));
        if (this->output_schema->column_names.size() != n_op_out_cols) {
            throw std::runtime_error(
                "Join output schema has different number of columns than "
                "LogicalComparisonJoin");
        }

        // See
        // https://github.com/bodo-ai/Bodo/blob/546cb5a45f5bc8e3922f5060e7f778cc744a0930/bodo/libs/streaming/_join.cpp#L4062
        this->join_state_->InitOutputBuffer(this->build_kept_cols,
                                            this->probe_kept_cols);
    }

    /**
     * @brief Physical Join constructor for cross join.
     *
     */
    PhysicalJoin(duckdb::LogicalCrossProduct& logical_join,
                 const std::shared_ptr<bodo::Schema> build_table_schema,
                 const std::shared_ptr<bodo::Schema> probe_table_schema)
        : has_non_equi_cond(false) {
        // TODO[BSE-4998]: support cross join with conditions.
        cond_expr_fn_t join_func = nullptr;
        this->join_state_ = std::make_shared<NestedLoopJoinState>(
            build_table_schema, probe_table_schema, false, false,
            std::vector<int64_t>(),
            // TODO: support forcing broadcast by the planner
            false, join_func, true, true, get_streaming_batch_size(), -1, -1);

        // Cross join doesn't have any keys, so we keep all columns.
        for (uint64_t i = 0; i < probe_table_schema->ncols(); i++) {
            this->probe_kept_cols.push_back(i);
        }
        for (uint64_t i = 0; i < build_table_schema->ncols(); i++) {
            this->build_kept_cols.push_back(i);
        }
        this->initOutputSchema(build_table_schema, probe_table_schema,
                               logical_join.GetColumnBindings().size(), false,
                               false);
    }

    virtual ~PhysicalJoin() = default;

    void Finalize() override {
        QueryProfileCollector::Default().SubmitOperatorName(
            PhysicalSink::getOpId(), PhysicalSink::ToString());
    }

    /**
     * @brief process input tables to build side of join (populate the hash
     * table)
     *
     * @return OperatorResult
     */
    OperatorResult ConsumeBatch(std::shared_ptr<table_info> input_batch,
                                OperatorResult prev_op_result) override {
        bool local_is_last = prev_op_result == OperatorResult::FINISHED;

        if (join_state_->IsNestedLoopJoin()) {
            bool global_is_last = nested_loop_join_build_consume_batch(
                (NestedLoopJoinState*)join_state_.get(), input_batch,
                local_is_last);
            return global_is_last ? OperatorResult::FINISHED
                                  : OperatorResult::NEED_MORE_INPUT;
        }

        HashJoinState* join_state =
            static_cast<HashJoinState*>(this->join_state_.get());

        // See
        // https://github.com/bodo-ai/Bodo/blob/967b62f1c943a3e8f8e00d5f9cdcb2865fb55cb0/bodo/libs/streaming/_join.cpp#L4018
        bool has_bloom_filter = join_state->global_bloom_filter != nullptr;

        std::shared_ptr<table_info> input_batch_reordered =
            ProjectTable(input_batch, this->build_col_inds);

        bool global_is_last = join_build_consume_batch(
            join_state, input_batch_reordered, has_bloom_filter, local_is_last);

        if (global_is_last) {
            return OperatorResult::FINISHED;
        }
        return join_state->build_shuffle_state.BuffersFull()
                   ? OperatorResult::HAVE_MORE_OUTPUT
                   : OperatorResult::NEED_MORE_INPUT;
    }

    /**
     * @brief Run join probe on the input batch
     *
     * @param input_batch input batch to probe
     * @return output batch of probe and return flag
     */
    std::pair<std::shared_ptr<table_info>, OperatorResult> ProcessBatch(
        std::shared_ptr<table_info> input_batch,
        OperatorResult prev_op_result) override {
        bool is_last = prev_op_result == OperatorResult::FINISHED;

        if (has_non_equi_cond) {
            PhysicalExpression::cur_join_expr = physExprTree.get();
        }

        bool request_input = true;

        if (join_state_->IsNestedLoopJoin()) {
            is_last = nested_loop_join_probe_consume_batch(
                (NestedLoopJoinState*)join_state_.get(), input_batch,
                build_kept_cols, probe_kept_cols, is_last);
        } else {
            HashJoinState* join_state =
                static_cast<HashJoinState*>(this->join_state_.get());

            bool has_bloom_filter = join_state->global_bloom_filter != nullptr;

            std::shared_ptr<table_info> input_batch_reordered =
                ProjectTable(input_batch, this->probe_col_inds);

            CONSUME_PROBE_BATCH(
                join_state->build_table_outer, join_state->probe_table_outer,
                has_non_equi_cond, has_bloom_filter, true, true, true, true)
            CONSUME_PROBE_BATCH(
                join_state->build_table_outer, join_state->probe_table_outer,
                has_non_equi_cond, has_bloom_filter, true, true, true, false)
            CONSUME_PROBE_BATCH(
                join_state->build_table_outer, join_state->probe_table_outer,
                has_non_equi_cond, has_bloom_filter, true, true, false, true)
            CONSUME_PROBE_BATCH(
                join_state->build_table_outer, join_state->probe_table_outer,
                has_non_equi_cond, has_bloom_filter, true, true, false, false)
            CONSUME_PROBE_BATCH(
                join_state->build_table_outer, join_state->probe_table_outer,
                has_non_equi_cond, has_bloom_filter, true, false, true, true)
            CONSUME_PROBE_BATCH(
                join_state->build_table_outer, join_state->probe_table_outer,
                has_non_equi_cond, has_bloom_filter, true, false, true, false)
            CONSUME_PROBE_BATCH(
                join_state->build_table_outer, join_state->probe_table_outer,
                has_non_equi_cond, has_bloom_filter, true, false, false, true)
            CONSUME_PROBE_BATCH(
                join_state->build_table_outer, join_state->probe_table_outer,
                has_non_equi_cond, has_bloom_filter, true, false, false, false)
            CONSUME_PROBE_BATCH(
                join_state->build_table_outer, join_state->probe_table_outer,
                has_non_equi_cond, has_bloom_filter, false, true, true, true)
            CONSUME_PROBE_BATCH(
                join_state->build_table_outer, join_state->probe_table_outer,
                has_non_equi_cond, has_bloom_filter, false, true, true, false)
            CONSUME_PROBE_BATCH(
                join_state->build_table_outer, join_state->probe_table_outer,
                has_non_equi_cond, has_bloom_filter, false, true, false, true)
            CONSUME_PROBE_BATCH(
                join_state->build_table_outer, join_state->probe_table_outer,
                has_non_equi_cond, has_bloom_filter, false, true, false, false)
            CONSUME_PROBE_BATCH(
                join_state->build_table_outer, join_state->probe_table_outer,
                has_non_equi_cond, has_bloom_filter, false, false, true, true)
            CONSUME_PROBE_BATCH(
                join_state->build_table_outer, join_state->probe_table_outer,
                has_non_equi_cond, has_bloom_filter, false, false, true, false)
            CONSUME_PROBE_BATCH(
                join_state->build_table_outer, join_state->probe_table_outer,
                has_non_equi_cond, has_bloom_filter, false, false, false, true)
            CONSUME_PROBE_BATCH(
                join_state->build_table_outer, join_state->probe_table_outer,
                has_non_equi_cond, has_bloom_filter, false, false, false, false)

            if (join_state->probe_shuffle_state.BuffersFull()) {
                request_input = false;
            }
        }

        // If after emitting the next batch we'll have more than a full
        // batch left then we don't need to request input. This is to avoid
        // allocating more memory than necessary and increasing cache
        // coherence
        if (join_state_->output_buffer->total_remaining >
            (2 * join_state_->output_buffer->active_chunk_capacity)) {
            request_input = false;
        }

        auto [out_table, chunk_size] = join_state_->output_buffer->PopChunk(
            /*force_return*/ is_last);

        is_last = is_last && join_state_->output_buffer->total_remaining == 0;

        return {out_table,
                is_last ? OperatorResult::FINISHED
                        : (request_input ? OperatorResult::NEED_MORE_INPUT
                                         : OperatorResult::HAVE_MORE_OUTPUT)};
    }

    /**
     * @brief GetResult - just for API compatability but should never be called
     */
    std::variant<std::shared_ptr<table_info>, PyObject*> GetResult() override {
        // Join build doesn't return output results
        throw std::runtime_error("GetResult called on a join node.");
    }

    /**
     * @brief Get the output schema of join probe
     *
     * @return std::shared_ptr<bodo::Schema>
     */
    const std::shared_ptr<bodo::Schema> getOutputSchema() override {
        return output_schema;
    }

   private:
    /**
     * @brief  Initialize mapping of output column orders to reorder keys that
     * were moved to the beginning of of build/probe tables to match streaming
     * join APIs. See
     * https://github.com/bodo-ai/Bodo/blob/905664de2c37741d804615cdbb3fb437621ff0bd/bodo/libs/streaming/join.py#L746
     * @param col_inds output mapping to fill
     * @param keys key column indices
     * @param ncols number of columns in the table
     * @param bound_inds set of column indices that need to be produced in the
     * output according to bindings
     */
    static void initOutputColumnMapping(std::vector<uint64_t>& col_inds,
                                        const std::vector<uint64_t>& keys,
                                        uint64_t ncols,
                                        std::set<int64_t>& bound_inds) {
        // Map key column index to its position in keys vector
        std::unordered_map<uint64_t, size_t> key_positions;
        for (size_t i = 0; i < keys.size(); ++i) {
            key_positions[keys[i]] = i;
        }
        uint64_t data_offset = keys.size();

        for (uint64_t i = 0; i < ncols; i++) {
            if (bound_inds.find(i) == bound_inds.end()) {
                continue;
            }
            if (key_positions.find(i) != key_positions.end()) {
                col_inds.push_back(key_positions[i]);
            } else {
                col_inds.push_back(data_offset++);
            }
        }
    }

    // build/probe table column indices that need to be produced in output
    std::set<int64_t> bound_left_inds;
    std::set<int64_t> bound_right_inds;

    std::shared_ptr<JoinState> join_state_;
    std::vector<uint64_t> build_kept_cols;
    std::vector<uint64_t> probe_kept_cols;
    std::vector<uint64_t> left_keys;
    std::vector<uint64_t> right_keys;
    std::shared_ptr<bodo::Schema> output_schema;

    std::vector<int64_t> build_col_inds;
    std::vector<int64_t> probe_col_inds;
    std::vector<int64_t> build_col_inds_rev;
    std::vector<int64_t> probe_col_inds_rev;

    bool has_non_equi_cond;
    std::shared_ptr<PhysicalExpression> physExprTree;

    bool is_mark_join = false;
};

#undef CONSUME_PROBE_BATCH<|MERGE_RESOLUTION|>--- conflicted
+++ resolved
@@ -191,13 +191,8 @@
             // TODO: support forcing broadcast by the planner
             false, join_func, true, true, get_streaming_batch_size(), -1,
             //  TODO: support query profiling
-<<<<<<< HEAD
             PhysicalSink::getOpId(), -1, JOIN_MAX_PARTITION_DEPTH,
-            /*is_na_equal*/ true);
-=======
-            -1, -1, JOIN_MAX_PARTITION_DEPTH, /*is_na_equal*/ true,
-            is_mark_join);
->>>>>>> 4e6fe52c
+            /*is_na_equal*/ true, is_mark_join);
 
         this->initOutputSchema(build_table_schema_reordered,
                                probe_table_schema_reordered,
