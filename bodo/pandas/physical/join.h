--- conflicted
+++ resolved
@@ -17,26 +17,15 @@
    public:
     explicit PhysicalJoin(
         duckdb::LogicalComparisonJoin& logical_join,
-<<<<<<< HEAD
         duckdb::vector<duckdb::JoinCondition>& conditions,
         const std::shared_ptr<bodo::Schema> build_table_schema,
         const std::shared_ptr<bodo::Schema> probe_table_schema)
         : has_non_equi_cond(false) {
-        // Initialize column indices in join build/probe that need to be
-        // produced according to join output bindings
-        duckdb::idx_t left_table_index = -1;
-        duckdb::idx_t right_table_index = -1;
         duckdb::vector<duckdb::ColumnBinding> left_bindings =
             logical_join.children[0]->GetColumnBindings();
         duckdb::vector<duckdb::ColumnBinding> right_bindings =
             logical_join.children[1]->GetColumnBindings();
-        if (left_bindings.size() > 0) {
-            left_table_index = left_bindings[0].table_index;
-        }
-        if (right_bindings.size() > 0) {
-            right_table_index = right_bindings[0].table_index;
-=======
-        const duckdb::vector<duckdb::JoinCondition>& conditions) {
+
         // Find left/right table columns that will be in the join output.
         // Similar to DuckDB:
         // https://github.com/duckdb/duckdb/blob/d29a92f371179170688b4df394478f389bf7d1a6/src/execution/operator/join/physical_hash_join.cpp#L58
@@ -50,7 +39,6 @@
             for (const auto& c : logical_join.left_projection_map) {
                 this->bound_left_inds.insert(c);
             }
->>>>>>> bc95fe83
         }
 
         if (logical_join.right_projection_map.empty()) {
