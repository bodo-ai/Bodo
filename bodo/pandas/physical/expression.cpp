#include "expression.h"

std::shared_ptr<arrow::Array> prepare_arrow_compute(
    std::shared_ptr<array_info> arr) {
    arrow::TimeUnit::type time_unit = arrow::TimeUnit::NANO;
    return bodo_array_to_arrow(bodo::BufferPool::DefaultPtr(), arr,
                               false /*convert_timedelta_to_int64*/, "",
                               time_unit, false, /*downcast_time_ns_to_us*/
                               bodo::default_buffer_memory_manager());
}

// String specialization
std::shared_ptr<arrow::Array> ScalarToArrowArray(const std::string &value,
                                                 size_t num_elements) {
    arrow::StringBuilder builder;
    arrow::Status status;
    for (size_t i = 0; i < num_elements; ++i) {
        status = builder.Append(value);
        if (!status.ok()) {
            throw std::runtime_error("builder.Append failed.");
        }
    }
    std::shared_ptr<arrow::Array> array;
    status = builder.Finish(&array);
    if (!status.ok()) {
        throw std::runtime_error("builder.Finish failed.");
    }
    return array;
}

<<<<<<< HEAD
std::shared_ptr<arrow::Array> CreateOneElementArrowArray(
    const std::shared_ptr<arrow::Scalar> &value) {
    arrow::Result<std::shared_ptr<arrow::Array>> array_result =
        arrow::MakeArrayFromScalar(*value, 1);
    if (!array_result.ok()) {
        throw std::runtime_error("MakeArrayFromScalar failed: " +
                                 array_result.status().message());
=======
std::shared_ptr<arrow::Array> ScalarToArrowArray(
    const arrow::TimestampScalar &value, size_t num_elements) {
    arrow::TimestampBuilder builder(arrow::timestamp(arrow::TimeUnit::NANO),
                                    arrow::default_memory_pool());
    arrow::Status status;
    for (size_t i = 0; i < num_elements; ++i) {
        status = builder.Append(value.value);
        if (!status.ok()) {
            throw std::runtime_error("builder.Append failed.");
        }
>>>>>>> 4d02ad39
    }
    return array_result.ValueOrDie();
}

std::shared_ptr<arrow::Array> ScalarToArrowArray(bool value,
                                                 size_t num_elements) {
    arrow::BooleanBuilder builder;
    arrow::Status status;

    for (size_t i = 0; i < num_elements; ++i) {
        // Append boolean value
        status = builder.Append(value);
        if (!status.ok()) {
            throw std::runtime_error("builder.Append failed.");
        }
    }

    // Finalize the Arrow array
    std::shared_ptr<arrow::Array> array;
    status = builder.Finish(&array);
    if (!status.ok()) {
        throw std::runtime_error("builder.Finish failed.");
    }

    return array;
}

std::shared_ptr<array_info> do_arrow_compute_binary(
    std::shared_ptr<ExprResult> left_res, std::shared_ptr<ExprResult> right_res,
    const std::string &comparator) {
    // Try to convert the results of our children into array
    // or scalar results to see which one they are.
    std::shared_ptr<ArrayExprResult> left_as_array =
        std::dynamic_pointer_cast<ArrayExprResult>(left_res);
    std::shared_ptr<ScalarExprResult> left_as_scalar =
        std::dynamic_pointer_cast<ScalarExprResult>(left_res);
    std::shared_ptr<ArrayExprResult> right_as_array =
        std::dynamic_pointer_cast<ArrayExprResult>(right_res);
    std::shared_ptr<ScalarExprResult> right_as_scalar =
        std::dynamic_pointer_cast<ScalarExprResult>(right_res);

    arrow::Datum src1;
    if (left_as_array) {
        src1 = arrow::Datum(prepare_arrow_compute(left_as_array->result));
    } else if (left_as_scalar) {
        src1 = arrow::MakeScalar(prepare_arrow_compute(left_as_scalar->result)
                                     ->GetScalar(0)
                                     .ValueOrDie());
    } else {
        throw std::runtime_error(
            "do_arrow_compute left is neither array nor scalar.");
    }

    arrow::Datum src2;
    if (right_as_array) {
        src2 = arrow::Datum(prepare_arrow_compute(right_as_array->result));
    } else if (right_as_scalar) {
        src2 = arrow::MakeScalar(prepare_arrow_compute(right_as_scalar->result)
                                     ->GetScalar(0)
                                     .ValueOrDie());
    } else {
        throw std::runtime_error(
            "do_arrow_compute right is neither array nor scalar.");
    }

    arrow::Result<arrow::Datum> cmp_res =
        arrow::compute::CallFunction(comparator, {src1, src2});
    if (!cmp_res.ok()) [[unlikely]] {
        throw std::runtime_error("do_array_compute: Error in Arrow compute: " +
                                 cmp_res.status().message());
    }

    return arrow_array_to_bodo(cmp_res.ValueOrDie().make_array(),
                               bodo::BufferPool::DefaultPtr());
}

std::shared_ptr<array_info> do_arrow_compute_unary(
    std::shared_ptr<ExprResult> left_res, const std::string &comparator) {
    // Try to convert the results of our children into array
    // or scalar results to see which one they are.
    std::shared_ptr<ArrayExprResult> left_as_array =
        std::dynamic_pointer_cast<ArrayExprResult>(left_res);
    std::shared_ptr<ScalarExprResult> left_as_scalar =
        std::dynamic_pointer_cast<ScalarExprResult>(left_res);

    arrow::Datum src1;
    if (left_as_array) {
        src1 = arrow::Datum(prepare_arrow_compute(left_as_array->result));
    } else if (left_as_scalar) {
        src1 = arrow::MakeScalar(prepare_arrow_compute(left_as_scalar->result)
                                     ->GetScalar(0)
                                     .ValueOrDie());
    } else {
        throw std::runtime_error(
            "do_arrow_compute left is neither array nor scalar.");
    }

    arrow::Result<arrow::Datum> cmp_res =
        arrow::compute::CallFunction(comparator, {src1});
    if (!cmp_res.ok()) [[unlikely]] {
        throw std::runtime_error("do_array_compute: Error in Arrow compute: " +
                                 cmp_res.status().message());
    }

    return arrow_array_to_bodo(cmp_res.ValueOrDie().make_array(),
                               bodo::BufferPool::DefaultPtr());
}

std::shared_ptr<array_info> do_arrow_compute_cast(
    std::shared_ptr<ExprResult> left_res,
    const duckdb::LogicalType &return_type) {
    // Try to convert the results of our children into array
    // or scalar results to see which one they are.
    std::shared_ptr<ArrayExprResult> left_as_array =
        std::dynamic_pointer_cast<ArrayExprResult>(left_res);
    std::shared_ptr<ScalarExprResult> left_as_scalar =
        std::dynamic_pointer_cast<ScalarExprResult>(left_res);

    arrow::Datum src1;
    if (left_as_array) {
        src1 = arrow::Datum(prepare_arrow_compute(left_as_array->result));
    } else if (left_as_scalar) {
        src1 = arrow::MakeScalar(prepare_arrow_compute(left_as_scalar->result)
                                     ->GetScalar(0)
                                     .ValueOrDie());
    } else {
        throw std::runtime_error(
            "do_arrow_compute left is neither array nor scalar.");
    }

    std::shared_ptr<arrow::DataType> arrow_ret_type =
        duckdbTypeToArrow(return_type);
    arrow::Result<arrow::Datum> cmp_res =
        arrow::compute::Cast(src1, arrow_ret_type);
    if (!cmp_res.ok()) [[unlikely]] {
        throw std::runtime_error("do_array_compute: Error in Arrow compute: " +
                                 cmp_res.status().message());
    }

    return arrow_array_to_bodo(cmp_res.ValueOrDie().make_array(),
                               bodo::BufferPool::DefaultPtr());
}<|MERGE_RESOLUTION|>--- conflicted
+++ resolved
@@ -28,26 +28,13 @@
     return array;
 }
 
-<<<<<<< HEAD
-std::shared_ptr<arrow::Array> CreateOneElementArrowArray(
-    const std::shared_ptr<arrow::Scalar> &value) {
+std::shared_ptr<arrow::Array> ScalarToArrowArray(
+    const std::shared_ptr<arrow::Scalar> &value, size_t num_elements) {
     arrow::Result<std::shared_ptr<arrow::Array>> array_result =
-        arrow::MakeArrayFromScalar(*value, 1);
+        arrow::MakeArrayFromScalar(*value, num_elements);
     if (!array_result.ok()) {
         throw std::runtime_error("MakeArrayFromScalar failed: " +
                                  array_result.status().message());
-=======
-std::shared_ptr<arrow::Array> ScalarToArrowArray(
-    const arrow::TimestampScalar &value, size_t num_elements) {
-    arrow::TimestampBuilder builder(arrow::timestamp(arrow::TimeUnit::NANO),
-                                    arrow::default_memory_pool());
-    arrow::Status status;
-    for (size_t i = 0; i < num_elements; ++i) {
-        status = builder.Append(value.value);
-        if (!status.ok()) {
-            throw std::runtime_error("builder.Append failed.");
-        }
->>>>>>> 4d02ad39
     }
     return array_result.ValueOrDie();
 }
