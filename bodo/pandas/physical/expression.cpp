#include "expression.h"
#include <iostream>
#include "_util.h"

std::shared_ptr<arrow::Array> prepare_arrow_compute(
    std::shared_ptr<array_info> arr) {
    arrow::TimeUnit::type time_unit = arrow::TimeUnit::NANO;
    return bodo_array_to_arrow(bodo::BufferPool::DefaultPtr(), arr,
                               false /*convert_timedelta_to_int64*/, "",
                               time_unit, false, /*downcast_time_ns_to_us*/
                               bodo::default_buffer_memory_manager());
}

// String specialization
std::shared_ptr<arrow::Array> ScalarToArrowArray(const std::string& value,
                                                 size_t num_elements) {
    arrow::StringBuilder builder;
    arrow::Status status;
    for (size_t i = 0; i < num_elements; ++i) {
        status = builder.Append(value);
        if (!status.ok()) {
            throw std::runtime_error("builder.Append failed.");
        }
    }
    std::shared_ptr<arrow::Array> array;
    status = builder.Finish(&array);
    if (!status.ok()) {
        throw std::runtime_error("builder.Finish failed.");
    }
    return array;
}

std::shared_ptr<arrow::Array> ScalarToArrowArray(
    const std::shared_ptr<arrow::Scalar>& value, size_t num_elements) {
    arrow::Result<std::shared_ptr<arrow::Array>> array_result =
        arrow::MakeArrayFromScalar(*value, num_elements);
    if (!array_result.ok()) {
        throw std::runtime_error("MakeArrayFromScalar failed: " +
                                 array_result.status().message());
    }
    return array_result.ValueOrDie();
}

std::shared_ptr<arrow::Array> ScalarToArrowArray(bool value,
                                                 size_t num_elements) {
    arrow::BooleanBuilder builder;
    arrow::Status status;

    for (size_t i = 0; i < num_elements; ++i) {
        // Append boolean value
        status = builder.Append(value);
        if (!status.ok()) {
            throw std::runtime_error("builder.Append failed.");
        }
    }

    // Finalize the Arrow array
    std::shared_ptr<arrow::Array> array;
    status = builder.Finish(&array);
    if (!status.ok()) {
        throw std::runtime_error("builder.Finish failed.");
    }

    return array;
}

// String specialization
std::shared_ptr<arrow::Array> NullArrowArray(const std::string& value,
                                             size_t num_elements) {
    arrow::StringBuilder builder;
    arrow::Status status;
    status = builder.AppendNulls(num_elements);
    if (!status.ok()) {
        throw std::runtime_error("builder.AppendNulls failed.");
    }
    std::shared_ptr<arrow::Array> array;
    status = builder.Finish(&array);
    if (!status.ok()) {
        throw std::runtime_error("builder.Finish failed.");
    }
    return array;
}

std::shared_ptr<arrow::Array> NullArrowArray(
    const std::shared_ptr<arrow::Scalar>& value, size_t num_elements) {
    arrow::Result<std::shared_ptr<arrow::Array>> array_result =
        arrow::MakeArrayOfNull(value->type, num_elements);
    if (!array_result.ok()) {
        throw std::runtime_error("MakeArrayFromScalar failed: " +
                                 array_result.status().message());
    }
    return array_result.ValueOrDie();
}

std::shared_ptr<arrow::Array> NullArrowArray(bool value, size_t num_elements) {
    arrow::BooleanBuilder builder;
    arrow::Status status;

    status = builder.AppendNulls(num_elements);
    if (!status.ok()) {
        throw std::runtime_error("builder.AppendNulls failed.");
    }

    // Finalize the Arrow array
    std::shared_ptr<arrow::Array> array;
    status = builder.Finish(&array);
    if (!status.ok()) {
        throw std::runtime_error("builder.Finish failed.");
    }

    return array;
}

std::shared_ptr<array_info> do_arrow_compute_binary(
    std::shared_ptr<ExprResult> left_res, std::shared_ptr<ExprResult> right_res,
    const std::string& comparator) {
    // Try to convert the results of our children into array
    // or scalar results to see which one they are.
    std::shared_ptr<ArrayExprResult> left_as_array =
        std::dynamic_pointer_cast<ArrayExprResult>(left_res);
    std::shared_ptr<ScalarExprResult> left_as_scalar =
        std::dynamic_pointer_cast<ScalarExprResult>(left_res);
    std::shared_ptr<ArrayExprResult> right_as_array =
        std::dynamic_pointer_cast<ArrayExprResult>(right_res);
    std::shared_ptr<ScalarExprResult> right_as_scalar =
        std::dynamic_pointer_cast<ScalarExprResult>(right_res);

    arrow::Datum src1;
    if (left_as_array) {
        src1 = arrow::Datum(prepare_arrow_compute(left_as_array->result));
    } else if (left_as_scalar) {
        src1 = arrow::MakeScalar(prepare_arrow_compute(left_as_scalar->result)
                                     ->GetScalar(0)
                                     .ValueOrDie());
    } else {
        throw std::runtime_error(
            "do_arrow_compute left is neither array nor scalar.");
    }

    arrow::Datum src2;
    if (right_as_array) {
        src2 = arrow::Datum(prepare_arrow_compute(right_as_array->result));
    } else if (right_as_scalar) {
        src2 = arrow::MakeScalar(prepare_arrow_compute(right_as_scalar->result)
                                     ->GetScalar(0)
                                     .ValueOrDie());
    } else {
        throw std::runtime_error(
            "do_arrow_compute right is neither array nor scalar.");
    }

    arrow::Result<arrow::Datum> cmp_res =
        arrow::compute::CallFunction(comparator, {src1, src2});
    if (!cmp_res.ok()) [[unlikely]] {
        throw std::runtime_error(
            "do_array_compute_binary: Error in Arrow compute: " +
            cmp_res.status().message());
    }

    return arrow_array_to_bodo(cmp_res.ValueOrDie().make_array(),
                               bodo::BufferPool::DefaultPtr());
}

std::shared_ptr<array_info> do_arrow_compute_unary(
    std::shared_ptr<ExprResult> left_res, const std::string& comparator) {
    // Try to convert the results of our children into array
    // or scalar results to see which one they are.
    std::shared_ptr<ArrayExprResult> left_as_array =
        std::dynamic_pointer_cast<ArrayExprResult>(left_res);
    std::shared_ptr<ScalarExprResult> left_as_scalar =
        std::dynamic_pointer_cast<ScalarExprResult>(left_res);

    arrow::Datum src1;
    if (left_as_array) {
        src1 = arrow::Datum(prepare_arrow_compute(left_as_array->result));
    } else if (left_as_scalar) {
        src1 = arrow::MakeScalar(prepare_arrow_compute(left_as_scalar->result)
                                     ->GetScalar(0)
                                     .ValueOrDie());
    } else {
        throw std::runtime_error(
            "do_arrow_compute left is neither array nor scalar.");
    }

    arrow::Result<arrow::Datum> cmp_res =
        arrow::compute::CallFunction(comparator, {src1});
    if (!cmp_res.ok()) [[unlikely]] {
        throw std::runtime_error(
            "do_array_compute_unary: Error in Arrow compute: " +
            cmp_res.status().message());
    }

    return arrow_array_to_bodo(cmp_res.ValueOrDie().make_array(),
                               bodo::BufferPool::DefaultPtr());
}

std::shared_ptr<array_info> do_arrow_compute_cast(
    std::shared_ptr<ExprResult> left_res,
    const duckdb::LogicalType& return_type) {
    // Try to convert the results of our children into array
    // or scalar results to see which one they are.
    std::shared_ptr<ArrayExprResult> left_as_array =
        std::dynamic_pointer_cast<ArrayExprResult>(left_res);
    std::shared_ptr<ScalarExprResult> left_as_scalar =
        std::dynamic_pointer_cast<ScalarExprResult>(left_res);

    arrow::Datum src1;
    if (left_as_array) {
        src1 = arrow::Datum(prepare_arrow_compute(left_as_array->result));
    } else if (left_as_scalar) {
        src1 = arrow::MakeScalar(prepare_arrow_compute(left_as_scalar->result)
                                     ->GetScalar(0)
                                     .ValueOrDie());
    } else {
        throw std::runtime_error(
            "do_arrow_compute left is neither array nor scalar.");
    }

    std::shared_ptr<arrow::DataType> arrow_ret_type =
        duckdbTypeToArrow(return_type);
    arrow::Result<arrow::Datum> cmp_res =
        arrow::compute::Cast(src1, arrow_ret_type);
    if (!cmp_res.ok()) [[unlikely]] {
        throw std::runtime_error(
            "do_array_compute_cast: Error in Arrow compute: " +
            cmp_res.status().message());
    }

    return arrow_array_to_bodo(cmp_res.ValueOrDie().make_array(),
                               bodo::BufferPool::DefaultPtr());
}

arrow::Datum do_arrow_compute_binary(arrow::Datum left_res,
                                     arrow::Datum right_res,
                                     const std::string& comparator) {
    arrow::Result<arrow::Datum> cmp_res =
        arrow::compute::CallFunction(comparator, {left_res, right_res});
    if (!cmp_res.ok()) [[unlikely]] {
        throw std::runtime_error(
            "do_array_compute_binary: Error in Arrow compute: " +
            cmp_res.status().message());
    }

    return cmp_res.ValueOrDie();
}

arrow::Datum do_arrow_compute_unary(arrow::Datum left_res,
                                    const std::string& comparator) {
    arrow::Result<arrow::Datum> cmp_res =
        arrow::compute::CallFunction(comparator, {left_res});
    if (!cmp_res.ok()) [[unlikely]] {
        throw std::runtime_error(
            "do_array_compute_unary: Error in Arrow compute: " +
            cmp_res.status().message());
    }

    return cmp_res.ValueOrDie();
}

arrow::Datum do_arrow_compute_cast(arrow::Datum left_res,
                                   const duckdb::LogicalType& return_type) {
    std::shared_ptr<arrow::DataType> arrow_ret_type =
        duckdbTypeToArrow(return_type);
    arrow::Result<arrow::Datum> cmp_res =
        arrow::compute::Cast(left_res, arrow_ret_type);
    if (!cmp_res.ok()) [[unlikely]] {
        throw std::runtime_error(
            "do_array_compute_cast: Error in Arrow compute: " +
            cmp_res.status().message());
    }

    return cmp_res.ValueOrDie();
}

std::shared_ptr<PhysicalExpression> buildPhysicalExprTree(
    duckdb::unique_ptr<duckdb::Expression>& expr,
    std::map<std::pair<duckdb::idx_t, duckdb::idx_t>, size_t>& col_ref_map,
    bool no_scalars) {
    // Class and type here are really like the general type of the
    // expression node (expr_class) and a sub-type of that general
    // type (expr_type).
    duckdb::ExpressionClass expr_class = expr->GetExpressionClass();
    duckdb::ExpressionType expr_type = expr->GetExpressionType();

    switch (expr_class) {
        case duckdb::ExpressionClass::BOUND_COMPARISON: {
            // Convert the base duckdb::Expression node to its actual derived
            // type.
            auto& bce = expr->Cast<duckdb::BoundComparisonExpression>();
            // This node type has left and right children which are recursively
            // processed first and then the resulting Bodo Physical expression
            // subtrees are combined with the expression sub-type (e.g., equal,
            // greater_than, less_than) to make the Bodo PhysicalComparisonExpr.
            return std::static_pointer_cast<PhysicalExpression>(
                std::make_shared<PhysicalComparisonExpression>(
                    buildPhysicalExprTree(bce.left, col_ref_map, no_scalars),
                    buildPhysicalExprTree(bce.right, col_ref_map, no_scalars),
                    expr_type));
        } break;  // suppress wrong fallthrough error
        case duckdb::ExpressionClass::BOUND_COLUMN_REF: {
            // Convert the base duckdb::Expression node to its actual derived
            // type.
            auto& bce = expr->Cast<duckdb::BoundColumnRefExpression>();
            duckdb::ColumnBinding binding = bce.binding;
            size_t col_idx =
                col_ref_map[{binding.table_index, binding.column_index}];
            return std::static_pointer_cast<PhysicalExpression>(
                std::make_shared<PhysicalColumnRefExpression>(col_idx,
                                                              bce.GetName()));
            // binding.table_index, binding.column_index));
        } break;  // suppress wrong fallthrough error
        case duckdb::ExpressionClass::BOUND_CONSTANT: {
            // Convert the base duckdb::Expression node to its actual derived
            // type.
            auto& bce = expr->Cast<duckdb::BoundConstantExpression>();
            if (bce.value.IsNull()) {
                // Get the constant out of the duckdb node as a C++ variant.
                // Using auto since variant set will be extended.
                auto extracted_value =
                    getDefaultValueForDuckdbValueType(bce.value);
                // Return a PhysicalConstantExpression<T> where T is the actual
                // type of the value contained within bce.value.
                auto ret = std::visit(
                    [no_scalars](const auto& value) {
                        return std::static_pointer_cast<PhysicalExpression>(
                            std::make_shared<PhysicalNullExpression<
                                std::decay_t<decltype(value)>>>(value,
                                                                no_scalars));
                    },
                    extracted_value);
                return ret;
            } else {
                // Get the constant out of the duckdb node as a C++ variant.
                // Using auto since variant set will be extended.
                auto extracted_value = extractValue(bce.value);
                // Return a PhysicalConstantExpression<T> where T is the actual
                // type of the value contained within bce.value.
                auto ret = std::visit(
                    [no_scalars](const auto& value) {
                        return std::static_pointer_cast<PhysicalExpression>(
                            std::make_shared<PhysicalConstantExpression<
                                std::decay_t<decltype(value)>>>(value,
                                                                no_scalars));
                    },
                    extracted_value);
                return ret;
            }
        } break;  // suppress wrong fallthrough error
        case duckdb::ExpressionClass::BOUND_CONJUNCTION: {
            // Convert the base duckdb::Expression node to its actual derived
            // type.
            auto& bce = expr->Cast<duckdb::BoundConjunctionExpression>();
            // This node type has left and right children which are recursively
            // processed first and then the resulting Bodo Physical expression
            // subtrees are combined with the expression sub-type (e.g., equal,
            // greater_than, less_than) to make the Bodo PhysicalComparisonExpr.
            return std::static_pointer_cast<PhysicalExpression>(
                std::make_shared<PhysicalConjunctionExpression>(
                    buildPhysicalExprTree(bce.children[0], col_ref_map,
                                          no_scalars),
                    buildPhysicalExprTree(bce.children[1], col_ref_map,
                                          no_scalars),
                    expr_type));
        } break;  // suppress wrong fallthrough error
        case duckdb::ExpressionClass::BOUND_OPERATOR: {
            // Convert the base duckdb::Expression node to its actual derived
            // type.
            auto& boe = expr->Cast<duckdb::BoundOperatorExpression>();
            switch (boe.children.size()) {
                case 1: {
                    return std::static_pointer_cast<PhysicalExpression>(
                        std::make_shared<PhysicalUnaryExpression>(
                            buildPhysicalExprTree(boe.children[0], col_ref_map,
                                                  no_scalars),
                            expr_type));
                } break;
                case 2: {
                    return std::static_pointer_cast<PhysicalExpression>(
                        std::make_shared<PhysicalBinaryExpression>(
                            buildPhysicalExprTree(boe.children[0], col_ref_map,
                                                  no_scalars),
                            buildPhysicalExprTree(boe.children[1], col_ref_map,
                                                  no_scalars),
                            expr_type));
                } break;
                default:
                    throw std::runtime_error(
                        "Unsupported number of children for bound operator");
            }
        } break;  // suppress wrong fallthrough error
        case duckdb::ExpressionClass::BOUND_FUNCTION: {
            // Convert the base duckdb::Expression node to its actual derived
            // type.
            auto& bfe = expr->Cast<duckdb::BoundFunctionExpression>();
            if (bfe.bind_info &&
                bfe.bind_info->Cast<BodoPythonScalarFunctionData>().args) {
                BodoPythonScalarFunctionData& scalar_func_data =
                    bfe.bind_info->Cast<BodoPythonScalarFunctionData>();
                std::vector<std::shared_ptr<PhysicalExpression>> phys_children;
                for (auto& child_expr : bfe.children) {
                    phys_children.emplace_back(buildPhysicalExprTree(
                        child_expr, col_ref_map, no_scalars));
                }

                const std::shared_ptr<arrow::DataType>& result_type =
                    scalar_func_data.out_schema->field(0)->type();
                return std::static_pointer_cast<PhysicalExpression>(
                    std::make_shared<PhysicalUDFExpression>(
                        phys_children, scalar_func_data, result_type));
            } else {
                switch (bfe.children.size()) {
                    case 1: {
                        return std::static_pointer_cast<PhysicalExpression>(
                            std::make_shared<PhysicalUnaryExpression>(
                                buildPhysicalExprTree(bfe.children[0],
                                                      col_ref_map, no_scalars),
                                bfe.function.name));
                    } break;
                    case 2: {
                        return std::static_pointer_cast<PhysicalExpression>(
                            std::make_shared<PhysicalBinaryExpression>(
                                buildPhysicalExprTree(bfe.children[0],
                                                      col_ref_map, no_scalars),
                                buildPhysicalExprTree(bfe.children[1],
                                                      col_ref_map, no_scalars),
                                bfe.function.name));
                    } break;
                    default:
                        throw std::runtime_error(
                            "Unsupported number of children " +
                            std::to_string(bfe.children.size()) +
                            " for bound function");
                }
            }
        } break;  // suppress wrong fallthrough error
        case duckdb::ExpressionClass::BOUND_CAST: {
            // Convert the base duckdb::Expression node to its actual derived
            // type.
            auto& bce = expr->Cast<duckdb::BoundCastExpression>();
            return std::static_pointer_cast<PhysicalExpression>(
                std::make_shared<PhysicalCastExpression>(
                    buildPhysicalExprTree(bce.child, col_ref_map, no_scalars),
                    bce.return_type));
        } break;  // suppress wrong fallthrough error
        case duckdb::ExpressionClass::BOUND_BETWEEN: {
            // Convert the base duckdb::Expression node to its actual derived
            // type.
            auto& bbe = expr->Cast<duckdb::BoundBetweenExpression>();
            // Convert to conjunction and comparison nodes.
            std::shared_ptr<PhysicalExpression> input_expr =
                buildPhysicalExprTree(bbe.input, col_ref_map, no_scalars);
            std::shared_ptr<PhysicalExpression> lower_expr =
                buildPhysicalExprTree(bbe.lower, col_ref_map, no_scalars);
            std::shared_ptr<PhysicalExpression> upper_expr =
                buildPhysicalExprTree(bbe.upper, col_ref_map, no_scalars);

            std::shared_ptr<PhysicalExpression> left = std::static_pointer_cast<
                PhysicalExpression>(
                std::make_shared<PhysicalComparisonExpression>(
                    input_expr, lower_expr,
                    bbe.lower_inclusive
                        ? duckdb::ExpressionType::COMPARE_GREATERTHANOREQUALTO
                        : duckdb::ExpressionType::COMPARE_GREATERTHAN));

            std::shared_ptr<PhysicalExpression> right =
                std::static_pointer_cast<PhysicalExpression>(
                    std::make_shared<PhysicalComparisonExpression>(
                        upper_expr, input_expr,
                        bbe.upper_inclusive
                            ? duckdb::ExpressionType::
                                  COMPARE_GREATERTHANOREQUALTO
                            : duckdb::ExpressionType::COMPARE_GREATERTHAN));

            return std::static_pointer_cast<PhysicalExpression>(
                std::make_shared<PhysicalConjunctionExpression>(
                    left, right, duckdb::ExpressionType::CONJUNCTION_AND));
        } break;  // suppress wrong fallthrough error
        default:
            throw std::runtime_error(
                "Unsupported duckdb expression class " +
                std::to_string(static_cast<int>(expr_class)));
    }
    throw std::logic_error("Control should never reach here");
}

std::shared_ptr<ExprResult> PhysicalUDFExpression::ProcessBatch(
    std::shared_ptr<table_info> input_batch) {
    std::vector<std::shared_ptr<array_info>> child_results;
    std::vector<std::string> column_names;

    bodo_cpp_clock::time_point start;
    // All the sources of the UDF will be separate projections.
    // Create each one of them here.
    for (const auto& child : children) {
        std::shared_ptr<ExprResult> child_res =
            child->ProcessBatch(input_batch);

        std::shared_ptr<ArrayExprResult> child_as_array =
            std::dynamic_pointer_cast<ArrayExprResult>(child_res);
        if (!child_as_array) {
            throw std::runtime_error("Child of UDF did not return an array.");
        }
        child_results.emplace_back(child_as_array->result);
        column_names.emplace_back(child_as_array->column_name);
    }
    // Put them all back together for the UDF to process.
    std::shared_ptr<table_info> udf_input = std::make_shared<table_info>(
        child_results, column_names, input_batch->metadata);

    start = bodo_cpp_clock::now();
    // Actually run the UDF.
<<<<<<< HEAD
    auto [udf_output, cpp_to_py_time, udf_time, py_to_cpp_time] =
        runPythonScalarFunction(udf_input, result_type, scalar_func_data.args);
    // Update the metrics.
    this->metrics.cpp_to_py_time += cpp_to_py_time;
    this->metrics.udf_execution_time += udf_time;
    this->metrics.py_to_cpp_time += py_to_cpp_time;
=======
    std::shared_ptr<table_info> udf_output;
    if (cfunc_ptr) {
        udf_output = runCfuncScalarFunction(udf_input, cfunc_ptr);
    } else {
        udf_output = runPythonScalarFunction(udf_input, result_type,
                                             scalar_func_data.args);
    }

>>>>>>> 7845fbc6
    return std::make_shared<ArrayExprResult>(udf_output->columns[0],
                                             udf_output->column_names[0]);
}

bool PhysicalExpression::join_expr(array_info** left_table,
                                   array_info** right_table, void** left_data,
                                   void** right_data, void** left_null_bitmap,
                                   void** right_null_bitmap, int64_t left_index,
                                   int64_t right_index) {
    arrow::Datum res = cur_join_expr->join_expr_internal(
        left_table, right_table, left_data, right_data, left_null_bitmap,
        right_null_bitmap, left_index, right_index);
    if (!res.is_scalar()) {
        throw std::runtime_error("join_expr_internal did not return scalar.");
    }
    if (res.scalar()->type->id() != arrow::Type::BOOL) {
        throw std::runtime_error("join_expr_internal did not return bool.");
    }
    auto bool_scalar =
        std::dynamic_pointer_cast<arrow::BooleanScalar>(res.scalar());
    if (bool_scalar && bool_scalar->is_valid) {
        return bool_scalar->value;
    } else {
        throw std::runtime_error("join_expr_internal bool is null or invalid.");
    }
}

PhysicalExpression* PhysicalExpression::cur_join_expr = nullptr;<|MERGE_RESOLUTION|>--- conflicted
+++ resolved
@@ -509,23 +509,19 @@
 
     start = bodo_cpp_clock::now();
     // Actually run the UDF.
-<<<<<<< HEAD
-    auto [udf_output, cpp_to_py_time, udf_time, py_to_cpp_time] =
-        runPythonScalarFunction(udf_input, result_type, scalar_func_data.args);
-    // Update the metrics.
-    this->metrics.cpp_to_py_time += cpp_to_py_time;
-    this->metrics.udf_execution_time += udf_time;
-    this->metrics.py_to_cpp_time += py_to_cpp_time;
-=======
     std::shared_ptr<table_info> udf_output;
     if (cfunc_ptr) {
         udf_output = runCfuncScalarFunction(udf_input, cfunc_ptr);
     } else {
-        udf_output = runPythonScalarFunction(udf_input, result_type,
-                                             scalar_func_data.args);
-    }
-
->>>>>>> 7845fbc6
+        auto [udf_output, cpp_to_py_time, udf_time, py_to_cpp_time] =
+            runPythonScalarFunction(udf_input, result_type,
+                                    scalar_func_data.args);
+        // Update the metrics.
+        this->metrics.cpp_to_py_time += cpp_to_py_time;
+        this->metrics.udf_execution_time += udf_time;
+        this->metrics.py_to_cpp_time += py_to_cpp_time;
+    }
+
     return std::make_shared<ArrayExprResult>(udf_output->columns[0],
                                              udf_output->column_names[0]);
 }
