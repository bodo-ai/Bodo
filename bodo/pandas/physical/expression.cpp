--- conflicted
+++ resolved
@@ -20,29 +20,16 @@
     }
 }
 
-<<<<<<< HEAD
 void compare_one_array_string(std::shared_ptr<array_info> arr1,
                        const std::string data2,
                        uint8_t *output,
                        const std::function<bool(int)> &comparator) {
-=======
-template <>
-void compare_one_array<std::string>(
-    std::shared_ptr<array_info> arr1, const std::string data2, uint8_t *output,
-    const std::function<bool(int)> &comparator) {
->>>>>>> fcf43de9
     bool na_position = false;
 
     assert(arr1->arr_type == bodo_array_type::STRING);
     bodo::vector<std::string> svec = {data2};
-<<<<<<< HEAD
     std::vector<bool> nulls = {true};
     std::shared_ptr<array_info> arr2 = string_array_from_vector(svec, nulls, Bodo_CTypes::STRING);
-=======
-    std::vector<bool> nulls = {false};
-    std::shared_ptr<array_info> arr2 =
-        string_array_from_vector(svec, nulls, Bodo_CTypes::STRING);
->>>>>>> fcf43de9
     for (uint64_t i = 0; i < arr1->length; ++i) {
         int test = KeyComparisonAsPython_Column(na_position, arr1, i, arr2, 0);
         SetBitTo(output, i, comparator(test));
