--- conflicted
+++ resolved
@@ -21,27 +21,18 @@
    public:
     explicit PhysicalProjection(
         std::vector<duckdb::ColumnBinding>& source_cols,
-<<<<<<< HEAD
-        duckdb::vector<duckdb::unique_ptr<duckdb::Expression>> exprs,
+        duckdb::vector<duckdb::unique_ptr<duckdb::Expression>>& exprs,
         std::shared_ptr<bodo::Schema> input_schema,
         std::shared_ptr<bodo::Schema> saved_bodo_schema)
-        : exprs(std::move(exprs)), saved_output_schema(saved_bodo_schema) {
-=======
-        duckdb::vector<duckdb::unique_ptr<duckdb::Expression>>& exprs,
-        std::shared_ptr<bodo::Schema> input_schema) {
->>>>>>> 63b7cbc9
+        : saved_output_schema(saved_bodo_schema) {
         // Map of column bindings to column indices in physical input table
         std::map<std::pair<duckdb::idx_t, duckdb::idx_t>, size_t> col_ref_map =
             getColRefMap(source_cols);
 
         // Create the output schema from expressions
         this->output_schema = std::make_shared<bodo::Schema>();
-<<<<<<< HEAD
-        for (size_t i = 0; i < this->exprs.size(); ++i) {
-            auto& expr = this->exprs[i];
-=======
-        for (auto& expr : exprs) {
->>>>>>> 63b7cbc9
+        for (size_t i = 0; i < exprs.size(); ++i) {
+            auto& expr = exprs[i];
             physical_exprs.emplace_back(
                 buildPhysicalExprTree(expr, col_ref_map, true));
 
