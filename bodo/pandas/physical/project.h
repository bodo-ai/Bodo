--- conflicted
+++ resolved
@@ -105,15 +105,10 @@
         }
         this->output_schema->column_names = col_names;
         this->output_schema->metadata = input_schema->metadata;
-<<<<<<< HEAD
-        //std::cout << "proj output " << this->output_schema->ToString() << std::endl;
-        //std::cout << "proj saved " << this->saved_output_schema->ToString() << std::endl;
-=======
         if (this->output_schema->ToString() != this->saved_output_schema->ToString()) {
             std::cout << "proj output " << this->output_schema->ToString() << std::endl;
             std::cout << "proj saved " << this->saved_output_schema->ToString() << std::endl;
         }
->>>>>>> b4585f38
     }
 
     virtual ~PhysicalProjection() = default;
