#pragma once

#include <arrow/api.h>
#include <arrow/compute/api.h>
#include <arrow/type_traits.h>
#include <string>
#include <type_traits>
#include "../libs/_array_utils.h"
#include "../libs/_bodo_common.h"
#include "../libs/_bodo_to_arrow.h"
#include "../tests/utils.h"
#include "_util.h"
#include "duckdb/common/enums/expression_type.hpp"
#include "duckdb/planner/expression.hpp"
#include "duckdb/planner/expression/bound_between_expression.hpp"
#include "operator.h"

std::shared_ptr<arrow::Array> prepare_arrow_compute(
    std::shared_ptr<array_info> arr);

/**
 * @brief Superclass for possible results returned by nodes in Bodo
 *        Physical expression tree.
 *
 */
class ExprResult {
   public:
    virtual ~ExprResult() = default;
};

/**
 * @brief Result type for Physical expression tree nodes that return
 *        an entire table_info type.
 *
 */
class TableExprResult : public ExprResult {
   public:
    TableExprResult(std::shared_ptr<table_info> val) : result(val) {}
    virtual ~TableExprResult() = default;
    const std::shared_ptr<table_info> result;
};

/**
 * @brief Result type for Physical expression tree nodes that return
 *        a single column in the array_info type.
 *
 */
class ArrayExprResult : public ExprResult {
   public:
    ArrayExprResult(std::shared_ptr<array_info> val, std::string col)
        : result(val), column_name(col) {}
    virtual ~ArrayExprResult() = default;
    const std::shared_ptr<array_info> result;
    const std::string column_name;
};

/**
 * @brief Result type for Physical expression tree nodes that return
 *        a single scalar, which for various reasons, including not
 *        having the complication of templatizing this class, is
 *        stored as a single-element array_info.
 *
 */
class ScalarExprResult : public ExprResult {
   public:
    ScalarExprResult(std::shared_ptr<array_info> val) : result(val) {
        assert(val->length == 1);
    }
    virtual ~ScalarExprResult() = default;
    const std::shared_ptr<array_info> result;
};

/**
 * @brief Superclass for Bodo Physical expression tree nodes. Like duckdb
 *        it is convenient to store child nodes here because many expr
 *        node types have children.
 *
 */
class PhysicalExpression {
   public:
    PhysicalExpression() {}
    PhysicalExpression(
        std::vector<std::shared_ptr<PhysicalExpression>> &_children)
        : children(_children) {}
    virtual ~PhysicalExpression() = default;

    /**
     * @brief Like a pipeline ProcessBatch but with more flexible return type.
     *        Process your children first and then yourself.  The input_batch
     *        from the pipeline needs to be passed down to the leaves of the
     *        expression tree so that source that use the input_batch have
     *        access.
     *
     */
    virtual std::shared_ptr<ExprResult> ProcessBatch(
        std::shared_ptr<table_info> input_batch) = 0;

    static bool join_expr(array_info **left_table, array_info **right_table,
                          void **left_data, void **right_data,
                          void **left_null_bitmap, void **right_null_bitmap,
                          int64_t left_index, int64_t right_index);

    static PhysicalExpression *cur_join_expr;

    virtual arrow::Datum join_expr_internal(
        array_info **left_table, array_info **right_table, void **left_data,
        void **right_data, void **left_null_bitmap, void **right_null_bitmap,
        int64_t left_index, int64_t right_index) = 0;

    virtual void ReportMetrics(std::vector<MetricBase> &metrics_out) {};

   protected:
    std::vector<std::shared_ptr<PhysicalExpression>> children;
};

/**
 * @brief These lambdas convert NumericComparison output to the
 *        equivalent for the given operator.
 *
 */
extern std::function<bool(int)> equal_test;
extern std::function<bool(int)> not_equal_test;
extern std::function<bool(int)> greater_test;
extern std::function<bool(int)> less_test;
extern std::function<bool(int)> greater_equal_test;
extern std::function<bool(int)> less_equal_test;

/**
 * @brief Convert ExprResult to arrow and run compute operation on it.
 *
 */
std::shared_ptr<array_info> do_arrow_compute_unary(
    std::shared_ptr<ExprResult> left_res, const std::string &comparator);

/**
 * @brief Convert two ExprResults to arrow and run compute operation on them.
 *
 */
std::shared_ptr<array_info> do_arrow_compute_binary(
    std::shared_ptr<ExprResult> left_res, std::shared_ptr<ExprResult> right_res,
    const std::string &comparator);

/**
 * @brief Convert ExprResult to arrow and cast to the requested type.
 *
 */
std::shared_ptr<array_info> do_arrow_compute_cast(
    std::shared_ptr<ExprResult> left_res,
    const duckdb::LogicalType &return_type);

/**
 * @brief Run arrow compute operation on unary Datum.
 *
 */
arrow::Datum do_arrow_compute_unary(arrow::Datum left_res,
                                    const std::string &comparator);

/**
 * @brief Run arrow compute operation on two Datums.
 *
 */
arrow::Datum do_arrow_compute_binary(arrow::Datum left_res,
                                     arrow::Datum right_res,
                                     const std::string &comparator);

/**
 * @brief Run cast on arrow Datum.
 *
 */
arrow::Datum do_arrow_compute_cast(arrow::Datum left_res,
                                   const duckdb::LogicalType &return_type);

/**
 * @brief Physical expression tree node type for comparisons resulting in
 *        boolean arrays.
 *
 */
class PhysicalComparisonExpression : public PhysicalExpression {
   public:
    PhysicalComparisonExpression(std::shared_ptr<PhysicalExpression> left,
                                 std::shared_ptr<PhysicalExpression> right,
                                 duckdb::ExpressionType etype) {
        children.push_back(left);
        children.push_back(right);
        switch (etype) {
            case duckdb::ExpressionType::COMPARE_EQUAL:
                comparator = "equal";
                break;
            case duckdb::ExpressionType::COMPARE_NOTEQUAL:
                comparator = "not_equal";
                break;
            case duckdb::ExpressionType::COMPARE_GREATERTHAN:
                comparator = "greater";
                break;
            case duckdb::ExpressionType::COMPARE_LESSTHAN:
                comparator = "less";
                break;
            case duckdb::ExpressionType::COMPARE_GREATERTHANOREQUALTO:
                comparator = "greater_equal";
                break;
            case duckdb::ExpressionType::COMPARE_LESSTHANOREQUALTO:
                comparator = "less_equal";
                break;
            default:
                throw std::runtime_error(
                    "Unhandled comparison expression type.");
        }
    }

    virtual ~PhysicalComparisonExpression() = default;

    /**
     * @brief How to process this expression tree node.
     *
     */
    virtual std::shared_ptr<ExprResult> ProcessBatch(
        std::shared_ptr<table_info> input_batch) {
        // We know we have two children so process them first.
        std::shared_ptr<ExprResult> left_res =
            children[0]->ProcessBatch(input_batch);
        std::shared_ptr<ExprResult> right_res =
            children[1]->ProcessBatch(input_batch);

        auto result = do_arrow_compute_binary(left_res, right_res, comparator);
        return std::make_shared<ArrayExprResult>(result,
                                                 "Comparison" + comparator);
    }

    virtual arrow::Datum join_expr_internal(
        array_info **left_table, array_info **right_table, void **left_data,
        void **right_data, void **left_null_bitmap, void **right_null_bitmap,
        int64_t left_index, int64_t right_index) {
        arrow::Datum left_datum = children[0]->join_expr_internal(
            left_table, right_table, left_data, right_data, left_null_bitmap,
            right_null_bitmap, left_index, right_index);
        arrow::Datum right_datum = children[1]->join_expr_internal(
            left_table, right_table, left_data, right_data, left_null_bitmap,
            right_null_bitmap, left_index, right_index);
        arrow::Datum ret =
            do_arrow_compute_binary(left_datum, right_datum, comparator);
        // Pandas if either is NULL then result is false.
        if (!ret.scalar()->is_valid) {
            ret = arrow::Datum(std::make_shared<arrow::BooleanScalar>(false));
        }
        return ret;
    }

   protected:
    std::string comparator;
};

// Numeric type specialization
template <typename T, typename std::enable_if<std::is_arithmetic<T>::value &&
                                                  !std::is_same<T, bool>::value,
                                              int>::type = 0>
std::shared_ptr<arrow::Array> ScalarToArrowArray(const T &value,
                                                 size_t num_elements = 1) {
    using ArrowType = typename arrow::CTypeTraits<T>::ArrowType;
    using BuilderType = arrow::NumericBuilder<ArrowType>;

    BuilderType builder;
    arrow::Status status;
    for (size_t i = 0; i < num_elements; ++i) {
        status = builder.Append(value);
        if (!status.ok()) {
            throw std::runtime_error("builder.Append failed.");
        }
    }
    std::shared_ptr<arrow::Array> array;
    status = builder.Finish(&array);
    if (!status.ok()) {
        throw std::runtime_error("builder.Finish failed.");
    }
    return array;
}

// String specialization
std::shared_ptr<arrow::Array> ScalarToArrowArray(const std::string &value,
                                                 size_t num_elements = 1);

// arrow::Scalar specialization
std::shared_ptr<arrow::Array> ScalarToArrowArray(
    const std::shared_ptr<arrow::Scalar> &value, size_t num_elements = 1);

// bool specialization
std::shared_ptr<arrow::Array> ScalarToArrowArray(bool value,
                                                 size_t num_elements = 1);

// Numeric type specialization
template <typename T, typename std::enable_if<std::is_arithmetic<T>::value &&
                                                  !std::is_same<T, bool>::value,
                                              int>::type = 0>
std::shared_ptr<arrow::Array> NullArrowArray(const T &value,
                                             size_t num_elements = 1) {
    using ArrowType = typename arrow::CTypeTraits<T>::ArrowType;
    using BuilderType = arrow::NumericBuilder<ArrowType>;

    BuilderType builder;
    arrow::Status status;
    status = builder.AppendNulls(num_elements);
    if (!status.ok()) {
        throw std::runtime_error("builder.AppendNulls failed.");
    }
    std::shared_ptr<arrow::Array> array;
    status = builder.Finish(&array);
    if (!status.ok()) {
        throw std::runtime_error("builder.Finish failed.");
    }
    return array;
}

// String specialization
std::shared_ptr<arrow::Array> NullArrowArray(const std::string &value,
                                             size_t num_elements = 1);

// arrow::Scalar specialization
std::shared_ptr<arrow::Array> NullArrowArray(
    const std::shared_ptr<arrow::Scalar> &value, size_t num_elements = 1);

// bool specialization
std::shared_ptr<arrow::Array> NullArrowArray(bool value,
                                             size_t num_elements = 1);

/**
 * @brief Physical expression tree node type for scalar constants.
 *
 */
template <typename T>
class PhysicalNullExpression : public PhysicalExpression {
   public:
    PhysicalNullExpression(const T &val, bool no_scalars)
        : constant(val), generate_array(no_scalars) {}
    virtual ~PhysicalNullExpression() = default;

    virtual std::shared_ptr<ExprResult> ProcessBatch(
        std::shared_ptr<table_info> input_batch) {
        // The current rule is that if the expression infrastructure
        // is used for filtering then constants are treated as
        // scalars and if used for projection then constants become
        // full columns.  If used in a projection then generate_array
        // will be true and we generate an array the size of the
        // batch and return an ArrayExprResult.
        if (generate_array) {
            std::shared_ptr<arrow::Array> array =
                NullArrowArray(constant, input_batch->nrows());

            auto result =
                arrow_array_to_bodo(array, bodo::BufferPool::DefaultPtr());
            return std::make_shared<ArrayExprResult>(std::move(result), "Null");
        } else {
            std::shared_ptr<arrow::Array> array = NullArrowArray(constant, 1);

            auto result =
                arrow_array_to_bodo(array, bodo::BufferPool::DefaultPtr());
            return std::make_shared<ScalarExprResult>(std::move(result));
        }
    }

    virtual arrow::Datum join_expr_internal(
        array_info **left_table, array_info **right_table, void **left_data,
        void **right_data, void **left_null_bitmap, void **right_null_bitmap,
        int64_t left_index, int64_t right_index) {
        throw std::runtime_error(
            "PhysicalNullExpression::join_expr_internal unimplemented ");
    }

    friend std::ostream &operator<<(std::ostream &os,
                                    const PhysicalNullExpression<T> &obj) {
        os << "PhysicalNullExpression " << std::endl;
        return os;
    }

   private:
    const T constant;  // holds no real value, only for type
    const bool generate_array;
};

/**
 * @brief Physical expression tree node type for scalar constants.
 *
 */
template <typename T>
class PhysicalConstantExpression : public PhysicalExpression {
   public:
    PhysicalConstantExpression(const T &val, bool no_scalars)
        : constant(val), generate_array(no_scalars) {}
    virtual ~PhysicalConstantExpression() = default;

    virtual std::shared_ptr<ExprResult> ProcessBatch(
        std::shared_ptr<table_info> input_batch) {
        // The current rule is that if the expression infrastructure
        // is used for filtering then constants are treated as
        // scalars and if used for projection then constants become
        // full columns.  If used in a projection then generate_array
        // will be true and we generate an array the size of the
        // batch and return an ArrayExprResult.
        if (generate_array) {
            std::shared_ptr<arrow::Array> array =
                ScalarToArrowArray(constant, input_batch->nrows());

            auto result =
                arrow_array_to_bodo(array, bodo::BufferPool::DefaultPtr());
            return std::make_shared<ArrayExprResult>(std::move(result),
                                                     "Constant");
        } else {
            std::shared_ptr<arrow::Array> array = ScalarToArrowArray(constant);

            auto result =
                arrow_array_to_bodo(array, bodo::BufferPool::DefaultPtr());
            return std::make_shared<ScalarExprResult>(std::move(result));
        }
    }

    virtual arrow::Datum join_expr_internal(
        array_info **left_table, array_info **right_table, void **left_data,
        void **right_data, void **left_null_bitmap, void **right_null_bitmap,
        int64_t left_index, int64_t right_index) {
        return arrow::Datum(constant);
    }

    friend std::ostream &operator<<(std::ostream &os,
                                    const PhysicalConstantExpression<T> &obj) {
        os << "PhysicalConstantExpression " << obj.constant << std::endl;
        return os;
    }

   private:
    const T constant;
    const bool generate_array;
};

template <>
class PhysicalConstantExpression<std::string> : public PhysicalExpression {
   public:
    PhysicalConstantExpression(const std::string &val, bool no_scalars)
        : constant(val), generate_array(no_scalars) {}
    virtual ~PhysicalConstantExpression() = default;

    virtual std::shared_ptr<ExprResult> ProcessBatch(
        std::shared_ptr<table_info> input_batch) {
        if (generate_array) {
            std::shared_ptr<arrow::Array> array =
                ScalarToArrowArray(constant, input_batch->nrows());

            auto result =
                arrow_array_to_bodo(array, bodo::BufferPool::DefaultPtr());
            return std::make_shared<ArrayExprResult>(std::move(result),
                                                     "StringConstant");
        } else {
            std::shared_ptr<arrow::Array> array = ScalarToArrowArray(constant);

            auto result =
                arrow_array_to_bodo(array, bodo::BufferPool::DefaultPtr());
            return std::make_shared<ScalarExprResult>(std::move(result));
        }
    }

    virtual arrow::Datum join_expr_internal(
        array_info **left_table, array_info **right_table, void **left_data,
        void **right_data, void **left_null_bitmap, void **right_null_bitmap,
        int64_t left_index, int64_t right_index) {
        return arrow::Datum(constant);
    }

    friend std::ostream &operator<<(
        std::ostream &os, const PhysicalConstantExpression<std::string> &obj) {
        os << "PhysicalConstantExpression<string> " << obj.constant
           << std::endl;
        return os;
    }

   private:
    const std::string constant;
    bool generate_array;
};

/**
 * @brief Physical expression tree node type for getting column from table.
 *
 */
class PhysicalColumnRefExpression : public PhysicalExpression {
   public:
    PhysicalColumnRefExpression(size_t column, const std::string &_bound_name,
                                bool _left_side = true)
        : col_idx(column), bound_name(_bound_name), left_side(_left_side) {}
    virtual ~PhysicalColumnRefExpression() = default;

    virtual std::shared_ptr<ExprResult> ProcessBatch(
        std::shared_ptr<table_info> input_batch) {
        std::shared_ptr<array_info> res_array = input_batch->columns[col_idx];

        std::string column_name;
        if (input_batch->column_names.size() > 0) {
            column_name = input_batch->column_names[col_idx];
        } else {
            column_name = bound_name;
        }
        return std::make_shared<ArrayExprResult>(res_array, column_name);
    }

    arrow::Datum join_expr_internal(array_info **table, void **data,
                                    void **null_bitmap, int64_t index) {
        array_info *sel_col = table[col_idx];
        void *sel_data = data[col_idx];
        std::unique_ptr<bodo::DataType> col_dt = sel_col->data_type();
        std::shared_ptr<::arrow::DataType> arrow_dt = col_dt->ToArrowDataType();
        int32_t dt_byte_width = arrow_dt->byte_width();
        if (dt_byte_width <= 0) {
            throw std::runtime_error(
                "Non-fixed datatype byte width in PhysicalColumnRefExpression "
                "join_expr_internal.");
        }
        void *index_ptr = ((char *)sel_data) + (index * dt_byte_width);
        arrow::Datum ret = ConvertToDatum(index_ptr, arrow_dt);
        if (null_bitmap[col_idx] != nullptr &&
            !GetBit((const uint8_t *)null_bitmap[col_idx], index)) {
            ret = arrow::Datum(arrow::MakeNullScalar(ret.type()));
        }
        return ret;
    }

    virtual arrow::Datum join_expr_internal(
        array_info **left_table, array_info **right_table, void **left_data,
        void **right_data, void **left_null_bitmap, void **right_null_bitmap,
        int64_t left_index, int64_t right_index) {
        if (left_side) {
            return join_expr_internal(left_table, left_data, left_null_bitmap,
                                      left_index);
        } else {
            return join_expr_internal(right_table, right_data,
                                      right_null_bitmap, right_index);
        }
    }

   protected:
    size_t col_idx;
    std::string bound_name;
    bool left_side;
};

/**
 * @brief Physical expression tree node type for conjunctions of
 *        boolean arrays.
 *
 */
class PhysicalConjunctionExpression : public PhysicalExpression {
   public:
    PhysicalConjunctionExpression(std::shared_ptr<PhysicalExpression> left,
                                  std::shared_ptr<PhysicalExpression> right,
                                  duckdb::ExpressionType etype) {
        children.push_back(left);
        children.push_back(right);
        switch (etype) {
            case duckdb::ExpressionType::CONJUNCTION_AND:
                comparator = "and";
                break;
            case duckdb::ExpressionType::CONJUNCTION_OR:
                comparator = "or";
                break;
            default:
                throw std::runtime_error(
                    "Unhandled conjunction expression type.");
        }
    }

    virtual ~PhysicalConjunctionExpression() = default;

    /**
     * @brief How to process this expression tree node.
     *
     */
    virtual std::shared_ptr<ExprResult> ProcessBatch(
        std::shared_ptr<table_info> input_batch) {
        // We know we have two children so process them first.
        std::shared_ptr<ExprResult> left_res =
            children[0]->ProcessBatch(input_batch);
        std::shared_ptr<ExprResult> right_res =
            children[1]->ProcessBatch(input_batch);

        auto result = do_arrow_compute_binary(left_res, right_res, comparator);
        return std::make_shared<ArrayExprResult>(result,
                                                 "Conjunction" + comparator);
    }

    virtual arrow::Datum join_expr_internal(
        array_info **left_table, array_info **right_table, void **left_data,
        void **right_data, void **left_null_bitmap, void **right_null_bitmap,
        int64_t left_index, int64_t right_index) {
        arrow::Datum left_datum = children[0]->join_expr_internal(
            left_table, right_table, left_data, right_data, left_null_bitmap,
            right_null_bitmap, left_index, right_index);
        arrow::Datum right_datum = children[1]->join_expr_internal(
            left_table, right_table, left_data, right_data, left_null_bitmap,
            right_null_bitmap, left_index, right_index);
        arrow::Datum ret =
            do_arrow_compute_binary(left_datum, right_datum, comparator);
        if (!ret.scalar()->is_valid) {
            ret = arrow::Datum(std::make_shared<arrow::BooleanScalar>(false));
        }
        return ret;
    }

   protected:
    std::string comparator;
};

/**
 * @brief Physical expression tree node type for casting.
 *
 */
class PhysicalCastExpression : public PhysicalExpression {
   public:
    PhysicalCastExpression(std::shared_ptr<PhysicalExpression> left,
                           duckdb::LogicalType _return_type)
        : return_type(_return_type) {
        children.push_back(left);
    }

    virtual ~PhysicalCastExpression() = default;

    /**
     * @brief How to process this expression tree node.
     *
     */
    virtual std::shared_ptr<ExprResult> ProcessBatch(
        std::shared_ptr<table_info> input_batch) {
        // Process child first.
        std::shared_ptr<ExprResult> left_res =
            children[0]->ProcessBatch(input_batch);
        auto result = do_arrow_compute_cast(left_res, return_type);
        return std::make_shared<ArrayExprResult>(result, "Cast");
    }

    virtual arrow::Datum join_expr_internal(
        array_info **left_table, array_info **right_table, void **left_data,
        void **right_data, void **left_null_bitmap, void **right_null_bitmap,
        int64_t left_index, int64_t right_index) {
        throw std::runtime_error(
            "PhysicalCastExpression::join_expr_internal unimplemented ");
    }

   protected:
    duckdb::LogicalType return_type;
};

/**
 * @brief Physical expression tree node type for unary of array.
 *
 */
class PhysicalUnaryExpression : public PhysicalExpression {
   public:
    PhysicalUnaryExpression(std::shared_ptr<PhysicalExpression> left,
                            duckdb::ExpressionType etype) {
        children.push_back(left);
        switch (etype) {
            case duckdb::ExpressionType::OPERATOR_NOT:
                comparator = "invert";
                break;
            default:
                throw std::runtime_error("Unhandled unary op expression type.");
        }
    }
    PhysicalUnaryExpression(std::shared_ptr<PhysicalExpression> left,
                            std::string &opstr) {
        children.push_back(left);
        if (opstr == "floor") {
            comparator = "floor";
        } else {
            throw std::runtime_error("Unhandled unary expression opstr " +
                                     opstr);
        }
    }

    virtual ~PhysicalUnaryExpression() = default;

    /**
     * @brief How to process this expression tree node.
     *
     */
    virtual std::shared_ptr<ExprResult> ProcessBatch(
        std::shared_ptr<table_info> input_batch) {
        // Process child first.
        std::shared_ptr<ExprResult> left_res =
            children[0]->ProcessBatch(input_batch);
        auto result = do_arrow_compute_unary(left_res, comparator);
        return std::make_shared<ArrayExprResult>(result, "Unary" + comparator);
    }

    virtual arrow::Datum join_expr_internal(
        array_info **left_table, array_info **right_table, void **left_data,
        void **right_data, void **left_null_bitmap, void **right_null_bitmap,
        int64_t left_index, int64_t right_index) {
        arrow::Datum left_datum = children[0]->join_expr_internal(
            left_table, right_table, left_data, right_data, left_null_bitmap,
            right_null_bitmap, left_index, right_index);
        return do_arrow_compute_unary(left_datum, comparator);
    }

   protected:
    std::string comparator;
};

/**
 * @brief Physical expression tree node type for binary op non-boolean arrays.
 *
 */
class PhysicalBinaryExpression : public PhysicalExpression {
   public:
    PhysicalBinaryExpression(std::shared_ptr<PhysicalExpression> left,
                             std::shared_ptr<PhysicalExpression> right,
                             duckdb::ExpressionType etype) {
        children.push_back(left);
        children.push_back(right);
        switch (etype) {
            default:
                throw std::runtime_error(
                    "Unhandled binary expression type " +
                    std::to_string(static_cast<int>(etype)));
        }
    }

    PhysicalBinaryExpression(std::shared_ptr<PhysicalExpression> left,
                             std::shared_ptr<PhysicalExpression> right,
                             std::string &opstr) {
        children.push_back(left);
        children.push_back(right);
        if (opstr == "+") {
            comparator = "add";
        } else if (opstr == "-") {
            comparator = "subtract";
        } else if (opstr == "*") {
            comparator = "multiply";
        } else if (opstr == "/") {
            comparator = "divide";
        } else if (opstr == "floor") {
            comparator = "floor";
        } else {
            throw std::runtime_error("Unhandled binary expression opstr " +
                                     opstr);
        }
    }

    virtual ~PhysicalBinaryExpression() = default;

    /**
     * @brief How to process this expression tree node.
     *
     */
    virtual std::shared_ptr<ExprResult> ProcessBatch(
        std::shared_ptr<table_info> input_batch) {
        // We know we have two children so process them first.
        std::shared_ptr<ExprResult> left_res =
            children[0]->ProcessBatch(input_batch);
        std::shared_ptr<ExprResult> right_res =
            children[1]->ProcessBatch(input_batch);

        auto result = do_arrow_compute_binary(left_res, right_res, comparator);
        return std::make_shared<ArrayExprResult>(result, "Binary" + comparator);
    }

    virtual arrow::Datum join_expr_internal(
        array_info **left_table, array_info **right_table, void **left_data,
        void **right_data, void **left_null_bitmap, void **right_null_bitmap,
        int64_t left_index, int64_t right_index) {
        arrow::Datum left_datum = children[0]->join_expr_internal(
            left_table, right_table, left_data, right_data, left_null_bitmap,
            right_null_bitmap, left_index, right_index);
        arrow::Datum right_datum = children[1]->join_expr_internal(
            left_table, right_table, left_data, right_data, left_null_bitmap,
            right_null_bitmap, left_index, right_index);
        return do_arrow_compute_binary(left_datum, right_datum, comparator);
    }

   protected:
    std::string comparator;
};

/**
 * @brief Convert duckdb expression tree to Bodo physical expression tree.
 *
 * @param expr - the root of input duckdb expression tree
 * @param col_ref_map - mapping of table and column indices to overall index
 * @param no_scalars - true if batch sized arrays should be generated for consts
 * @return the root of output Bodo Physical expression tree
 */
std::shared_ptr<PhysicalExpression> buildPhysicalExprTree(
    duckdb::unique_ptr<duckdb::Expression> &expr,
    std::map<std::pair<duckdb::idx_t, duckdb::idx_t>, size_t> &col_ref_map,
    bool no_scalars = false);

struct PhysicalUDFExpressionMetrics {
    using timer_t = MetricBase::TimerValue;
    timer_t cpp_to_py_time = 0;
    timer_t udf_execution_time = 0;
    timer_t py_to_cpp_time = 0;
};
/**
 * @brief Physical expression tree node type for UDF.
 *
 */
class PhysicalUDFExpression : public PhysicalExpression {
   public:
    PhysicalUDFExpression(
        std::vector<std::shared_ptr<PhysicalExpression>> &children,
        BodoPythonScalarFunctionData &_scalar_func_data,
        const std::shared_ptr<arrow::DataType> &_result_type)
        : PhysicalExpression(children),
          scalar_func_data(_scalar_func_data),
          result_type(_result_type),
          cfunc_ptr(nullptr) {
        if (scalar_func_data.is_cfunc) {
            PyObject *bodo_module = PyImport_ImportModule("bodo.pandas.utils");

            if (!bodo_module) {
                PyErr_Print();
                throw std::runtime_error(
                    "Failed to import bodo.pandas.utils module");
            }

            PyObject *result = PyObject_CallMethod(bodo_module, "compile_cfunc",
                                                   "O", scalar_func_data.args);
            if (!result) {
                PyErr_Print();
                Py_DECREF(bodo_module);
                throw std::runtime_error("Error calling compile_cfunc");
            }

            // Result should be a pointer to a C++ table_info
            if (!PyLong_Check(result)) {
                Py_DECREF(result);
                Py_DECREF(bodo_module);
                throw std::runtime_error(
                    "Expected an integer from compile_cfunc");
            }

            this->cfunc_ptr =
                reinterpret_cast<table_udf_t>(PyLong_AsLongLong(result));

            Py_DECREF(bodo_module);
            Py_DECREF(result);
        }
    }

    virtual ~PhysicalUDFExpression() = default;

    /**
     * @brief How to process this expression tree node.
     *
     */
    std::shared_ptr<ExprResult> ProcessBatch(
        std::shared_ptr<table_info> input_batch) override;

    arrow::Datum join_expr_internal(array_info **left_table,
                                    array_info **right_table, void **left_data,
                                    void **right_data, void **left_null_bitmap,
                                    void **right_null_bitmap,
                                    int64_t left_index,
                                    int64_t right_index) override {
        throw std::runtime_error(
            "PhysicalUDFExpression::join_expr_internal unimplemented ");
    }
    void ReportMetrics(std::vector<MetricBase> &metrics_out) override {
        metrics_out.push_back(
            TimerMetric("run_func_cpp_to_py_time", metrics.cpp_to_py_time));
        metrics_out.push_back(TimerMetric("run_func_udf_execution_time",
                                          metrics.udf_execution_time));
        metrics_out.push_back(
            TimerMetric("run_func_py_to_cpp_time", metrics.py_to_cpp_time));
    }

   protected:
    BodoPythonScalarFunctionData scalar_func_data;
    const std::shared_ptr<arrow::DataType> result_type;
<<<<<<< HEAD
    PhysicalUDFExpressionMetrics metrics;
=======
    table_udf_t cfunc_ptr;
>>>>>>> 7845fbc6
};<|MERGE_RESOLUTION|>--- conflicted
+++ resolved
@@ -871,9 +871,6 @@
    protected:
     BodoPythonScalarFunctionData scalar_func_data;
     const std::shared_ptr<arrow::DataType> result_type;
-<<<<<<< HEAD
     PhysicalUDFExpressionMetrics metrics;
-=======
     table_udf_t cfunc_ptr;
->>>>>>> 7845fbc6
 };