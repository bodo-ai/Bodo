#pragma once

#include <arrow/api.h>
<<<<<<< HEAD
#include <arrow/type_traits.h>
=======
>>>>>>> 5b87d3fe
#include <arrow/compute/api.h>
#include "../libs/_array_utils.h"
#include "../libs/_bodo_to_arrow.h"
#include "../tests/utils.h"
#include "duckdb/common/enums/expression_type.hpp"
#include "operator.h"
#include <iostream>
#include <type_traits>
#include <string>


std::shared_ptr<arrow::Array> prepare_arrow_compute(
    std::shared_ptr<array_info> arr);

std::shared_ptr<arrow::Array> prepare_arrow_compute(
    std::shared_ptr<array_info> arr);

/**
 * @brief Superclass for possible results returned by nodes in Bodo
 *        Physical expression tree.
 *
 */
class ExprResult {
   public:
    virtual ~ExprResult() = default;
};

/**
 * @brief Result type for Physical expression tree nodes that return
 *        an entire table_info type.
 *
 */
class TableExprResult : public ExprResult {
   public:
    TableExprResult(std::shared_ptr<table_info> val) : result(val) {}
    virtual ~TableExprResult() = default;
    const std::shared_ptr<table_info> result;
};

/**
 * @brief Result type for Physical expression tree nodes that return
 *        a single column in the array_info type.
 *
 */
class ArrayExprResult : public ExprResult {
   public:
    ArrayExprResult(std::shared_ptr<array_info> val) : result(val) {}
    virtual ~ArrayExprResult() = default;
    const std::shared_ptr<array_info> result;
};

/**
 * @brief Result type for Physical expression tree nodes that return
 *        a single scalar, which for various reasons, including not
 *        having the complication of templatizing this class, is
 *        stored as a single-element array_info.
 *
 */
class ScalarExprResult : public ExprResult {
   public:
    ScalarExprResult(std::shared_ptr<array_info> val) : result(val) {
        assert(val->length == 1);
    }
    virtual ~ScalarExprResult() = default;
    const std::shared_ptr<array_info> result;
};

/**
 * @brief Superclass for Bodo Physical expression tree nodes. Like duckdb
 *        it is convenient to store child nodes here because many expr
 *        node types have children.
 *
 */
class PhysicalExpression {
   public:
    virtual ~PhysicalExpression() = default;

    /**
     * @brief Like a pipeline ProcessBatch but with more flexible return type.
     *        Process your children first and then yourself.  The input_batch
     *        from the pipeline needs to be passed down to the leaves of the
     *        expression tree so that source that use the input_batch have
     *        access.
     *
     */
    virtual std::shared_ptr<ExprResult> ProcessBatch(
        std::shared_ptr<table_info> input_batch) = 0;

    friend std::ostream& operator<<(std::ostream &os, const PhysicalExpression &obj) {
        return os;
    }
   protected:
    std::vector<std::shared_ptr<PhysicalExpression>> children;
};

/**
 * @brief These lambdas convert NumericComparison output to the
 *        equivalent for the given operator.
 *
 */
extern std::function<bool(int)> equal_test;
extern std::function<bool(int)> not_equal_test;
extern std::function<bool(int)> greater_test;
extern std::function<bool(int)> less_test;
extern std::function<bool(int)> greater_equal_test;
extern std::function<bool(int)> less_equal_test;

/**
 * @brief If we switch left and right operands then we need in some cases to
 *        change the operator correspondingly.
 *
 */
duckdb::ExpressionType exprSwitchLeftRight(duckdb::ExpressionType etype);

/**
<<<<<<< HEAD
=======
 * @brief Handle numerical comparison operators working on a column and a
 * scalar.
 *
 * @param arr1 - the column data input to compare
 * @param data2 - the scalar data to compare all the elements in arr1 against
 * @param output - pointer to boolean output array with 1-bit data type
 * @param comparator - function to convert NumericComparison result to
 *                     the boolean result for the desired operator
 */
template <typename T>
void compare_one_array_numeric(std::shared_ptr<array_info> arr1, const T data2,
                               uint8_t *output,
                               const std::function<bool(int)> &comparator) {
    int64_t n_rows = arr1->length;
    uint64_t arr1_siztype = numpy_item_size[arr1->dtype];
    char *arr1_data1 = arr1->data1();
    char *arr1_data1_end = arr1_data1 + (n_rows * arr1_siztype);
    bool na_position = false;

    std::function<int(const char *, const char *, bool const &)> ncfunc =
        getNumericComparisonFunc(arr1->dtype);
    for (uint64_t i = 0; arr1_data1 < arr1_data1_end;
         arr1_data1 += arr1_siztype, ++i) {
        int test = ncfunc(arr1_data1, data2, na_position);
        SetBitTo(output, i, comparator(test));
    }
}

/**
 * @brief Handle string comparison operators working on a column and a scalar.
 *
 * @param arr1 - the column data input to compare
 * @param data2 - the scalar data to compare all the elements in arr1 against
 * @param output - pointer to boolean output array with 1-bit data type
 * @param comparator - function to convert comparison result to
 *                     the boolean result for the desired operator
 */
void compare_one_array_string(std::shared_ptr<array_info> arr1,
                              const std::string data2, uint8_t *output,
                              const std::function<bool(int)> &comparator);

/**
 * @brief Dispatch comparison operators working on a column and a scalar to the
 * right comparison function for that type.
 *
 * @param arr1 - the column data input to compare
 * @param data2 - the scalar data to compare all the elements in arr1 against
 * @param output - pointer to boolean output array with 1-bit data type
 * @param comparator - function to convert comparison result to
 *                     the boolean result for the desired operator
 */
template <typename T>
void compare_one_array_dispatch(std::shared_ptr<array_info> arr1, const T data2,
                                uint8_t *output,
                                const std::function<bool(int)> &comparator) {
    if (is_numerical(arr1->dtype)) {
        compare_one_array_numeric(arr1, data2, output, comparator);
    } else if (arr1->arr_type == bodo_array_type::STRING) {
        compare_one_array_string(arr1, data2, output, comparator);
    }
}

/**
 * @brief Handle comparison operators that compare two columns.
 *
 * @param arr1 - the first column data input to compare
 * @param arr2 - the second column data input to compare
 * @param output - pointer to boolean output array with 1-bit data type
 * @param comparator - function to convert NumericComparison result to
 *                     the boolean result for the desired operator
 */
void compare_two_array(std::shared_ptr<array_info> arr1,
                       const std::shared_ptr<array_info> arr2, uint8_t *output,
                       const std::function<bool(int)> &comparator);

/**
>>>>>>> 5b87d3fe
 * @brief Physical expression tree node type for comparisons resulting in
 *        boolean arrays.
 *
 */
class PhysicalComparisonExpression : public PhysicalExpression {
   public:
    PhysicalComparisonExpression(std::shared_ptr<PhysicalExpression> left,
                                 std::shared_ptr<PhysicalExpression> right,
                                 duckdb::ExpressionType etype)
        : expr_type(etype),
          first_time(true),
          switchLeftRight(false),
          two_source(true) {
        children.push_back(left);
        children.push_back(right);
    }

    virtual ~PhysicalComparisonExpression() = default;

    /**
     * @brief How to process this expression tree node.
     *
     */
    virtual std::shared_ptr<ExprResult> ProcessBatch(
        std::shared_ptr<table_info> input_batch) {
        // We know we have two children so process them first.
        std::shared_ptr<ExprResult> left_res =
            children[0]->ProcessBatch(input_batch);
        std::shared_ptr<ExprResult> right_res =
            children[1]->ProcessBatch(input_batch);
        // Try to convert the results of our children into array
        // or scalar results to see which one they are.
        std::shared_ptr<ArrayExprResult> left_as_array =
            std::dynamic_pointer_cast<ArrayExprResult>(left_res);
        std::shared_ptr<ScalarExprResult> left_as_scalar =
            std::dynamic_pointer_cast<ScalarExprResult>(left_res);
        std::shared_ptr<ArrayExprResult> right_as_array =
            std::dynamic_pointer_cast<ArrayExprResult>(right_res);
        std::shared_ptr<ScalarExprResult> right_as_scalar =
            std::dynamic_pointer_cast<ScalarExprResult>(right_res);
        // Some things we don't know at node conversion time but
        // we do know at first execution time.  So, we try to do
        // certain checks only once with the first_time flag.
        if (first_time) {
            first_time = false;
            // If at least one output of our children is an array.
            if (left_as_array || right_as_array) {
                // Save if both are array output.
                two_source = left_as_array && right_as_array;
                // If left is a scalar then indicate we will swap
                // this an all future left and right outputs and
                // make appropriate change to the operator type.
                if (left_as_scalar) {
                    switchLeftRight = true;
                    expr_type = exprSwitchLeftRight(expr_type);
                }
            } else {
                throw std::runtime_error(
                    "Don't handle scalar-scalar expressions yet.");
            }
            // Now after possible operator switching, save the
            // comparator function we'll use for this and future
            // batch processing.
            switch (expr_type) {
                case duckdb::ExpressionType::COMPARE_EQUAL:
                    comparator = "equal";
                    break;
                case duckdb::ExpressionType::COMPARE_NOTEQUAL:
                    comparator = "not_equal";
                    break;
                case duckdb::ExpressionType::COMPARE_GREATERTHAN:
                    comparator = "greater";
                    break;
                case duckdb::ExpressionType::COMPARE_LESSTHAN:
                    comparator = "less";
                    break;
                case duckdb::ExpressionType::COMPARE_GREATERTHANOREQUALTO:
                    comparator = "greater_equal";
                    break;
                case duckdb::ExpressionType::COMPARE_LESSTHANOREQUALTO:
                    comparator = "less_equal";
                    break;
                default:
                    throw std::runtime_error(
                        "Unhandled comparison expression type.");
            }
        }
        if (switchLeftRight) {
            // Switch left and right so one fewer case to handle.
            std::swap(left_as_array, right_as_array);
            std::swap(left_as_scalar, right_as_scalar);
        }

        arrow::Datum src1 =
            arrow::Datum(prepare_arrow_compute(left_as_array->result));
        arrow::Datum src2;

    if (src1.is_array()) {
        std::cout << "Datum contains an array of type: " << src1.type()->ToString() << std::endl;
    } else if (src1.is_scalar()) {
        std::cout << "Datum contains a scalar of type: " << src1.scalar()->type->ToString() << std::endl;
    } else {
        std::cout << "Datum contains a different type: " << src1.ToString() << std::endl;
    }

        if (two_source) {
            src2 = arrow::Datum(prepare_arrow_compute(right_as_array->result));
        } else {
<<<<<<< HEAD
            src2 = arrow::MakeScalar(prepare_arrow_compute(right_as_scalar->result)->GetScalar(0).ValueOrDie());
=======
            compare_one_array_dispatch(left_as_array->result,
                                       right_as_scalar->result->data1(),
                                       result_data1, comparator);
>>>>>>> 5b87d3fe
        }

    if (src2.is_array()) {
        std::cout << "Datum contains an array of type: " << src2.type()->ToString() << std::endl;
    } else if (src2.is_scalar()) {
        std::cout << "Datum contains a scalar of type: " << src2.scalar()->type->ToString() << std::endl;
    } else {
        std::cout << "Datum contains a different type: " << src2.ToString() << std::endl;
    }

        arrow::Result<arrow::Datum> cmp_res =
            arrow::compute::CallFunction(comparator, {src1, src2});
        if (!cmp_res.ok()) [[unlikely]] {
            throw std::runtime_error(
                "PhysicalComparisonExpression: Error in Arrow compute: " +
                cmp_res.status().message());
        }

        auto result = arrow_array_to_bodo(cmp_res.ValueOrDie().make_array(),
                                          bodo::BufferPool::DefaultPtr());

        return std::make_shared<ArrayExprResult>(result);
    }

   protected:
    duckdb::ExpressionType expr_type;
    bool first_time;
    bool switchLeftRight;
    bool two_source;
    std::string comparator;
};

// Numeric type specialization
template <typename T,
          typename std::enable_if<std::is_arithmetic<T>::value && !std::is_same<T, bool>::value, int>::type = 0>
std::shared_ptr<arrow::Array> CreateOneElementArrowArray(const T& value) {
    using ArrowType = typename arrow::CTypeTraits<T>::ArrowType;
    using BuilderType = arrow::NumericBuilder<ArrowType>;

    BuilderType builder;
    arrow::Status status;
    status = builder.Append(value);
    if (!status.ok()) {
         throw std::runtime_error("builder.Append failed.");
    }
    std::shared_ptr<arrow::Array> array;
    status = builder.Finish(&array);
    if (!status.ok()) {
         throw std::runtime_error("builder.Finish failed.");
    }
    return array;
}

// String specialization
std::shared_ptr<arrow::Array> CreateOneElementArrowArray(const std::string& value);

// bool specialization
std::shared_ptr<arrow::Array> CreateOneElementArrowArray(bool value);

/**
 * @brief Physical expression tree node type for scalar constants.
 *
 */
template <typename T>
class PhysicalConstantExpression : public PhysicalExpression {
   public:
    PhysicalConstantExpression(const T &val) : constant(val) {}
    virtual ~PhysicalConstantExpression() = default;

    virtual std::shared_ptr<ExprResult> ProcessBatch(
        std::shared_ptr<table_info> input_batch) {
        std::shared_ptr<arrow::Array> array = CreateOneElementArrowArray(constant);
        std::cout << "PhysicalConstantExpression " << array->ToString() << std::endl;

        auto result = arrow_array_to_bodo(array,
                                          bodo::BufferPool::DefaultPtr());
        /*
        // Create 1 element array with same type as constant.
        std::unique_ptr<array_info> result =
            alloc_nullable_array_no_nulls(1, typeToDtype(constant));
        // Copy constant into the array.
        std::memcpy(result->data1(), &constant, sizeof(T));
        */
        return std::make_shared<ScalarExprResult>(std::move(result));
    }

    friend std::ostream& operator<<(std::ostream &os, const PhysicalConstantExpression<T> &obj) {
        os << "PCE string operator<< " << obj.constant << std::endl;
        return os;
    }

   private:
    const T constant;
};

template <>
class PhysicalConstantExpression<std::string> : public PhysicalExpression {
   public:
<<<<<<< HEAD
    PhysicalConstantExpression(const std::string &val) : constant(val) {
       std::cout << "PCE string constructor " << val << std::endl;
    }
=======
    PhysicalConstantExpression(const std::string &val) : constant(val) {}
>>>>>>> 5b87d3fe
    virtual ~PhysicalConstantExpression() = default;

    virtual std::shared_ptr<ExprResult> ProcessBatch(
        std::shared_ptr<table_info> input_batch) {
<<<<<<< HEAD
        std::shared_ptr<arrow::Array> array = CreateOneElementArrowArray(constant);
        std::cout << "PhysicalConstantExpression " << array->ToString() << std::endl;

        auto result = arrow_array_to_bodo(array,
                                          bodo::BufferPool::DefaultPtr());
        /*
=======
>>>>>>> 5b87d3fe
        // Create 1 element array with same type as constant.
        std::unique_ptr<array_info> result =
            alloc_nullable_array_no_nulls(1, typeToDtype(constant));
        // Copy constant into the array.
        std::memcpy(result->data1(), constant.c_str(), constant.size());
<<<<<<< HEAD
        */
        return std::make_shared<ScalarExprResult>(std::move(result));
    }

    friend std::ostream& operator<<(std::ostream &os, const PhysicalConstantExpression<std::string> &obj) {
        os << "PCE string operator<< " << obj.constant << std::endl;
        return os;
    }
=======
        return std::make_shared<ScalarExprResult>(std::move(result));
    }

>>>>>>> 5b87d3fe
   private:
    const std::string constant;
};

/**
 * @brief Physical expression tree node type for getting column from table.
 *
 */
class PhysicalColumnRefExpression : public PhysicalExpression {
   public:
    PhysicalColumnRefExpression(duckdb::idx_t table, duckdb::idx_t column)
        : table_index(table), selected_columns({(int64_t)column}) {}
    virtual ~PhysicalColumnRefExpression() = default;

    virtual std::shared_ptr<ExprResult> ProcessBatch(
        std::shared_ptr<table_info> input_batch) {
        std::shared_ptr<table_info> out_table_info =
            ProjectTable(input_batch, selected_columns);
        // ProjectTable returns a table so extract the singular column
        // out since we must return array_info result here.
        return std::make_shared<ArrayExprResult>(out_table_info->columns[0]);
    }

   protected:
    duckdb::idx_t table_index;
    const std::vector<int64_t> selected_columns;
};

/**
 * @brief Physical expression tree node type for conjunctions of
 *        boolean arrays.
 *
 */
class PhysicalConjunctionExpression : public PhysicalExpression {
   public:
    PhysicalConjunctionExpression(std::shared_ptr<PhysicalExpression> left,
                                  std::shared_ptr<PhysicalExpression> right,
                                  duckdb::ExpressionType etype)
        : expr_type(etype),
          first_time(true),
          switchLeftRight(false),
          two_source(true) {
        children.push_back(left);
        children.push_back(right);
    }

    virtual ~PhysicalConjunctionExpression() = default;

    /**
     * @brief How to process this expression tree node.
     *
     */
    virtual std::shared_ptr<ExprResult> ProcessBatch(
        std::shared_ptr<table_info> input_batch) {
        // We know we have two children so process them first.
        std::shared_ptr<ExprResult> left_res =
            children[0]->ProcessBatch(input_batch);
        std::shared_ptr<ExprResult> right_res =
            children[1]->ProcessBatch(input_batch);
        // Try to convert the results of our children into array
        // or scalar results to see which one they are.
        std::shared_ptr<ArrayExprResult> left_as_array =
            std::dynamic_pointer_cast<ArrayExprResult>(left_res);
        std::shared_ptr<ScalarExprResult> left_as_scalar =
            std::dynamic_pointer_cast<ScalarExprResult>(left_res);
        std::shared_ptr<ArrayExprResult> right_as_array =
            std::dynamic_pointer_cast<ArrayExprResult>(right_res);
        std::shared_ptr<ScalarExprResult> right_as_scalar =
            std::dynamic_pointer_cast<ScalarExprResult>(right_res);
        // Some things we don't know at node conversion time but
        // we do know at first execution time.  So, we try to do
        // certain checks only once with the first_time flag.
        if (first_time) {
            first_time = false;
            // If at least one output of our children is an array.
            if (left_as_array || right_as_array) {
                // Save if both are array output.
                two_source = left_as_array && right_as_array;
                // If left is a scalar then indicate we will swap
                // this an all future left and right outputs and
                // make appropriate change to the operator type.
                if (left_as_scalar) {
                    switchLeftRight = true;
<<<<<<< HEAD
=======
                    expr_type = exprSwitchLeftRight(expr_type);
>>>>>>> 5b87d3fe
                }
            } else {
                throw std::runtime_error(
                    "Don't handle scalar-scalar expressions yet.");
            }
            // Now after possible operator switching, save the
            // comparator function we'll use for this and future
            // batch processing.
            switch (expr_type) {
                case duckdb::ExpressionType::CONJUNCTION_AND:
                    comparator = "and";
                    break;
                case duckdb::ExpressionType::CONJUNCTION_OR:
                    comparator = "or";
                    break;
                default:
                    throw std::runtime_error(
                        "Unhandled conjunction expression type.");
            }
        }
        if (switchLeftRight) {
            // Switch left and right so one fewer case to handle.
            std::swap(left_as_array, right_as_array);
            std::swap(left_as_scalar, right_as_scalar);
        }
<<<<<<< HEAD

=======
        // Call one array or two array comparison functions based on whether
        // we have one input array or two.
>>>>>>> 5b87d3fe
        arrow::Datum src1 =
            arrow::Datum(prepare_arrow_compute(left_as_array->result));
        arrow::Datum src2;
        if (two_source) {
            src2 = arrow::Datum(prepare_arrow_compute(right_as_array->result));
<<<<<<< HEAD
        } else {
            src2 = arrow::MakeScalar(prepare_arrow_compute(right_as_scalar->result)->GetScalar(0).ValueOrDie());
=======
            // compare_two_array(left_as_array->result, right_as_array->result,
            //                   result_data1, comparator);
        } else {
            // compare_one_array_dispatch(left_as_array->result,
            //                            right_as_scalar->result->data1(),
            //                            result_data1, comparator);
>>>>>>> 5b87d3fe
        }

        arrow::Result<arrow::Datum> cmp_res =
            arrow::compute::CallFunction(comparator, {src1, src2});
        if (!cmp_res.ok()) [[unlikely]] {
            throw std::runtime_error(
<<<<<<< HEAD
                "PhysicalConjunctionExpression: Error in Arrow compute: " +
=======
                "arrow_compute_cmp_scalar: Error in Arrow compute: " +
>>>>>>> 5b87d3fe
                cmp_res.status().message());
        }

        auto result = arrow_array_to_bodo(cmp_res.ValueOrDie().make_array(),
                                          bodo::BufferPool::DefaultPtr());

        return std::make_shared<ArrayExprResult>(result);
    }

   protected:
    duckdb::ExpressionType expr_type;
    bool first_time;
    bool switchLeftRight;
    bool two_source;
    std::string comparator;
};<|MERGE_RESOLUTION|>--- conflicted
+++ resolved
@@ -1,10 +1,7 @@
 #pragma once
 
 #include <arrow/api.h>
-<<<<<<< HEAD
 #include <arrow/type_traits.h>
-=======
->>>>>>> 5b87d3fe
 #include <arrow/compute/api.h>
 #include "../libs/_array_utils.h"
 #include "../libs/_bodo_to_arrow.h"
@@ -120,85 +117,6 @@
 duckdb::ExpressionType exprSwitchLeftRight(duckdb::ExpressionType etype);
 
 /**
-<<<<<<< HEAD
-=======
- * @brief Handle numerical comparison operators working on a column and a
- * scalar.
- *
- * @param arr1 - the column data input to compare
- * @param data2 - the scalar data to compare all the elements in arr1 against
- * @param output - pointer to boolean output array with 1-bit data type
- * @param comparator - function to convert NumericComparison result to
- *                     the boolean result for the desired operator
- */
-template <typename T>
-void compare_one_array_numeric(std::shared_ptr<array_info> arr1, const T data2,
-                               uint8_t *output,
-                               const std::function<bool(int)> &comparator) {
-    int64_t n_rows = arr1->length;
-    uint64_t arr1_siztype = numpy_item_size[arr1->dtype];
-    char *arr1_data1 = arr1->data1();
-    char *arr1_data1_end = arr1_data1 + (n_rows * arr1_siztype);
-    bool na_position = false;
-
-    std::function<int(const char *, const char *, bool const &)> ncfunc =
-        getNumericComparisonFunc(arr1->dtype);
-    for (uint64_t i = 0; arr1_data1 < arr1_data1_end;
-         arr1_data1 += arr1_siztype, ++i) {
-        int test = ncfunc(arr1_data1, data2, na_position);
-        SetBitTo(output, i, comparator(test));
-    }
-}
-
-/**
- * @brief Handle string comparison operators working on a column and a scalar.
- *
- * @param arr1 - the column data input to compare
- * @param data2 - the scalar data to compare all the elements in arr1 against
- * @param output - pointer to boolean output array with 1-bit data type
- * @param comparator - function to convert comparison result to
- *                     the boolean result for the desired operator
- */
-void compare_one_array_string(std::shared_ptr<array_info> arr1,
-                              const std::string data2, uint8_t *output,
-                              const std::function<bool(int)> &comparator);
-
-/**
- * @brief Dispatch comparison operators working on a column and a scalar to the
- * right comparison function for that type.
- *
- * @param arr1 - the column data input to compare
- * @param data2 - the scalar data to compare all the elements in arr1 against
- * @param output - pointer to boolean output array with 1-bit data type
- * @param comparator - function to convert comparison result to
- *                     the boolean result for the desired operator
- */
-template <typename T>
-void compare_one_array_dispatch(std::shared_ptr<array_info> arr1, const T data2,
-                                uint8_t *output,
-                                const std::function<bool(int)> &comparator) {
-    if (is_numerical(arr1->dtype)) {
-        compare_one_array_numeric(arr1, data2, output, comparator);
-    } else if (arr1->arr_type == bodo_array_type::STRING) {
-        compare_one_array_string(arr1, data2, output, comparator);
-    }
-}
-
-/**
- * @brief Handle comparison operators that compare two columns.
- *
- * @param arr1 - the first column data input to compare
- * @param arr2 - the second column data input to compare
- * @param output - pointer to boolean output array with 1-bit data type
- * @param comparator - function to convert NumericComparison result to
- *                     the boolean result for the desired operator
- */
-void compare_two_array(std::shared_ptr<array_info> arr1,
-                       const std::shared_ptr<array_info> arr2, uint8_t *output,
-                       const std::function<bool(int)> &comparator);
-
-/**
->>>>>>> 5b87d3fe
  * @brief Physical expression tree node type for comparisons resulting in
  *        boolean arrays.
  *
@@ -307,13 +225,7 @@
         if (two_source) {
             src2 = arrow::Datum(prepare_arrow_compute(right_as_array->result));
         } else {
-<<<<<<< HEAD
             src2 = arrow::MakeScalar(prepare_arrow_compute(right_as_scalar->result)->GetScalar(0).ValueOrDie());
-=======
-            compare_one_array_dispatch(left_as_array->result,
-                                       right_as_scalar->result->data1(),
-                                       result_data1, comparator);
->>>>>>> 5b87d3fe
         }
 
     if (src2.is_array()) {
@@ -412,32 +324,24 @@
 template <>
 class PhysicalConstantExpression<std::string> : public PhysicalExpression {
    public:
-<<<<<<< HEAD
     PhysicalConstantExpression(const std::string &val) : constant(val) {
        std::cout << "PCE string constructor " << val << std::endl;
     }
-=======
-    PhysicalConstantExpression(const std::string &val) : constant(val) {}
->>>>>>> 5b87d3fe
     virtual ~PhysicalConstantExpression() = default;
 
     virtual std::shared_ptr<ExprResult> ProcessBatch(
         std::shared_ptr<table_info> input_batch) {
-<<<<<<< HEAD
         std::shared_ptr<arrow::Array> array = CreateOneElementArrowArray(constant);
         std::cout << "PhysicalConstantExpression " << array->ToString() << std::endl;
 
         auto result = arrow_array_to_bodo(array,
                                           bodo::BufferPool::DefaultPtr());
         /*
-=======
->>>>>>> 5b87d3fe
         // Create 1 element array with same type as constant.
         std::unique_ptr<array_info> result =
             alloc_nullable_array_no_nulls(1, typeToDtype(constant));
         // Copy constant into the array.
         std::memcpy(result->data1(), constant.c_str(), constant.size());
-<<<<<<< HEAD
         */
         return std::make_shared<ScalarExprResult>(std::move(result));
     }
@@ -446,11 +350,6 @@
         os << "PCE string operator<< " << obj.constant << std::endl;
         return os;
     }
-=======
-        return std::make_shared<ScalarExprResult>(std::move(result));
-    }
-
->>>>>>> 5b87d3fe
    private:
     const std::string constant;
 };
@@ -534,10 +433,6 @@
                 // make appropriate change to the operator type.
                 if (left_as_scalar) {
                     switchLeftRight = true;
-<<<<<<< HEAD
-=======
-                    expr_type = exprSwitchLeftRight(expr_type);
->>>>>>> 5b87d3fe
                 }
             } else {
                 throw std::runtime_error(
@@ -563,39 +458,21 @@
             std::swap(left_as_array, right_as_array);
             std::swap(left_as_scalar, right_as_scalar);
         }
-<<<<<<< HEAD
-
-=======
-        // Call one array or two array comparison functions based on whether
-        // we have one input array or two.
->>>>>>> 5b87d3fe
+
         arrow::Datum src1 =
             arrow::Datum(prepare_arrow_compute(left_as_array->result));
         arrow::Datum src2;
         if (two_source) {
             src2 = arrow::Datum(prepare_arrow_compute(right_as_array->result));
-<<<<<<< HEAD
         } else {
             src2 = arrow::MakeScalar(prepare_arrow_compute(right_as_scalar->result)->GetScalar(0).ValueOrDie());
-=======
-            // compare_two_array(left_as_array->result, right_as_array->result,
-            //                   result_data1, comparator);
-        } else {
-            // compare_one_array_dispatch(left_as_array->result,
-            //                            right_as_scalar->result->data1(),
-            //                            result_data1, comparator);
->>>>>>> 5b87d3fe
         }
 
         arrow::Result<arrow::Datum> cmp_res =
             arrow::compute::CallFunction(comparator, {src1, src2});
         if (!cmp_res.ok()) [[unlikely]] {
             throw std::runtime_error(
-<<<<<<< HEAD
                 "PhysicalConjunctionExpression: Error in Arrow compute: " +
-=======
-                "arrow_compute_cmp_scalar: Error in Arrow compute: " +
->>>>>>> 5b87d3fe
                 cmp_res.status().message());
         }
 
