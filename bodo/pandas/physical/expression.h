#pragma once

#include <arrow/api.h>
#include <arrow/compute/api.h>
#include <arrow/type_traits.h>
#include <string>
#include <type_traits>
#include "../libs/_array_utils.h"
#include "../libs/_bodo_common.h"
#include "../libs/_bodo_to_arrow.h"
#include "../tests/utils.h"
#include "_util.h"
#include "duckdb/common/enums/expression_type.hpp"
#include "duckdb/planner/expression.hpp"
#include "duckdb/planner/expression/bound_between_expression.hpp"
#include "operator.h"

std::shared_ptr<arrow::Array> prepare_arrow_compute(
    std::shared_ptr<array_info> arr);

/**
 * @brief Superclass for possible results returned by nodes in Bodo
 *        Physical expression tree.
 *
 */
class ExprResult {
   public:
    virtual ~ExprResult() = default;
};

/**
 * @brief Result type for Physical expression tree nodes that return
 *        an entire table_info type.
 *
 */
class TableExprResult : public ExprResult {
   public:
    TableExprResult(std::shared_ptr<table_info> val) : result(val) {}
    virtual ~TableExprResult() = default;
    const std::shared_ptr<table_info> result;
};

/**
 * @brief Result type for Physical expression tree nodes that return
 *        a single column in the array_info type.
 *
 */
class ArrayExprResult : public ExprResult {
   public:
    ArrayExprResult(std::shared_ptr<array_info> val, std::string col)
        : result(val), column_name(col) {}
    virtual ~ArrayExprResult() = default;
    const std::shared_ptr<array_info> result;
    const std::string column_name;
};

/**
 * @brief Result type for Physical expression tree nodes that return
 *        a single scalar, which for various reasons, including not
 *        having the complication of templatizing this class, is
 *        stored as a single-element array_info.
 *
 */
class ScalarExprResult : public ExprResult {
   public:
    ScalarExprResult(std::shared_ptr<array_info> val) : result(val) {
        assert(val->length == 1);
    }
    virtual ~ScalarExprResult() = default;
    const std::shared_ptr<array_info> result;
};

/**
 * @brief Superclass for Bodo Physical expression tree nodes. Like duckdb
 *        it is convenient to store child nodes here because many expr
 *        node types have children.
 *
 */
class PhysicalExpression {
   public:
    PhysicalExpression() {}
    PhysicalExpression(
        std::vector<std::shared_ptr<PhysicalExpression>> &_children)
        : children(_children) {}
    virtual ~PhysicalExpression() = default;

    /**
     * @brief Like a pipeline ProcessBatch but with more flexible return type.
     *        Process your children first and then yourself.  The input_batch
     *        from the pipeline needs to be passed down to the leaves of the
     *        expression tree so that source that use the input_batch have
     *        access.
     *
     */
    virtual std::shared_ptr<ExprResult> ProcessBatch(
        std::shared_ptr<table_info> input_batch) = 0;

    static bool join_expr(array_info **left_table, array_info **right_table,
                          void **left_data, void **right_data,
                          void **left_null_bitmap, void **right_null_bitmap,
                          int64_t left_index, int64_t right_index);

    static PhysicalExpression *cur_join_expr;

    virtual arrow::Datum join_expr_internal(
        array_info **left_table, array_info **right_table, void **left_data,
        void **right_data, void **left_null_bitmap, void **right_null_bitmap,
        int64_t left_index, int64_t right_index) = 0;

   protected:
    std::vector<std::shared_ptr<PhysicalExpression>> children;
};

/**
 * @brief These lambdas convert NumericComparison output to the
 *        equivalent for the given operator.
 *
 */
extern std::function<bool(int)> equal_test;
extern std::function<bool(int)> not_equal_test;
extern std::function<bool(int)> greater_test;
extern std::function<bool(int)> less_test;
extern std::function<bool(int)> greater_equal_test;
extern std::function<bool(int)> less_equal_test;

/**
 * @brief Convert ExprResult to arrow and run compute operation on it.
 *
 */
std::shared_ptr<array_info> do_arrow_compute_unary(
    std::shared_ptr<ExprResult> left_res, const std::string &comparator);

/**
 * @brief Convert two ExprResults to arrow and run compute operation on them.
 *
 */
std::shared_ptr<array_info> do_arrow_compute_binary(
    std::shared_ptr<ExprResult> left_res, std::shared_ptr<ExprResult> right_res,
    const std::string &comparator);

/**
 * @brief Convert ExprResult to arrow and cast to the requested type.
 *
 */
std::shared_ptr<array_info> do_arrow_compute_cast(
    std::shared_ptr<ExprResult> left_res,
    const duckdb::LogicalType &return_type);

/**
 * @brief Run arrow compute operation on unary Datum.
 *
 */
arrow::Datum do_arrow_compute_unary(arrow::Datum left_res,
                                    const std::string &comparator);

/**
 * @brief Run arrow compute operation on two Datums.
 *
 */
arrow::Datum do_arrow_compute_binary(arrow::Datum left_res,
                                     arrow::Datum right_res,
                                     const std::string &comparator);

/**
 * @brief Run cast on arrow Datum.
 *
 */
arrow::Datum do_arrow_compute_cast(arrow::Datum left_res,
                                   const duckdb::LogicalType &return_type);

/**
 * @brief Physical expression tree node type for comparisons resulting in
 *        boolean arrays.
 *
 */
class PhysicalComparisonExpression : public PhysicalExpression {
   public:
    PhysicalComparisonExpression(std::shared_ptr<PhysicalExpression> left,
                                 std::shared_ptr<PhysicalExpression> right,
                                 duckdb::ExpressionType etype) {
        children.push_back(left);
        children.push_back(right);
        switch (etype) {
            case duckdb::ExpressionType::COMPARE_EQUAL:
                comparator = "equal";
                break;
            case duckdb::ExpressionType::COMPARE_NOTEQUAL:
                comparator = "not_equal";
                break;
            case duckdb::ExpressionType::COMPARE_GREATERTHAN:
                comparator = "greater";
                break;
            case duckdb::ExpressionType::COMPARE_LESSTHAN:
                comparator = "less";
                break;
            case duckdb::ExpressionType::COMPARE_GREATERTHANOREQUALTO:
                comparator = "greater_equal";
                break;
            case duckdb::ExpressionType::COMPARE_LESSTHANOREQUALTO:
                comparator = "less_equal";
                break;
            default:
                throw std::runtime_error(
                    "Unhandled comparison expression type.");
        }
    }

    virtual ~PhysicalComparisonExpression() = default;

    /**
     * @brief How to process this expression tree node.
     *
     */
    virtual std::shared_ptr<ExprResult> ProcessBatch(
        std::shared_ptr<table_info> input_batch) {
        // We know we have two children so process them first.
        std::shared_ptr<ExprResult> left_res =
            children[0]->ProcessBatch(input_batch);
        std::shared_ptr<ExprResult> right_res =
            children[1]->ProcessBatch(input_batch);

        auto result = do_arrow_compute_binary(left_res, right_res, comparator);
        return std::make_shared<ArrayExprResult>(result,
                                                 "Comparison" + comparator);
    }

    virtual arrow::Datum join_expr_internal(
        array_info **left_table, array_info **right_table, void **left_data,
        void **right_data, void **left_null_bitmap, void **right_null_bitmap,
        int64_t left_index, int64_t right_index) {
        arrow::Datum left_datum = children[0]->join_expr_internal(
            left_table, right_table, left_data, right_data, left_null_bitmap,
            right_null_bitmap, left_index, right_index);
        arrow::Datum right_datum = children[1]->join_expr_internal(
            left_table, right_table, left_data, right_data, left_null_bitmap,
            right_null_bitmap, left_index, right_index);
        return do_arrow_compute_binary(left_datum, right_datum, comparator);
    }

   protected:
    std::string comparator;
};

// Numeric type specialization
template <typename T, typename std::enable_if<std::is_arithmetic<T>::value &&
                                                  !std::is_same<T, bool>::value,
                                              int>::type = 0>
std::shared_ptr<arrow::Array> ScalarToArrowArray(const T &value,
                                                 size_t num_elements = 1) {
    using ArrowType = typename arrow::CTypeTraits<T>::ArrowType;
    using BuilderType = arrow::NumericBuilder<ArrowType>;

    BuilderType builder;
    arrow::Status status;
    for (size_t i = 0; i < num_elements; ++i) {
        status = builder.Append(value);
        if (!status.ok()) {
            throw std::runtime_error("builder.Append failed.");
        }
    }
    std::shared_ptr<arrow::Array> array;
    status = builder.Finish(&array);
    if (!status.ok()) {
        throw std::runtime_error("builder.Finish failed.");
    }
    return array;
}

// String specialization
std::shared_ptr<arrow::Array> ScalarToArrowArray(const std::string &value,
                                                 size_t num_elements = 1);

// arrow::Scalar specialization
std::shared_ptr<arrow::Array> ScalarToArrowArray(
    const std::shared_ptr<arrow::Scalar> &value, size_t num_elements = 1);

// bool specialization
std::shared_ptr<arrow::Array> ScalarToArrowArray(bool value,
                                                 size_t num_elements = 1);

// Numeric type specialization
template <typename T, typename std::enable_if<std::is_arithmetic<T>::value &&
                                                  !std::is_same<T, bool>::value,
                                              int>::type = 0>
std::shared_ptr<arrow::Array> NullArrowArray(const T &value,
                                             size_t num_elements = 1) {
    using ArrowType = typename arrow::CTypeTraits<T>::ArrowType;
    using BuilderType = arrow::NumericBuilder<ArrowType>;

    BuilderType builder;
    arrow::Status status;
    status = builder.AppendNulls(num_elements);
    if (!status.ok()) {
        throw std::runtime_error("builder.AppendNulls failed.");
    }
    std::shared_ptr<arrow::Array> array;
    status = builder.Finish(&array);
    if (!status.ok()) {
        throw std::runtime_error("builder.Finish failed.");
    }
    return array;
}

// String specialization
std::shared_ptr<arrow::Array> NullArrowArray(const std::string &value,
                                             size_t num_elements = 1);

// arrow::Scalar specialization
std::shared_ptr<arrow::Array> NullArrowArray(
    const std::shared_ptr<arrow::Scalar> &value, size_t num_elements = 1);

// bool specialization
std::shared_ptr<arrow::Array> NullArrowArray(bool value,
                                             size_t num_elements = 1);

/**
 * @brief Physical expression tree node type for scalar constants.
 *
 */
template <typename T>
class PhysicalNullExpression : public PhysicalExpression {
   public:
    PhysicalNullExpression(const T &val, bool no_scalars)
        : constant(val), generate_array(no_scalars) {}
    virtual ~PhysicalNullExpression() = default;

    virtual std::shared_ptr<ExprResult> ProcessBatch(
        std::shared_ptr<table_info> input_batch) {
        // The current rule is that if the expression infrastructure
        // is used for filtering then constants are treated as
        // scalars and if used for projection then constants become
        // full columns.  If used in a projection then generate_array
        // will be true and we generate an array the size of the
        // batch and return an ArrayExprResult.
        if (generate_array) {
            std::shared_ptr<arrow::Array> array =
                NullArrowArray(constant, input_batch->nrows());

            auto result =
                arrow_array_to_bodo(array, bodo::BufferPool::DefaultPtr());
            return std::make_shared<ArrayExprResult>(std::move(result), "Null");
        } else {
            std::shared_ptr<arrow::Array> array = NullArrowArray(constant, 1);

            auto result =
                arrow_array_to_bodo(array, bodo::BufferPool::DefaultPtr());
            return std::make_shared<ScalarExprResult>(std::move(result));
        }
    }

    virtual arrow::Datum join_expr_internal(
        array_info **left_table, array_info **right_table, void **left_data,
        void **right_data, void **left_null_bitmap, void **right_null_bitmap,
        int64_t left_index, int64_t right_index) {
        throw std::runtime_error(
            "PhysicalNullExpression::join_expr_internal unimplemented ");
    }

    friend std::ostream &operator<<(std::ostream &os,
                                    const PhysicalNullExpression<T> &obj) {
        os << "PhysicalNullExpression " << std::endl;
        return os;
    }

   private:
    const T constant;  // holds no real value, only for type
    const bool generate_array;
};

/**
 * @brief Physical expression tree node type for scalar constants.
 *
 */
template <typename T>
class PhysicalConstantExpression : public PhysicalExpression {
   public:
    PhysicalConstantExpression(const T &val, bool no_scalars)
        : constant(val), generate_array(no_scalars) {}
    virtual ~PhysicalConstantExpression() = default;

    virtual std::shared_ptr<ExprResult> ProcessBatch(
        std::shared_ptr<table_info> input_batch) {
        // The current rule is that if the expression infrastructure
        // is used for filtering then constants are treated as
        // scalars and if used for projection then constants become
        // full columns.  If used in a projection then generate_array
        // will be true and we generate an array the size of the
        // batch and return an ArrayExprResult.
        if (generate_array) {
            std::shared_ptr<arrow::Array> array =
                ScalarToArrowArray(constant, input_batch->nrows());

            auto result =
                arrow_array_to_bodo(array, bodo::BufferPool::DefaultPtr());
            return std::make_shared<ArrayExprResult>(std::move(result),
                                                     "Constant");
        } else {
            std::shared_ptr<arrow::Array> array = ScalarToArrowArray(constant);

            auto result =
                arrow_array_to_bodo(array, bodo::BufferPool::DefaultPtr());
            return std::make_shared<ScalarExprResult>(std::move(result));
        }
    }

    virtual arrow::Datum join_expr_internal(
        array_info **left_table, array_info **right_table, void **left_data,
        void **right_data, void **left_null_bitmap, void **right_null_bitmap,
        int64_t left_index, int64_t right_index) {
        return arrow::Datum(constant);
    }

    friend std::ostream &operator<<(std::ostream &os,
                                    const PhysicalConstantExpression<T> &obj) {
        os << "PhysicalConstantExpression " << obj.constant << std::endl;
        return os;
    }

   private:
    const T constant;
    const bool generate_array;
};

template <>
class PhysicalConstantExpression<std::string> : public PhysicalExpression {
   public:
    PhysicalConstantExpression(const std::string &val, bool no_scalars)
        : constant(val), generate_array(no_scalars) {}
    virtual ~PhysicalConstantExpression() = default;

    virtual std::shared_ptr<ExprResult> ProcessBatch(
        std::shared_ptr<table_info> input_batch) {
        if (generate_array) {
            std::shared_ptr<arrow::Array> array =
                ScalarToArrowArray(constant, input_batch->nrows());

            auto result =
                arrow_array_to_bodo(array, bodo::BufferPool::DefaultPtr());
            return std::make_shared<ArrayExprResult>(std::move(result),
                                                     "StringConstant");
        } else {
            std::shared_ptr<arrow::Array> array = ScalarToArrowArray(constant);

            auto result =
                arrow_array_to_bodo(array, bodo::BufferPool::DefaultPtr());
            return std::make_shared<ScalarExprResult>(std::move(result));
        }
    }

    virtual arrow::Datum join_expr_internal(
        array_info **left_table, array_info **right_table, void **left_data,
        void **right_data, void **left_null_bitmap, void **right_null_bitmap,
        int64_t left_index, int64_t right_index) {
        return arrow::Datum(constant);
    }

    friend std::ostream &operator<<(
        std::ostream &os, const PhysicalConstantExpression<std::string> &obj) {
        os << "PhysicalConstantExpression<string> " << obj.constant
           << std::endl;
        return os;
    }

   private:
    const std::string constant;
    bool generate_array;
};

#include <iostream>
/**
 * @brief Physical expression tree node type for getting column from table.
 *
 */
class PhysicalColumnRefExpression : public PhysicalExpression {
   public:
    PhysicalColumnRefExpression(size_t column, const std::string &_bound_name,
                                bool _left_side = true)
        : col_idx(column), bound_name(_bound_name), left_side(_left_side) {}
    virtual ~PhysicalColumnRefExpression() = default;

    virtual std::shared_ptr<ExprResult> ProcessBatch(
        std::shared_ptr<table_info> input_batch) {
        std::shared_ptr<array_info> res_array = input_batch->columns[col_idx];

        std::string column_name;
        if (input_batch->column_names.size() > 0) {
            column_name = input_batch->column_names[col_idx];
        } else {
            column_name = bound_name;
        }
        return std::make_shared<ArrayExprResult>(res_array, column_name);
    }

    arrow::Datum join_expr_internal(array_info **table, void **data,
                                    void **null_bitmap, int64_t index) {
        array_info *sel_col = table[col_idx];
        void *sel_data = data[col_idx];
        std::unique_ptr<bodo::DataType> col_dt = sel_col->data_type();
        std::shared_ptr<::arrow::DataType> arrow_dt = col_dt->ToArrowDataType();
        int32_t dt_byte_width = arrow_dt->byte_width();
        if (dt_byte_width <= 0) {
            throw std::runtime_error(
                "Non-fixed datatype byte width in PhysicalColumnRefExpression "
                "join_expr_internal.");
        }
        void *index_ptr = ((char *)sel_data) + (index * dt_byte_width);
<<<<<<< HEAD
        arrow::Datum ret = ConvertToDatum(index_ptr, arrow_dt);
        std::cout << "todd " << sel_col->get_null_bit(index) << std::endl;
        if (null_bitmap[col_idx] != nullptr && sel_col->get_null_bit(index)) {
            // if (null_bitmap[col_idx] != nullptr && GetBit((const uint8_t
            // *)null_bitmap[col_idx], index)) {
            std::cout << "todd found" << std::endl;
            ret = arrow::Datum(arrow::MakeNullScalar(ret.type()));
        }
        return ret;
=======
        return ConvertToDatum(index_ptr, arrow_dt);
>>>>>>> 00a9e016
    }

    virtual arrow::Datum join_expr_internal(
        array_info **left_table, array_info **right_table, void **left_data,
        void **right_data, void **left_null_bitmap, void **right_null_bitmap,
        int64_t left_index, int64_t right_index) {
        if (left_side) {
            return join_expr_internal(left_table, left_data, left_null_bitmap,
                                      left_index);
        } else {
            return join_expr_internal(right_table, right_data,
                                      right_null_bitmap, right_index);
        }
    }

   protected:
    size_t col_idx;
    std::string bound_name;
    bool left_side;
};

/**
 * @brief Physical expression tree node type for conjunctions of
 *        boolean arrays.
 *
 */
class PhysicalConjunctionExpression : public PhysicalExpression {
   public:
    PhysicalConjunctionExpression(std::shared_ptr<PhysicalExpression> left,
                                  std::shared_ptr<PhysicalExpression> right,
                                  duckdb::ExpressionType etype) {
        children.push_back(left);
        children.push_back(right);
        switch (etype) {
            case duckdb::ExpressionType::CONJUNCTION_AND:
                comparator = "and";
                break;
            case duckdb::ExpressionType::CONJUNCTION_OR:
                comparator = "or";
                break;
            default:
                throw std::runtime_error(
                    "Unhandled conjunction expression type.");
        }
    }

    virtual ~PhysicalConjunctionExpression() = default;

    /**
     * @brief How to process this expression tree node.
     *
     */
    virtual std::shared_ptr<ExprResult> ProcessBatch(
        std::shared_ptr<table_info> input_batch) {
        // We know we have two children so process them first.
        std::shared_ptr<ExprResult> left_res =
            children[0]->ProcessBatch(input_batch);
        std::shared_ptr<ExprResult> right_res =
            children[1]->ProcessBatch(input_batch);

        auto result = do_arrow_compute_binary(left_res, right_res, comparator);
        return std::make_shared<ArrayExprResult>(result,
                                                 "Conjunction" + comparator);
    }

    virtual arrow::Datum join_expr_internal(
        array_info **left_table, array_info **right_table, void **left_data,
        void **right_data, void **left_null_bitmap, void **right_null_bitmap,
        int64_t left_index, int64_t right_index) {
        arrow::Datum left_datum = children[0]->join_expr_internal(
            left_table, right_table, left_data, right_data, left_null_bitmap,
            right_null_bitmap, left_index, right_index);
        arrow::Datum right_datum = children[1]->join_expr_internal(
            left_table, right_table, left_data, right_data, left_null_bitmap,
            right_null_bitmap, left_index, right_index);
        return do_arrow_compute_binary(left_datum, right_datum, comparator);
    }

   protected:
    std::string comparator;
};

/**
 * @brief Physical expression tree node type for casting.
 *
 */
class PhysicalCastExpression : public PhysicalExpression {
   public:
    PhysicalCastExpression(std::shared_ptr<PhysicalExpression> left,
                           duckdb::LogicalType _return_type)
        : return_type(_return_type) {
        children.push_back(left);
    }

    virtual ~PhysicalCastExpression() = default;

    /**
     * @brief How to process this expression tree node.
     *
     */
    virtual std::shared_ptr<ExprResult> ProcessBatch(
        std::shared_ptr<table_info> input_batch) {
        // Process child first.
        std::shared_ptr<ExprResult> left_res =
            children[0]->ProcessBatch(input_batch);
        auto result = do_arrow_compute_cast(left_res, return_type);
        return std::make_shared<ArrayExprResult>(result, "Cast");
    }

    virtual arrow::Datum join_expr_internal(
        array_info **left_table, array_info **right_table, void **left_data,
        void **right_data, void **left_null_bitmap, void **right_null_bitmap,
        int64_t left_index, int64_t right_index) {
        throw std::runtime_error(
            "PhysicalCastExpression::join_expr_internal unimplemented ");
    }

   protected:
    duckdb::LogicalType return_type;
};

/**
 * @brief Physical expression tree node type for unary of array.
 *
 */
class PhysicalUnaryExpression : public PhysicalExpression {
   public:
    PhysicalUnaryExpression(std::shared_ptr<PhysicalExpression> left,
                            duckdb::ExpressionType etype) {
        children.push_back(left);
        switch (etype) {
            case duckdb::ExpressionType::OPERATOR_NOT:
                comparator = "invert";
                break;
            default:
                throw std::runtime_error("Unhandled unary op expression type.");
        }
    }
    PhysicalUnaryExpression(std::shared_ptr<PhysicalExpression> left,
                            std::string &opstr) {
        children.push_back(left);
        if (opstr == "floor") {
            comparator = "floor";
        } else {
            throw std::runtime_error("Unhandled unary expression opstr " +
                                     opstr);
        }
    }

    virtual ~PhysicalUnaryExpression() = default;

    /**
     * @brief How to process this expression tree node.
     *
     */
    virtual std::shared_ptr<ExprResult> ProcessBatch(
        std::shared_ptr<table_info> input_batch) {
        // Process child first.
        std::shared_ptr<ExprResult> left_res =
            children[0]->ProcessBatch(input_batch);
        auto result = do_arrow_compute_unary(left_res, comparator);
        return std::make_shared<ArrayExprResult>(result, "Unary" + comparator);
    }

    virtual arrow::Datum join_expr_internal(
        array_info **left_table, array_info **right_table, void **left_data,
        void **right_data, void **left_null_bitmap, void **right_null_bitmap,
        int64_t left_index, int64_t right_index) {
        arrow::Datum left_datum = children[0]->join_expr_internal(
            left_table, right_table, left_data, right_data, left_null_bitmap,
            right_null_bitmap, left_index, right_index);
        return do_arrow_compute_unary(left_datum, comparator);
    }

   protected:
    std::string comparator;
};

/**
 * @brief Physical expression tree node type for binary op non-boolean arrays.
 *
 */
class PhysicalBinaryExpression : public PhysicalExpression {
   public:
    PhysicalBinaryExpression(std::shared_ptr<PhysicalExpression> left,
                             std::shared_ptr<PhysicalExpression> right,
                             duckdb::ExpressionType etype) {
        children.push_back(left);
        children.push_back(right);
        switch (etype) {
            default:
                throw std::runtime_error(
                    "Unhandled binary expression type " +
                    std::to_string(static_cast<int>(etype)));
        }
    }

    PhysicalBinaryExpression(std::shared_ptr<PhysicalExpression> left,
                             std::shared_ptr<PhysicalExpression> right,
                             std::string &opstr) {
        children.push_back(left);
        children.push_back(right);
        if (opstr == "+") {
            comparator = "add";
        } else if (opstr == "-") {
            comparator = "subtract";
        } else if (opstr == "*") {
            comparator = "multiply";
        } else if (opstr == "/") {
            comparator = "divide";
        } else if (opstr == "floor") {
            comparator = "floor";
        } else {
            throw std::runtime_error("Unhandled binary expression opstr " +
                                     opstr);
        }
    }

    virtual ~PhysicalBinaryExpression() = default;

    /**
     * @brief How to process this expression tree node.
     *
     */
    virtual std::shared_ptr<ExprResult> ProcessBatch(
        std::shared_ptr<table_info> input_batch) {
        // We know we have two children so process them first.
        std::shared_ptr<ExprResult> left_res =
            children[0]->ProcessBatch(input_batch);
        std::shared_ptr<ExprResult> right_res =
            children[1]->ProcessBatch(input_batch);

        auto result = do_arrow_compute_binary(left_res, right_res, comparator);
        return std::make_shared<ArrayExprResult>(result, "Binary" + comparator);
    }

    virtual arrow::Datum join_expr_internal(
        array_info **left_table, array_info **right_table, void **left_data,
        void **right_data, void **left_null_bitmap, void **right_null_bitmap,
        int64_t left_index, int64_t right_index) {
        arrow::Datum left_datum = children[0]->join_expr_internal(
            left_table, right_table, left_data, right_data, left_null_bitmap,
            right_null_bitmap, left_index, right_index);
        arrow::Datum right_datum = children[1]->join_expr_internal(
            left_table, right_table, left_data, right_data, left_null_bitmap,
            right_null_bitmap, left_index, right_index);
        return do_arrow_compute_binary(left_datum, right_datum, comparator);
    }

   protected:
    std::string comparator;
};

/**
 * @brief Convert duckdb expression tree to Bodo physical expression tree.
 *
 * @param expr - the root of input duckdb expression tree
 * @param col_ref_map - mapping of table and column indices to overall index
 * @param no_scalars - true if batch sized arrays should be generated for consts
 * @return the root of output Bodo Physical expression tree
 */
std::shared_ptr<PhysicalExpression> buildPhysicalExprTree(
    duckdb::unique_ptr<duckdb::Expression> &expr,
    std::map<std::pair<duckdb::idx_t, duckdb::idx_t>, size_t> &col_ref_map,
    bool no_scalars = false);

/**
 * @brief Physical expression tree node type for UDF.
 *
 */
class PhysicalUDFExpression : public PhysicalExpression {
   public:
    PhysicalUDFExpression(
        std::vector<std::shared_ptr<PhysicalExpression>> &children,
        BodoPythonScalarFunctionData &_scalar_func_data,
        const std::shared_ptr<arrow::DataType> &_result_type)
        : PhysicalExpression(children),
          scalar_func_data(_scalar_func_data),
          result_type(_result_type) {}

    virtual ~PhysicalUDFExpression() = default;

    /**
     * @brief How to process this expression tree node.
     *
     */
    virtual std::shared_ptr<ExprResult> ProcessBatch(
        std::shared_ptr<table_info> input_batch);

    virtual arrow::Datum join_expr_internal(
        array_info **left_table, array_info **right_table, void **left_data,
        void **right_data, void **left_null_bitmap, void **right_null_bitmap,
        int64_t left_index, int64_t right_index) {
        throw std::runtime_error(
            "PhysicalUDFExpression::join_expr_internal unimplemented ");
    }

   protected:
    BodoPythonScalarFunctionData scalar_func_data;
    const std::shared_ptr<arrow::DataType> result_type;
};<|MERGE_RESOLUTION|>--- conflicted
+++ resolved
@@ -234,7 +234,13 @@
         arrow::Datum right_datum = children[1]->join_expr_internal(
             left_table, right_table, left_data, right_data, left_null_bitmap,
             right_null_bitmap, left_index, right_index);
-        return do_arrow_compute_binary(left_datum, right_datum, comparator);
+        arrow::Datum ret =
+            do_arrow_compute_binary(left_datum, right_datum, comparator);
+        // Pandas if either is NULL then result is false.
+        if (!ret.scalar()->is_valid) {
+            ret = arrow::Datum(std::make_shared<arrow::BooleanScalar>(false));
+        }
+        return ret;
     }
 
    protected:
@@ -504,19 +510,12 @@
                 "join_expr_internal.");
         }
         void *index_ptr = ((char *)sel_data) + (index * dt_byte_width);
-<<<<<<< HEAD
         arrow::Datum ret = ConvertToDatum(index_ptr, arrow_dt);
-        std::cout << "todd " << sel_col->get_null_bit(index) << std::endl;
-        if (null_bitmap[col_idx] != nullptr && sel_col->get_null_bit(index)) {
-            // if (null_bitmap[col_idx] != nullptr && GetBit((const uint8_t
-            // *)null_bitmap[col_idx], index)) {
-            std::cout << "todd found" << std::endl;
+        if (null_bitmap[col_idx] != nullptr &&
+            !GetBit((const uint8_t *)null_bitmap[col_idx], index)) {
             ret = arrow::Datum(arrow::MakeNullScalar(ret.type()));
         }
         return ret;
-=======
-        return ConvertToDatum(index_ptr, arrow_dt);
->>>>>>> 00a9e016
     }
 
     virtual arrow::Datum join_expr_internal(
@@ -592,7 +591,12 @@
         arrow::Datum right_datum = children[1]->join_expr_internal(
             left_table, right_table, left_data, right_data, left_null_bitmap,
             right_null_bitmap, left_index, right_index);
-        return do_arrow_compute_binary(left_datum, right_datum, comparator);
+        arrow::Datum ret =
+            do_arrow_compute_binary(left_datum, right_datum, comparator);
+        if (!ret.scalar()->is_valid) {
+            ret = arrow::Datum(std::make_shared<arrow::BooleanScalar>(false));
+        }
+        return ret;
     }
 
    protected:
