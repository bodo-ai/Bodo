// Executor backend for running DataFrame library plans in DuckDB format

#pragma once

#include <Python.h>
<<<<<<< HEAD

#include "_pipeline.h"
#include "duckdb/planner/logical_operator.hpp"
=======
#include "duckdb/planner/operator/logical_get.hpp"
#include "duckdb/planner/operator/logical_projection.hpp"

class Executor;
class Pipeline;

/**
 * @brief Physical operators to be used in the execution pipelines (NOTE: they
 * are Bodo classes and not using DuckDB).
 *
 */
class PhysicalOperator {
   public:
    /**
     * @brief Execute the physical operator and return the result (placeholder
     * for now).
     *
     * @return std::pair<int64_t, PyObject*> Bodo C++ table pointer cast to
     * int64 (to pass to Cython easily), pyarrow schema object
     */
    virtual std::pair<int64_t, PyObject *> execute() = 0;
    virtual ~PhysicalOperator() = default;
    std::pair<int64_t, PyObject *> result;
};

/**
 * @brief Physical node for reading Parquet files in pipelines.
 *
 */
class PhysicalReadParquet : public PhysicalOperator {
   public:
    PhysicalReadParquet(std::string path) : path(path) {}

    /**
     * @brief Read parquet and return the result (placeholder for now).
     *
     * @return std::pair<int64_t, PyObject*> Bodo C++ table pointer cast to
     * int64 (to pass to Cython easily), pyarrow schema object
     */
    std::pair<int64_t, PyObject *> execute() override;

   private:
    std::string path;
};

/**
 * @brief Physical node for reading Parquet files in pipelines.
 *
 */
class PhysicalReadPandas : public PhysicalOperator {
   public:
    PhysicalReadPandas(PyObject *df) : df(df) {
        Py_INCREF(df);
        num_rows = PyObject_Length(df);
    }
    ~PhysicalReadPandas() { Py_DECREF(df); }

    /**
     * @brief Read parquet and return the result (placeholder for now).
     *
     * @return std::pair<int64_t, PyObject*> Bodo C++ table pointer cast to
     * int64 (to pass to Cython easily), pyarrow schema object
     */
    std::pair<int64_t, PyObject *> execute() override;

   private:
    PyObject *df;
    int64_t current_row = 0;
    int64_t num_rows;
};

/**
 * @brief Physical node for projection.
 *
 */
class PhysicalProjection : public PhysicalOperator {
   public:
    PhysicalProjection(std::shared_ptr<PhysicalOperator> src,
                       std::vector<int64_t> &cols)
        : src(src), selected_columns(cols) {}

    /**
     * @brief Do projection.
     *
     * @return std::pair<int64_t, PyObject*> Bodo C++ table pointer cast to
     * int64 (to pass to Cython easily), pyarrow schema object
     */
    std::pair<int64_t, PyObject *> execute() override;

    static std::shared_ptr<PhysicalOperator> make(
        const duckdb::LogicalProjection &proj_plan,
        const std::shared_ptr<PhysicalOperator> &source);

   private:
    std::shared_ptr<PhysicalOperator> src;
    std::vector<int64_t> selected_columns;
};

/**
 * @brief Pipeline class for executing a sequence of physical operators.
 *
 */
class Pipeline {
   public:
    Pipeline(std::vector<std::shared_ptr<PhysicalOperator>> operators)
        : operators(operators) {}

    /**
     * @brief Execute the pipeline and return the result (placeholder for now).
     *
     * @return std::pair<int64_t, PyObject*> Bodo C++ table pointer cast to
     * int64 (to pass to Cython easily), pyarrow schema object
     */
    std::pair<int64_t, PyObject *> execute();

    std::vector<std::shared_ptr<PhysicalOperator>> operators;
};
>>>>>>> 36693277

/**
 * @brief Executor class for executing a DuckDB logical plan in streaming
 * fashion (push-based approach).
 *
 */
class Executor {
   private:
    std::vector<Pipeline> pipelines;

   public:
    explicit Executor(std::unique_ptr<duckdb::LogicalOperator> plan);

    /**
     * @brief Execute the plan and return the result (placeholder for now).
     */
<<<<<<< HEAD
    std::pair<int64_t, PyObject*> ExecutePipelines();
=======
    std::pair<int64_t, PyObject *> execute();
    std::shared_ptr<PhysicalOperator> processNode(
        std::unique_ptr<duckdb::LogicalOperator> &plan);
    std::vector<Pipeline> pipelines;
>>>>>>> 36693277
};<|MERGE_RESOLUTION|>--- conflicted
+++ resolved
@@ -3,129 +3,11 @@
 #pragma once
 
 #include <Python.h>
-<<<<<<< HEAD
 
 #include "_pipeline.h"
 #include "duckdb/planner/logical_operator.hpp"
-=======
 #include "duckdb/planner/operator/logical_get.hpp"
 #include "duckdb/planner/operator/logical_projection.hpp"
-
-class Executor;
-class Pipeline;
-
-/**
- * @brief Physical operators to be used in the execution pipelines (NOTE: they
- * are Bodo classes and not using DuckDB).
- *
- */
-class PhysicalOperator {
-   public:
-    /**
-     * @brief Execute the physical operator and return the result (placeholder
-     * for now).
-     *
-     * @return std::pair<int64_t, PyObject*> Bodo C++ table pointer cast to
-     * int64 (to pass to Cython easily), pyarrow schema object
-     */
-    virtual std::pair<int64_t, PyObject *> execute() = 0;
-    virtual ~PhysicalOperator() = default;
-    std::pair<int64_t, PyObject *> result;
-};
-
-/**
- * @brief Physical node for reading Parquet files in pipelines.
- *
- */
-class PhysicalReadParquet : public PhysicalOperator {
-   public:
-    PhysicalReadParquet(std::string path) : path(path) {}
-
-    /**
-     * @brief Read parquet and return the result (placeholder for now).
-     *
-     * @return std::pair<int64_t, PyObject*> Bodo C++ table pointer cast to
-     * int64 (to pass to Cython easily), pyarrow schema object
-     */
-    std::pair<int64_t, PyObject *> execute() override;
-
-   private:
-    std::string path;
-};
-
-/**
- * @brief Physical node for reading Parquet files in pipelines.
- *
- */
-class PhysicalReadPandas : public PhysicalOperator {
-   public:
-    PhysicalReadPandas(PyObject *df) : df(df) {
-        Py_INCREF(df);
-        num_rows = PyObject_Length(df);
-    }
-    ~PhysicalReadPandas() { Py_DECREF(df); }
-
-    /**
-     * @brief Read parquet and return the result (placeholder for now).
-     *
-     * @return std::pair<int64_t, PyObject*> Bodo C++ table pointer cast to
-     * int64 (to pass to Cython easily), pyarrow schema object
-     */
-    std::pair<int64_t, PyObject *> execute() override;
-
-   private:
-    PyObject *df;
-    int64_t current_row = 0;
-    int64_t num_rows;
-};
-
-/**
- * @brief Physical node for projection.
- *
- */
-class PhysicalProjection : public PhysicalOperator {
-   public:
-    PhysicalProjection(std::shared_ptr<PhysicalOperator> src,
-                       std::vector<int64_t> &cols)
-        : src(src), selected_columns(cols) {}
-
-    /**
-     * @brief Do projection.
-     *
-     * @return std::pair<int64_t, PyObject*> Bodo C++ table pointer cast to
-     * int64 (to pass to Cython easily), pyarrow schema object
-     */
-    std::pair<int64_t, PyObject *> execute() override;
-
-    static std::shared_ptr<PhysicalOperator> make(
-        const duckdb::LogicalProjection &proj_plan,
-        const std::shared_ptr<PhysicalOperator> &source);
-
-   private:
-    std::shared_ptr<PhysicalOperator> src;
-    std::vector<int64_t> selected_columns;
-};
-
-/**
- * @brief Pipeline class for executing a sequence of physical operators.
- *
- */
-class Pipeline {
-   public:
-    Pipeline(std::vector<std::shared_ptr<PhysicalOperator>> operators)
-        : operators(operators) {}
-
-    /**
-     * @brief Execute the pipeline and return the result (placeholder for now).
-     *
-     * @return std::pair<int64_t, PyObject*> Bodo C++ table pointer cast to
-     * int64 (to pass to Cython easily), pyarrow schema object
-     */
-    std::pair<int64_t, PyObject *> execute();
-
-    std::vector<std::shared_ptr<PhysicalOperator>> operators;
-};
->>>>>>> 36693277
 
 /**
  * @brief Executor class for executing a DuckDB logical plan in streaming
@@ -142,12 +24,5 @@
     /**
      * @brief Execute the plan and return the result (placeholder for now).
      */
-<<<<<<< HEAD
     std::pair<int64_t, PyObject*> ExecutePipelines();
-=======
-    std::pair<int64_t, PyObject *> execute();
-    std::shared_ptr<PhysicalOperator> processNode(
-        std::unique_ptr<duckdb::LogicalOperator> &plan);
-    std::vector<Pipeline> pipelines;
->>>>>>> 36693277
 };