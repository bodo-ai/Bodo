import functools
import inspect

import numba
from llvmlite import ir as lir
from numba.extending import intrinsic

import bodo
from bodo.libs.array import cpp_table_to_py_table, delete_table, table_type
from bodo.pandas.array_manager import LazyArrayManager, LazySingleArrayManager
from bodo.pandas.managers import LazyBlockManager, LazySingleBlockManager
from bodo.utils.typing import check_unsupported_args_fallback


def get_data_manager_pandas() -> str:
    """Get the value of mode.data_manager from pandas config.

    Returns:
        str: The value of the mode.data_manager option or 'block'
    """
    try:
        from pandas._config.config import _get_option

        return _get_option("mode.data_manager", silent=True)
    except ImportError:
        # _get_option and mode.data_manager are not supported in Pandas > 2.2.
        return "block"


def get_lazy_manager_class() -> type[LazyArrayManager | LazyBlockManager]:
    """Get the lazy manager class based on the pandas option mode.data_manager, suitable for DataFrame."""
    data_manager = get_data_manager_pandas()
    if data_manager == "block":
        return LazyBlockManager
    elif data_manager == "array":
        return LazyArrayManager
    raise Exception(
        f"Got unexpected value of pandas option mode.manager: {data_manager}"
    )


def get_lazy_single_manager_class() -> type[
    LazySingleArrayManager | LazySingleBlockManager
]:
    """Get the lazy manager class based on the pandas option mode.data_manager, suitable for Series."""
    data_manager = get_data_manager_pandas()
    if data_manager == "block":
        return LazySingleBlockManager
    elif data_manager == "array":
        return LazySingleArrayManager
    raise Exception(
        f"Got unexpected value of pandas option mode.manager: {data_manager}"
    )


@intrinsic
def cast_int64_to_table_ptr(typingctx, val):
    """Cast int64 value to C++ table pointer"""

    def codegen(context, builder, signature, args):
        return builder.inttoptr(args[0], lir.IntType(8).as_pointer())

    return table_type(numba.core.types.int64), codegen


@numba.njit
def cpp_table_to_py(in_table, out_cols_arr, out_table_type):
    """Convert a C++ table pointer to a Python table.
    Args:
        in_table (int64): C++ table pointer
        out_cols_arr (array(int64)): Array of column indices to be extracted
        out_table_type (types.Type): Type of the output table
    """
    cpp_table = cast_int64_to_table_ptr(in_table)
    out_table = cpp_table_to_py_table(cpp_table, out_cols_arr, out_table_type, 0)
    delete_table(cpp_table)
    return out_table


def cpp_table_to_df(cpp_table, arrow_schema):
    """Convert a C++ table (table_info) to a pandas DataFrame."""

    import numpy as np

    from bodo.hiframes.table import TableType
    from bodo.io.helpers import pyarrow_type_to_numba

    out_cols_arr = np.array(range(len(arrow_schema)), dtype=np.int64)
    table_type = TableType(
        tuple([pyarrow_type_to_numba(field.type) for field in arrow_schema])
    )

    out_df = cpp_table_to_py(cpp_table, out_cols_arr, table_type).to_pandas()
    out_df.columns = [f.name for f in arrow_schema]
    # TODO: handle Indexes properly
    if "__index_level_0__" in out_df.columns:
        out_df = out_df.drop(columns=["__index_level_0__"])
    return out_df


<<<<<<< HEAD
@functools.lru_cache
def get_dataframe_overloads():
    """Return a list of the functions supported on BodoDataFrame objects
    to some degree by bodo.jit.
    """
    from bodo.hiframes.pd_dataframe_ext import DataFrameType
    from bodo.numba_compat import get_method_overloads

    return get_method_overloads(DataFrameType)


@functools.lru_cache
def get_series_overloads():
    """Return a list of the functions supported on BodoSeries objects
    to some degree by bodo.jit.
    """
    from bodo.hiframes.pd_series_ext import SeriesType
    from bodo.numba_compat import get_method_overloads

    return get_method_overloads(SeriesType)


def get_overloads(cls_name):
    """Use the class name of the __class__ attr of self parameter
    to determine which of the above two functions to call to
    get supported overloads for the current data type.
    """
    if cls_name == "BodoDataFrame":
        return get_dataframe_overloads()
    elif cls_name == "BodoSeries":
        return get_series_overloads()
    else:
        assert False


def check_args_fallback(
    must_be_default, supported=False, package_name="pandas", fn_str=None, module_name=""
):
    """Decorator to apply to dataframe or series member functions that handles
    argument checking, falling back to JIT compilation when it might work, and
    falling back to Pandas if necessary.

    Parameters:
        must_be_default -
            1) Can be "all" which means that all the parameters that have
               a default value must have that default value.  In other
               words, we don't support anything but the default value.
            2) Can be "none" which means that we support all the parameters
               that have a default value and you can set them to any allowed
               value.
            3) Can be a list of parameter names for which they must have their
               default value.  All non-listed parameters that have a default
               value are allowed to take on any allowed value.
        supported - inverts the meaning of the functions listed in
                    must_be_default.  This makes must_be_default a list of
                    parameters that are allowed not to have their default
                    value.  Cannot be used with "all" or "none".
        package_name - see bodo.utils.typing.check_unsupported_args_fallback
        fn_str - see bodo.utils.typing.check_unsupported_args_fallback
        module_name - see bodo.utils.typing.check_unsupported_args_fallback
    """

    def decorator(func):
        if not bodo.dataframe_library_enabled:
            # Dataframe library not enabled so just call the Pandas super class version.
            @functools.wraps(func)
            def wrapper(self, *args, **kwargs):
                # Call the same method in the base class.
                return getattr(self.__class__.__bases__[0], func.__name__)(
                    self, *args, **kwargs
                )
        else:
            signature = inspect.signature(func)
            if must_be_default == "all":
                assert supported == False
                must_be_default_args = {
                    idx: param
                    for idx, (name, param) in enumerate(signature.parameters.items())
                    if param.default is not inspect.Parameter.empty
                }
                must_be_default_kwargs = {
                    name: param
                    for name, param in signature.parameters.items()
                    if param.default is not inspect.Parameter.empty
                }
            elif must_be_default == "none":
                assert supported == False
                must_be_default_args = {}
                must_be_default_kwargs = {}
            else:
                must_be_default_args = {
                    idx: param
                    for idx, (name, param) in enumerate(signature.parameters.items())
                    if (param.default is not inspect.Parameter.empty)
                    and (supported ^ (name in must_be_default))
                }
                must_be_default_kwargs = {
                    name: param
                    for name, param in signature.parameters.items()
                    if (param.default is not inspect.Parameter.empty)
                    and (supported ^ (name in must_be_default))
                }

            @functools.wraps(func)
            def wrapper(self, *args, **kwargs):
                from bodo.pandas import BODO_PANDAS_FALLBACK

                error = check_unsupported_args_fallback(
                    func.__qualname__,
                    must_be_default_args,
                    must_be_default_kwargs,
                    args,
                    kwargs,
                    package_name=package_name,
                    fn_str=fn_str,
                    module_name=module_name,
                    raise_on_error=(BODO_PANDAS_FALLBACK == 0),
                )
                if error:
                    # The dataframe library must not support some specified option.
                    # Get overloaded functions for this dataframe/series in JIT mode.
                    overloads = get_overloads(self.__class__.__name__)
                    if func.__name__ in overloads:
                        # TO-DO: Generate a function and bodo JIT it to do this
                        # individual operation.  If the compile fails then fallthrough
                        # to the pure Python code below.  If the compile works then
                        # run the operation using the JITted function.
                        pass

                    # Fallback to Python. Call the same method in the base class.
                    return getattr(self.__class__.__bases__[0], func.__name__)(
                        self, *args, **kwargs
                    )
                else:
                    result = func(self, *args, **kwargs)
                return result

        return wrapper

    return decorator
=======
class LazyPlan:
    """Easiest mode to use DuckDB is to generate isolated queries and try to minimize
    node re-use issues due to the frequent use of unique_ptr.  This class should be
    used when constructing all plans and holds them lazily.  On demand, generate_duckdb
    can be used to convert to an isolated set of DuckDB objects for execution.
    """

    def __init__(self, plan_class, *args, **kwargs):
        self.plan_class = plan_class
        self.args = args
        self.kwargs = kwargs

    def generate_duckdb(self, cache=None):
        from bodo.ext import plan_optimizer

        # Sometimes the same LazyPlan object is encountered twice during the same
        # query so  we use the cache dict to only convert it once.
        if cache is None:
            cache = {}
        # If previously converted then use the last result.
        if id(self) in cache:
            return cache[id(self)]

        def recursive_check(x):
            """Recursively convert LazyPlans but return other types unmodified."""
            if isinstance(x, LazyPlan):
                return x.generate_duckdb(cache=cache)
            else:
                return x

        # Convert any LazyPlan in the args or kwargs.
        args = [recursive_check(x) for x in self.args]
        kwargs = {k: recursive_check(v) for k, v in self.kwargs.items()}
        # Create real duckdb class.
        ret = getattr(plan_optimizer, self.plan_class)(*args, **kwargs)
        # Add to cache so we don't convert it again.
        cache[id(self)] = ret
        return ret


def execute_plan(plan: LazyPlan):
    """Execute a dataframe plan using Bodo's execution engine.

    Args:
        plan (LazyPlan): query plan to execute

    Returns:
        pd.DataFrame: output data
    """
    import bodo

    def _exec_plan(plan):
        from bodo.ext import plan_optimizer

        optimized_plan = plan_optimizer.py_optimize_plan(plan.generate_duckdb())
        return plan_optimizer.py_execute_plan(optimized_plan)

    if bodo.dataframe_library_run_parallel:
        import bodo.spawn.spawner

        return bodo.spawn.spawner.submit_func_to_workers(_exec_plan, [], plan)

    return _exec_plan(plan)
>>>>>>> 40123437
<|MERGE_RESOLUTION|>--- conflicted
+++ resolved
@@ -98,7 +98,6 @@
     return out_df
 
 
-<<<<<<< HEAD
 @functools.lru_cache
 def get_dataframe_overloads():
     """Return a list of the functions supported on BodoDataFrame objects
@@ -239,7 +238,7 @@
         return wrapper
 
     return decorator
-=======
+
 class LazyPlan:
     """Easiest mode to use DuckDB is to generate isolated queries and try to minimize
     node re-use issues due to the frequent use of unique_ptr.  This class should be
@@ -302,5 +301,4 @@
 
         return bodo.spawn.spawner.submit_func_to_workers(_exec_plan, [], plan)
 
-    return _exec_plan(plan)
->>>>>>> 40123437
+    return _exec_plan(plan)