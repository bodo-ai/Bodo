import functools
import importlib
import inspect
import warnings

import numba
import pandas as pd
import pyarrow as pa
from llvmlite import ir as lir
from numba.extending import intrinsic

import bodo
from bodo.libs.array import cpp_table_to_py_table, delete_table, table_type
from bodo.pandas.array_manager import LazyArrayManager, LazySingleArrayManager
from bodo.pandas.managers import LazyBlockManager, LazySingleBlockManager
from bodo.utils.typing import check_unsupported_args_fallback

BODO_NONE_DUMMY = "_bodo_none_dummy_"


def get_data_manager_pandas() -> str:
    """Get the value of mode.data_manager from pandas config.

    Returns:
        str: The value of the mode.data_manager option or 'block'
    """
    try:
        from pandas._config.config import _get_option

        return _get_option("mode.data_manager", silent=True)
    except ImportError:
        # _get_option and mode.data_manager are not supported in Pandas > 2.2.
        return "block"


def get_lazy_manager_class() -> type[LazyArrayManager | LazyBlockManager]:
    """Get the lazy manager class based on the pandas option mode.data_manager, suitable for DataFrame."""
    data_manager = get_data_manager_pandas()
    if data_manager == "block":
        return LazyBlockManager
    elif data_manager == "array":
        return LazyArrayManager
    raise Exception(
        f"Got unexpected value of pandas option mode.manager: {data_manager}"
    )


def get_lazy_single_manager_class() -> type[
    LazySingleArrayManager | LazySingleBlockManager
]:
    """Get the lazy manager class based on the pandas option mode.data_manager, suitable for Series."""
    data_manager = get_data_manager_pandas()
    if data_manager == "block":
        return LazySingleBlockManager
    elif data_manager == "array":
        return LazySingleArrayManager
    raise Exception(
        f"Got unexpected value of pandas option mode.manager: {data_manager}"
    )


@intrinsic
def cast_int64_to_table_ptr(typingctx, val):
    """Cast int64 value to C++ table pointer"""

    def codegen(context, builder, signature, args):
        return builder.inttoptr(args[0], lir.IntType(8).as_pointer())

    return table_type(numba.core.types.int64), codegen


@numba.njit
def cpp_table_to_py(in_table, out_cols_arr, out_table_type):
    """Convert a C++ table pointer to a Python table.
    Args:
        in_table (int64): C++ table pointer
        out_cols_arr (array(int64)): Array of column indices to be extracted
        out_table_type (types.Type): Type of the output table
    """
    cpp_table = cast_int64_to_table_ptr(in_table)
    out_table = cpp_table_to_py_table(cpp_table, out_cols_arr, out_table_type, 0)
    delete_table(cpp_table)
    return out_table


def cpp_table_to_df(cpp_table, arrow_schema):
    """Convert a C++ table (table_info) to a pandas DataFrame."""

    import numpy as np

    from bodo.hiframes.table import TableType
    from bodo.io.helpers import pyarrow_type_to_numba

    out_cols_arr = np.array(range(len(arrow_schema)), dtype=np.int64)
    table_type = TableType(
        tuple([pyarrow_type_to_numba(field.type) for field in arrow_schema])
    )

    out_df = cpp_table_to_py(cpp_table, out_cols_arr, table_type).to_pandas()
    out_df.columns = [f.name for f in arrow_schema]
    return _reconstruct_pandas_index(out_df, arrow_schema)


def cpp_table_to_series(cpp_table, arrow_schema):
    """Convert a C++ table (table_info) to a pandas Series."""
    as_df = cpp_table_to_df(cpp_table, arrow_schema)
    return as_df.iloc[:, 0]


@functools.lru_cache
def get_dataframe_overloads():
    """Return a list of the functions supported on BodoDataFrame objects
    to some degree by bodo.jit.
    """
    from bodo.hiframes.pd_dataframe_ext import DataFrameType
    from bodo.numba_compat import get_method_overloads

    return get_method_overloads(DataFrameType)


@functools.lru_cache
def get_series_overloads():
    """Return a list of the functions supported on BodoSeries objects
    to some degree by bodo.jit.
    """
    from bodo.hiframes.pd_series_ext import SeriesType
    from bodo.numba_compat import get_method_overloads

    return get_method_overloads(SeriesType)


def get_overloads(cls_name):
    """Use the class name of the __class__ attr of self parameter
    to determine which of the above two functions to call to
    get supported overloads for the current data type.
    """
    if cls_name == "BodoDataFrame":
        return get_dataframe_overloads()
    elif cls_name == "BodoSeries":
        return get_series_overloads()
    else:
        assert False


class BodoLibNotImplementedException(Exception):
    """Exception raised in the Bodo library when a functionality is not implemented yet
    and we need to fall back to Pandas (captured by the fallback decorator).
    """


class BodoLibFallbackWarning(Warning):
    """Warning raised in the Bodo library in the fallback decorator when some
    functionality is not implemented yet and we need to fall back to Pandas.
    """


def check_args_fallback(
    unsupported=None,
    supported=None,
    package_name="pandas",
    fn_str=None,
    module_name="",
    disable=False,
):
    """Decorator to apply to dataframe or series member functions that handles
    argument checking, falling back to JIT compilation when it might work, and
    falling back to Pandas if necessary.

    Parameters:
        unsupported -
            1) Can be "all" which means that all the parameters that have
               a default value must have that default value.  In other
               words, we don't support anything but the default value.
            2) Can be "none" which means that we support all the parameters
               that have a default value and you can set them to any allowed
               value.
            3) Can be a list of parameter names for which they must have their
               default value.  All non-listed parameters that have a default
               value are allowed to take on any allowed value.
        supported - a list of parameter names for which they can have something
               other than their default value.  All non-listed parameters that
               have a default value are not allowed to take on anything other
               than their default value.
        package_name - see bodo.utils.typing.check_unsupported_args_fallback
        fn_str - see bodo.utils.typing.check_unsupported_args_fallback
        module_name - see bodo.utils.typing.check_unsupported_args_fallback
        disable - if True, falls back immediately to the Pandas implementation (used
                in frontend methods that are not fully implemented yet)
    """
    assert (unsupported is None) ^ (supported is None), (
        "Exactly one of unsupported and supported must be specified."
    )

    def decorator(func):
        # See if function is top-level or not by looking for a . in
        # the full name.
        toplevel = "." not in func.__qualname__
        if not bodo.dataframe_library_enabled or disable:
            # Dataframe library not enabled so just call the Pandas super class version.
            if toplevel:
                py_pkg = importlib.import_module(package_name)

                @functools.wraps(func)
                def wrapper(*args, **kwargs):
                    # Call the same method in the base class.
                    return getattr(py_pkg, func.__name__)(*args, **kwargs)
            else:

                @functools.wraps(func)
                def wrapper(self, *args, **kwargs):
                    # Call the same method in the base class.
                    return getattr(self.__class__.__bases__[0], func.__name__)(
                        self, *args, **kwargs
                    )
        else:
            signature = inspect.signature(func)
            if unsupported == "all":
                unsupported_args = {
                    idx: param
                    for idx, (name, param) in enumerate(signature.parameters.items())
                    if param.default is not inspect.Parameter.empty
                }
                unsupported_kwargs = {
                    name: param
                    for name, param in signature.parameters.items()
                    if param.default is not inspect.Parameter.empty
                }
            elif unsupported == "none":
                unsupported_args = {}
                unsupported_kwargs = {}
            else:
                if supported is not None:
                    inverted = True
                    flist = supported
                else:
                    flist = unsupported
                unsupported_args = {
                    idx: param
                    for idx, (name, param) in enumerate(signature.parameters.items())
                    if (param.default is not inspect.Parameter.empty)
                    and (inverted ^ (name in flist))
                }
                unsupported_kwargs = {
                    name: param
                    for name, param in signature.parameters.items()
                    if (param.default is not inspect.Parameter.empty)
                    and (inverted ^ (name in flist))
                }

            if toplevel:
                py_pkg = importlib.import_module(package_name)

                @functools.wraps(func)
                def wrapper(*args, **kwargs):
                    from bodo.pandas import BODO_PANDAS_FALLBACK

                    error = check_unsupported_args_fallback(
                        func.__qualname__,
                        unsupported_args,
                        unsupported_kwargs,
                        args,
                        kwargs,
                        package_name=package_name,
                        fn_str=fn_str,
                        module_name=module_name,
                        raise_on_error=(BODO_PANDAS_FALLBACK == 0),
                    )
                    except_msg = ""
                    if not error:
                        try:
                            return func(*args, **kwargs)
                        except BodoLibNotImplementedException as e:
                            # Fall back to Pandas below
                            except_msg = str(e)
                    # Can we do a top-level override check?

                    # Fallback to Python. Call the same method in the base class.
                    msg = (
                        f"{func.__name__} is not "
                        "implemented in Bodo dataframe library for the specified arguments yet. "
                        "Falling back to Pandas (may be slow or run out of memory."
                    )
                    if except_msg:
                        msg += f"\nException: {except_msg}"
                    warnings.warn(BodoLibFallbackWarning(msg))
                    return getattr(py_pkg, func.__name__)(*args, **kwargs)
            else:

                @functools.wraps(func)
                def wrapper(self, *args, **kwargs):
                    from bodo.pandas import BODO_PANDAS_FALLBACK

                    error = check_unsupported_args_fallback(
                        func.__qualname__,
                        unsupported_args,
                        unsupported_kwargs,
                        args,
                        kwargs,
                        package_name=package_name,
                        fn_str=fn_str,
                        module_name=module_name,
                        raise_on_error=(BODO_PANDAS_FALLBACK == 0),
                    )
                    except_msg = ""
                    if not error:
                        try:
                            return func(self, *args, **kwargs)
                        except BodoLibNotImplementedException as e:
                            # Fall back to Pandas below
                            except_msg = str(e)

                    # The dataframe library must not support some specified option.
                    # Get overloaded functions for this dataframe/series in JIT mode.
                    overloads = get_overloads(self.__class__.__name__)
                    if func.__name__ in overloads:
                        # TO-DO: Generate a function and bodo JIT it to do this
                        # individual operation.  If the compile fails then fallthrough
                        # to the pure Python code below.  If the compile works then
                        # run the operation using the JITted function.
                        pass

                    # Fallback to Python. Call the same method in the base class.
                    base_class = self.__class__.__bases__[0]
                    msg = (
                        f"{base_class.__name__}.{func.__name__} is not "
                        "implemented in Bodo dataframe library for the specified arguments yet. "
                        "Falling back to Pandas (may be slow or run out of memory)."
                    )
                    if except_msg:
                        msg += f"\nException: {except_msg}"
                    warnings.warn(BodoLibFallbackWarning(msg))
                    return getattr(base_class, func.__name__)(self, *args, **kwargs)

        return wrapper

    return decorator


class LazyPlan:
    """Easiest mode to use DuckDB is to generate isolated queries and try to minimize
    node re-use issues due to the frequent use of unique_ptr.  This class should be
    used when constructing all plans and holds them lazily.  On demand, generate_duckdb
    can be used to convert to an isolated set of DuckDB objects for execution.
    """

    def __init__(self, plan_class, empty_data, *args, **kwargs):
        self.plan_class = plan_class
        self.args = args
        self.kwargs = kwargs
        assert isinstance(empty_data, (pd.DataFrame, pd.Series)), (
            "LazyPlan: empty_data must be a DataFrame or Series"
        )
        self.is_series = isinstance(empty_data, pd.Series)
        self.empty_data = empty_data
        if self.is_series:
            # None name doesn't round-trip to dataframe correctly so we use a dummy name
            # that is replaced with None in wrap_plan
            name = BODO_NONE_DUMMY if empty_data.name is None else empty_data.name
            self.empty_data = empty_data.to_frame(name=name)

    def __str__(self):
        out = f"{self.plan_class}: \n"
        for arg in self.args:
            if isinstance(arg, pd.DataFrame):
                out += f"  {arg.columns.tolist()}\n"
                continue
            out += f"  {arg}\n"
        for k, v in self.kwargs.items():
            out += f"  {k}: {v}\n"
        return out

    __repr__ = __str__

    def generate_duckdb(self, cache=None):
        from bodo.ext import plan_optimizer

        # Sometimes the same LazyPlan object is encountered twice during the same
        # query so  we use the cache dict to only convert it once.
        if cache is None:
            cache = {}
        # If previously converted then use the last result.
        if id(self) in cache:
            return cache[id(self)]

        def recursive_check(x):
            """Recursively convert LazyPlans but return other types unmodified."""
            if isinstance(x, LazyPlan):
                return x.generate_duckdb(cache=cache)
            elif isinstance(x, (tuple, list)):
                return type(x)(recursive_check(i) for i in x)
            else:
                return x

        # Convert any LazyPlan in the args or kwargs.
        args = [recursive_check(x) for x in self.args]
        kwargs = {k: recursive_check(v) for k, v in self.kwargs.items()}

        # Create real duckdb class.
        pa_schema = pa.Schema.from_pandas(
            self.empty_data
        )  # do this in filter case? preserve_index=(self.plan_class == "LogicalFilter")
        ret = getattr(plan_optimizer, self.plan_class)(pa_schema, *args, **kwargs)
        # Add to cache so we don't convert it again.
        cache[id(self)] = ret
        return ret


def execute_plan(plan: LazyPlan):
    """Execute a dataframe plan using Bodo's execution engine.

    Args:
        plan (LazyPlan): query plan to execute

    Returns:
        pd.DataFrame: output data
    """
    import bodo

    def _exec_plan(plan):
        import bodo
        from bodo.ext import plan_optimizer

        duckdb_plan = plan.generate_duckdb()

        # Print the plan before optimization
        if bodo.tracing_level >= 2 and bodo.libs.distributed_api.get_rank() == 0:
            pre_optimize_graphviz = duckdb_plan.toGraphviz()
            with open("pre_optimize" + str(id(plan)) + ".dot", "w") as f:
                print(pre_optimize_graphviz, file=f)

        optimized_plan = plan_optimizer.py_optimize_plan(duckdb_plan)

        # Print the plan after optimization
        if bodo.tracing_level >= 2 and bodo.libs.distributed_api.get_rank() == 0:
            post_optimize_graphviz = optimized_plan.toGraphviz()
            with open("post_optimize" + str(id(plan)) + ".dot", "w") as f:
                print(post_optimize_graphviz, file=f)

        output_func = cpp_table_to_series if plan.is_series else cpp_table_to_df
        return plan_optimizer.py_execute_plan(
            optimized_plan, output_func, duckdb_plan.out_schema
        )

    if bodo.dataframe_library_run_parallel:
        import bodo.spawn.spawner

        return bodo.spawn.spawner.submit_func_to_workers(_exec_plan, [], plan)

    return _exec_plan(plan)


def getPlanStatistics(plan: LazyPlan):
    """Get statistics for a plan pre and post optimization.

    Args:
        plan (LazyPlan): query plan to get statistics for

    Returns:
        Number of nodes in the tree before and after optimization.
    """
    from bodo.ext import plan_optimizer

    duckdb_plan = plan.generate_duckdb()
    preOptNum = plan_optimizer.count_nodes(duckdb_plan)
    optimized_plan = plan_optimizer.py_optimize_plan(duckdb_plan)
    postOptNum = plan_optimizer.count_nodes(optimized_plan)
    return preOptNum, postOptNum


@intrinsic
def cast_table_ptr_to_int64(typingctx, val):
    """Cast C++ table pointer to int64 (to pass to C++ later)"""

    def codegen(context, builder, signature, args):
        return builder.ptrtoint(args[0], lir.IntType(64))

    return numba.core.types.int64(table_type), codegen


def get_n_index_arrays(index):
    """Get the number of arrays that can hold the Index data in a table."""
    if isinstance(index, pd.RangeIndex):
        return 0
    elif isinstance(index, pd.MultiIndex):
        return index.nlevels
    elif isinstance(index, pd.Index):
        return 1
    else:
        raise TypeError(f"Invalid index type: {type(index)}")


def df_to_cpp_table(df):
    """Convert a pandas DataFrame to a C++ table pointer with column names and
    metadata set properly.
    """
    from bodo.ext import plan_optimizer

    n_table_cols = len(df.columns)
    n_index_arrs = get_n_index_arrays(df.index)
    n_all_cols = n_table_cols + n_index_arrs
    in_col_inds = bodo.utils.typing.MetaType(tuple(range(n_all_cols)))

    @numba.jit
    def impl_df_to_cpp_table(df):
        table = bodo.hiframes.pd_dataframe_ext.get_dataframe_table(df)
        index = bodo.hiframes.pd_dataframe_ext.get_dataframe_index(df)
        index_arrs = bodo.utils.conversion.index_to_array_list(index, False)
        cpp_table = bodo.libs.array.py_data_to_cpp_table(
            table, index_arrs, in_col_inds, n_table_cols
        )
        return cast_table_ptr_to_int64(cpp_table)

    cpp_table = impl_df_to_cpp_table(df)
    plan_optimizer.set_cpp_table_meta(cpp_table, pa.Schema.from_pandas(df))
    return cpp_table


def _get_function_from_path(path_str: str):
    """Get a function object from its fully qualified path string.

    Args:
        path_str (str): The function path in format 'module.submodule.function'

    Returns:
        callable: The function object

    Raises:
        ImportError: If the module cannot be imported
        AttributeError: If the function doesn't exist in the module
    """
    parts = path_str.split(".")
    module_path = ".".join(parts[:-1])
    func_name = parts[-1]

    module = importlib.import_module(module_path)
    return getattr(module, func_name)


def run_func_on_table(cpp_table, arrow_schema, in_args):
    """Run a user-defined function (UDF) on a DataFrame created from C++ table and
    return the result as a C++ table and column names.
    """
    input = cpp_table_to_df(cpp_table, arrow_schema)
    func_path_str, is_series, is_method, args, kwargs = in_args

    if is_series:
        assert input.shape[1] == 1, "run_func_on_table: single column expected"
        input = input.iloc[:, 0]

    if is_method:
        func = input
        for atr in func_path_str.split("."):
            func = getattr(func, atr)
        out = func(*args, **kwargs)
    else:
        # TODO: test this path
        func = _get_function_from_path(func_path_str)
        out = func(input, *args, **kwargs)

    out_df = pd.DataFrame({"OUT": out})

    # TODO [BSE-4788]: replace with convert_to_arrow_dtypes util
    out_df = out_df.convert_dtypes(dtype_backend="pyarrow")
    return df_to_cpp_table(out_df)


def _del_func(x):
    # Intentionally do nothing
    pass


def _get_index_data(index):
    """Get the index data from a pandas Index object to be passed to BodoDataFrame or
    BodoSeries.
    Roughly similar to spawn worker handling of Index:
    https://github.com/bodo-ai/Bodo/blob/452ba4c5f18fcc531822827f1aed0e212b09c595/bodo/spawn/worker.py#L124
    """
    from pandas.core.arrays.arrow import ArrowExtensionArray

    if isinstance(index, pd.RangeIndex):
        data = None
    elif isinstance(index, pd.MultiIndex):
        data = index.to_frame(index=False, allow_duplicates=True)
    elif isinstance(index, pd.Index):
        data = ArrowExtensionArray(pa.array(index._data))
    else:
        raise TypeError(f"Invalid index type: {type(index)}")

    return data


def wrap_plan(plan, res_id=None, nrows=None):
    """Create a BodoDataFrame or BodoSeries with the given
    schema and given plan node.
    """

    from bodo.pandas.frame import BodoDataFrame
    from bodo.pandas.lazy_metadata import LazyMetadata
    from bodo.pandas.series import BodoSeries
    from bodo.pandas.utils import (
        LazyPlan,
        get_lazy_manager_class,
        get_lazy_single_manager_class,
    )

    assert isinstance(plan, LazyPlan), "wrap_plan: LazyPlan expected"

    if nrows is None:
        # Fake non-zero rows. nrows should be overwritten upon plan execution.
        nrows = 1

    index_data = _get_index_data(plan.empty_data.index)

    if not plan.is_series:
        metadata = LazyMetadata(
            res_id,
            plan.empty_data,
            nrows=nrows,
            index_data=index_data,
        )
        mgr = get_lazy_manager_class()
        new_df = BodoDataFrame.from_lazy_metadata(
            metadata, collect_func=mgr._collect, del_func=_del_func, plan=plan
        )
    else:
        empty_data = plan.empty_data.squeeze()
        # Replace the dummy name with None set in LazyPlan constructor
        if empty_data.name == BODO_NONE_DUMMY:
            empty_data.name = None
        metadata = LazyMetadata(
            res_id,
            empty_data,
            nrows=nrows,
            index_data=index_data,
        )
        mgr = get_lazy_single_manager_class()
        new_df = BodoSeries.from_lazy_metadata(
            metadata, collect_func=mgr._collect, del_func=_del_func, plan=plan
        )

    return new_df


def get_proj_expr_single(proj: LazyPlan):
    """Get the single expression from a LogicalProjection node."""
    assert (
        isinstance(proj, LazyPlan)
        and proj.plan_class == "LogicalProjection"
        and len(proj.args[1]) == 1
    ), "get_proj_expr_single: LogicalProjection with a single expr expected"
    return proj.args[1][0]


def is_single_projection(proj: LazyPlan):
    """Return True if plan is a projection with a single expression"""
    return (
        isinstance(proj, LazyPlan)
        and proj.plan_class == "LogicalProjection"
        and len(proj.args[1]) == (get_n_index_arrays(proj.empty_data.index) + 1)
    )


def is_single_colref_projection(proj: LazyPlan):
    """Return True if plan is a projection with a single expression that is a column reference"""
    return (
        is_single_projection(proj) and proj.args[1][0].plan_class == "ColRefExpression"
    )


def make_col_ref_exprs(key_indices, src_plan):
    """Create column reference expressions for the given key indices for the input
    source plan.
    """
    pa_schema = pa.Schema.from_pandas(src_plan.empty_data)
    exprs = []
    for k in key_indices:
        # Using Arrow schema instead of zero_size_self.iloc to handle Index
        # columns correctly.
        empty_data = arrow_to_empty_df(pa.schema([pa_schema[k]]))
        p = LazyPlan("ColRefExpression", empty_data, src_plan, k)
        exprs.append(p)

    return exprs


def _is_generated_index_name(name):
    """Check if the Index name is a generated name similar to PyArrow:
    https://github.com/apache/arrow/blob/5e9fce493f21098d616f08034bc233fcc529b3ad/python/pyarrow/pandas_compat.py#L1071
    """
    import re

    pattern = r"^__index_level_\d+__$"
    return re.match(pattern, name) is not None


def _reconstruct_pandas_index(df, arrow_schema):
    """Reconstruct the pandas Index from the metadata in Arrow schema (some columns may
    be moved to Index/MultiIndex).
    Similar to PyArrow, but simpler since we don't support all backward compatibility:
    https://github.com/apache/arrow/blob/5e9fce493f21098d616f08034bc233fcc529b3ad/python/pyarrow/pandas_compat.py#L974
    """

    if arrow_schema.pandas_metadata is None:
        return df

    index_arrays = []
    index_names = []
    for descr in arrow_schema.pandas_metadata.get("index_columns", []):
        if isinstance(descr, str):
            index_name = None if _is_generated_index_name(descr) else descr
            index_level = df[descr]
            df = df.drop(columns=[descr])
        elif descr["kind"] == "range":
            index_name = descr["name"]
            start = descr["start"]
            step = descr["step"]
            # Set stop value to proper size since we create PyArrow schema from empty
            # DataFrames
            stop = start + step * len(df)
            index_level = pd.RangeIndex(start, stop, step, name=index_name)
        else:
            raise ValueError(f"Unrecognized index kind: {descr['kind']}")
        index_arrays.append(index_level)
        index_names.append(index_name)

    # Reconstruct the row index
    if len(index_arrays) > 1:
        index = pd.MultiIndex.from_arrays(index_arrays, names=index_names)
    elif len(index_arrays) == 1:
        index = index_arrays[0]
        if not isinstance(index, pd.Index):
            # Box anything that wasn't boxed above
            index = pd.Index(index)
            # Setting name outside of the constructor since it prioritizes Series name
            # from input Series.
            index.name = index_names[0]
    else:
        index = pd.RangeIndex(len(df))

    df.index = index
    return df


def _empty_pd_array(pa_type):
    """Create an empty pandas array with the given Arrow type."""

    # Workaround Arrows conversion gaps for dictionary types
    if isinstance(pa_type, pa.DictionaryType):
        assert pa_type.index_type == pa.int32() and (
            pa_type.value_type == pa.string() or pa_type.value_type == pa.large_string()
        ), "Invalid dictionary type"
        return pd.array(
            ["dummy"], pd.ArrowDtype(pa.dictionary(pa.int32(), pa.string()))
        )[:0]

    pa_arr = pa.array([], type=pa_type, from_pandas=True)
    return pd.array(pa_arr, dtype=pd.ArrowDtype(pa_type))


def arrow_to_empty_df(arrow_schema):
    """Create an empty dataframe with the same schema as the Arrow schema"""
    empty_df = pd.DataFrame(
        {field.name: _empty_pd_array(field.type) for field in arrow_schema}
    )
    return _reconstruct_pandas_index(empty_df, arrow_schema)


<<<<<<< HEAD
def get_empty_series_arrow(ser: pd.Series) -> pd.Series:
    """Create an empty Series like ser possibly converting some dtype to use
    pyarrow"""
    empty_df = arrow_to_empty_df(pa.Schema.from_pandas(ser.to_frame()))
    empty_series = empty_df.squeeze()
    empty_series.name = ser.name
    return empty_series


def get_scalar_udf_result_type(obj, method_name, func, **kwargs) -> pd.Series:
    """Infer the output type from applying a scalar UDF by running on a
    sample of the data.

    Args:
        obj (BodoDataFrame | BodoSeries): The object the UDF is being applied over.
        method_name ("apply" | "map"): The name of the method applying the UDF.
        func (Any): The UDF argument to pass to apply/map.

    Raises:
        BodoLibNotImplementedException: If the dtype cannot be infered.

    Returns:
        Empty Series with the dtype matching the output of the UDF
        (or equivalent pyarrow dtype)
    """
    assert method_name == "apply" or method_name == "map", (
        "expected method to be one of {'apply', 'map'}"
    )

    base_class = obj.__class__.__bases__[0]
    apply_method = getattr(base_class, method_name)

    # TODO: Tune sample sizes
    sample_sizes = (1, 4, 9, 25, 100)

    except_msg = ""
    for sample_size in sample_sizes:
        df_sample = obj.head(sample_size).execute_plan()
        pd_sample = type(obj)(df_sample)
        out_sample = apply_method(pd_sample, func, **kwargs)

        if not isinstance(out_sample, pd.Series):
            raise BodoLibNotImplementedException(
                f"expected output to be Series, got: {type(out_sample)}."
            )

        try:
            empty_series = get_empty_series_arrow(out_sample)
        except pa.lib.ArrowTypeError as e:
            # Could not get a pyarrow type for the series, Fallback to pandas.
            except_msg = f", got: {str(e)}."
            break

        # validate that the dtype was inferred correctly
        # if the output of the UDF is all None and "object" type,
        # we cannot infer the dtype properly.
        if isinstance(
            dtype := empty_series.dtype, pd.ArrowDtype
        ) and not pa.types.is_null(dtype.pyarrow_dtype):
            return empty_series

        # all the data was collected and couldn't infer types,
        # fall back to pandas.
        if len(out_sample) < sample_size:
            break

        # TODO: Warning that repeated sampling may hurt performance.

    raise BodoLibNotImplementedException(
        f"could not infer the output type of user defined function{except_msg}."
    )
=======
class LazyPlanDistributedArg:
    """
    Class to hold the arguments for a LazyPlan that are distributed on the workers.
    """

    def __init__(self, mgr, res_id: str):
        self.mgr = mgr
        self.res_id = res_id

    def __reduce__(self):
        """
        This method is used to serialize the object for distribution.
        We can't send the manager to the workers without triggering collection
        so we just send the result ID instead.
        """
        return (str, (self.res_id,))
>>>>>>> 48d5dcd4
<|MERGE_RESOLUTION|>--- conflicted
+++ resolved
@@ -765,7 +765,6 @@
     return _reconstruct_pandas_index(empty_df, arrow_schema)
 
 
-<<<<<<< HEAD
 def get_empty_series_arrow(ser: pd.Series) -> pd.Series:
     """Create an empty Series like ser possibly converting some dtype to use
     pyarrow"""
@@ -837,7 +836,8 @@
     raise BodoLibNotImplementedException(
         f"could not infer the output type of user defined function{except_msg}."
     )
-=======
+
+
 class LazyPlanDistributedArg:
     """
     Class to hold the arguments for a LazyPlan that are distributed on the workers.
@@ -853,5 +853,4 @@
         We can't send the manager to the workers without triggering collection
         so we just send the result ID instead.
         """
-        return (str, (self.res_id,))
->>>>>>> 48d5dcd4
+        return (str, (self.res_id,))