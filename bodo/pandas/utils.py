import functools
import importlib
import inspect

import numba
import pandas as pd
import pyarrow as pa
from llvmlite import ir as lir
from numba.extending import intrinsic

import bodo
from bodo.libs.array import cpp_table_to_py_table, delete_table, table_type
from bodo.pandas.array_manager import LazyArrayManager, LazySingleArrayManager
from bodo.pandas.managers import LazyBlockManager, LazySingleBlockManager
from bodo.utils.typing import check_unsupported_args_fallback


def get_data_manager_pandas() -> str:
    """Get the value of mode.data_manager from pandas config.

    Returns:
        str: The value of the mode.data_manager option or 'block'
    """
    try:
        from pandas._config.config import _get_option

        return _get_option("mode.data_manager", silent=True)
    except ImportError:
        # _get_option and mode.data_manager are not supported in Pandas > 2.2.
        return "block"


def get_lazy_manager_class() -> type[LazyArrayManager | LazyBlockManager]:
    """Get the lazy manager class based on the pandas option mode.data_manager, suitable for DataFrame."""
    data_manager = get_data_manager_pandas()
    if data_manager == "block":
        return LazyBlockManager
    elif data_manager == "array":
        return LazyArrayManager
    raise Exception(
        f"Got unexpected value of pandas option mode.manager: {data_manager}"
    )


def get_lazy_single_manager_class() -> type[
    LazySingleArrayManager | LazySingleBlockManager
]:
    """Get the lazy manager class based on the pandas option mode.data_manager, suitable for Series."""
    data_manager = get_data_manager_pandas()
    if data_manager == "block":
        return LazySingleBlockManager
    elif data_manager == "array":
        return LazySingleArrayManager
    raise Exception(
        f"Got unexpected value of pandas option mode.manager: {data_manager}"
    )


@intrinsic
def cast_int64_to_table_ptr(typingctx, val):
    """Cast int64 value to C++ table pointer"""

    def codegen(context, builder, signature, args):
        return builder.inttoptr(args[0], lir.IntType(8).as_pointer())

    return table_type(numba.core.types.int64), codegen


@numba.njit
def cpp_table_to_py(in_table, out_cols_arr, out_table_type):
    """Convert a C++ table pointer to a Python table.
    Args:
        in_table (int64): C++ table pointer
        out_cols_arr (array(int64)): Array of column indices to be extracted
        out_table_type (types.Type): Type of the output table
    """
    cpp_table = cast_int64_to_table_ptr(in_table)
    out_table = cpp_table_to_py_table(cpp_table, out_cols_arr, out_table_type, 0)
    delete_table(cpp_table)
    return out_table


def cpp_table_to_df(cpp_table, arrow_schema):
    """Convert a C++ table (table_info) to a pandas DataFrame."""

    import numpy as np

    from bodo.hiframes.table import TableType
    from bodo.io.helpers import pyarrow_type_to_numba

    out_cols_arr = np.array(range(len(arrow_schema)), dtype=np.int64)
    table_type = TableType(
        tuple([pyarrow_type_to_numba(field.type) for field in arrow_schema])
    )

    out_df = cpp_table_to_py(cpp_table, out_cols_arr, table_type).to_pandas()
    out_df.columns = [f.name for f in arrow_schema]
    # TODO: handle Indexes properly
    if "__index_level_0__" in out_df.columns:
        out_df = out_df.drop(columns=["__index_level_0__"])
    return out_df


def cpp_table_to_series(cpp_table, arrow_schema):
    """Convert a C++ table (table_info) to a pandas Series."""

    as_df = cpp_table_to_df(cpp_table, arrow_schema)
    assert len(arrow_schema) == 1
    return as_df[arrow_schema[0].name]


@functools.lru_cache
def get_dataframe_overloads():
    """Return a list of the functions supported on BodoDataFrame objects
    to some degree by bodo.jit.
    """
    from bodo.hiframes.pd_dataframe_ext import DataFrameType
    from bodo.numba_compat import get_method_overloads

    return get_method_overloads(DataFrameType)


@functools.lru_cache
def get_series_overloads():
    """Return a list of the functions supported on BodoSeries objects
    to some degree by bodo.jit.
    """
    from bodo.hiframes.pd_series_ext import SeriesType
    from bodo.numba_compat import get_method_overloads

    return get_method_overloads(SeriesType)


def get_overloads(cls_name):
    """Use the class name of the __class__ attr of self parameter
    to determine which of the above two functions to call to
    get supported overloads for the current data type.
    """
    if cls_name == "BodoDataFrame":
        return get_dataframe_overloads()
    elif cls_name == "BodoSeries":
        return get_series_overloads()
    else:
        assert False


def check_args_fallback(
    unsupported=None, supported=None, package_name="pandas", fn_str=None, module_name=""
):
    """Decorator to apply to dataframe or series member functions that handles
    argument checking, falling back to JIT compilation when it might work, and
    falling back to Pandas if necessary.

    Parameters:
        unsupported -
            1) Can be "all" which means that all the parameters that have
               a default value must have that default value.  In other
               words, we don't support anything but the default value.
            2) Can be "none" which means that we support all the parameters
               that have a default value and you can set them to any allowed
               value.
            3) Can be a list of parameter names for which they must have their
               default value.  All non-listed parameters that have a default
               value are allowed to take on any allowed value.
        supported - a list of parameter names for which they can have something
               other than their default value.  All non-listed parameters that
               have a default value are not allowed to take on anything other
               than their default value.
        package_name - see bodo.utils.typing.check_unsupported_args_fallback
        fn_str - see bodo.utils.typing.check_unsupported_args_fallback
        module_name - see bodo.utils.typing.check_unsupported_args_fallback
    """
    assert (unsupported is None) ^ (supported is None), (
        "Exactly one of unsupported and supported must be specified."
    )

    def decorator(func):
        def to_bodo(val):
            if isinstance(val, pd.DataFrame):
                return bodo.pandas.DataFrame(val)
            elif isinstance(val, pd.Series):
                return bodo.pandas.Series(val)
            else:
                assert False, f"Unexpected val type {type(val)}"

        # See if function is top-level or not by looking for a . in
        # the full name.
        toplevel = "." not in func.__qualname__
        if not bodo.dataframe_library_enabled:
            # Dataframe library not enabled so just call the Pandas super class version.
            if toplevel:
                py_pkg = importlib.import_module(package_name)

                @functools.wraps(func)
                def wrapper(*args, **kwargs):
                    # Call the same method in the base class.
                    return to_bodo(getattr(py_pkg, func.__name__)(*args, **kwargs))
            else:

                @functools.wraps(func)
                def wrapper(self, *args, **kwargs):
                    # Call the same method in the base class.
                    return to_bodo(
                        getattr(self.__class__.__bases__[0], func.__name__)(
                            self, *args, **kwargs
                        )
                    )
        else:
            signature = inspect.signature(func)
            if unsupported == "all":
                unsupported_args = {
                    idx: param
                    for idx, (name, param) in enumerate(signature.parameters.items())
                    if param.default is not inspect.Parameter.empty
                }
                unsupported_kwargs = {
                    name: param
                    for name, param in signature.parameters.items()
                    if param.default is not inspect.Parameter.empty
                }
            elif unsupported == "none":
                unsupported_args = {}
                unsupported_kwargs = {}
            else:
                if supported is not None:
                    inverted = True
                    flist = supported
                else:
                    flist = unsupported
                unsupported_args = {
                    idx: param
                    for idx, (name, param) in enumerate(signature.parameters.items())
                    if (param.default is not inspect.Parameter.empty)
                    and (inverted ^ (name in flist))
                }
                unsupported_kwargs = {
                    name: param
                    for name, param in signature.parameters.items()
                    if (param.default is not inspect.Parameter.empty)
                    and (inverted ^ (name in flist))
                }

            if toplevel:
                py_pkg = importlib.import_module(package_name)

                @functools.wraps(func)
                def wrapper(*args, **kwargs):
                    from bodo.pandas import BODO_PANDAS_FALLBACK

                    error = check_unsupported_args_fallback(
                        func.__qualname__,
                        unsupported_args,
                        unsupported_kwargs,
                        args,
                        kwargs,
                        package_name=package_name,
                        fn_str=fn_str,
                        module_name=module_name,
                        raise_on_error=(BODO_PANDAS_FALLBACK == 0),
                    )
                    if error:
                        # Can we do a top-level override check?

                        # Fallback to Python. Call the same method in the base class.
                        return to_bodo(getattr(py_pkg, func.__name__)(*args, **kwargs))
                    else:
                        result = func(*args, **kwargs)
                    return result
            else:

                @functools.wraps(func)
                def wrapper(self, *args, **kwargs):
                    from bodo.pandas import BODO_PANDAS_FALLBACK

                    error = check_unsupported_args_fallback(
                        func.__qualname__,
                        unsupported_args,
                        unsupported_kwargs,
                        args,
                        kwargs,
                        package_name=package_name,
                        fn_str=fn_str,
                        module_name=module_name,
                        raise_on_error=(BODO_PANDAS_FALLBACK == 0),
                    )
                    if error:
                        # The dataframe library must not support some specified option.
                        # Get overloaded functions for this dataframe/series in JIT mode.
                        overloads = get_overloads(self.__class__.__name__)
                        if func.__name__ in overloads:
                            # TO-DO: Generate a function and bodo JIT it to do this
                            # individual operation.  If the compile fails then fallthrough
                            # to the pure Python code below.  If the compile works then
                            # run the operation using the JITted function.
                            pass

                        # Fallback to Python. Call the same method in the base class.
                        return to_bodo(
                            getattr(self.__class__.__bases__[0], func.__name__)(
                                self, *args, **kwargs
                            )
                        )
                    else:
                        result = func(self, *args, **kwargs)
                    return result

        return wrapper

    return decorator


class LazyPlan:
    """Easiest mode to use DuckDB is to generate isolated queries and try to minimize
    node re-use issues due to the frequent use of unique_ptr.  This class should be
    used when constructing all plans and holds them lazily.  On demand, generate_duckdb
    can be used to convert to an isolated set of DuckDB objects for execution.
    """

    def __init__(self, plan_class, *args, **kwargs):
        self.plan_class = plan_class
        self.args = args
        self.kwargs = kwargs
        self.output_func = None  # filled in by wrap_plan

    def generate_duckdb(self, cache=None):
        from bodo.ext import plan_optimizer

        # Sometimes the same LazyPlan object is encountered twice during the same
        # query so  we use the cache dict to only convert it once.
        if cache is None:
            cache = {}
        # If previously converted then use the last result.
        if id(self) in cache:
            return cache[id(self)]

        def recursive_check(x):
            """Recursively convert LazyPlans but return other types unmodified."""
            if isinstance(x, LazyPlan):
                return x.generate_duckdb(cache=cache)
            else:
                return x

        # Convert any LazyPlan in the args or kwargs.
        args = [recursive_check(x) for x in self.args]
        kwargs = {k: recursive_check(v) for k, v in self.kwargs.items()}
        # Create real duckdb class.
        ret = getattr(plan_optimizer, self.plan_class)(*args, **kwargs)
        # Add to cache so we don't convert it again.
        cache[id(self)] = ret
        return ret


def execute_plan(plan: LazyPlan):
    """Execute a dataframe plan using Bodo's execution engine.

    Args:
        plan (LazyPlan): query plan to execute

    Returns:
        pd.DataFrame: output data
    """
    import bodo

    def _exec_plan(plan):
        import bodo
        from bodo.ext import plan_optimizer

        duckdb_plan = plan.generate_duckdb()

        # Print the plan before optimization
        if bodo.tracing_level >= 2 and bodo.libs.distributed_api.get_rank() == 0:
            pre_optimize_graphviz = duckdb_plan.toGraphviz()
            with open("pre_optimize" + str(id(plan)) + ".dot", "w") as f:
                print(pre_optimize_graphviz, file=f)

        optimized_plan = plan_optimizer.py_optimize_plan(duckdb_plan)

        # Print the plan after optimization
        if bodo.tracing_level >= 2 and bodo.libs.distributed_api.get_rank() == 0:
            print("visualizing plan...")
            post_optimize_graphviz = optimized_plan.toGraphviz()
            with open("post_optimize" + str(id(plan)) + ".dot", "w") as f:
                print(post_optimize_graphviz, file=f)
        return plan_optimizer.py_execute_plan(optimized_plan, plan.output_func)

    if bodo.dataframe_library_run_parallel:
        import bodo.spawn.spawner

        return bodo.spawn.spawner.submit_func_to_workers(_exec_plan, [], plan)

    return _exec_plan(plan)


<<<<<<< HEAD
=======
@intrinsic
def cast_table_ptr_to_int64(typingctx, val):
    """Cast C++ table pointer to int64 (to pass to C++ later)"""

    def codegen(context, builder, signature, args):
        return builder.ptrtoint(args[0], lir.IntType(64))

    return numba.core.types.int64(table_type), codegen


def df_to_cpp_table(df):
    """Convert a pandas DataFrame to a C++ table pointer and Arrow schema object."""
    n_cols = len(df.columns)
    in_col_inds = bodo.utils.typing.MetaType(tuple(range(n_cols)))

    @numba.jit
    def impl_df_to_cpp_table(df):
        table = bodo.hiframes.pd_dataframe_ext.get_dataframe_table(df)
        cpp_table = bodo.libs.array.py_data_to_cpp_table(table, (), in_col_inds, n_cols)
        return cast_table_ptr_to_int64(cpp_table)

    cpp_table = impl_df_to_cpp_table(df)
    arrow_schema = pa.Schema.from_pandas(df)

    return cpp_table, arrow_schema


def run_apply_udf(cpp_table, arrow_schema, func):
    """Run a user-defined function (UDF) on a DataFrame created from C++ table and
    return the result as a C++ table and Arrow schema.
    """
    df = cpp_table_to_df(cpp_table, arrow_schema)
    out_df = pd.DataFrame({"OUT": df.apply(func, axis=1)})
    return df_to_cpp_table(out_df)


>>>>>>> 76705aa0
def _del_func(x):
    # Intentionally do nothing
    pass


def wrap_plan(schema, plan, res_id=None, nrows=None, index_data=None):
    """Create a BodoDataFrame or BodoSeries with the given
    schema and given plan node.
    """
    import pandas as pd

    from bodo.pandas.frame import BodoDataFrame
    from bodo.pandas.lazy_metadata import LazyMetadata
    from bodo.pandas.series import BodoSeries
    from bodo.pandas.utils import (
        LazyPlan,
        get_lazy_manager_class,
        get_lazy_single_manager_class,
    )

    assert isinstance(plan, LazyPlan), "wrap_plan: LazyPlan expected"

    if isinstance(schema, dict):
        schema = {
            col: pd.Series(dtype=col_type.dtype) for col, col_type in schema.items()
        }

    if nrows is None:
        # Fake non-zero rows.  nrows should be overwritten upon plan execution.
        nrows = 1

    if isinstance(schema, (dict, pd.DataFrame)):
        if isinstance(schema, dict):
            schema = pd.DataFrame(schema)
        metadata = LazyMetadata(
            "LazyPlan_" + str(plan.plan_class) if res_id is None else res_id,
            schema,
            nrows=nrows,
            index_data=index_data,
        )
        mgr = get_lazy_manager_class()
        new_df = BodoDataFrame.from_lazy_metadata(
            metadata, collect_func=mgr._collect, del_func=_del_func, plan=plan
        )
        plan.output_func = cpp_table_to_df
    elif isinstance(schema, pd.Series):
        metadata = LazyMetadata(
            "LazyPlan_" + str(plan.plan_class) if res_id is None else res_id,
            schema,
            nrows=nrows,
            index_data=index_data,
        )
        mgr = get_lazy_single_manager_class()
        new_df = BodoSeries.from_lazy_metadata(
            metadata, collect_func=mgr._collect, del_func=_del_func, plan=plan
        )
        plan.output_func = cpp_table_to_series
    else:
        assert False

    new_df.plan = plan
    return new_df<|MERGE_RESOLUTION|>--- conflicted
+++ resolved
@@ -391,8 +391,6 @@
     return _exec_plan(plan)
 
 
-<<<<<<< HEAD
-=======
 @intrinsic
 def cast_table_ptr_to_int64(typingctx, val):
     """Cast C++ table pointer to int64 (to pass to C++ later)"""
@@ -429,7 +427,6 @@
     return df_to_cpp_table(out_df)
 
 
->>>>>>> 76705aa0
 def _del_func(x):
     # Intentionally do nothing
     pass
