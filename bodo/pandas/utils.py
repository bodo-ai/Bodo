--- conflicted
+++ resolved
@@ -451,15 +451,10 @@
                     )
                     if except_msg:
                         msg += f"\nException: {except_msg}"
-<<<<<<< HEAD
                     if bodo.dataframe_library_warn:
                         warnings.warn(BodoLibFallbackWarning(msg))
-                    return getattr(py_pkg, func.__name__)(*args, **kwargs)
-=======
-                    warnings.warn(BodoLibFallbackWarning(msg))
                     py_res = getattr(py_pkg, func.__name__)(*args, **kwargs)
                     return convert_to_bodo(py_res)
->>>>>>> db346fbf
             else:
 
                 @functools.wraps(func)
