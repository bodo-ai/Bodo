import functools
import importlib
import inspect

import numba
import pandas as pd
import pyarrow as pa
import pyarrow.types as patypes
from llvmlite import ir as lir
from numba.extending import intrinsic

import bodo
from bodo.libs.array import cpp_table_to_py_table, delete_table, table_type
from bodo.pandas.array_manager import LazyArrayManager, LazySingleArrayManager
from bodo.pandas.managers import LazyBlockManager, LazySingleBlockManager
from bodo.utils.typing import check_unsupported_args_fallback


def get_data_manager_pandas() -> str:
    """Get the value of mode.data_manager from pandas config.

    Returns:
        str: The value of the mode.data_manager option or 'block'
    """
    try:
        from pandas._config.config import _get_option

        return _get_option("mode.data_manager", silent=True)
    except ImportError:
        # _get_option and mode.data_manager are not supported in Pandas > 2.2.
        return "block"


def get_lazy_manager_class() -> type[LazyArrayManager | LazyBlockManager]:
    """Get the lazy manager class based on the pandas option mode.data_manager, suitable for DataFrame."""
    data_manager = get_data_manager_pandas()
    if data_manager == "block":
        return LazyBlockManager
    elif data_manager == "array":
        return LazyArrayManager
    raise Exception(
        f"Got unexpected value of pandas option mode.manager: {data_manager}"
    )


def get_lazy_single_manager_class() -> type[
    LazySingleArrayManager | LazySingleBlockManager
]:
    """Get the lazy manager class based on the pandas option mode.data_manager, suitable for Series."""
    data_manager = get_data_manager_pandas()
    if data_manager == "block":
        return LazySingleBlockManager
    elif data_manager == "array":
        return LazySingleArrayManager
    raise Exception(
        f"Got unexpected value of pandas option mode.manager: {data_manager}"
    )


@intrinsic
def cast_int64_to_table_ptr(typingctx, val):
    """Cast int64 value to C++ table pointer"""

    def codegen(context, builder, signature, args):
        return builder.inttoptr(args[0], lir.IntType(8).as_pointer())

    return table_type(numba.core.types.int64), codegen


@numba.njit
def cpp_table_to_py(in_table, out_cols_arr, out_table_type):
    """Convert a C++ table pointer to a Python table.
    Args:
        in_table (int64): C++ table pointer
        out_cols_arr (array(int64)): Array of column indices to be extracted
        out_table_type (types.Type): Type of the output table
    """
    cpp_table = cast_int64_to_table_ptr(in_table)
    out_table = cpp_table_to_py_table(cpp_table, out_cols_arr, out_table_type, 0)
    delete_table(cpp_table)
    return out_table


def cpp_table_to_df(cpp_table, arrow_schema):
    """Convert a C++ table (table_info) to a pandas DataFrame."""

    import numpy as np

    from bodo.hiframes.table import TableType
    from bodo.io.helpers import pyarrow_type_to_numba

    out_cols_arr = np.array(range(len(arrow_schema)), dtype=np.int64)
    table_type = TableType(
        tuple([pyarrow_type_to_numba(field.type) for field in arrow_schema])
    )

    out_df = cpp_table_to_py(cpp_table, out_cols_arr, table_type).to_pandas()
    out_df.columns = [f.name for f in arrow_schema]
    # TODO: handle Indexes properly
    if "__index_level_0__" in out_df.columns:
        out_df = out_df.drop(columns=["__index_level_0__"])
    return out_df


def cpp_table_to_series(cpp_table, arrow_schema):
    """Convert a C++ table (table_info) to a pandas Series."""

    as_df = cpp_table_to_df(cpp_table, arrow_schema)
    assert len(arrow_schema) == 1
    return as_df[arrow_schema[0].name]


@functools.lru_cache
def get_dataframe_overloads():
    """Return a list of the functions supported on BodoDataFrame objects
    to some degree by bodo.jit.
    """
    from bodo.hiframes.pd_dataframe_ext import DataFrameType
    from bodo.numba_compat import get_method_overloads

    return get_method_overloads(DataFrameType)


@functools.lru_cache
def get_series_overloads():
    """Return a list of the functions supported on BodoSeries objects
    to some degree by bodo.jit.
    """
    from bodo.hiframes.pd_series_ext import SeriesType
    from bodo.numba_compat import get_method_overloads

    return get_method_overloads(SeriesType)


def get_overloads(cls_name):
    """Use the class name of the __class__ attr of self parameter
    to determine which of the above two functions to call to
    get supported overloads for the current data type.
    """
    if cls_name == "BodoDataFrame":
        return get_dataframe_overloads()
    elif cls_name == "BodoSeries":
        return get_series_overloads()
    else:
        assert False


def check_args_fallback(
    unsupported=None, supported=None, package_name="pandas", fn_str=None, module_name=""
):
    """Decorator to apply to dataframe or series member functions that handles
    argument checking, falling back to JIT compilation when it might work, and
    falling back to Pandas if necessary.

    Parameters:
        unsupported -
            1) Can be "all" which means that all the parameters that have
               a default value must have that default value.  In other
               words, we don't support anything but the default value.
            2) Can be "none" which means that we support all the parameters
               that have a default value and you can set them to any allowed
               value.
            3) Can be a list of parameter names for which they must have their
               default value.  All non-listed parameters that have a default
               value are allowed to take on any allowed value.
        supported - a list of parameter names for which they can have something
               other than their default value.  All non-listed parameters that
               have a default value are not allowed to take on anything other
               than their default value.
        package_name - see bodo.utils.typing.check_unsupported_args_fallback
        fn_str - see bodo.utils.typing.check_unsupported_args_fallback
        module_name - see bodo.utils.typing.check_unsupported_args_fallback
    """
    assert (unsupported is None) ^ (supported is None), (
        "Exactly one of unsupported and supported must be specified."
    )

    def decorator(func):
        def to_bodo(val):
            if isinstance(val, pd.DataFrame):
                return bodo.pandas.DataFrame(val)
            elif isinstance(val, pd.Series):
                return bodo.pandas.Series(val)
            else:
                assert False, f"Unexpected val type {type(val)}"

        # See if function is top-level or not by looking for a . in
        # the full name.
        toplevel = "." not in func.__qualname__
        if not bodo.dataframe_library_enabled:
            # Dataframe library not enabled so just call the Pandas super class version.
            if toplevel:
                py_pkg = importlib.import_module(package_name)

                @functools.wraps(func)
                def wrapper(*args, **kwargs):
                    # Call the same method in the base class.
                    return to_bodo(getattr(py_pkg, func.__name__)(*args, **kwargs))
            else:

                @functools.wraps(func)
                def wrapper(self, *args, **kwargs):
                    # Call the same method in the base class.
                    return to_bodo(
                        getattr(self.__class__.__bases__[0], func.__name__)(
                            self, *args, **kwargs
                        )
                    )
        else:
            signature = inspect.signature(func)
            if unsupported == "all":
                unsupported_args = {
                    idx: param
                    for idx, (name, param) in enumerate(signature.parameters.items())
                    if param.default is not inspect.Parameter.empty
                }
                unsupported_kwargs = {
                    name: param
                    for name, param in signature.parameters.items()
                    if param.default is not inspect.Parameter.empty
                }
            elif unsupported == "none":
                unsupported_args = {}
                unsupported_kwargs = {}
            else:
                if supported is not None:
                    inverted = True
                    flist = supported
                else:
                    flist = unsupported
                unsupported_args = {
                    idx: param
                    for idx, (name, param) in enumerate(signature.parameters.items())
                    if (param.default is not inspect.Parameter.empty)
                    and (inverted ^ (name in flist))
                }
                unsupported_kwargs = {
                    name: param
                    for name, param in signature.parameters.items()
                    if (param.default is not inspect.Parameter.empty)
                    and (inverted ^ (name in flist))
                }

            if toplevel:
                py_pkg = importlib.import_module(package_name)

                @functools.wraps(func)
                def wrapper(*args, **kwargs):
                    from bodo.pandas import BODO_PANDAS_FALLBACK

                    error = check_unsupported_args_fallback(
                        func.__qualname__,
                        unsupported_args,
                        unsupported_kwargs,
                        args,
                        kwargs,
                        package_name=package_name,
                        fn_str=fn_str,
                        module_name=module_name,
                        raise_on_error=(BODO_PANDAS_FALLBACK == 0),
                    )
                    if error:
                        # Can we do a top-level override check?

                        # Fallback to Python. Call the same method in the base class.
                        return to_bodo(getattr(py_pkg, func.__name__)(*args, **kwargs))
                    else:
                        result = func(*args, **kwargs)
                    return result
            else:

                @functools.wraps(func)
                def wrapper(self, *args, **kwargs):
                    from bodo.pandas import BODO_PANDAS_FALLBACK

                    error = check_unsupported_args_fallback(
                        func.__qualname__,
                        unsupported_args,
                        unsupported_kwargs,
                        args,
                        kwargs,
                        package_name=package_name,
                        fn_str=fn_str,
                        module_name=module_name,
                        raise_on_error=(BODO_PANDAS_FALLBACK == 0),
                    )
                    if error:
                        # The dataframe library must not support some specified option.
                        # Get overloaded functions for this dataframe/series in JIT mode.
                        overloads = get_overloads(self.__class__.__name__)
                        if func.__name__ in overloads:
                            # TO-DO: Generate a function and bodo JIT it to do this
                            # individual operation.  If the compile fails then fallthrough
                            # to the pure Python code below.  If the compile works then
                            # run the operation using the JITted function.
                            pass

                        # Fallback to Python. Call the same method in the base class.
                        return to_bodo(
                            getattr(self.__class__.__bases__[0], func.__name__)(
                                self, *args, **kwargs
                            )
                        )
                    else:
                        result = func(self, *args, **kwargs)
                    return result

        return wrapper

    return decorator


class LazyPlan:
    """Easiest mode to use DuckDB is to generate isolated queries and try to minimize
    node re-use issues due to the frequent use of unique_ptr.  This class should be
    used when constructing all plans and holds them lazily.  On demand, generate_duckdb
    can be used to convert to an isolated set of DuckDB objects for execution.
    """

    def __init__(self, plan_class, *args, **kwargs):
        self.plan_class = plan_class
        self.args = args
        self.kwargs = kwargs
        self.output_func = None  # filled in by wrap_plan
        self.out_schema = None  # filled in by wrap_plan

    def generate_duckdb(self, cache=None):
        from bodo.ext import plan_optimizer

        # Sometimes the same LazyPlan object is encountered twice during the same
        # query so  we use the cache dict to only convert it once.
        if cache is None:
            cache = {}
        # If previously converted then use the last result.
        if id(self) in cache:
            return cache[id(self)]

        def recursive_check(x):
            """Recursively convert LazyPlans but return other types unmodified."""
            if isinstance(x, LazyPlan):
                return x.generate_duckdb(cache=cache)
            else:
                return x

        # Convert any LazyPlan in the args or kwargs.
        args = [recursive_check(x) for x in self.args]
        kwargs = {k: recursive_check(v) for k, v in self.kwargs.items()}
        # Create real duckdb class.
        pa_schema = pa.Schema.from_pandas(self.out_schema)
        ret = getattr(plan_optimizer, self.plan_class)(pa_schema, *args, **kwargs)
        # Add to cache so we don't convert it again.
        cache[id(self)] = ret
        return ret


def execute_plan(plan: LazyPlan):
    """Execute a dataframe plan using Bodo's execution engine.

    Args:
        plan (LazyPlan): query plan to execute

    Returns:
        pd.DataFrame: output data
    """
    import bodo

    def _exec_plan(plan):
        import bodo
        from bodo.ext import plan_optimizer

        duckdb_plan = plan.generate_duckdb()

        # Print the plan before optimization
        if bodo.tracing_level >= 2 and bodo.libs.distributed_api.get_rank() == 0:
            pre_optimize_graphviz = duckdb_plan.toGraphviz()
            with open("pre_optimize" + str(id(plan)) + ".dot", "w") as f:
                print(pre_optimize_graphviz, file=f)

        optimized_plan = plan_optimizer.py_optimize_plan(duckdb_plan)

        # Print the plan after optimization
        if bodo.tracing_level >= 2 and bodo.libs.distributed_api.get_rank() == 0:
            post_optimize_graphviz = optimized_plan.toGraphviz()
            with open("post_optimize" + str(id(plan)) + ".dot", "w") as f:
                print(post_optimize_graphviz, file=f)
        return plan_optimizer.py_execute_plan(
            optimized_plan, plan.output_func, duckdb_plan.out_schema
        )

    if bodo.dataframe_library_run_parallel:
        import bodo.spawn.spawner

        return bodo.spawn.spawner.submit_func_to_workers(_exec_plan, [], plan)

    return _exec_plan(plan)


@intrinsic
def cast_table_ptr_to_int64(typingctx, val):
    """Cast C++ table pointer to int64 (to pass to C++ later)"""

    def codegen(context, builder, signature, args):
        return builder.ptrtoint(args[0], lir.IntType(64))

    return numba.core.types.int64(table_type), codegen


def df_to_cpp_table(df):
    """Convert a pandas DataFrame to a C++ table pointer and column names."""
    n_cols = len(df.columns)
    in_col_inds = bodo.utils.typing.MetaType(tuple(range(n_cols)))

    @numba.jit
    def impl_df_to_cpp_table(df):
        table = bodo.hiframes.pd_dataframe_ext.get_dataframe_table(df)
        cpp_table = bodo.libs.array.py_data_to_cpp_table(table, (), in_col_inds, n_cols)
        return cast_table_ptr_to_int64(cpp_table)

    cpp_table = impl_df_to_cpp_table(df)
    return cpp_table, list(df.columns)


def run_apply_udf(cpp_table, arrow_schema, func):
    """Run a user-defined function (UDF) on a DataFrame created from C++ table and
    return the result as a C++ table and column names.
    """
    df = cpp_table_to_df(cpp_table, arrow_schema)
    out_df = pd.DataFrame({"OUT": df.apply(func, axis=1)})
    out_df = out_df.convert_dtypes(dtype_backend="pyarrow")
    return df_to_cpp_table(out_df)


def _del_func(x):
    # Intentionally do nothing
    pass


def wrap_plan(schema, plan, res_id=None, nrows=None, index_data=None):
    """Create a BodoDataFrame or BodoSeries with the given
    schema and given plan node.
    """
    import pandas as pd

    from bodo.pandas.frame import BodoDataFrame
    from bodo.pandas.lazy_metadata import LazyMetadata
    from bodo.pandas.series import BodoSeries
    from bodo.pandas.utils import (
        LazyPlan,
        get_lazy_manager_class,
        get_lazy_single_manager_class,
    )

    assert isinstance(plan, LazyPlan), "wrap_plan: LazyPlan expected"

    if isinstance(schema, dict):
        schema = {
            col: pd.Series(dtype=col_type.dtype) for col, col_type in schema.items()
        }

    if nrows is None:
        # Fake non-zero rows.  nrows should be overwritten upon plan execution.
        nrows = 1

    plan.out_schema = schema.to_frame() if isinstance(schema, pd.Series) else schema

    if isinstance(schema, (dict, pd.DataFrame)):
        if isinstance(schema, dict):
            schema = pd.DataFrame(schema)
        metadata = LazyMetadata(
            "LazyPlan_" + str(plan.plan_class) if res_id is None else res_id,
            schema,
            nrows=nrows,
            index_data=index_data,
        )
        mgr = get_lazy_manager_class()
        new_df = BodoDataFrame.from_lazy_metadata(
            metadata, collect_func=mgr._collect, del_func=_del_func, plan=plan
        )
        plan.output_func = cpp_table_to_df
    elif isinstance(schema, pd.Series):
        metadata = LazyMetadata(
            "LazyPlan_" + str(plan.plan_class) if res_id is None else res_id,
            schema,
            nrows=nrows,
            index_data=index_data,
        )
        mgr = get_lazy_single_manager_class()
        new_df = BodoSeries.from_lazy_metadata(
            metadata, collect_func=mgr._collect, del_func=_del_func, plan=plan
        )
        plan.output_func = cpp_table_to_series
    else:
        assert False

    new_df.plan = plan
    return new_df


def arrow_to_empty_df(arrow_schema):
<<<<<<< HEAD
    empty_df = pd.DataFrame(columns=[field.name for field in arrow_schema])
    type_dict = {
        field.name: field.type.to_pandas_dtype()
        if not patypes.is_string(field.type)
        else "string"
        for field in arrow_schema
    }
=======
    """Create an empty dataframe with the same schema as the Arrow schema"""
    empty_df = pd.DataFrame(columns=[field.name for field in arrow_schema])
    type_dict = {field.name: pd.ArrowDtype(field.type) for field in arrow_schema}
>>>>>>> 2faca32d
    empty_df = empty_df.astype(type_dict)
    empty_df.index = pd.RangeIndex(0)
    return empty_df<|MERGE_RESOLUTION|>--- conflicted
+++ resolved
@@ -5,7 +5,6 @@
 import numba
 import pandas as pd
 import pyarrow as pa
-import pyarrow.types as patypes
 from llvmlite import ir as lir
 from numba.extending import intrinsic
 
@@ -497,19 +496,9 @@
 
 
 def arrow_to_empty_df(arrow_schema):
-<<<<<<< HEAD
-    empty_df = pd.DataFrame(columns=[field.name for field in arrow_schema])
-    type_dict = {
-        field.name: field.type.to_pandas_dtype()
-        if not patypes.is_string(field.type)
-        else "string"
-        for field in arrow_schema
-    }
-=======
     """Create an empty dataframe with the same schema as the Arrow schema"""
     empty_df = pd.DataFrame(columns=[field.name for field in arrow_schema])
     type_dict = {field.name: pd.ArrowDtype(field.type) for field in arrow_schema}
->>>>>>> 2faca32d
     empty_df = empty_df.astype(type_dict)
     empty_df.index = pd.RangeIndex(0)
     return empty_df