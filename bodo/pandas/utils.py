--- conflicted
+++ resolved
@@ -800,55 +800,7 @@
     ):
         df.index = df.index.astype("datetime64[ns]")
 
-<<<<<<< HEAD
     return df
-
-
-def _get_df_python_func_plan(df_plan, empty_data, func, args, kwargs, is_method=True):
-    """Create plan for calling some function or method on a DataFrame. Creates a
-    PythonScalarFuncExpression with provided arguments and a LogicalProjection.
-    """
-    df_len = len(df_plan.empty_data.columns)
-    udf_arg = LazyPlan(
-        "PythonScalarFuncExpression",
-        empty_data,
-        df_plan,
-        (
-            func,
-            False,  # is_series
-            is_method,
-            args,
-            kwargs,
-        ),
-        tuple(range(df_len + get_n_index_arrays(df_plan.empty_data.index))),
-    )
-
-    # Select Index columns explicitly for output
-    index_col_refs = tuple(
-        make_col_ref_exprs(
-            range(df_len, df_len + get_n_index_arrays(df_plan.empty_data.index)),
-            df_plan,
-        )
-    )
-    plan = LazyPlan(
-        "LogicalProjection",
-        empty_data,
-        df_plan,
-        (udf_arg,) + index_col_refs,
-    )
-    return wrap_plan(plan=plan)
-
-
-def is_col_ref(expr):
-    return expr.plan_class == "ColRefExpression"
-
-
-def is_scalar_func(expr):
-    return expr.plan_class == "PythonScalarFuncExpression"
-
-
-def is_arith_expr(expr):
-    return expr.plan_class == "ArithOpExpression"
 
 
 def fallback_wrapper(attr):
@@ -871,7 +823,4 @@
 
         return silenced_method
 
-    return attr
-=======
-    return df
->>>>>>> e794f3e6
+    return attr