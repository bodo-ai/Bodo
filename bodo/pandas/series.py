--- conflicted
+++ resolved
@@ -104,14 +104,9 @@
                     else:
                         # The data has been collected and is no longer distributed
                         # so we need to re-distribute the results.
-<<<<<<< HEAD
+                        nrows = len(self)
                         mgr = bodo.spawn.spawner.get_spawner().scatter_data(self)
                         res_id = self._mgr._md_result_id
-=======
-                        nrows = len(self)
-                        res_id = bodo.spawn.utils.scatter_data(self)
-                        mgr = None
->>>>>>> 63b7cbc9
                     self._source_plan = LazyPlan(
                         "LogicalGetPandasReadParallel",
                         empty_data,
