from __future__ import annotations

import datetime
import inspect
import itertools
import numbers
import typing as pt
import warnings
from collections.abc import Callable, Hashable

import numpy
import pandas as pd
import pyarrow as pa
from pandas._typing import (
    Axis,
    SortKind,
    ValueKeyFunc,
)

import bodo
from bodo.ext import plan_optimizer
from bodo.pandas.array_manager import LazySingleArrayManager
from bodo.pandas.lazy_metadata import LazyMetadata
from bodo.pandas.lazy_wrapper import BodoLazyWrapper, ExecState
from bodo.pandas.managers import LazyMetadataMixin, LazySingleBlockManager
from bodo.pandas.plan import (
    AggregateExpression,
    ArithOpExpression,
    ColRefExpression,
    ComparisonOpExpression,
    ConjunctionOpExpression,
    LazyPlan,
    LazyPlanDistributedArg,
    LogicalAggregate,
    LogicalFilter,
    LogicalGetPandasReadParallel,
    LogicalGetPandasReadSeq,
    LogicalLimit,
    LogicalOperator,
    LogicalOrder,
    LogicalProjection,
    PythonScalarFuncExpression,
    UnaryOpExpression,
    _get_df_python_func_plan,
    execute_plan,
    get_proj_expr_single,
    get_single_proj_source_if_present,
    is_arith_expr,
    is_col_ref,
    is_scalar_func,
    is_single_colref_projection,
    is_single_projection,
    make_col_ref_exprs,
    match_binop_expr_source_plans,
)
from bodo.pandas.utils import (
    BodoLibFallbackWarning,
    BodoLibNotImplementedException,
    _get_empty_series_arrow,
    arrow_to_empty_df,
    check_args_fallback,
    fallback_wrapper,
    get_lazy_single_manager_class,
    get_n_index_arrays,
    get_scalar_udf_result_type,
    wrap_plan,
)
from bodo.utils.typing import BodoError


class BodoSeries(pd.Series, BodoLazyWrapper):
    # We need to store the head_s to avoid data pull when head is called.
    # Since BlockManagers are in Cython it's tricky to override all methods
    # so some methods like head will still trigger data pull if we don't store head_s and
    # use it directly when available.
    _head_s: pd.Series | None = None
    _name: Hashable = None

    def __new__(cls, *args, **kwargs):
        """Support bodo.pandas.Series() constructor by creating a pandas Series
        and then converting it to a BodoSeries.
        """
        # Handle Pandas internal use which creates an empty object and then assigns the
        # manager:
        # https://github.com/pandas-dev/pandas/blob/1da0d022057862f4352113d884648606efd60099/pandas/core/generic.py#L309
        if not args and not kwargs:
            return super().__new__(cls, *args, **kwargs)

        S = pd.Series(*args, **kwargs)
        df = pd.DataFrame({"A": S})
        bodo_S = bodo.pandas.base.from_pandas(df)["A"]
        bodo_S._name = S.name
        return bodo_S

    def __init__(self, *args, **kwargs):
        # No-op since already initialized by __new__
        pass

    @property
    def _plan(self):
        if hasattr(self._mgr, "_plan"):
            if self.is_lazy_plan():
                return self._mgr._plan
            else:
                """We can't create a new LazyPlan each time that _plan is called
                   because filtering checks that the projections that are part of
                   the filter all come from the same source and if you create a
                   new LazyPlan here each time then they will appear as different
                   sources.  We sometimes use a pandas manager which doesn't have
                   _source_plan so we have to do getattr check.
                """
                if getattr(self, "_source_plan", None) is not None:
                    return self._source_plan

                from bodo.pandas.base import _empty_like

                empty_data = _empty_like(self)
                if bodo.dataframe_library_run_parallel:
                    nrows = len(self)
                    read_plan = LogicalGetPandasReadParallel(
                        empty_data.to_frame(),
                        nrows,
                        LazyPlanDistributedArg(self),
                    )
                else:
                    read_plan = LogicalGetPandasReadSeq(
                        empty_data.to_frame(),
                        self,
                    )

                # Make sure Series plans are always single expr projections for easier
                # matching later.
                self._source_plan = LogicalProjection(
                    empty_data,
                    read_plan,
                    tuple(
                        make_col_ref_exprs(
                            range(1 + get_n_index_arrays(empty_data.index)), read_plan
                        )
                    ),
                )

                return self._source_plan

        raise NotImplementedError(
            "Plan not available for this manager, recreate this series with from_pandas"
        )

    def __getattribute__(self, name: str):
        """Custom attribute access that triggers a fallback warning for unsupported attributes."""

        ignore_fallback_attrs = ["dtype", "name", "to_string", "attrs", "flags"]

        cls = object.__getattribute__(self, "__class__")
        base = cls.__mro__[0]

        if (
            name not in base.__dict__
            and name not in ignore_fallback_attrs
            and not name.startswith("_")
        ):
            msg = (
                f"Series.{name} is not implemented in Bodo Dataframe Library yet. "
                "Falling back to Pandas (may be slow or run out of memory)."
            )
            warnings.warn(BodoLibFallbackWarning(msg))
            return fallback_wrapper(self, object.__getattribute__(self, name))

        return object.__getattribute__(self, name)

    @check_args_fallback("all")
    def _cmp_method(self, other, op):
        """Called when a BodoSeries is compared with a different entity (other)
        with the given operator "op".
        """
        from bodo.pandas.base import _empty_like

        # Get empty Pandas objects for self and other with same schema.
        zero_size_self = _empty_like(self)
        zero_size_other = _empty_like(other) if isinstance(other, BodoSeries) else other
        # This is effectively a check for a dataframe or series.
        if hasattr(other, "_plan"):
            other = other._plan

        # Compute schema of new series.
        empty_data = zero_size_self._cmp_method(zero_size_other, op)
        assert isinstance(empty_data, pd.Series), "_cmp_method: Series expected"

        # Extract argument expressions
        lhs = get_proj_expr_single(self._plan)
        rhs = get_proj_expr_single(other) if isinstance(other, LazyPlan) else other
        lhs, rhs = match_binop_expr_source_plans(lhs, rhs)
        if lhs is None and rhs is None:
            raise BodoLibNotImplementedException(
                "binary operation arguments should have the same dataframe source."
            )
        expr = ComparisonOpExpression(
            empty_data,
            lhs,
            rhs,
            op,
        )

        key_indices = [i + 1 for i in range(get_n_index_arrays(empty_data.index))]
        plan_keys = get_single_proj_source_if_present(self._plan)
        key_exprs = tuple(make_col_ref_exprs(key_indices, plan_keys))

        plan = LogicalProjection(
            empty_data,
            # Use the original table without the Series projection node.
            self._plan.args[0],
            (expr,) + key_exprs,
        )
        return wrap_plan(plan=plan)

    def _conjunction_binop(self, other, op):
        """Called when a BodoSeries is element-wise boolean combined with a different entity (other)"""
        from bodo.pandas.base import _empty_like

        if not (
            (
                isinstance(other, BodoSeries)
                and isinstance(other.dtype, pd.ArrowDtype)
                and other.dtype.type is bool
            )
            or isinstance(other, bool)
        ):
            raise BodoLibNotImplementedException(
                "'other' should be boolean BodoSeries or a bool. "
                f"Got {type(other).__name__} instead."
            )

        # Get empty Pandas objects for self and other with same schema.
        zero_size_self = _empty_like(self)
        zero_size_other = _empty_like(other) if isinstance(other, BodoSeries) else other
        # This is effectively a check for a dataframe or series.
        if hasattr(other, "_plan"):
            other = other._plan

        # Compute schema of new series.
        empty_data = getattr(zero_size_self, op)(zero_size_other)
        assert isinstance(empty_data, pd.Series), (
            "_conjunction_binop: empty_data is not a Series"
        )

        # Extract argument expressions
        lhs = get_proj_expr_single(self._plan)
        rhs = get_proj_expr_single(other) if isinstance(other, LazyPlan) else other
        lhs, rhs = match_binop_expr_source_plans(lhs, rhs)
        if lhs is None and rhs is None:
            raise BodoLibNotImplementedException(
                "binary operation arguments should have the same dataframe source."
            )
        expr = ConjunctionOpExpression(
            empty_data,
            lhs,
            rhs,
            op,
        )

        key_indices = [i + 1 for i in range(get_n_index_arrays(empty_data.index))]
        plan_keys = get_single_proj_source_if_present(self._plan)
        key_exprs = tuple(make_col_ref_exprs(key_indices, plan_keys))

        plan = LogicalProjection(
            empty_data,
            # Use the original table without the Series projection node.
            self._plan.args[0],
            (expr,) + key_exprs,
        )
        return wrap_plan(plan=plan)

    @check_args_fallback("all")
    def __and__(self, other):
        """Called when a BodoSeries is element-wise and'ed with a different entity (other)"""
        return self._conjunction_binop(other, "__and__")

    @check_args_fallback("all")
    def __or__(self, other):
        """Called when a BodoSeries is element-wise or'ed with a different entity (other)"""
        return self._conjunction_binop(other, "__or__")

    @check_args_fallback("all")
    def __xor__(self, other):
        """Called when a BodoSeries is element-wise xor'ed with a different
        entity (other). xor is not supported in duckdb so convert to
        (A or B) and not (A and B).
        """
        return self.__or__(other).__and__(self.__and__(other).__invert__())

    @check_args_fallback("all")
    def __invert__(self):
        """Called when a BodoSeries is element-wise not'ed with a different entity (other)"""
        from bodo.pandas.base import _empty_like

        # Get empty Pandas objects for self and other with same schema.
        empty_data = _empty_like(self)

        assert isinstance(empty_data, pd.Series), "Series expected"
        source_expr = get_proj_expr_single(self._plan)
        expr = UnaryOpExpression(
            empty_data,
            source_expr,
            "__invert__",
        )

        key_indices = [i + 1 for i in range(get_n_index_arrays(empty_data.index))]
        plan_keys = get_single_proj_source_if_present(self._plan)
        key_exprs = tuple(make_col_ref_exprs(key_indices, plan_keys))

        plan = LogicalProjection(
            empty_data,
            # Use the original table without the Series projection node.
            self._plan.args[0],
            (expr,) + key_exprs,
        )
        return wrap_plan(plan=plan)

    def _arith_binop(self, other, op, reverse):
        """Called when a BodoSeries is element-wise arithmetically combined with a different entity (other)"""
        if is_numeric(other):
            return self._numeric_binop(other, op, reverse)

        return self._non_numeric_binop(other, op, reverse)

    def _numeric_binop(self, other, op, reverse):
        """Handles op(self, other) when other is a numeric BodoSeries or scalar."""
        from bodo.pandas.base import _empty_like

        # Get empty Pandas objects for self and other with same schema.
        zero_size_self = _empty_like(self)
        zero_size_other = _empty_like(other) if isinstance(other, BodoSeries) else other
        # This is effectively a check for a dataframe or series.
        if hasattr(other, "_plan"):
            other = other._plan

        # Compute schema of new series.
        empty_data = getattr(zero_size_self, op)(zero_size_other)
        assert isinstance(empty_data, pd.Series), (
            "_numeric_binop: empty_data is not a Series"
        )

        # Extract argument expressions
        lhs = get_proj_expr_single(self._plan)
        rhs = get_proj_expr_single(other) if isinstance(other, LazyPlan) else other
        lhs, rhs = match_binop_expr_source_plans(lhs, rhs)
        if lhs is None and rhs is None:
            raise BodoLibNotImplementedException(
                "binary operation arguments should have the same dataframe source."
            )

        if reverse:
            lhs, rhs = rhs, lhs

        expr = ArithOpExpression(empty_data, lhs, rhs, op)

        key_indices = [i + 1 for i in range(get_n_index_arrays(empty_data.index))]
        plan_keys = get_single_proj_source_if_present(self._plan)
        key_exprs = tuple(make_col_ref_exprs(key_indices, plan_keys))

        plan = LogicalProjection(
            empty_data,
            # Use the original table without the Series projection node.
            self._plan.args[0],
            (expr,) + key_exprs,
        )
        return wrap_plan(plan=plan)

    def _non_numeric_binop(self, other, op, reverse):
        """Handles op(self, other) when other is non-numeric (e.g., pd.DateOffset, str, etc.)."""
        if (
            is_bodo_string_series(self)
            and is_bodo_string_series(other)
            and op in ("__add__", "__radd__")
        ):
            if op == "__add__":
                return self.str.cat(other)
            if op == "__radd__":
                return other.str.cat(self)

        # If other is an iterable, fall back to Pandas.
        elif pd.api.types.is_scalar(other):
            if op == "__add__":
                return self.add(other)
            if op == "__radd__":
                return self.radd(other)
            if op == "__sub__":
                return self.sub(other)
            if op == "__rsub__":
                return self.rsub(other)

        raise BodoLibNotImplementedException(
            f"BodoSeries.{op} is not supported between 'self' of dtype="
            f"{self.dtype} and 'other' of type {type(other).__name__}."
        )

    @check_args_fallback("all")
    def __add__(self, other):
        return self._arith_binop(other, "__add__", False)

    @check_args_fallback("all")
    def __radd__(self, other):
        return self._arith_binop(other, "__radd__", True)

    @check_args_fallback("all")
    def __sub__(self, other):
        return self._arith_binop(other, "__sub__", False)

    @check_args_fallback("all")
    def __rsub__(self, other):
        return self._arith_binop(other, "__rsub__", True)

    @check_args_fallback("all")
    def __mul__(self, other):
        return self._arith_binop(other, "__mul__", False)

    @check_args_fallback("all")
    def __rmul__(self, other):
        return self._arith_binop(other, "__rmul__", True)

    @check_args_fallback("all")
    def __truediv__(self, other):
        return self._arith_binop(other, "__truediv__", False)

    @check_args_fallback("all")
    def __rtruediv__(self, other):
        return self._arith_binop(other, "__rtruediv__", True)

    @check_args_fallback("all")
    def __floordiv__(self, other):
        return self._arith_binop(other, "__floordiv__", False)

    @check_args_fallback("all")
    def __rfloordiv__(self, other):
        return self._arith_binop(other, "__rfloordiv__", True)

    @check_args_fallback("all")
    def __getitem__(self, key):
        """Called when df[key] is used."""

        from bodo.pandas.base import _empty_like

        # Only selecting columns or filtering with BodoSeries is supported
        if not isinstance(key, BodoSeries):
            raise BodoLibNotImplementedException("only BodoSeries keys are supported")

        zero_size_self = _empty_like(self)

        key_plan = (
            # TODO: error checking for key to be a projection on the same dataframe
            # with a binary operator
            get_proj_expr_single(key._plan)
            if key._plan is not None
            else plan_optimizer.LogicalGetSeriesRead(key._mgr._md_result_id)
        )
        zero_size_key = _empty_like(key)
        zero_size_index = zero_size_key.index
        empty_data = zero_size_self.__getitem__(zero_size_key)
        empty_data_index = empty_data.index
        if isinstance(zero_size_index, pd.RangeIndex) and not isinstance(
            empty_data_index, pd.RangeIndex
        ):
            # Drop the explicit integer Index generated from filtering RangeIndex (TODO: support RangeIndex properly).
            empty_data.reset_index(drop=True, inplace=True)
        return wrap_plan(
            plan=LogicalFilter(empty_data, self._plan, key_plan),
        )

    @staticmethod
    def from_lazy_mgr(
        lazy_mgr: LazySingleArrayManager | LazySingleBlockManager,
        head_s: pd.Series | None,
    ):
        """
        Create a BodoSeries from a lazy manager and possibly a head_s.
        If you want to create a BodoSeries from a pandas manager use _from_mgr
        """
        series = BodoSeries._from_mgr(lazy_mgr, [])
        series._name = head_s._name
        series._head_s = head_s
        return series

    @classmethod
    def from_lazy_metadata(
        cls,
        lazy_metadata: LazyMetadata,
        collect_func: Callable[[str], pt.Any] | None = None,
        del_func: Callable[[str], None] | None = None,
        plan: LogicalOperator | None = None,
    ) -> BodoSeries:
        """
        Create a BodoSeries from a lazy metadata object.
        """
        assert isinstance(lazy_metadata.head, pd.Series)
        lazy_mgr = get_lazy_single_manager_class()(
            None,
            None,
            result_id=lazy_metadata.result_id,
            nrows=lazy_metadata.nrows,
            head=lazy_metadata.head._mgr,
            collect_func=collect_func,
            del_func=del_func,
            index_data=lazy_metadata.index_data,
            plan=plan,
        )
        return cls.from_lazy_mgr(lazy_mgr, lazy_metadata.head)

    def update_from_lazy_metadata(self, lazy_metadata: LazyMetadata):
        """
        Update the series with new metadata.
        """
        assert self._lazy
        assert isinstance(lazy_metadata.head, pd.Series)
        # Call delfunc to delete the old data.
        self._mgr._del_func(self._mgr._md_result_id)
        self._head_s = lazy_metadata.head
        self._mgr._md_nrows = lazy_metadata.nrows
        self._mgr._md_result_id = lazy_metadata.result_id
        self._mgr._md_head = lazy_metadata.head._mgr

    def is_lazy_plan(self):
        """Returns whether the BodoSeries is represented by a plan."""
        return getattr(self._mgr, "_plan", None) is not None

    def execute_plan(self):
        if self.is_lazy_plan():
            return self._mgr.execute_plan()

    @property
    def shape(self):
        """
        Get the shape of the series. Data is fetched from metadata if present, otherwise the data fetched from workers is used.
        """
        from bodo.pandas.plan import count_plan

        if self._exec_state == ExecState.PLAN:
            return (count_plan(self),)
        if self._exec_state == ExecState.DISTRIBUTED:
            return (self._mgr._md_nrows,)
        if self._exec_state == ExecState.COLLECTED:
            return super().shape

    def head(self, n: int = 5):
        """
        Get the first n rows of the series. If head_s is present and n < len(head_s) we call head on head_s.
        Otherwise we use the data fetched from the workers.
        """
        if n == 0 and self._head_s is not None:
            if self._exec_state == ExecState.COLLECTED:
                return self.iloc[:0].copy()
            else:
                assert self._head_s is not None
                return self._head_s.head(0).copy()

        if (self._head_s is None) or (n > self._head_s.shape[0]):
            if bodo.dataframe_library_enabled and isinstance(
                self._mgr, LazyMetadataMixin
            ):
                from bodo.pandas.base import _empty_like

                planLimit = LogicalLimit(
                    _empty_like(self),
                    self._plan,
                    n,
                )

                return wrap_plan(planLimit)
            else:
                return super().head(n)
        else:
            # If head_s is available and larger than n, then use it directly.
            return self._head_s.head(n)

    def __len__(self):
        from bodo.pandas.plan import count_plan

        if self._exec_state == ExecState.PLAN:
            return count_plan(self)
        if self._exec_state == ExecState.DISTRIBUTED:
            return self._mgr._md_nrows
        if self._exec_state == ExecState.COLLECTED:
            return super().__len__()

    def __repr__(self):
        # Pandas repr implementation calls len() first which will execute an extra
        # count query before the actual plan which is unnecessary.
        if self._exec_state == ExecState.PLAN:
            self.execute_plan()
        return super().__repr__()

    @property
    def index(self):
        self.execute_plan()
        return super().index

    @index.setter
    def index(self, value):
        self.execute_plan()
        super()._set_axis(0, value)

    def _get_result_id(self) -> str | None:
        if isinstance(self._mgr, LazyMetadataMixin):
            return self._mgr._md_result_id
        return None

    @property
    def empty(self):
        return len(self) == 0

    @property
    def str(self):
        return BodoStringMethods(self)

    @property
    def dt(self):
        return BodoDatetimeProperties(self)

    @property
    def T(self):
        return self

    @check_args_fallback(unsupported="none")
    def map(self, arg, na_action=None, engine="bodo"):
        """
        Map values of Series according to an input mapping or function.
        """
        if engine not in ("bodo", "python"):
            raise TypeError(
                f"Series.map() got unsupported engine: {engine}, expected one of ('bodo', 'python')."
            )

        if engine == "bodo":
<<<<<<< HEAD
            import ctypes

            from numba import cfunc, types

            # @bodo.jit(cache=True)
            # def map_wrapper(S):
            #     return S.map(arg, na_action=na_action)

            # sig: table_info_ptr(table_info_ptr)
            @cfunc(types.voidptr(types.voidptr))
            def map_wrapper(cpp_table_ptr):
                return cpp_table_ptr

            map_wrapper_ptr = ctypes.c_void_p(map_wrapper.address).value

            try:
                # TODO: resolve return type of UDF
                empty_series = self.head(0)
                # empty_series = _get_empty_series_arrow(map_wrapper(self.head(0)))
            except BodoError as e:
                empty_series = None
                error_msg = str(e)

            assert empty_series is None or isinstance(empty_series.dtype, pd.ArrowDtype)

            # Jit failed to determine dtypes, likely from gaps in our Arrow support.
            if empty_series is not None and pa.types.is_null(
                empty_series.dtype.pyarrow_dtype
            ):
                empty_series = None
                error_msg = "Jit could not determine pyarrow return type from UDF."

            if empty_series is not None:
                return _get_series_python_func_plan(
                    self._plan, empty_series, map_wrapper_ptr, (), {}, type="cfunc"
                )
            else:
                msg = (
                    "Compiling user defined function failed or encountered an unsupported result type."
                    "Falling back to Python engine, which will"
                    "run on a small sample of data to determine output types."
                    "This may hurt performance:"
                    f"{error_msg}."
                )
                warnings.warn(BodoLibFallbackWarning(msg))

=======

            @bodo.jit(cache=True)
            def map_wrapper(S):
                return S.map(arg, na_action=na_action)

            try:
                empty_series = _get_empty_series_arrow(map_wrapper(self.head(0)))
            except BodoError as e:
                empty_series = None
                error_msg = str(e)

            assert empty_series is None or isinstance(empty_series.dtype, pd.ArrowDtype)

            # Jit failed to determine dtypes, likely from gaps in our Arrow support.
            if empty_series is not None and pa.types.is_null(
                empty_series.dtype.pyarrow_dtype
            ):
                empty_series = None
                error_msg = "Jit could not determine pyarrow return type from UDF."

            if empty_series is not None:
                return _get_series_python_func_plan(
                    self._plan, empty_series, map_wrapper, (), {}, is_method=False
                )
            else:
                msg = (
                    "Series.map(): Compiling user defined function failed or "
                    "encountered an unsupported result type. Falling back to "
                    "Python engine. Add engine='python' to ignore this warning. "
                    "Original error: "
                    f"{error_msg}."
                )
                warnings.warn(BodoLibFallbackWarning(msg))

>>>>>>> b7a76221
        # engine == "python"
        # Get output data type by running the UDF on a sample of the data.
        empty_series = get_scalar_udf_result_type(self, "map", arg, na_action=na_action)

        return _get_series_python_func_plan(
            self._plan, empty_series, "map", (arg, na_action), {}
        )

    @check_args_fallback(supported=["ascending", "na_position", "kind"])
    def sort_values(
        self,
        *,
        axis: Axis = 0,
        ascending: bool = True,
        inplace: bool = False,
        kind: SortKind | None = None,
        na_position: str = "last",
        ignore_index: bool = False,
        key: ValueKeyFunc | None = None,
    ) -> BodoSeries | None:
        from bodo.pandas.base import _empty_like

        # Validate ascending argument.
        if not isinstance(ascending, bool):
            raise BodoError(
                "DataFrame.sort_values(): argument ascending iterable does not contain only boolean"
            )

        # Validate na_position argument.
        if not isinstance(na_position, str):
            raise BodoError("Series.sort_values(): argument na_position not a string")

        if na_position not in ["first", "last"]:
            raise BodoError(
                "Series.sort_values(): argument na_position does not contain only 'first' or 'last'"
            )

        if kind is not None:
            warnings.warn("sort_values() kind argument ignored")

        ascending = [ascending]
        na_position = [True if na_position == "first" else False]
        cols = [0]

        """ Create 0 length versions of the dataframe as sorted dataframe
            has the same structure. """
        zero_size_self = _empty_like(self)

        return wrap_plan(
            plan=LogicalOrder(
                zero_size_self,
                self._plan,
                ascending,
                na_position,
                cols,
                self._plan.pa_schema,
            ),
        )

    @check_args_fallback(unsupported="all")
    def min(
        self, axis: Axis | None = 0, skipna: bool = True, numeric_only: bool = False
    ):
        return _compute_series_reduce(self, ["min"])[0]

    @check_args_fallback(unsupported="all")
    def max(
        self, axis: Axis | None = 0, skipna: bool = True, numeric_only: bool = False
    ):
        return _compute_series_reduce(self, ["max"])[0]

    @check_args_fallback(unsupported="all")
    def sum(
        self,
        axis: Axis | None = 0,
        skipna: bool = True,
        numeric_only: bool = False,
        min_count=0,
        **kwargs,
    ):
        return _compute_series_reduce(self, ["sum"])[0]

    @check_args_fallback(unsupported="all")
    def prod(
        self,
        axis: Axis | None = 0,
        skipna: bool = True,
        numeric_only: bool = False,
        min_count=0,
        **kwargs,
    ):
        return _compute_series_reduce(self, ["product"])[0]

    product = prod

    @check_args_fallback(unsupported="all")
    def count(self):
        return _compute_series_reduce(self, ["count"])[0]

    @check_args_fallback(unsupported="all")
    def mean(self, axis=0, skipna=True, numeric_only=False, **kwargs):
        """Returns sample mean."""
        reduced = _compute_series_reduce(self, ["count", "sum"])
        count, sum = reduced[0], reduced[1]
        if count <= 0:
            return pd.NA
        return sum / count

    @check_args_fallback(supported=["ddof"])
    def std(self, axis=None, skipna=True, ddof=1, numeric_only=False, **kwargs):
        """Returns sample standard deviation."""
        reduced_self = _compute_series_reduce(self, ["count", "sum"])
        count, sum = reduced_self[0], reduced_self[1]
        if count <= 0 or count <= ddof:
            return pd.NA
        squared = self.map(lambda x: x * x)
        squared_sum = _compute_series_reduce(squared, ["sum"])[0]
        return ((squared_sum - (sum**2) / count) / (count - ddof)) ** 0.5

    @check_args_fallback(unsupported="all")
    def describe(self, percentiles=None, include=None, exclude=None):
        """
        Generates descriptive statistics.
        Descriptive statistics include those that summarize the central tendency, dispersion and
        shape of a dataset's distribution, excluding NaN values.
        """
        if not isinstance(self.dtype, pd.ArrowDtype):
            raise BodoLibNotImplementedException(
                "BodoSeries.describe() is not supported for non-Arrow dtypes."
            )

        pa_type = self.dtype.pyarrow_dtype

        if pa.types.is_null(pa_type):
            return pd.Series(
                [0, 0, pd.NA, pd.NA],
                index=["count", "unique", "top", "freq"],
                name=self.name,
            )

        # TODO: Support describe() for non-numeric Series
        if not (
            pa.types.is_unsigned_integer(pa_type)
            or pa.types.is_integer(pa_type)
            or pa.types.is_floating(pa_type)
        ):
            raise BodoLibNotImplementedException(
                "Series.describe() is not supported for non-numeric Series yet."
            )

        reduced_self = _compute_series_reduce(self, ["count", "min", "max", "sum"])
        count, min, max, sum = (reduced_self[i] for i in range(4))

        if count == 0:
            return pd.Series(
                [0] + [pd.NA] * 7,
                index=[
                    "count",
                    "mean",
                    "std",
                    "min",
                    "25%",
                    "50%",
                    "75%",
                    "max",
                ],
                name=self.name,
                dtype=pd.ArrowDtype(pa.float64()),
            )

        # Evaluate mean
        mean_val = sum / count

        # Evaluate std
        squared = self.map(lambda x: x * x)
        squared_sum = _compute_series_reduce(squared, ["sum"])[0]
        std_val = ((squared_sum - (sum**2) / count) / (count - 1)) ** 0.5

        # TODO [BSE-4970]: implement Series.quantile
        quantile = self.quantile([0.25, 0.5, 0.75])
        result = [
            count,
            mean_val,
            std_val,
            min,
            quantile[0.25],
            quantile[0.5],
            quantile[0.75],
            max,
        ]

        return pd.Series(
            result,
            index=[
                "count",
                "mean",
                "std",
                "min",
                "25%",
                "50%",
                "75%",
                "max",
            ],
            name=self.name,
        )

    @property
    def ndim(self) -> int:
        return super().ndim

    @check_args_fallback(supported=["func"])
    def aggregate(self, func=None, axis=0, *args, **kwargs):
        """Aggregate using one or more operations."""
        if isinstance(func, list):
            reduced = _compute_series_reduce(self, func)
            return BodoSeries(reduced, index=func, name=self._name)

        elif isinstance(func, str):
            return _compute_series_reduce(self, [func])[0]

        else:
            raise BodoLibNotImplementedException(
                "Series.aggregate() is not supported for the provided arguments yet."
            )

    agg = aggregate

    @check_args_fallback(supported=["other"])
    def add(self, other, level=None, fill_value=None, axis=0):
        """Return Addition of series and other, element-wise (binary operator add)."""
        return gen_arith(self, other, "add")

    @check_args_fallback(supported=["other"])
    def sub(self, other, level=None, fill_value=None, axis=0):
        """Return Addition of series and other, element-wise (binary operator radd)."""
        return gen_arith(self, other, "sub")

    @check_args_fallback(supported=["other"])
    def radd(self, other, level=None, fill_value=None, axis=0):
        """Return Subtraction of series and other, element-wise (binary operator sub)."""
        return gen_arith(self, other, "radd")

    @check_args_fallback(supported=["other"])
    def rsub(self, other, level=None, fill_value=None, axis=0):
        """Return Subtraction of series and other, element-wise (binary operator rsub)."""
        return gen_arith(self, other, "rsub")


class BodoStringMethods:
    """Support Series.str string processing methods same as Pandas."""

    def __init__(self, series):
        # Validate input series
        allowed_types = allowed_types_map["str_default"]
        if not (
            isinstance(series, BodoSeries)
            and isinstance(series.dtype, pd.ArrowDtype)
            and series.dtype in allowed_types
        ):
            raise AttributeError("Can only use .str accessor with string values!")

        self._series = series
        self._dtype = series.dtype
        self._is_string = series.dtype in (
            pd.ArrowDtype(pa.string()),
            pd.ArrowDtype(pa.large_string()),
        )

    @check_args_fallback(unsupported="none")
    def __getattribute__(self, name: str, /) -> pt.Any:
        try:
            return object.__getattribute__(self, name)
        except AttributeError:
            msg = (
                f"StringMethods.{name} is not "
                "implemented in Bodo dataframe library for the specified arguments yet. "
                "Falling back to Pandas (may be slow or run out of memory)."
            )
            if not name.startswith("_"):
                warnings.warn(BodoLibFallbackWarning(msg))
            return object.__getattribute__(pd.Series(self._series).str, name)

    @check_args_fallback("none")
    def cat(self, others=None, sep=None, na_rep=None, join="left"):
        """
        If others is specified, concatenates the Series and elements of others
        element-wise and returns a Series. If others is not passed, then falls back to
        Pandas, and all values in the Series are concatenated into a single string with a given sep.
        """
        # Validates others is provided, falls back to Pandas otherwise
        if others is None:
            raise BodoLibNotImplementedException(
                "str.cat(): others is not provided: falling back to Pandas"
            )

        # Validates others is a lazy BodoSeries, falls back to Pandas otherwise
        if not isinstance(others, BodoSeries):
            raise BodoLibNotImplementedException(
                "str.cat(): others is not a BodoSeries instance: falling back to Pandas"
            )

        # Validates input series and others series are from same df, falls back to Pandas otherwise
        base_plan, arg_inds = zip_series_plan(self._series, others)
        index = base_plan.empty_data.index

        new_metadata = pd.Series(
            dtype=pd.ArrowDtype(pa.large_string()),
            name=self._series.name,
            index=index,
        )

        return _get_df_python_func_plan(
            base_plan,
            new_metadata,
            "bodo.pandas.series._str_cat_helper",
            (sep, na_rep, *arg_inds),
            {},
            is_method=False,
        )

    @check_args_fallback(unsupported="none")
    def join(self, sep):
        """
        Join lists contained as elements in the Series/Index with passed delimiter.
        If the elements of a Series are lists themselves, join the content of these lists using
        the delimiter passed to the function.
        """

        def join_list(l):
            """Performs String join with sep=sep if list.dtype == String, returns None otherwise."""
            try:
                return sep.join(l)
            except Exception:
                return pd.NA

        validate_dtype("str.join", self)
        series = self._series
        dtype = pd.ArrowDtype(pa.large_string())

        index = series.head(0).index
        new_metadata = pd.Series(
            dtype=dtype,
            name=series.name,
            index=index,
        )

        # If input Series is a series of lists, creates plan that maps 'join_list'.
        if not self._is_string:
            return _get_series_python_func_plan(
                series._plan, new_metadata, "map", (join_list, None), {}
            )

        return _get_series_python_func_plan(
            series._plan, new_metadata, "str.join", (sep,), {}
        )

    def extract(self, pat, flags=0, expand=True):
        """
        Extract capture groups in the regex pat as columns in a DataFrame.
        For each subject string in the Series, extract groups from the first
        match of regular expression pat.
        """
        import re

        pattern = re.compile(pat, flags=flags)
        n_cols = pattern.groups

        # Like Pandas' implementation, raises ValueError when there are no capture groups.
        if n_cols == 0:
            raise ValueError("pattern contains no capture groups")

        group_names = pattern.groupindex
        is_series_output = not expand and n_cols == 1  # In this case, returns a series.

        series = self._series

        if is_series_output:
            dtype = pd.ArrowDtype(pa.large_string())
        else:
            dtype = pd.ArrowDtype(pa.large_list(pa.large_string()))

        index = series.head(0).index
        new_metadata = pd.Series(
            dtype=dtype,
            name=series.name,
            index=index,
        )

        series_out = _get_series_python_func_plan(
            series._plan,
            new_metadata,
            "bodo.pandas.series._str_extract_helper",
            (
                pat,
                expand,
                n_cols,
                flags,
            ),
            {},
            is_method=False,
        )

        # expand=False and n_cols=1: returns series
        if is_series_output:
            return series_out

        n_index_arrays = get_n_index_arrays(index)
        index_cols = tuple(range(1, 1 + n_index_arrays))
        index_col_refs = tuple(make_col_ref_exprs(index_cols, series_out._plan))

        assert series_out.is_lazy_plan()

        # Create schema for output DataFrame with n_cols columns
        if not group_names:
            field_list = [
                pa.field(f"{idx}", pa.large_string()) for idx in range(n_cols)
            ]
        else:
            field_list = [
                pa.field(f"{name}", pa.large_string()) for name in group_names.keys()
            ]

        arrow_schema = pa.schema(field_list)
        empty_data = arrow_to_empty_df(arrow_schema)
        empty_data.index = index

        expr = tuple(
            get_col_as_series_expr(idx, empty_data, series_out, index_cols)
            for idx in range(n_cols)
        )

        # Creates DataFrame with n_cols columns
        df_plan = LogicalProjection(
            empty_data,
            series_out._plan,
            expr + index_col_refs,
        )

        return wrap_plan(plan=df_plan)

    @check_args_fallback(unsupported="none")
    def split(self, pat=None, *, n=-1, expand=False, regex=None):
        """
        Split strings around given separator/delimiter.
        Splits the string in the Series/Index from the beginning, at the specified delimiter string.
        """
        return _split_internal(self, "split", pat, n, expand, regex=regex)

    @check_args_fallback(unsupported="none")
    def rsplit(self, pat=None, *, n=-1, expand=False):
        """
        Split strings around given separator/delimiter.
        Splits the string in the Series/Index from the end, at the specified delimiter string.
        """
        return _split_internal(self, "rsplit", pat, n, expand)


class BodoDatetimeProperties:
    """Support Series.dt datetime accessors same as Pandas."""

    def __init__(self, series):
        allowed_types = allowed_types_map["dt_default"]
        # Validates series type
        # Allows duration[ns] type, timestamp any precision without timezone.
        # TODO: timestamp with timezone, other duration types.
        if not (
            isinstance(series, BodoSeries)
            and (
                series.dtype in allowed_types or _is_pd_pa_timestamp_no_tz(series.dtype)
            )
        ):
            raise AttributeError("Can only use .dt accessor with datetimelike values")
        self._series = series
        self._dtype = series.dtype

    @check_args_fallback(unsupported="none")
    def __getattribute__(self, name: str, /) -> pt.Any:
        try:
            return object.__getattribute__(self, name)
        except AttributeError:
            msg = (
                f"Series.dt.{name} is not "
                "implemented in Bodo dataframe library yet. "
                "Falling back to Pandas (may be slow or run out of memory)."
            )
            if not name.startswith("_"):
                warnings.warn(BodoLibFallbackWarning(msg))
            return object.__getattribute__(pd.Series(self._series).dt, name)

    @check_args_fallback(unsupported="none")
    def isocalendar(self):
        """Calculate year, week, and day according to the ISO 8601 standard, returns a BodoDataFrame"""
        series = self._series
        dtype = pd.ArrowDtype(
            pa.list_(pa.uint32())
        )  # Match output type of Pandas: UInt32

        index = series.head(0).index
        new_metadata = pd.Series(
            dtype=dtype,
            name=series.name,
            index=index,
        )

        series_out = _get_series_python_func_plan(
            series._plan,
            new_metadata,
            "bodo.pandas.series._isocalendar_helper",
            (),
            {},
            is_method=False,
        )

        n_index_arrays = get_n_index_arrays(index)
        index_cols = tuple(range(1, 1 + n_index_arrays))
        index_col_refs = tuple(make_col_ref_exprs(index_cols, series_out._plan))

        # Create schema for output DataFrame with 3 columns
        arrow_schema = pa.schema(
            [pa.field(f"{label}", pa.uint32()) for label in ["year", "week", "day"]]
        )
        empty_data = arrow_to_empty_df(arrow_schema)
        empty_data.index = index

        expr = tuple(
            get_col_as_series_expr(idx, empty_data, series_out, index_cols)
            for idx in range(3)
        )

        assert series_out.is_lazy_plan()

        # Creates DataFrame with 3 columns
        df_plan = LogicalProjection(
            empty_data,
            series_out._plan,
            expr + index_col_refs,
        )

        return wrap_plan(plan=df_plan)

    @property
    def components(self):
        """Calculate year, week, and day according to the ISO 8601 standard, returns a BodoDataFrame"""
        series = self._series
        dtype = pd.ArrowDtype(pa.list_(pa.int64()))

        index = series.head(0).index
        new_metadata = pd.Series(
            dtype=dtype,
            name=series.name,
            index=index,
        )

        series_out = _get_series_python_func_plan(
            series._plan,
            new_metadata,
            "bodo.pandas.series._components_helper",
            (),
            {},
            is_method=False,
        )

        n_index_arrays = get_n_index_arrays(index)
        index_cols = tuple(range(1, 1 + n_index_arrays))
        index_col_refs = tuple(make_col_ref_exprs(index_cols, series_out._plan))

        # Create schema for output DataFrame with 3 columns
        arrow_schema = pa.schema(
            [
                pa.field(f"{label}", pa.int64())
                for label in [
                    "days",
                    "hours",
                    "minutes",
                    "seconds",
                    "milliseconds",
                    "microseconds",
                    "nanoseconds",
                ]
            ]
        )
        empty_data = arrow_to_empty_df(arrow_schema)
        empty_data.index = index

        expr = tuple(
            get_col_as_series_expr(idx, empty_data, series_out, index_cols)
            for idx in range(7)
        )

        assert series_out.is_lazy_plan()

        # Creates DataFrame with 3 columns
        df_plan = LogicalProjection(
            empty_data,
            series_out._plan,
            expr + index_col_refs,
        )

        return wrap_plan(plan=df_plan)

    @check_args_fallback(unsupported="none")
    def tz_localize(self, tz=None, ambiguous="NaT", nonexistent="NaT"):
        """Localize tz-naive Datetime Series to tz-aware Datetime Series."""

        if (
            ambiguous != "NaT"
            or nonexistent not in ("shift_forward", "shift_backward", "NaT")
            and not isinstance(nonexistent, pd.Timedelta)
        ):
            raise BodoLibNotImplementedException(
                "BodoDatetimeProperties.tz_localize is unsupported for the given arguments, falling back to Pandas"
            )

        series = self._series
        dtype = pd.ArrowDtype(pa.timestamp("ns", tz))

        index = series.head(0).index
        new_metadata = pd.Series(
            dtype=dtype,
            name=series.name,
            index=index,
        )

        return _get_series_python_func_plan(
            series._plan,
            new_metadata,
            "bodo.pandas.series._tz_localize_helper",
            (
                tz,
                nonexistent,
            ),
            {},
            is_method=False,
        )


def is_numeric(other):
    """Returns whether other is a numeric BodoSeries/scalar."""
    is_numeric_bodoseries = (
        isinstance(other, BodoSeries)
        and isinstance(other.dtype, pd.ArrowDtype)
        and pd.api.types.is_numeric_dtype(other.dtype)
    )
    is_numeric_scalar = isinstance(other, numbers.Number) and not isinstance(
        other, allowed_types_map["binop_dtlike"]
    )
    return is_numeric_bodoseries or is_numeric_scalar


def func_name_to_str(func_name):
    """Converts built-in functions to string."""
    if func_name in ("min", "max", "sum", "product", "prod", "count"):
        return func_name
    if func_name == sum:
        return "sum"
    if func_name == max:
        return "max"
    if func_name == min:
        return "min"
    raise BodoLibNotImplementedException(
        f"{func_name}() not supported for BodoSeries reduction."
    )


def map_validate_reduce(func_names, pa_type):
    """Maps validate_reduce to func_names list, returns resulting pyarrow schema."""
    res = []
    for idx in range(len(func_names)):
        func_names[idx] = func_name_to_str(func_names[idx])
        assigned_type = validate_reduce(func_names[idx], pa_type)
        res.append(pa.field(f"{idx}", assigned_type))
    return pa.schema(res)


def validate_reduce(func_name, pa_type):
    """Validates individual function name, returns upcast input type if necessary, otherwise original type."""

    if func_name in (
        "max",
        "min",
    ):
        if isinstance(
            pa_type,
            (pa.DurationType, pa.ListType, pa.LargeListType, pa.StructType, pa.MapType),
        ):
            raise BodoLibNotImplementedException(
                f"{func_name}() not implemented for {pa_type} type."
            )
        return pa_type

    elif func_name in (
        "sum",
        "product",
    ):
        if pa.types.is_unsigned_integer(pa_type):
            return pa.uint64()
        elif pa.types.is_integer(pa_type):
            return pa.int64()
        elif pa.types.is_floating(pa_type):
            return pa.float64()
        else:
            raise BodoLibNotImplementedException(
                f"{func_name}() not implemented for BodoSeries reduction."
            )

    elif func_name in ("count",):
        return pa.int64()
    else:
        raise BodoLibNotImplementedException(
            f"{func_name}() not implemented for {pa_type} type."
        )


def generate_null_reduce(func_names):
    """Generates a list that maps reduction operations to their default values."""
    res = []
    for func_name in func_names:
        if func_name in ("max", "min"):
            res.append(pd.NA)
        elif func_name in ("sum", "count"):
            res.append(0)
        elif func_name == "product":
            res.append(1)
        else:
            raise BodoLibNotImplementedException(f"{func_name}() not implemented.")
    return res


def _compute_series_reduce(bodo_series: BodoSeries, func_names: list[str]):
    """
    Computes a list of reduction functions like ["min", "max"] on a BodoSeries.
    Returns a list of equal length that stores reduction values of each function.
    """

    if not isinstance(bodo_series.dtype, pd.ArrowDtype):
        raise BodoLibNotImplementedException()

    # Drop Index columns since not necessary for reduction output.
    pa_type = bodo_series.dtype.pyarrow_dtype

    if pa.types.is_null(pa_type):
        return generate_null_reduce(func_names)

    new_arrow_schema = map_validate_reduce(func_names, pa_type)
    zero_size_self = arrow_to_empty_df(new_arrow_schema)

    exprs = [
        AggregateExpression(
            zero_size_self,
            bodo_series._plan,
            func_name,
            [0],
            True,  # dropna
        )
        for func_name in func_names
    ]

    plan = LogicalAggregate(
        zero_size_self,
        bodo_series._plan,
        [],
        exprs,
    )
    out_rank = execute_plan(plan)

    df = pd.DataFrame(out_rank)
    res = []
    # TODO: use parallel reduction for slight improvement in very large scales
    for i in range(len(df.columns)):
        func_name = func_names[i]
        reduced_val = getattr(
            df[str(i)], "sum" if func_name == "count" else func_name
        )()
        res.append(reduced_val)
    assert len(res) == len(func_names)
    return res


def _tz_localize_helper(s, tz, nonexistent):
    """Apply tz_localize on individual elements with ambiguous set to 'raise', fill with None."""

    def _tz_localize(d):
        try:
            return d.tz_localize(tz, ambiguous="raise", nonexistent=nonexistent)
        except Exception:
            return None

    return s.map(_tz_localize)


def _isocalendar_helper(s):
    """Maps pandas.Timestamp.isocalendar() to non-null elements, otherwise fills with None."""

    def get_iso(ts):
        if isinstance(ts, pd.Timestamp):
            return list(ts.isocalendar())
        return None

    return s.map(get_iso)


def _components_helper(s):
    """Applies Series.dt.components to input series, maps tolist() to create series."""
    df = s.dt.components
    return pd.Series([df.iloc[i, :].tolist() for i in range(len(s))])


def _str_cat_helper(df, sep, na_rep, left_idx=0, right_idx=1):
    """Concatenates df[idx] for idx in idx_pair, separated by sep."""
    if sep is None:
        sep = ""

    # df is a two-column DataFrame created in zip_series_plan().
    lhs_col = df.iloc[:, left_idx]
    rhs_col = df.iloc[:, right_idx]

    return lhs_col.str.cat(rhs_col, sep, na_rep)


def _get_col_as_series(s, col):
    """Extracts column col from list series and returns as Pandas series."""
    series = pd.Series(
        [
            None
            if (not isinstance(s.iloc[i], list) or len(s.iloc[i]) <= col)
            else s.iloc[i][col]
            for i in range(len(s))
        ]
    )
    return series


def _str_extract_helper(s, pat, expand, n_cols, flags):
    """Performs row-wise pattern matching, returns a series of match lists."""
    is_series_output = not expand and n_cols == 1
    # Type conversion is necessary to prevent ArrowExtensionArray routing
    string_s = s.astype(str)
    extracted = string_s.str.extract(pat, flags=flags, expand=expand)

    if is_series_output:
        return extracted

    def to_extended_list(s):
        """Extends list in each row to match length to n_cols"""
        list_s = s.tolist()
        list_s.extend([pd.NA] * (n_cols - len(s)))
        return list_s

    # Map tolist() to convert DataFrame to Series of lists
    extended_s = extracted.apply(to_extended_list, axis=1)
    return extended_s


def _get_split_len(s, is_split=True, pat=None, n=-1, regex=None):
    """Runs str.split per element in s and returns length of resulting match group for each index."""
    if is_split:
        split_s = s.str.split(pat=pat, n=n, expand=False, regex=regex)
    else:
        split_s = s.str.rsplit(pat=pat, n=n, expand=False)

    def get_len(x):
        """Get length if output of str.split() is numpy array, otherwise 1."""
        return len(x) if isinstance(x, numpy.ndarray) else 1

    return split_s.map(get_len)


def validate_str_cat(lhs, rhs):
    """
    Checks if lhs and rhs are from the same DataFrame.
    Extracts and returns list projections from each plan.
    """

    lhs_list = get_list_projections(lhs._plan)
    rhs_list = get_list_projections(rhs._plan)

    if lhs_list[0] != rhs_list[0]:
        raise BodoLibNotImplementedException(
            "str.cat(): self and others are from distinct DataFrames: falling back to Pandas"
        )

    # Ensures that at least 1 additional layer is present: single ColRefExpression at the least.
    if not (len(lhs_list) > 1 and len(rhs_list) > 1):
        raise BodoLibNotImplementedException(
            "str.cat(): plans should be longer than length 1: falling back to Pandas"
        )

    return lhs_list, rhs_list


def get_list_projections(plan):
    """Returns list projections of plan."""
    if is_single_projection(plan):
        return get_list_projections(plan.args[0]) + [plan]
    else:
        return [plan]


def get_new_idx(idx, first, side):
    """For first layer of expression, uses idx of itself. Otherwise, left=0 and right=1."""
    if first:
        return idx
    elif side == "right":
        return 1
    else:
        return 0


def make_expr(expr, plan, first, schema, index_cols, side="right"):
    """Creates expression lazyplan with new index depending on lhs/rhs."""
    # if expr=None, expr is a dummy padded onto shorter plan. Create a simple ColRefExpression.
    if expr is None:
        idx = 1 if side == "right" else 0
        empty_data = arrow_to_empty_df(pa.schema([schema[idx]]))
        return ColRefExpression(empty_data, plan, idx)
    elif is_col_ref(expr):
        idx = expr.args[1]
        idx = get_new_idx(idx, first, side)
        empty_data = arrow_to_empty_df(pa.schema([expr.pa_schema[0]]))
        return ColRefExpression(empty_data, plan, idx)
    elif is_scalar_func(expr):
        idx = expr.args[2][0]
        idx = get_new_idx(idx, first, side)
        empty_data = arrow_to_empty_df(pa.schema([expr.pa_schema[0]]))
        return PythonScalarFuncExpression(
            empty_data,
            plan,
            expr.args[1],
            (idx,) + tuple(index_cols),
        )
    elif is_arith_expr(expr):
        # TODO: recursively traverse arithmetic expr tree to update col idx.
        raise BodoLibNotImplementedException(
            "Arithmetic expression unsupported yet, falling back to pandas."
        )
    else:
        raise BodoLibNotImplementedException("Unsupported expr type:", expr.plan_class)


def zip_series_plan(lhs, rhs) -> BodoSeries:
    """Takes in two series plan from the same dataframe, zips into single plan."""

    # Validation runs get_list_projections() and ensures length of lists are >1.
    lhs_list, rhs_list = validate_str_cat(lhs, rhs)
    result = lhs_list[0]
    schema, empty_data, first = [], None, True

    # Initializes index columns info.
    columns = lhs_list[0].empty_data.columns
    index = lhs_list[0].empty_data.index
    n_index_arrays = get_n_index_arrays(index)
    n_cols = len(columns)

    default_schema = pa.field("default", pa.large_string())
    left_schema, right_schema = default_schema, default_schema
    left_empty_data, right_empty_data = None, None
    arg_inds = (0, 1)

    # Shortcut for columns of same dataframe cases like df.A.str.cat(df.B) to avoid
    # creating an extra projection (which causes issues in df setitem).
    if (
        len(lhs_list) == 2
        and len(rhs_list) == 2
        and isinstance(lhs_list[1].exprs[0], ColRefExpression)
        and isinstance(rhs_list[1].exprs[0], ColRefExpression)
    ):
        arg_inds = (lhs_list[1].exprs[0].col_index, rhs_list[1].exprs[0].col_index)
        return result, arg_inds

    # Pads shorter list with None values.
    for lhs_part, rhs_part in itertools.zip_longest(
        lhs_list[1:], rhs_list[1:], fillvalue=None
    ):
        # Create the plan for the shared part
        left_expr = None if not lhs_part else lhs_part.args[1][0]
        right_expr = None if not rhs_part else rhs_part.args[1][0]

        # Extracts schema and empty_data from first layer of expressions.
        default_schema = pa.field("default", pa.large_string())

        if left_expr is not None:
            left_schema = left_expr.pa_schema[0]

        if right_expr is not None:
            right_schema = right_expr.pa_schema[0]

        schema = [left_schema, right_schema]

        # Create index metadata.
        index_cols = tuple(range(n_cols, n_cols + n_index_arrays))
        index_col_refs = tuple(make_col_ref_exprs(index_cols, result))

        left_expr = make_expr(left_expr, result, first, schema, index_cols, "left")
        right_expr = make_expr(right_expr, result, first, schema, index_cols)

        left_expr.empty_data.columns = ["lhs"]
        right_expr.empty_data.columns = ["rhs"]

        if left_expr is not None:
            left_empty_data = left_expr.empty_data

        if right_expr is not None:
            right_empty_data = right_expr.empty_data

        assert left_empty_data is not None and right_empty_data is not None

        empty_data = pd.concat([left_empty_data, right_empty_data])
        empty_data.index = index

        result = LogicalProjection(
            empty_data,
            result,
            (
                left_expr,
                right_expr,
            )
            + index_col_refs,
        )

        # Toggle 'first' off after first iteration.
        if first:
            first = False
            n_cols = 2

    return result, arg_inds


def get_col_as_series_expr(idx, empty_data, series_out, index_cols):
    """
    Extracts indexed column values from list series and
    returns resulting scalar expression.
    """
    return PythonScalarFuncExpression(
        empty_data,
        series_out._plan,
        (
            "bodo.pandas.series._get_col_as_series",
            True,  # is_series
            False,  # is_method
            (idx,),  # args
            {},  # kwargs
        ),
        (0,) + index_cols,
    )


def _get_series_python_func_plan(
    series_proj, empty_data, func_name, args, kwargs, is_method=True, type=""
):
    """Create a plan for calling a Series method in Python. Creates a proper
    PythonScalarFuncExpression with the correct arguments and a LogicalProjection.
    """

    # Optimize out trivial df["col"] projections to simplify plans
    if is_single_colref_projection(series_proj):
        source_data = series_proj.args[0]
        input_expr = series_proj.args[1][0]
        col_index = input_expr.args[1]
    else:
        source_data = series_proj
        col_index = 0

    n_cols = len(source_data.empty_data.columns)
    index_cols = range(
        n_cols, n_cols + get_n_index_arrays(source_data.empty_data.index)
    )
    expr = PythonScalarFuncExpression(
        empty_data,
        source_data,
        (
            func_name,
            True,  # is_series
            is_method,  # is_method
            args,  # args
            kwargs,  # kwargs
        ),
        (col_index,) + tuple(index_cols),
        func_name if type == "cfunc" else 0,  # cfunc ptr
    )
    # Select Index columns explicitly for output
    index_col_refs = tuple(make_col_ref_exprs(index_cols, source_data))
    return wrap_plan(
        plan=LogicalProjection(
            empty_data,
            source_data,
            (expr,) + index_col_refs,
        ),
    )


def _split_internal(self, name, pat, n, expand, regex=None):
    """
    Internal template shared by split() and rsplit().
    name=split splits the string in the Series/Index from the beginning,
    at the specified delimiter string, whereas name=rsplit splits from the end.
    """
    if pat is not None and not isinstance(pat, str):
        raise BodoLibNotImplementedException(
            "BodoStringMethods.split() and rsplit() do not support non-string patterns, falling back to Pandas."
        )

    series = self._series
    index = series.head(0).index
    dtype = pd.ArrowDtype(pa.large_list(pa.large_string()))
    is_split = name == "split"

    # When pat is a string and regex=None, the given pat is compiled as a regex only if len(pat) != 1.
    if regex is None and pat is not None and len(pat) != 1:
        regex = True

    empty_series = pd.Series(
        dtype=dtype,
        name=series.name,
        index=index,
    )
    if is_split:
        kwargs = {"pat": pat, "n": n, "expand": False, "regex": regex}
    else:
        kwargs = {"pat": pat, "n": n, "expand": False}

    series_out = _get_series_python_func_plan(
        series._plan,
        empty_series,
        f"str.{name}",
        (),
        kwargs,
    )

    if not expand:
        return series_out

    cnt_empty_series = pd.Series(
        dtype=pd.ArrowDtype(pa.int32()),
        name=series.name,
        index=index,
    )

    length_series = _get_series_python_func_plan(
        series._plan,
        cnt_empty_series,
        "bodo.pandas.series._get_split_len",
        (),
        {"is_split": is_split, "pat": pat, "n": n, "regex": regex},
        is_method=False,
    )

    n_cols = length_series.max()

    n_index_arrays = get_n_index_arrays(index)
    index_cols = tuple(range(1, 1 + n_index_arrays))
    index_col_refs = tuple(make_col_ref_exprs(index_cols, series_out._plan))

    # Create schema for output DataFrame with n_cols columns
    arrow_schema = pa.schema(
        [pa.field(f"{idx}", pa.large_string()) for idx in range(n_cols)]
    )

    empty_data = arrow_to_empty_df(arrow_schema)
    empty_data.index = index

    expr = tuple(
        get_col_as_series_expr(idx, empty_data, series_out, index_cols)
        for idx in range(n_cols)
    )

    # Creates DataFrame with n_cols columns
    df_plan = LogicalProjection(
        empty_data,
        series_out._plan,
        expr + index_col_refs,
    )

    return wrap_plan(plan=df_plan)


def gen_partition(name):
    """Generates partition and rpartition using generalized template."""

    def partition(self, sep=" ", expand=True):
        """
        Splits string into 3 elements-before the separator, the separator itself,
        and the part after the separator.
        """
        validate_dtype(f"str.{name}", self)

        series = self._series
        dtype = pd.ArrowDtype(pa.list_(pa.large_string()))

        index = series.head(0).index
        new_metadata = pd.Series(
            dtype=dtype,
            name=series.name,
            index=index,
        )

        series_out = _get_series_python_func_plan(
            series._plan,
            new_metadata,
            f"str.{name}",
            (),
            {"sep": sep, "expand": False},
        )
        # if expand=False, return Series of lists
        if not expand:
            return series_out

        n_index_arrays = get_n_index_arrays(index)
        index_cols = tuple(range(1, 1 + n_index_arrays))
        index_col_refs = tuple(make_col_ref_exprs(index_cols, series_out._plan))

        # Create schema for output DataFrame with 3 columns
        arrow_schema = pa.schema(
            [pa.field(f"{idx}", pa.large_string()) for idx in range(3)]
        )
        empty_data = arrow_to_empty_df(arrow_schema)
        empty_data.index = index

        expr = tuple(
            get_col_as_series_expr(idx, empty_data, series_out, index_cols)
            for idx in range(3)
        )

        assert series_out.is_lazy_plan()

        # Creates DataFrame with 3 columns
        df_plan = LogicalProjection(
            empty_data,
            series_out._plan,
            expr + index_col_refs,
        )

        return wrap_plan(plan=df_plan)

    return partition


def sig_bind(name, accessor_type, *args, **kwargs):
    """
    Binds args and kwargs to method's signature for argument validation.
    Exception cases, in which methods take *args and **kwargs, are handled separately using sig_map.
    Signatures are manually created and mapped in sig_map, to which the provided arguments are bound.
    """
    accessor_names = {"str.": "BodoStringMethods.", "dt.": "BodoDatetimeProperties."}
    msg = ""
    try:
        if accessor_type + name in sig_map:
            params = [
                inspect.Parameter(param[0], param[1])
                if not param[2]
                else inspect.Parameter(param[0], param[1], default=param[2][0])
                for param in sig_map[accessor_type + name]
            ]
            signature = inspect.Signature(params)
        else:
            if not accessor_type:
                sample_series = pd.Series([])
            elif accessor_type == "str.":
                sample_series = pd.Series(["a"]).str
            elif accessor_type == "dt.":
                sample_series = pd.Series(pd.to_datetime(["2023-01-01"])).dt
            else:
                raise TypeError(
                    "BodoSeries accessors other than '.dt' and '.str' are not implemented yet."
                )

            func = getattr(sample_series, name)
            signature = inspect.signature(func)

        signature.bind(*args, **kwargs)
        return
    # Separated raising error from except statement to avoid nested errors
    except TypeError as e:
        msg = e
    raise TypeError(f"{accessor_names.get(accessor_type, '')}{name}() {msg}")


# Maps Series methods to signatures. Empty default parameter tuple means argument is required.
sig_map: dict[str, list[tuple[str, inspect._ParameterKind, tuple[pt.Any, ...]]]] = {
    "clip": [
        ("lower", inspect.Parameter.POSITIONAL_OR_KEYWORD, (None,)),
        ("upper", inspect.Parameter.POSITIONAL_OR_KEYWORD, (None,)),
        ("axis", inspect.Parameter.KEYWORD_ONLY, (None,)),
        ("inplace", inspect.Parameter.KEYWORD_ONLY, (False,)),
    ],
    "str.replace": [
        ("to_replace", inspect.Parameter.POSITIONAL_OR_KEYWORD, (None,)),
        ("value", inspect.Parameter.POSITIONAL_OR_KEYWORD, (None,)),
        ("regex", inspect.Parameter.KEYWORD_ONLY, (False,)),
        ("inplace", inspect.Parameter.KEYWORD_ONLY, (False,)),
    ],
    "str.wrap": [
        ("width", inspect.Parameter.POSITIONAL_OR_KEYWORD, ()),
        ("expand_tabs", inspect.Parameter.KEYWORD_ONLY, (True,)),
        ("replace_whitespace", inspect.Parameter.KEYWORD_ONLY, (True,)),
        ("drop_whitespace", inspect.Parameter.KEYWORD_ONLY, (True,)),
        ("break_long_words", inspect.Parameter.KEYWORD_ONLY, (True,)),
        ("break_on_hyphens", inspect.Parameter.KEYWORD_ONLY, (True,)),
    ],
    "dt.normalize": [],
    "dt.strftime": [
        ("date_format", inspect.Parameter.POSITIONAL_OR_KEYWORD, (None,)),
    ],
    "dt.month_name": [
        ("locale", inspect.Parameter.KEYWORD_ONLY, (None,)),
    ],
    "dt.day_name": [
        ("locale", inspect.Parameter.KEYWORD_ONLY, (None,)),
    ],
    "dt.floor": [
        ("freq", inspect.Parameter.POSITIONAL_OR_KEYWORD, (None,)),
        ("normalize", inspect.Parameter.KEYWORD_ONLY, (True,)),
    ],
    "dt.ceil": [
        ("freq", inspect.Parameter.POSITIONAL_OR_KEYWORD, (None,)),
        ("normalize", inspect.Parameter.KEYWORD_ONLY, (True,)),
    ],
    "dt.total_seconds": [],
}


def _is_pd_pa_timestamp_no_tz(dtype):
    """True when dtype is Arrow extension type timestamp (without timezone)"""
    return (
        isinstance(dtype, pd.ArrowDtype)
        and pa.types.is_timestamp(dtype.pyarrow_dtype)
        and dtype.pyarrow_dtype.tz is None
    )


def gen_arith(self, other, name):
    """Generates Series.add/radd/sub/rsub."""
    if isinstance(
        other,
        (
            BodoSeries,
            pd.Series,
        ),
    ):
        raise BodoLibNotImplementedException(
            f"Series.{name}() is not supported for other of type {type(other)} yet."
        )
    if (
        name
        in (
            "sub",
            "rsub",
        )
        and self.dtype in allowed_types_map["str_default"]
    ):
        raise TypeError("Unsupported operand type(s) for -: 'str' and 'str'")
    return gen_method(name, self.dtype)(self, other)


def is_bodo_string_series(self):
    """Returns True if self is a BodoSeries with dtype String."""
    return (
        isinstance(self, BodoSeries) and self.dtype in allowed_types_map["str_default"]
    )


def validate_dtype(name, obj):
    """Validates dtype of input series for Series.<name> methods."""
    if "." not in name:
        return

    dtype = obj._dtype
    accessor = name.split(".")[0]
    if accessor == "str":
        if dtype not in allowed_types_map.get(
            name, (pd.ArrowDtype(pa.string()), pd.ArrowDtype(pa.large_string()))
        ):
            raise AttributeError("Can only use .str accessor with string values!")
    if accessor == "dt":
        if dtype not in allowed_types_map.get(
            name, [pd.ArrowDtype(pa.duration("ns"))]
        ) and not _is_pd_pa_timestamp_no_tz(dtype):
            raise AttributeError("Can only use .dt accessor with datetimelike values!")


def gen_method(
    name, return_type, is_method=True, accessor_type="", allowed_types=[str]
):
    """Generates Series methods, supports optional/positional args."""

    def method(self, *args, **kwargs):
        """Generalized template for Series methods and argument validation using signature"""

        validate_dtype(accessor_type + name, self)

        if is_method:
            sig_bind(name, accessor_type, *args, **kwargs)  # Argument validation

        series = self._series if accessor_type else self
        dtype = series.dtype if not return_type else return_type

        index = series.head(0).index
        new_metadata = pd.Series(
            dtype=dtype,
            name=series.name,
            index=index,
        )

        return _get_series_python_func_plan(
            series._plan, new_metadata, accessor_type + name, args, kwargs
        )

    method.__name__ = name
    return method


# Maps series_str_methods to return types
series_str_methods = [
    # idx = 0: Series(String)
    (
        [
            # no args
            "upper",
            "lower",
            "title",
            "swapcase",
            "capitalize",
            "casefold",
            # args
            "strip",
            "lstrip",
            "rstrip",
            "center",
            "get",
            "removeprefix",
            "removesuffix",
            "pad",
            "rjust",
            "ljust",
            "repeat",
            "slice",
            "slice_replace",
            "translate",
            "zfill",
            "replace",
            "wrap",
            "normalize",
            "decode",
        ],
        pd.ArrowDtype(pa.large_string()),
    ),
    # idx = 1: Series(Bool)
    (
        [
            # no args
            "isalpha",
            "isnumeric",
            "isalnum",
            "isdigit",
            "isdecimal",
            "isspace",
            "islower",
            "isupper",
            "istitle",
            # args
            "startswith",
            "endswith",
            "contains",
            "match",
            "fullmatch",
        ],
        pd.ArrowDtype(pa.bool_()),
    ),
    # idx = 2: Series(Int)
    (
        [
            "find",
            "index",
            "rindex",
            "count",
            "rfind",
            "len",
        ],
        pd.ArrowDtype(pa.int64()),
    ),
    # idx = 3: Series(List(String))
    (
        [
            "findall",
        ],
        pd.ArrowDtype(pa.large_list(pa.large_string())),
    ),
    (
        [
            "encode",
        ],
        pd.ArrowDtype(pa.binary()),
    ),
]


# Maps Series.dt accessors to return types
dt_accessors = [
    # idx = 0: Series(Int)
    (
        [
            "year",
            "month",
            "day",
            "hour",
            "minute",
            "second",
            "microsecond",
            "nanosecond",
            "dayofweek",
            "day_of_week",
            "weekday",
            "dayofyear",
            "day_of_year",
            "daysinmonth",
            "days_in_month",
            "quarter",
            "days",
            "seconds",
            "microseconds",
            "nanoseconds",
        ],
        pd.ArrowDtype(pa.int32()),
    ),
    # idx = 1: Series(Date)
    (
        [
            "date",
        ],
        pd.ArrowDtype(pa.date32()),
    ),
    # idx = 2: Series(Time)
    (
        [
            "time",
        ],
        pd.ArrowDtype(pa.time64("ns")),
    ),
    # idx = 3: Series(Boolean)
    (
        [
            "is_month_start",
            "is_month_end",
            "is_quarter_start",
            "is_quarter_end",
            "is_year_start",
            "is_year_end",
            "is_leap_year",
        ],
        pd.ArrowDtype(pa.bool_()),
    ),
]


# Maps Series.dt methods to return types
dt_methods = [
    # idx = 0: Series(Timestamp)
    (
        [
            "normalize",
            "floor",
            "ceil",
            "round",
            # TODO: implement end_time
        ],
        pd.ArrowDtype(pa.timestamp("ns")),
    ),
    # idx = 1: Series(Float)
    (
        [
            "total_seconds",
        ],
        pd.ArrowDtype(pa.float64()),
    ),
    # idx = 2: Series(String)
    (
        [
            "month_name",
            "day_name",
            # TODO [BSE-4880]: fix precision of seconds (%S by default prints up to nanoseconds)
            # "strftime",
        ],
        pd.ArrowDtype(pa.large_string()),
    ),
]

# Maps direct Series methods to return types
dir_methods = [
    # idx = 0: Series(Boolean)
    (
        [
            "isin",
            "notnull",
            "isnull",
            "isna",
            "notna",
        ],
        pd.ArrowDtype(pa.bool_()),
    ),
    (  # idx = 1: Series(Float)
        [
            # TODO: implement ffill, bfill,
        ],
        pd.ArrowDtype(pa.float64()),
    ),
    (
        # idx = 2: None(outputdtype == inputdtype)
        [
            "replace",
            "round",
            "clip",
            "abs",
        ],
        None,
    ),
]

allowed_types_map = {
    "str.decode": (
        pd.ArrowDtype(pa.string()),
        pd.ArrowDtype(pa.large_string()),
        pd.ArrowDtype(pa.binary()),
        pd.ArrowDtype(pa.large_binary()),
    ),
    "str.join": (
        pd.ArrowDtype(pa.string()),
        pd.ArrowDtype(pa.large_string()),
        pd.ArrowDtype(pa.list_(pa.string())),
        pd.ArrowDtype(pa.list_(pa.large_string())),
        pd.ArrowDtype(pa.large_list(pa.string())),
        pd.ArrowDtype(pa.large_list(pa.large_string())),
    ),
    "str_default": (
        pd.ArrowDtype(pa.large_string()),
        pd.ArrowDtype(pa.string()),
        pd.ArrowDtype(pa.large_list(pa.large_string())),
        pd.ArrowDtype(pa.list_(pa.large_string())),
        pd.ArrowDtype(pa.list_(pa.string())),
        pd.ArrowDtype(pa.large_binary()),
        pd.ArrowDtype(pa.binary()),
    ),
    "dt.round": (pd.ArrowDtype(pa.timestamp("ns")),),
    "dt_default": (
        pd.ArrowDtype(pa.timestamp("ns")),
        pd.ArrowDtype(pa.date64()),
        pd.ArrowDtype(pa.time64("ns")),
        pd.ArrowDtype(pa.duration("ns")),
    ),
    "binop_scalar": (
        int,
        float,
        str,
        bool,
        pd.Timedelta,
        pd.DateOffset,
        datetime.timedelta,
        datetime.datetime,
        numpy.datetime64,
        numpy.timedelta64,
        numpy.int64,
        numpy.float64,
        numpy.bool_,
    ),
    "binop_dtlike": (
        pd.Timedelta,
        pd.DateOffset,
        datetime.timedelta,
        datetime.datetime,
        numpy.datetime64,
        numpy.timedelta64,
        numpy.int64,
        numpy.float64,
        numpy.bool_,
    ),
}


def _install_series_str_methods():
    """Install Series.str.<method>() methods."""
    for str_pair in series_str_methods:
        for name in str_pair[0]:
            method = gen_method(name, str_pair[1], accessor_type="str.")
            setattr(BodoStringMethods, name, method)


def _install_series_dt_accessors():
    """Install Series.dt.<acc> accessors."""
    for dt_accessor_pair in dt_accessors:
        for name in dt_accessor_pair[0]:
            accessor = gen_method(
                name, dt_accessor_pair[1], is_method=False, accessor_type="dt."
            )
            setattr(BodoDatetimeProperties, name, property(accessor))


def _install_series_dt_methods():
    """Install Series.dt.<method>() methods."""
    for dt_method_pair in dt_methods:
        for name in dt_method_pair[0]:
            method = gen_method(name, dt_method_pair[1], accessor_type="dt.")
            setattr(BodoDatetimeProperties, name, method)


def _install_series_direct_methods():
    """Install direct Series.<method>() methods."""
    for dir_method_pair in dir_methods:
        for name in dir_method_pair[0]:
            method = gen_method(name, dir_method_pair[1])
            setattr(BodoSeries, name, method)


def _install_str_partitions():
    """Install Series.str.partition and Series.str.rpartition."""
    for name in ["partition", "rpartition"]:
        method = gen_partition(name)
        setattr(BodoStringMethods, name, method)


_install_series_direct_methods()
_install_series_dt_accessors()
_install_series_dt_methods()
_install_series_str_methods()
_install_str_partitions()<|MERGE_RESOLUTION|>--- conflicted
+++ resolved
@@ -56,7 +56,6 @@
 from bodo.pandas.utils import (
     BodoLibFallbackWarning,
     BodoLibNotImplementedException,
-    _get_empty_series_arrow,
     arrow_to_empty_df,
     check_args_fallback,
     fallback_wrapper,
@@ -630,7 +629,6 @@
             )
 
         if engine == "bodo":
-<<<<<<< HEAD
             import ctypes
 
             from numba import cfunc, types
@@ -666,41 +664,6 @@
             if empty_series is not None:
                 return _get_series_python_func_plan(
                     self._plan, empty_series, map_wrapper_ptr, (), {}, type="cfunc"
-                )
-            else:
-                msg = (
-                    "Compiling user defined function failed or encountered an unsupported result type."
-                    "Falling back to Python engine, which will"
-                    "run on a small sample of data to determine output types."
-                    "This may hurt performance:"
-                    f"{error_msg}."
-                )
-                warnings.warn(BodoLibFallbackWarning(msg))
-
-=======
-
-            @bodo.jit(cache=True)
-            def map_wrapper(S):
-                return S.map(arg, na_action=na_action)
-
-            try:
-                empty_series = _get_empty_series_arrow(map_wrapper(self.head(0)))
-            except BodoError as e:
-                empty_series = None
-                error_msg = str(e)
-
-            assert empty_series is None or isinstance(empty_series.dtype, pd.ArrowDtype)
-
-            # Jit failed to determine dtypes, likely from gaps in our Arrow support.
-            if empty_series is not None and pa.types.is_null(
-                empty_series.dtype.pyarrow_dtype
-            ):
-                empty_series = None
-                error_msg = "Jit could not determine pyarrow return type from UDF."
-
-            if empty_series is not None:
-                return _get_series_python_func_plan(
-                    self._plan, empty_series, map_wrapper, (), {}, is_method=False
                 )
             else:
                 msg = (
@@ -712,7 +675,6 @@
                 )
                 warnings.warn(BodoLibFallbackWarning(msg))
 
->>>>>>> b7a76221
         # engine == "python"
         # Get output data type by running the UDF on a sample of the data.
         empty_series = get_scalar_udf_result_type(self, "map", arg, na_action=na_action)
