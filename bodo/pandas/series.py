--- conflicted
+++ resolved
@@ -189,7 +189,6 @@
         Otherwise we use the data fetched from the workers.
         """
         if (self._head_s is None) or (n > self._head_s.shape[0]):
-<<<<<<< HEAD
             if self._exec_state() == ExecState.PLAN:
                 from bodo.pandas.base import _empty_like
 
@@ -203,11 +202,6 @@
                 return wrap_plan(new_metadata, planLimit)
             else:
                 return super().head(n)
-=======
-            if self.is_lazy_plan():
-                self._mgr._collect()
-            return super().head(n)
->>>>>>> ae99f40d
         else:
             # If head_s is available and larger than n, then use it directly.
             return self._head_s.head(n)
