--- conflicted
+++ resolved
@@ -966,10 +966,7 @@
             "replace",
             "wrap",
             "normalize",
-<<<<<<< HEAD
-=======
             "decode",
->>>>>>> e3b7ccf7
         ],
         pd.ArrowDtype(pa.large_string()),
     ),
