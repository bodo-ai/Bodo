import typing as pt
from collections.abc import Callable, Hashable

import pandas as pd
import pyarrow as pa

from bodo.ext import plan_optimizer
from bodo.pandas.array_manager import LazySingleArrayManager
from bodo.pandas.lazy_metadata import LazyMetadata
from bodo.pandas.lazy_wrapper import BodoLazyWrapper
from bodo.pandas.managers import LazyMetadataMixin, LazySingleBlockManager
from bodo.pandas.utils import (
    LazyPlan,
    check_args_fallback,
    get_lazy_single_manager_class,
    wrap_plan,
)


class BodoSeries(pd.Series, BodoLazyWrapper):
    # We need to store the head_s to avoid data pull when head is called.
    # Since BlockManagers are in Cython it's tricky to override all methods
    # so some methods like head will still trigger data pull if we don't store head_s and
    # use it directly when available.
    _head_s: pd.Series | None = None
    _name: Hashable = None

    @property
    def _plan(self):
        if hasattr(self._mgr, "_plan"):
            if self._mgr._plan is not None:
                return self._mgr._plan
            else:
                return plan_optimizer.LogicalGetSeriesRead(self._mgr._md_result_id)

        raise NotImplementedError(
            "Plan not available for this manager, recreate this series with from_pandas"
        )

    @check_args_fallback("all")
    def _cmp_method(self, other, op):
        """Called when a BodoSeries is compared with a different entity (other)
        with the given operator "op".
        """
        from bodo.pandas.base import _empty_like

        # Get empty Pandas objects for self and other with same schema.
        zero_size_self = _empty_like(self)
        zero_size_other = _empty_like(other) if isinstance(other, BodoSeries) else other
        # This is effectively a check for a dataframe or series.
        if hasattr(other, "_plan"):
            other = other._plan

        # Compute schema of new series.
        new_metadata = zero_size_self._cmp_method(zero_size_other, op)
        assert isinstance(new_metadata, pd.Series)
        return wrap_plan(
            new_metadata,
            plan=LazyPlan("LogicalBinaryOp", self._plan, other, op),
        )

    def _conjunction_binop(self, other, op):
        """Called when a BodoSeries is element-wise boolean combined with a different entity (other)"""
        from bodo.pandas.base import _empty_like

<<<<<<< HEAD
        if not ((isinstance(other, BodoSeries) and isinstance(other.dtype, pd.ArrowDtype) and other.dtype.type is bool) or isinstance(other, bool)):
=======
        if not (
            (
                isinstance(other, BodoSeries)
                and isinstance(other.dtype, pd.ArrowDtype)
                and other.dtype.type == bool
            )
            or isinstance(other, bool)
        ):
>>>>>>> 5a453812
            raise TypeError(
                "'other' should be boolean BodoSeries or a bool. "
                f"Got {type(other).__name__} instead."
            )

        # Get empty Pandas objects for self and other with same schema.
        zero_size_self = _empty_like(self)
        zero_size_other = _empty_like(other) if isinstance(other, BodoSeries) else other
        # This is effectively a check for a dataframe or series.
        if hasattr(other, "_plan"):
            other = other._plan

        # Compute schema of new series.
        new_metadata = getattr(zero_size_self, op)(zero_size_other)
        assert isinstance(new_metadata, pd.Series)
        return wrap_plan(
            new_metadata,
            plan=LazyPlan("LogicalConjunctionOp", self._plan, other, op),
        )

    @check_args_fallback("all")
    def __and__(self, other):
        """Called when a BodoSeries is element-wise and'ed with a different entity (other)"""
        return self._conjunction_binop(other, "__and__")

    @check_args_fallback("all")
    def __or__(self, other):
        """Called when a BodoSeries is element-wise or'ed with a different entity (other)"""
        return self._conjunction_binop(other, "__or__")

    @check_args_fallback("all")
    def __xor__(self, other):
        """Called when a BodoSeries is element-wise xor'ed with a different
        entity (other). xor is not supported in duckdb so convert to
        (A or B) and not (A and B).
        """
        return self.__or__(other).__and__(self.__and__(other).__invert__())

    @check_args_fallback("all")
    def __invert__(self):
        """Called when a BodoSeries is element-wise not'ed with a different entity (other)"""
        from bodo.pandas.base import _empty_like

        # Get empty Pandas objects for self and other with same schema.
        new_metadata = _empty_like(self)

        assert isinstance(new_metadata, pd.Series)
        return wrap_plan(
            new_metadata,
            plan=LazyPlan("LogicalUnaryOp", self._plan, "__invert__"),
        )

    @staticmethod
    def from_lazy_mgr(
        lazy_mgr: LazySingleArrayManager | LazySingleBlockManager,
        head_s: pd.Series | None,
    ):
        """
        Create a BodoSeries from a lazy manager and possibly a head_s.
        If you want to create a BodoSeries from a pandas manager use _from_mgr
        """
        series = BodoSeries._from_mgr(lazy_mgr, [])
        series._name = head_s._name
        series._head_s = head_s
        return series

    @classmethod
    def from_lazy_metadata(
        cls,
        lazy_metadata: LazyMetadata,
        collect_func: Callable[[str], pt.Any] | None = None,
        del_func: Callable[[str], None] | None = None,
        plan: plan_optimizer.LogicalOperator | None = None,
    ) -> "BodoSeries":
        """
        Create a BodoSeries from a lazy metadata object.
        """
        assert isinstance(lazy_metadata.head, pd.Series)
        lazy_mgr = get_lazy_single_manager_class()(
            None,
            None,
            result_id=lazy_metadata.result_id,
            nrows=lazy_metadata.nrows,
            head=lazy_metadata.head._mgr,
            collect_func=collect_func,
            del_func=del_func,
            index_data=lazy_metadata.index_data,
            plan=plan,
        )
        return cls.from_lazy_mgr(lazy_mgr, lazy_metadata.head)

    def update_from_lazy_metadata(self, lazy_metadata: LazyMetadata):
        """
        Update the series with new metadata.
        """
        assert self._lazy
        assert isinstance(lazy_metadata.head, pd.Series)
        # Call delfunc to delete the old data.
        self._mgr._del_func(self._mgr._md_result_id)
        self._head_s = lazy_metadata.head
        self._mgr._md_nrows = lazy_metadata.nrows
        self._mgr._md_result_id = lazy_metadata.result_id
        self._mgr._md_head = lazy_metadata.head._mgr

    def is_lazy_plan(self):
        """Returns whether the BodoSeries is represented by a plan."""
        return getattr(self._mgr, "_plan", None) is not None

    def execute_plan(self):
        return self._mgr.execute_plan()

    @property
    def shape(self):
        """
        Get the shape of the series. Data is fetched from metadata if present, otherwise the data fetched from workers is used.
        """
        if self.is_lazy_plan():
            self._mgr._collect()

        if isinstance(self._mgr, LazyMetadataMixin) and (
            self._mgr._md_nrows is not None
        ):
            return (self._mgr._md_nrows,)
        return super().shape

    def head(self, n: int = 5):
        """
        Get the first n rows of the series. If head_s is present and n < len(head_s) we call head on head_s.
        Otherwise we use the data fetched from the workers.
        """
        if (self._head_s is None) or (n > self._head_s.shape[0]):
            if self.is_lazy_plan():
                self._mgr._collect()
            return super().head(n)
        else:
            # If head_s is available and larger than n, then use it directly.
            return self._head_s.head(n)

    def __len__(self):
        if self.is_lazy_plan():
            self._mgr._collect()
        return super().__len__()

    def _get_result_id(self) -> str | None:
        if isinstance(self._mgr, LazyMetadataMixin):
            return self._mgr._md_result_id
        return None

    @property
    def str(self):
        return StringMethods(self)

    @check_args_fallback(supported=["arg"])
    def map(self, arg, na_action=None):
        """
        Apply function to elements in a Series
        """
        from bodo.pandas.utils import arrow_to_empty_df

        # Get output data type by running the UDF on a sample of the data.
        # Saving the plan to avoid hitting LogicalGetDataframeRead gaps with head().
        # TODO: remove when LIMIT plan is properly supported for head().
        mgr_plan = self._mgr._plan
        series_sample = self.head(1)
        self._mgr._plan = mgr_plan
        out_sample = series_sample.map(arg)

        assert isinstance(out_sample, pd.Series), (
            f"BodoSeries.map(), expected output to be Series, got: {type(out_sample)}."
        )
        out_sample_df = out_sample.to_frame()
        empty_df = arrow_to_empty_df(pa.Schema.from_pandas(out_sample_df))

        # convert back to Series
        empty_series = empty_df.squeeze()
        empty_series.name = out_sample.name

        plan = LazyPlan(
            "LogicalProjectionPythonScalarFunc",
            self._plan,
            (
                "map",
                True,  # is_series
                True,  # is_method
                (arg,),  # args
                {},  # kwargs
            ),
        )
        return wrap_plan(empty_series, plan=plan)


class StringMethods:
    """Support Series.str string processing methods same as Pandas."""

    def __init__(self, series):
        self._series = series

    def lower(self):
        index = self._series.head(0).index
        new_metadata = pd.Series(
            dtype=pd.ArrowDtype(pa.large_string()),
            name=self._series.name,
            index=index,
        )
        return wrap_plan(
            new_metadata,
            plan=LazyPlan(
                "LogicalProjectionPythonScalarFunc",
                self._series._plan,
                (
                    "str.lower",
                    True,  # is_series
                    True,  # is_method
                    (),  # args
                    {},  # kwargs
                ),
            ),
        )

    @check_args_fallback(supported=[])
    def strip(self, to_strip=None):
        index = self._series.head(0).index
        new_metadata = pd.Series(
            dtype=pd.ArrowDtype(pa.large_string()),
            name=self._series.name,
            index=index,
        )
        return wrap_plan(
            new_metadata,
            plan=LazyPlan(
                "LogicalProjectionPythonScalarFunc",
                self._series._plan,
                (
                    "str.strip",
                    True,  # is_series
                    True,  # is_method
                    (),  # args
                    {},  # kwargs
                ),
            ),
        )<|MERGE_RESOLUTION|>--- conflicted
+++ resolved
@@ -63,18 +63,14 @@
         """Called when a BodoSeries is element-wise boolean combined with a different entity (other)"""
         from bodo.pandas.base import _empty_like
 
-<<<<<<< HEAD
-        if not ((isinstance(other, BodoSeries) and isinstance(other.dtype, pd.ArrowDtype) and other.dtype.type is bool) or isinstance(other, bool)):
-=======
         if not (
             (
                 isinstance(other, BodoSeries)
                 and isinstance(other.dtype, pd.ArrowDtype)
-                and other.dtype.type == bool
+                and other.dtype.type is bool
             )
             or isinstance(other, bool)
         ):
->>>>>>> 5a453812
             raise TypeError(
                 "'other' should be boolean BodoSeries or a bool. "
                 f"Got {type(other).__name__} instead."
