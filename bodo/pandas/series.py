--- conflicted
+++ resolved
@@ -62,13 +62,8 @@
                     else:
                         # The data has been collected and is no longer distributed
                         # so we need to re-distribute the results.
-<<<<<<< HEAD
                         mgr = bodo.spawn.spawner.get_spawner().scatter_data(self)
                         res_id = self._mgr._md_result_id
-=======
-                        res_id = bodo.spawn.utils.scatter_data(self)
-                        mgr = None
->>>>>>> 5ee8a2af
                     self._source_plan = LazyPlan(
                         "LogicalGetPandasReadParallel",
                         empty_data,
