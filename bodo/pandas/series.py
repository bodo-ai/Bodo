from __future__ import annotations

import inspect
import itertools
import numbers
import typing as pt
import warnings
from collections.abc import Callable, Hashable

import numpy
import pandas as pd
import pyarrow as pa
from pandas._typing import (
    Axis,
    SortKind,
    ValueKeyFunc,
)

import bodo
from bodo.ext import plan_optimizer
from bodo.pandas.array_manager import LazySingleArrayManager
from bodo.pandas.lazy_metadata import LazyMetadata
from bodo.pandas.lazy_wrapper import BodoLazyWrapper, ExecState
from bodo.pandas.managers import LazyMetadataMixin, LazySingleBlockManager
from bodo.pandas.plan import (
    AggregateExpression,
    ArithOpExpression,
    ColRefExpression,
    ComparisonOpExpression,
    ConjunctionOpExpression,
    LazyPlan,
    LazyPlanDistributedArg,
    LogicalAggregate,
    LogicalFilter,
    LogicalGetPandasReadParallel,
    LogicalGetPandasReadSeq,
    LogicalLimit,
    LogicalOperator,
    LogicalOrder,
    LogicalProjection,
    PythonScalarFuncExpression,
    UnaryOpExpression,
    _get_df_python_func_plan,
    execute_plan,
    get_proj_expr_single,
    get_single_proj_source_if_present,
    is_arith_expr,
    is_col_ref,
    is_scalar_func,
    is_single_colref_projection,
    is_single_projection,
    make_col_ref_exprs,
)
from bodo.pandas.utils import (
    BodoLibFallbackWarning,
    BodoLibNotImplementedException,
    arrow_to_empty_df,
    check_args_fallback,
    get_lazy_single_manager_class,
    get_n_index_arrays,
    get_scalar_udf_result_type,
    wrap_plan,
)
from bodo.utils.typing import BodoError


class BodoSeries(pd.Series, BodoLazyWrapper):
    # We need to store the head_s to avoid data pull when head is called.
    # Since BlockManagers are in Cython it's tricky to override all methods
    # so some methods like head will still trigger data pull if we don't store head_s and
    # use it directly when available.
    _head_s: pd.Series | None = None
    _name: Hashable = None

    def __new__(cls, *args, **kwargs):
        """Support bodo.pandas.Series() constructor by creating a pandas Series
        and then converting it to a BodoSeries.
        """
        # Handle Pandas internal use which creates an empty object and then assigns the
        # manager:
        # https://github.com/pandas-dev/pandas/blob/1da0d022057862f4352113d884648606efd60099/pandas/core/generic.py#L309
        if not args and not kwargs:
            return super().__new__(cls, *args, **kwargs)

        S = pd.Series(*args, **kwargs)
        df = pd.DataFrame({"A": S})
        bodo_S = bodo.pandas.base.from_pandas(df)["A"]
        bodo_S._name = S.name
        return bodo_S

    def __init__(self, *args, **kwargs):
        # No-op since already initialized by __new__
        pass

    @property
    def _plan(self):
        if hasattr(self._mgr, "_plan"):
            if self.is_lazy_plan():
                return self._mgr._plan
            else:
                """We can't create a new LazyPlan each time that _plan is called
                   because filtering checks that the projections that are part of
                   the filter all come from the same source and if you create a
                   new LazyPlan here each time then they will appear as different
                   sources.  We sometimes use a pandas manager which doesn't have
                   _source_plan so we have to do getattr check.
                """
                if getattr(self, "_source_plan", None) is not None:
                    return self._source_plan

                from bodo.pandas.base import _empty_like

                empty_data = _empty_like(self)
                if bodo.dataframe_library_run_parallel:
                    nrows = len(self)
                    self._source_plan = LogicalGetPandasReadParallel(
                        empty_data,
                        nrows,
                        LazyPlanDistributedArg(self),
                    )
                else:
                    self._source_plan = LogicalGetPandasReadSeq(
                        empty_data,
                        self,
                    )

                return self._source_plan

        raise NotImplementedError(
            "Plan not available for this manager, recreate this series with from_pandas"
        )

    def __getattribute__(self, name: str):
        """Custom attribute access that triggers a fallback warning for unsupported attributes."""

        ignore_fallback_attrs = ["dtype", "name", "to_string", "attrs", "flags"]

        cls = object.__getattribute__(self, "__class__")
        base = cls.__mro__[0]

        if (
            name not in base.__dict__
            and name not in ignore_fallback_attrs
            and not name.startswith("_")
        ):
            msg = (
                f"{name} is not implemented in Bodo Dataframe Library yet. "
                "Falling back to Pandas (may be slow or run out of memory)."
            )
            warnings.warn(BodoLibFallbackWarning(msg))
            return fallback_wrapper(object.__getattribute__(self, name))

        return object.__getattribute__(self, name)

    @check_args_fallback("all")
    def _cmp_method(self, other, op):
        """Called when a BodoSeries is compared with a different entity (other)
        with the given operator "op".
        """
        from bodo.pandas.base import _empty_like

        # Get empty Pandas objects for self and other with same schema.
        zero_size_self = _empty_like(self)
        zero_size_other = _empty_like(other) if isinstance(other, BodoSeries) else other
        # This is effectively a check for a dataframe or series.
        if hasattr(other, "_plan"):
            other = other._plan

        # Compute schema of new series.
        empty_data = zero_size_self._cmp_method(zero_size_other, op)
        assert isinstance(empty_data, pd.Series), "_cmp_method: Series expected"

        # Extract argument expressions
        lhs = get_proj_expr_single(self._plan)
        rhs = get_proj_expr_single(other) if isinstance(other, LazyPlan) else other
        expr = ComparisonOpExpression(
            empty_data,
            lhs,
            rhs,
            op,
        )

        key_indices = [i + 1 for i in range(get_n_index_arrays(empty_data.index))]
        plan_keys = get_single_proj_source_if_present(self._plan)
        key_exprs = tuple(make_col_ref_exprs(key_indices, plan_keys))

        plan = LogicalProjection(
            empty_data,
            # Use the original table without the Series projection node.
            self._plan.args[0],
            (expr,) + key_exprs,
        )
        return wrap_plan(plan=plan)

    def _conjunction_binop(self, other, op):
        """Called when a BodoSeries is element-wise boolean combined with a different entity (other)"""
        from bodo.pandas.base import _empty_like

        if not (
            (
                isinstance(other, BodoSeries)
                and isinstance(other.dtype, pd.ArrowDtype)
                and other.dtype.type is bool
            )
            or isinstance(other, bool)
        ):
            raise BodoLibNotImplementedException(
                "'other' should be boolean BodoSeries or a bool. "
                f"Got {type(other).__name__} instead."
            )

        # Get empty Pandas objects for self and other with same schema.
        zero_size_self = _empty_like(self)
        zero_size_other = _empty_like(other) if isinstance(other, BodoSeries) else other
        # This is effectively a check for a dataframe or series.
        if hasattr(other, "_plan"):
            other = other._plan

        # Compute schema of new series.
        empty_data = getattr(zero_size_self, op)(zero_size_other)
        assert isinstance(empty_data, pd.Series), (
            "_conjunction_binop: empty_data is not a Series"
        )

        # Extract argument expressions
        lhs = get_proj_expr_single(self._plan)
        rhs = get_proj_expr_single(other) if isinstance(other, LazyPlan) else other
        expr = ConjunctionOpExpression(
            empty_data,
            lhs,
            rhs,
            op,
        )

        key_indices = [i + 1 for i in range(get_n_index_arrays(empty_data.index))]
        plan_keys = get_single_proj_source_if_present(self._plan)
        key_exprs = tuple(make_col_ref_exprs(key_indices, plan_keys))

        plan = LogicalProjection(
            empty_data,
            # Use the original table without the Series projection node.
            self._plan.args[0],
            (expr,) + key_exprs,
        )
        return wrap_plan(plan=plan)

    @check_args_fallback("all")
    def __and__(self, other):
        """Called when a BodoSeries is element-wise and'ed with a different entity (other)"""
        return self._conjunction_binop(other, "__and__")

    @check_args_fallback("all")
    def __or__(self, other):
        """Called when a BodoSeries is element-wise or'ed with a different entity (other)"""
        return self._conjunction_binop(other, "__or__")

    @check_args_fallback("all")
    def __xor__(self, other):
        """Called when a BodoSeries is element-wise xor'ed with a different
        entity (other). xor is not supported in duckdb so convert to
        (A or B) and not (A and B).
        """
        return self.__or__(other).__and__(self.__and__(other).__invert__())

    @check_args_fallback("all")
    def __invert__(self):
        """Called when a BodoSeries is element-wise not'ed with a different entity (other)"""
        from bodo.pandas.base import _empty_like

        # Get empty Pandas objects for self and other with same schema.
        empty_data = _empty_like(self)

        assert isinstance(empty_data, pd.Series), "Series expected"
        source_expr = get_proj_expr_single(self._plan)
        expr = UnaryOpExpression(
            empty_data,
            source_expr,
            "__invert__",
        )

        key_indices = [i + 1 for i in range(get_n_index_arrays(empty_data.index))]
        plan_keys = get_single_proj_source_if_present(self._plan)
        key_exprs = tuple(make_col_ref_exprs(key_indices, plan_keys))

        plan = LogicalProjection(
            empty_data,
            # Use the original table without the Series projection node.
            self._plan.args[0],
            (expr,) + key_exprs,
        )
        return wrap_plan(plan=plan)

    def _arith_binop(self, other, op, reverse):
        """Called when a BodoSeries is element-wise arithmetically combined with a different entity (other)"""
        from bodo.pandas.base import _empty_like

        if not (
            (
                isinstance(other, BodoSeries)
                and isinstance(other.dtype, pd.ArrowDtype)
                and pd.api.types.is_numeric_dtype(other.dtype)
            )
            or isinstance(other, numbers.Number)
        ):
            raise BodoLibNotImplementedException(
                "'other' should be numeric BodoSeries or a numeric. "
                f"Got {type(other).__name__} instead."
            )

        # Get empty Pandas objects for self and other with same schema.
        zero_size_self = _empty_like(self)
        zero_size_other = _empty_like(other) if isinstance(other, BodoSeries) else other
        # This is effectively a check for a dataframe or series.
        if hasattr(other, "_plan"):
            other = other._plan

        # Compute schema of new series.
        empty_data = getattr(zero_size_self, op)(zero_size_other)
        assert isinstance(empty_data, pd.Series), (
            "_arith_binop: empty_data is not a Series"
        )

        # Extract argument expressions
        lhs = get_proj_expr_single(self._plan)
        rhs = get_proj_expr_single(other) if isinstance(other, LazyPlan) else other
        if reverse:
            lhs, rhs = rhs, lhs

        expr = ArithOpExpression(empty_data, lhs, rhs, op)

        key_indices = [i + 1 for i in range(get_n_index_arrays(empty_data.index))]
        plan_keys = get_single_proj_source_if_present(self._plan)
        key_exprs = tuple(make_col_ref_exprs(key_indices, plan_keys))

        plan = LogicalProjection(
            empty_data,
            # Use the original table without the Series projection node.
            self._plan.args[0],
            (expr,) + key_exprs,
        )
        return wrap_plan(plan=plan)

    @check_args_fallback("all")
    def __add__(self, other):
        return self._arith_binop(other, "__add__", False)

    @check_args_fallback("all")
    def __radd__(self, other):
        return self._arith_binop(other, "__radd__", True)

    @check_args_fallback("all")
    def __sub__(self, other):
        return self._arith_binop(other, "__sub__", False)

    @check_args_fallback("all")
    def __rsub__(self, other):
        return self._arith_binop(other, "__rsub__", True)

    @check_args_fallback("all")
    def __mul__(self, other):
        return self._arith_binop(other, "__mul__", False)

    @check_args_fallback("all")
    def __rmul__(self, other):
        return self._arith_binop(other, "__rmul__", True)

    @check_args_fallback("all")
    def __truediv__(self, other):
        return self._arith_binop(other, "__truediv__", False)

    @check_args_fallback("all")
    def __rtruediv__(self, other):
        return self._arith_binop(other, "__rtruediv__", True)

    @check_args_fallback("all")
    def __floordiv__(self, other):
        return self._arith_binop(other, "__floordiv__", False)

    @check_args_fallback("all")
    def __rfloordiv__(self, other):
        return self._arith_binop(other, "__rfloordiv__", True)

    @check_args_fallback("all")
    def __getitem__(self, key):
        """Called when df[key] is used."""

        from bodo.pandas.base import _empty_like

        # Only selecting columns or filtering with BodoSeries is supported
        if not isinstance(key, BodoSeries):
            raise BodoLibNotImplementedException("only BodoSeries keys are supported")

        zero_size_self = _empty_like(self)

        key_plan = (
            # TODO: error checking for key to be a projection on the same dataframe
            # with a binary operator
            get_proj_expr_single(key._plan)
            if key._plan is not None
            else plan_optimizer.LogicalGetSeriesRead(key._mgr._md_result_id)
        )
        zero_size_key = _empty_like(key)
        zero_size_index = zero_size_key.index
        empty_data = zero_size_self.__getitem__(zero_size_key)
        empty_data_index = empty_data.index
        if isinstance(zero_size_index, pd.RangeIndex) and not isinstance(
            empty_data_index, pd.RangeIndex
        ):
            # Drop the explicit integer Index generated from filtering RangeIndex (TODO: support RangeIndex properly).
            empty_data.reset_index(drop=True, inplace=True)
        return wrap_plan(
            plan=LogicalFilter(empty_data, self._plan, key_plan),
        )

    @staticmethod
    def from_lazy_mgr(
        lazy_mgr: LazySingleArrayManager | LazySingleBlockManager,
        head_s: pd.Series | None,
    ):
        """
        Create a BodoSeries from a lazy manager and possibly a head_s.
        If you want to create a BodoSeries from a pandas manager use _from_mgr
        """
        series = BodoSeries._from_mgr(lazy_mgr, [])
        series._name = head_s._name
        series._head_s = head_s
        return series

    @classmethod
    def from_lazy_metadata(
        cls,
        lazy_metadata: LazyMetadata,
        collect_func: Callable[[str], pt.Any] | None = None,
        del_func: Callable[[str], None] | None = None,
        plan: LogicalOperator | None = None,
    ) -> BodoSeries:
        """
        Create a BodoSeries from a lazy metadata object.
        """
        assert isinstance(lazy_metadata.head, pd.Series)
        lazy_mgr = get_lazy_single_manager_class()(
            None,
            None,
            result_id=lazy_metadata.result_id,
            nrows=lazy_metadata.nrows,
            head=lazy_metadata.head._mgr,
            collect_func=collect_func,
            del_func=del_func,
            index_data=lazy_metadata.index_data,
            plan=plan,
        )
        return cls.from_lazy_mgr(lazy_mgr, lazy_metadata.head)

    def update_from_lazy_metadata(self, lazy_metadata: LazyMetadata):
        """
        Update the series with new metadata.
        """
        assert self._lazy
        assert isinstance(lazy_metadata.head, pd.Series)
        # Call delfunc to delete the old data.
        self._mgr._del_func(self._mgr._md_result_id)
        self._head_s = lazy_metadata.head
        self._mgr._md_nrows = lazy_metadata.nrows
        self._mgr._md_result_id = lazy_metadata.result_id
        self._mgr._md_head = lazy_metadata.head._mgr

    def is_lazy_plan(self):
        """Returns whether the BodoSeries is represented by a plan."""
        return getattr(self._mgr, "_plan", None) is not None

    def execute_plan(self):
        if self.is_lazy_plan():
            return self._mgr.execute_plan()

    @property
    def shape(self):
        """
        Get the shape of the series. Data is fetched from metadata if present, otherwise the data fetched from workers is used.
        """
        from bodo.pandas.plan import count_plan

        if self._exec_state == ExecState.PLAN:
            return (count_plan(self),)
        if self._exec_state == ExecState.DISTRIBUTED:
            return (self._mgr._md_nrows,)
        if self._exec_state == ExecState.COLLECTED:
            return super().shape

    def head(self, n: int = 5):
        """
        Get the first n rows of the series. If head_s is present and n < len(head_s) we call head on head_s.
        Otherwise we use the data fetched from the workers.
        """
        if n == 0 and self._head_s is not None:
            if self._exec_state == ExecState.COLLECTED:
                return self.iloc[:0].copy()
            else:
                assert self._head_s is not None
                return self._head_s.head(0).copy()

        if (self._head_s is None) or (n > self._head_s.shape[0]):
            if bodo.dataframe_library_enabled and isinstance(
                self._mgr, LazyMetadataMixin
            ):
                from bodo.pandas.base import _empty_like

                planLimit = LogicalLimit(
                    _empty_like(self),
                    self._plan,
                    n,
                )

                return wrap_plan(planLimit)
            else:
                return super().head(n)
        else:
            # If head_s is available and larger than n, then use it directly.
            return self._head_s.head(n)

    def __len__(self):
        from bodo.pandas.plan import count_plan

        if self._exec_state == ExecState.PLAN:
            return count_plan(self)
        if self._exec_state == ExecState.DISTRIBUTED:
            return self._mgr._md_nrows
        if self._exec_state == ExecState.COLLECTED:
            return super().__len__()

    def __repr__(self):
        # Pandas repr implementation calls len() first which will execute an extra
        # count query before the actual plan which is unnecessary.
        if self._exec_state == ExecState.PLAN:
            self.execute_plan()
        return super().__repr__()

    @property
    def index(self):
        self.execute_plan()
        return super().index

    @index.setter
    def index(self, value):
        self.execute_plan()
        super()._set_axis(0, value)

    def _get_result_id(self) -> str | None:
        if isinstance(self._mgr, LazyMetadataMixin):
            return self._mgr._md_result_id
        return None

    @property
    def empty(self):
        return len(self) == 0

    @property
    def str(self):
        return BodoStringMethods(self)

    @property
    def dt(self):
        return BodoDatetimeProperties(self)

    @check_args_fallback(unsupported="none")
    def map(self, arg, na_action=None):
        """
        Apply function to elements in a Series
        """

        # Get output data type by running the UDF on a sample of the data.
        empty_series = get_scalar_udf_result_type(self, "map", arg, na_action=na_action)

        return _get_series_python_func_plan(
            self._plan, empty_series, "map", (arg, na_action), {}
        )

    @check_args_fallback(supported=["ascending", "na_position", "kind"])
    def sort_values(
        self,
        *,
        axis: Axis = 0,
        ascending: bool = True,
        inplace: bool = False,
        kind: SortKind | None = None,
        na_position: str = "last",
        ignore_index: bool = False,
        key: ValueKeyFunc | None = None,
    ) -> BodoSeries | None:
        from bodo.pandas.base import _empty_like

        # Validate ascending argument.
        if not isinstance(ascending, bool):
            raise BodoError(
                "DataFrame.sort_values(): argument ascending iterable does not contain only boolean"
            )

        # Validate na_position argument.
        if not isinstance(na_position, str):
            raise BodoError("Series.sort_values(): argument na_position not a string")

        if na_position not in ["first", "last"]:
            raise BodoError(
                "Series.sort_values(): argument na_position does not contain only 'first' or 'last'"
            )

        if kind is not None:
            warnings.warn("sort_values() kind argument ignored")

        ascending = [ascending]
        na_position = [True if na_position == "first" else False]
        cols = [0]

        """ Create 0 length versions of the dataframe as sorted dataframe
            has the same structure. """
        zero_size_self = _empty_like(self)

        return wrap_plan(
            plan=LogicalOrder(
                zero_size_self,
                self._plan,
                ascending,
                na_position,
                cols,
                self._plan.pa_schema,
            ),
        )

    @check_args_fallback(unsupported="all")
    def min(
        self, axis: Axis | None = 0, skipna: bool = True, numeric_only: bool = False
    ):
        return _compute_series_reduce(self, ["min"])[0]

    @check_args_fallback(unsupported="all")
    def max(
        self, axis: Axis | None = 0, skipna: bool = True, numeric_only: bool = False
    ):
        return _compute_series_reduce(self, ["max"])[0]

    @check_args_fallback(unsupported="all")
    def sum(
        self,
        axis: Axis | None = 0,
        skipna: bool = True,
        numeric_only: bool = False,
        min_count=0,
        **kwargs,
    ):
        return _compute_series_reduce(self, ["sum"])[0]

    @check_args_fallback(unsupported="all")
    def product(
        self,
        axis: Axis | None = 0,
        skipna: bool = True,
        numeric_only: bool = False,
        min_count=0,
        **kwargs,
    ):
        return _compute_series_reduce(self, ["product"])[0]

    @check_args_fallback(unsupported="all")
    def count(self):
        return _compute_series_reduce(self, ["count"])[0]

    @check_args_fallback(unsupported="all")
    def mean(self, axis=0, skipna=True, numeric_only=False, **kwargs):
        """Returns sample mean."""
        reduced = _compute_series_reduce(self, ["count", "sum"])
        count, sum = reduced[0], reduced[1]
        if count <= 0:
            return pd.NA
        return sum / count

    @check_args_fallback(supported=["ddof"])
    def std(self, axis=None, skipna=True, ddof=1, numeric_only=False, **kwargs):
        """Returns sample standard deviation."""
        reduced_self = _compute_series_reduce(self, ["count", "sum"])
        count, sum = reduced_self[0], reduced_self[1]
        if count <= 0 or count <= ddof:
            return pd.NA
        squared = self.map(lambda x: x * x)
        squared_sum = _compute_series_reduce(squared, ["sum"])[0]
        return ((squared_sum - (sum**2) / count) / (count - ddof)) ** 0.5

    @check_args_fallback(unsupported="all")
    def describe(self, percentiles=None, include=None, exclude=None):
        """
        Generates descriptive statistics.
        Descriptive statistics include those that summarize the central tendency, dispersion and
        shape of a dataset's distribution, excluding NaN values.
        """
        if not isinstance(self.dtype, pd.ArrowDtype):
            raise BodoLibNotImplementedException(
                "BodoSeries.describe() is not supported for non-Arrow dtypes."
            )

        pa_type = self.dtype.pyarrow_dtype

        if pa.types.is_null(pa_type):
            return pd.Series(
                [0, 0, pd.NA, pd.NA],
                index=["count", "unique", "top", "freq"],
                name=self.name,
            )

        # TODO: Support describe() for non-numeric Series
        if not (
            pa.types.is_unsigned_integer(pa_type)
            or pa.types.is_integer(pa_type)
            or pa.types.is_floating(pa_type)
        ):
            raise BodoLibNotImplementedException(
                "Series.describe() is not supported for non-numeric Series yet."
            )

        reduced_self = _compute_series_reduce(self, ["count", "min", "max", "sum"])
        count, min, max, sum = (reduced_self[i] for i in range(4))

        if count == 0:
            return pd.Series(
                [0] + [pd.NA] * 7,
                index=[
                    "count",
                    "mean",
                    "std",
                    "min",
                    "25%",
                    "50%",
                    "75%",
                    "max",
                ],
                name=self.name,
                dtype=pd.ArrowDtype(pa.float64()),
            )

        # Evaluate mean
        mean_val = sum / count

        # Evaluate std
        squared = self.map(lambda x: x * x)
        squared_sum = _compute_series_reduce(squared, ["sum"])[0]
        std_val = ((squared_sum - (sum**2) / count) / (count - 1)) ** 0.5

        # TODO [BSE-4970]: implement Series.quantile
        quantile = self.quantile([0.25, 0.5, 0.75])
        result = [
            count,
            mean_val,
            std_val,
            min,
            quantile[0.25],
            quantile[0.5],
            quantile[0.75],
            max,
        ]

        return pd.Series(
            result,
            index=[
                "count",
                "mean",
                "std",
                "min",
                "25%",
                "50%",
                "75%",
                "max",
            ],
            name=self.name,
        )

    @property
    def ndim(self) -> int:
        return super().ndim


class BodoStringMethods:
    """Support Series.str string processing methods same as Pandas."""

    def __init__(self, series):
        # Validate input series
        allowed_types = allowed_types_map["str_default"]
        if not (
            isinstance(series, BodoSeries)
            and isinstance(series.dtype, pd.ArrowDtype)
            and series.dtype in allowed_types
        ):
            raise AttributeError("Can only use .str accessor with string values!")

        self._series = series
        self._dtype = series.dtype
        self._is_string = series.dtype in (
            pd.ArrowDtype(pa.string()),
            pd.ArrowDtype(pa.large_string()),
        )

    @check_args_fallback(unsupported="none")
    def __getattribute__(self, name: str, /) -> pt.Any:
        try:
            return object.__getattribute__(self, name)
        except AttributeError:
            msg = (
                f"StringMethods.{name} is not "
                "implemented in Bodo dataframe library for the specified arguments yet. "
                "Falling back to Pandas (may be slow or run out of memory)."
            )
            if not name.startswith("_"):
                warnings.warn(BodoLibFallbackWarning(msg))
            return object.__getattribute__(pd.Series(self._series).str, name)

    @check_args_fallback("none")
    def cat(self, others=None, sep=None, na_rep=None, join="left"):
        """
        If others is specified, concatenates the Series and elements of others
        element-wise and returns a Series. If others is not passed, then falls back to
        Pandas, and all values in the Series are concatenated into a single string with a given sep.
        """
        # Validates others is provided, falls back to Pandas otherwise
        if others is None:
            raise BodoLibNotImplementedException(
                "str.cat(): others is not provided: falling back to Pandas"
            )

        # Validates others is a lazy BodoSeries, falls back to Pandas otherwise
        if not isinstance(others, BodoSeries):
            raise BodoLibNotImplementedException(
                "str.cat(): others is not a BodoSeries instance: falling back to Pandas"
            )

        # Validates input series and others series are from same df, falls back to Pandas otherwise
        base_plan = zip_series_plan(self._series, others)
        index = base_plan.empty_data.index

        new_metadata = pd.Series(
            dtype=pd.ArrowDtype(pa.large_string()),
            name=self._series.name,
            index=index,
        )

        return _get_df_python_func_plan(
            base_plan,
            new_metadata,
            "bodo.pandas.series._str_cat_helper",
            (sep, na_rep),
            {},
            is_method=False,
        )

    @check_args_fallback(unsupported="none")
    def join(self, sep):
        """
        Join lists contained as elements in the Series/Index with passed delimiter.
        If the elements of a Series are lists themselves, join the content of these lists using
        the delimiter passed to the function.
        """

        def join_list(l):
            """Performs String join with sep=sep if list.dtype == String, returns None otherwise."""
            try:
                return sep.join(l)
            except Exception:
                return pd.NA

        validate_dtype("str.join", self)
        series = self._series
        dtype = pd.ArrowDtype(pa.large_string())

        index = series.head(0).index
        new_metadata = pd.Series(
            dtype=dtype,
            name=series.name,
            index=index,
        )

        # If input Series is a series of lists, creates plan that maps 'join_list'.
        if not self._is_string:
            return _get_series_python_func_plan(
                series._plan, new_metadata, "map", (join_list, None), {}
            )

        return _get_series_python_func_plan(
            series._plan, new_metadata, "str.join", (sep,), {}
        )

    def extract(self, pat, flags=0, expand=True):
        """
        Extract capture groups in the regex pat as columns in a DataFrame.
        For each subject string in the Series, extract groups from the first
        match of regular expression pat.
        """
        import re

        pattern = re.compile(pat, flags=flags)
        n_cols = pattern.groups

        # Like Pandas' implementation, raises ValueError when there are no capture groups.
        if n_cols == 0:
            raise ValueError("pattern contains no capture groups")

        group_names = pattern.groupindex
        is_series_output = not expand and n_cols == 1  # In this case, returns a series.

        series = self._series

        if is_series_output:
            dtype = pd.ArrowDtype(pa.large_string())
        else:
            dtype = pd.ArrowDtype(pa.large_list(pa.large_string()))

        index = series.head(0).index
        new_metadata = pd.Series(
            dtype=dtype,
            name=series.name,
            index=index,
        )

        series_out = _get_series_python_func_plan(
            series._plan,
            new_metadata,
            "bodo.pandas.series._str_extract_helper",
            (
                pat,
                expand,
                n_cols,
                flags,
            ),
            {},
            is_method=False,
        )

        # expand=False and n_cols=1: returns series
        if is_series_output:
            return series_out

        n_index_arrays = get_n_index_arrays(index)
        index_cols = tuple(range(1, 1 + n_index_arrays))
        index_col_refs = tuple(make_col_ref_exprs(index_cols, series_out._plan))

        assert series_out.is_lazy_plan()

        # Create schema for output DataFrame with n_cols columns
        if not group_names:
            field_list = [
                pa.field(f"{idx}", pa.large_string()) for idx in range(n_cols)
            ]
        else:
            field_list = [
                pa.field(f"{name}", pa.large_string()) for name in group_names.keys()
            ]

        arrow_schema = pa.schema(field_list)
        empty_data = arrow_to_empty_df(arrow_schema)
        empty_data.index = index

        expr = tuple(
            get_col_as_series_expr(idx, empty_data, series_out, index_cols)
            for idx in range(n_cols)
        )

        # Creates DataFrame with n_cols columns
        df_plan = LogicalProjection(
            empty_data,
            series_out._plan,
            expr + index_col_refs,
        )

        return wrap_plan(plan=df_plan)

    @check_args_fallback(unsupported="none")
    def split(self, pat=None, *, n=-1, expand=False, regex=None):
        """
        Split strings around given separator/delimiter.
        Splits the string in the Series/Index from the beginning, at the specified delimiter string.
        """
        return _split_internal(self, "split", pat, n, expand, regex=regex)

    @check_args_fallback(unsupported="none")
    def rsplit(self, pat=None, *, n=-1, expand=False):
        """
        Split strings around given separator/delimiter.
        Splits the string in the Series/Index from the end, at the specified delimiter string.
        """
        return _split_internal(self, "rsplit", pat, n, expand)


class BodoDatetimeProperties:
    """Support Series.dt datetime accessors same as Pandas."""

    def __init__(self, series):
        allowed_types = allowed_types_map["dt_default"]
        # Validates series type
        if not (isinstance(series, BodoSeries) and series.dtype in allowed_types):
            raise AttributeError("Can only use .dt accessor with datetimelike values")
        self._series = series
        self._dtype = series.dtype

    @check_args_fallback(unsupported="none")
    def __getattribute__(self, name: str, /) -> pt.Any:
        try:
            return object.__getattribute__(self, name)
        except AttributeError:
            msg = (
                f"Series.dt.{name} is not "
                "implemented in Bodo dataframe library yet. "
                "Falling back to Pandas (may be slow or run out of memory)."
            )
            if not name.startswith("_"):
                warnings.warn(BodoLibFallbackWarning(msg))
            return object.__getattribute__(pd.Series(self._series).dt, name)

    @check_args_fallback(unsupported="none")
    def isocalendar(self):
        """Calculate year, week, and day according to the ISO 8601 standard, returns a BodoDataFrame"""
        series = self._series
        dtype = pd.ArrowDtype(
            pa.list_(pa.uint32())
        )  # Match output type of Pandas: UInt32

        index = series.head(0).index
        new_metadata = pd.Series(
            dtype=dtype,
            name=series.name,
            index=index,
        )

        series_out = _get_series_python_func_plan(
            series._plan,
            new_metadata,
            "bodo.pandas.series._isocalendar_helper",
            (),
            {},
            is_method=False,
        )

        n_index_arrays = get_n_index_arrays(index)
        index_cols = tuple(range(1, 1 + n_index_arrays))
        index_col_refs = tuple(make_col_ref_exprs(index_cols, series_out._plan))

        # Create schema for output DataFrame with 3 columns
        arrow_schema = pa.schema(
            [pa.field(f"{label}", pa.uint32()) for label in ["year", "week", "day"]]
        )
        empty_data = arrow_to_empty_df(arrow_schema)
        empty_data.index = index

        expr = tuple(
            get_col_as_series_expr(idx, empty_data, series_out, index_cols)
            for idx in range(3)
        )

        assert series_out.is_lazy_plan()

        # Creates DataFrame with 3 columns
        df_plan = LogicalProjection(
            empty_data,
            series_out._plan,
            expr + index_col_refs,
        )

        return wrap_plan(plan=df_plan)

    @property
    def components(self):
        """Calculate year, week, and day according to the ISO 8601 standard, returns a BodoDataFrame"""
        series = self._series
        dtype = pd.ArrowDtype(pa.list_(pa.int64()))

        index = series.head(0).index
        new_metadata = pd.Series(
            dtype=dtype,
            name=series.name,
            index=index,
        )

        series_out = _get_series_python_func_plan(
            series._plan,
            new_metadata,
            "bodo.pandas.series._components_helper",
            (),
            {},
            is_method=False,
        )

        n_index_arrays = get_n_index_arrays(index)
        index_cols = tuple(range(1, 1 + n_index_arrays))
        index_col_refs = tuple(make_col_ref_exprs(index_cols, series_out._plan))

        # Create schema for output DataFrame with 3 columns
        arrow_schema = pa.schema(
            [
                pa.field(f"{label}", pa.int64())
                for label in [
                    "days",
                    "hours",
                    "minutes",
                    "seconds",
                    "milliseconds",
                    "microseconds",
                    "nanoseconds",
                ]
            ]
        )
        empty_data = arrow_to_empty_df(arrow_schema)
        empty_data.index = index

        expr = tuple(
            get_col_as_series_expr(idx, empty_data, series_out, index_cols)
            for idx in range(7)
        )

        assert series_out.is_lazy_plan()

        # Creates DataFrame with 3 columns
        df_plan = LogicalProjection(
            empty_data,
            series_out._plan,
            expr + index_col_refs,
        )

        return wrap_plan(plan=df_plan)

    @check_args_fallback(unsupported="none")
    def tz_localize(self, tz=None, ambiguous="NaT", nonexistent="NaT"):
        """Localize tz-naive Datetime Series to tz-aware Datetime Series."""

        if (
            ambiguous != "NaT"
            or nonexistent not in ("shift_forward", "shift_backward", "NaT")
            and not isinstance(nonexistent, pd.Timedelta)
        ):
            raise BodoLibNotImplementedException(
                "BodoDatetimeProperties.tz_localize is unsupported for the given arguments, falling back to Pandas"
            )

        series = self._series
        dtype = pd.ArrowDtype(pa.timestamp("ns", tz))

        index = series.head(0).index
        new_metadata = pd.Series(
            dtype=dtype,
            name=series.name,
            index=index,
        )

        return _get_series_python_func_plan(
            series._plan,
            new_metadata,
            "bodo.pandas.series._tz_localize_helper",
            (
                tz,
                nonexistent,
            ),
            {},
            is_method=False,
        )


def fallback_wrapper(attr):
    """
    Wrap callable attributes with a warning silencer, unless they are known
    accessors or indexers like `.iloc`, `.loc`, `.str`, `.dt`, `.cat`.
    """

    # Avoid wrapping indexers & accessors
    if (
        callable(attr)
        and not hasattr(attr, "__getitem__")
        and not hasattr(attr, "__getattr__")
    ):

        def silenced_method(*args, **kwargs):
            with warnings.catch_warnings():
                warnings.simplefilter("ignore", category=BodoLibFallbackWarning)
                return attr(*args, **kwargs)

        return silenced_method

    return attr


def map_validate_reduce(func_names, pa_type):
    """Maps validate_reduce to func_names list, returns resulting pyarrow schema."""
    res = []
    for idx in range(len(func_names)):
        func_name = func_names[idx]
        if func_name not in ("min", "max", "sum", "product", "count"):
            raise BodoLibNotImplementedException(
                f"{func_name}() not implemented for {pa_type} type."
            )
        assigned_type = validate_reduce(func_name, pa_type)
        res.append(pa.field(f"{idx}", assigned_type))
    return pa.schema(res)


def validate_reduce(func_name, pa_type):
    """Validates individual function name, returns upcast input type if necessary, otherwise original type."""

    if func_name in (
        "max",
        "min",
    ):
        if isinstance(
            pa_type,
            (pa.DurationType, pa.ListType, pa.LargeListType, pa.StructType, pa.MapType),
        ):
            raise BodoLibNotImplementedException(
                f"{func_name}() not implemented for {pa_type} type."
            )
        return pa_type

    elif func_name in (
        "sum",
        "product",
    ):
        if pa.types.is_unsigned_integer(pa_type):
            return pa.uint64()
        elif pa.types.is_integer(pa_type):
            return pa.int64()
        elif pa.types.is_floating(pa_type):
            return pa.float64()
        else:
            raise BodoLibNotImplementedException(
                f"{func_name}() not implemented for {pa_type} type."
            )

    elif func_name in ("count",):
        return pa.int64()


def generate_null_reduce(func_names):
    """Generates a list that maps reduction operations to their default values."""
    res = []
    for func_name in func_names:
        if func_name in ("max", "min"):
            res.append(pd.NA)
        elif func_name in ("sum", "count"):
            res.append(0)
        elif func_name == "product":
            res.append(1)
        else:
            raise BodoLibNotImplementedException(f"{func_name}() not implemented.")
    return res


def _compute_series_reduce(bodo_series: BodoSeries, func_names: list[str]):
    """
    Computes a list of reduction functions like ["min", "max"] on a BodoSeries.
    Returns a list of equal length that stores reduction values of each function.
    """

    if not isinstance(bodo_series.dtype, pd.ArrowDtype):
        raise BodoLibNotImplementedException()

    # Drop Index columns since not necessary for reduction output.
    pa_type = bodo_series.dtype.pyarrow_dtype

    if pa.types.is_null(pa_type):
        return generate_null_reduce(func_names)

    new_arrow_schema = map_validate_reduce(func_names, pa_type)
    zero_size_self = arrow_to_empty_df(new_arrow_schema)

    exprs = [
        AggregateExpression(
            zero_size_self,
            bodo_series._plan,
            func_name,
            [0],
            True,  # dropna
        )
        for func_name in func_names
    ]

    plan = LogicalAggregate(
        zero_size_self,
        bodo_series._plan,
        [],
        exprs,
    )
    out_rank = execute_plan(plan)

    df = pd.DataFrame(out_rank)
    res = []
    # TODO: use parallel reduction for slight improvement in very large scales
    for i in range(len(df.columns)):
        func_name = func_names[i]
        reduced_val = getattr(
            df[str(i)], "sum" if func_name == "count" else func_name
        )()
        res.append(reduced_val)

    assert len(res) == len(func_names)
    return res


def _tz_localize_helper(s, tz, nonexistent):
    """Apply tz_localize on individual elements with ambiguous set to 'raise', fill with None."""

    def _tz_localize(d):
        try:
            return d.tz_localize(tz, ambiguous="raise", nonexistent=nonexistent)
        except Exception:
            return None

    return s.map(_tz_localize)


def _isocalendar_helper(s):
    """Maps pandas.Timestamp.isocalendar() to non-null elements, otherwise fills with None."""

    def get_iso(ts):
        if isinstance(ts, pd.Timestamp):
            return list(ts.isocalendar())
        return None

    return s.map(get_iso)


def _components_helper(s):
    """Applies Series.dt.components to input series, maps tolist() to create series."""
    df = s.dt.components
    return pd.Series([df.iloc[i, :].tolist() for i in range(len(s))])


def _str_cat_helper(df, sep, na_rep):
    """Concatenates df[idx] for idx in idx_pair, separated by sep."""
    if sep is None:
        sep = ""

    # df is a two-column DataFrame created in zip_series_plan().
    lhs_col = df.iloc[:, 0]
    rhs_col = df.iloc[:, 1]

    return lhs_col.str.cat(rhs_col, sep, na_rep)


def _get_col_as_series(s, col):
    """Extracts column col from list series and returns as Pandas series."""
    series = pd.Series(
        [
            None
            if (not isinstance(s.iloc[i], list) or len(s.iloc[i]) <= col)
            else s.iloc[i][col]
            for i in range(len(s))
        ]
    )
    return series


def _str_extract_helper(s, pat, expand, n_cols, flags):
    """Performs row-wise pattern matching, returns a series of match lists."""
    is_series_output = not expand and n_cols == 1
    # Type conversion is necessary to prevent ArrowExtensionArray routing
    string_s = s.astype(str)
    extracted = string_s.str.extract(pat, flags=flags, expand=expand)

    if is_series_output:
        return extracted

    def to_extended_list(s):
        """Extends list in each row to match length to n_cols"""
        list_s = s.tolist()
        list_s.extend([pd.NA] * (n_cols - len(s)))
        return list_s

    # Map tolist() to convert DataFrame to Series of lists
    extended_s = extracted.apply(to_extended_list, axis=1)
    return extended_s


def _get_split_len(s, is_split=True, pat=None, n=-1, regex=None):
    """Runs str.split per element in s and returns length of resulting match group for each index."""
    if is_split:
        split_s = s.str.split(pat=pat, n=n, expand=False, regex=regex)
    else:
        split_s = s.str.rsplit(pat=pat, n=n, expand=False)

    def get_len(x):
        """Get length if output of str.split() is numpy array, otherwise 1."""
        return len(x) if isinstance(x, numpy.ndarray) else 1

    return split_s.map(get_len)


def validate_str_cat(lhs, rhs):
    """
    Checks if lhs and rhs are from the same DataFrame.
    Extracts and returns list projections from each plan.
    """

    lhs_list = get_list_projections(lhs._plan)
    rhs_list = get_list_projections(rhs._plan)

    if lhs_list[0] != rhs_list[0]:
        raise BodoLibNotImplementedException(
            "str.cat(): self and others are from distinct DataFrames: falling back to Pandas"
        )

    # Ensures that at least 1 additional layer is present: single ColRefExpression at the least.
    if not (len(lhs_list) > 1 and len(rhs_list) > 1):
        raise BodoLibNotImplementedException(
            "str.cat(): plans should be longer than length 1: falling back to Pandas"
        )

    return lhs_list, rhs_list


def get_list_projections(plan):
    """Returns list projections of plan."""
    if is_single_projection(plan):
        return get_list_projections(plan.args[0]) + [plan]
    else:
        return [plan]


def get_new_idx(idx, first, side):
    """For first layer of expression, uses idx of itself. Otherwise, left=0 and right=1."""
    if first:
        return idx
    elif side == "right":
        return 1
    else:
        return 0


def make_expr(expr, plan, first, schema, index_cols, side="right"):
    """Creates expression lazyplan with new index depending on lhs/rhs."""
    # if expr=None, expr is a dummy padded onto shorter plan. Create a simple ColRefExpression.
    if expr is None:
        idx = 1 if side == "right" else 0
        empty_data = arrow_to_empty_df(pa.schema([schema[idx]]))
        return ColRefExpression(empty_data, plan, (idx))
    elif is_col_ref(expr):
        idx = expr.args[1]
        idx = get_new_idx(idx, first, side)
        empty_data = arrow_to_empty_df(pa.schema([expr.pa_schema[0]]))
        return ColRefExpression(empty_data, plan, (idx))
    elif is_scalar_func(expr):
        idx = expr.args[2][0]
        idx = get_new_idx(idx, first, side)
        empty_data = arrow_to_empty_df(pa.schema([expr.pa_schema[0]]))
        return PythonScalarFuncExpression(
            empty_data,
            plan,
            expr.args[1],
            (idx,) + tuple(index_cols),
        )
    elif is_arith_expr(expr):
        # TODO: recursively traverse arithmetic expr tree to update col idx.
        raise BodoLibNotImplementedException(
            "Arithmetic expression unsupported yet, falling back to pandas."
        )
    else:
        raise BodoLibNotImplementedException("Unsupported expr type:", expr.plan_class)


def zip_series_plan(lhs, rhs) -> BodoSeries:
    """Takes in two series plan from the same dataframe, zips into single plan."""

    # Validation runs get_list_projections() and ensures length of lists are >1.
    lhs_list, rhs_list = validate_str_cat(lhs, rhs)
    result = lhs_list[0]
    schema, empty_data, first = [], None, True

    # Initializes index columns info.
    columns = lhs_list[0].empty_data.columns
    n_index_arrays = get_n_index_arrays(lhs.index)
    n_cols = len(columns)

    default_schema = pa.field("default", pa.large_string())
    left_schema, right_schema = default_schema, default_schema
    left_empty_data, right_empty_data = None, None
    index = lhs_list[0].empty_data.index

    # Pads shorter list with None values.
    for i, (lhs_part, rhs_part) in enumerate(
        itertools.zip_longest(lhs_list[1:], rhs_list[1:], fillvalue=None)
    ):
        # Create the plan for the shared part
        left_expr = None if not lhs_part else lhs_part.args[1][0]
        right_expr = None if not rhs_part else rhs_part.args[1][0]

        # Extracts schema and empty_data from first layer of expressions.
        default_schema = pa.field("default", pa.large_string())

        if left_expr is not None:
            left_schema = left_expr.pa_schema[0]

        if right_expr is not None:
            right_schema = right_expr.pa_schema[0]

        schema = [left_schema, right_schema]

        # Create index metadata.
        index_cols = tuple(range(n_cols, n_cols + n_index_arrays))
        index_col_refs = tuple(make_col_ref_exprs(index_cols, result))

        left_expr = make_expr(left_expr, result, first, schema, index_cols, "left")
        right_expr = make_expr(right_expr, result, first, schema, index_cols)

        left_expr.empty_data.columns = ["lhs"]
        right_expr.empty_data.columns = ["rhs"]

        if left_expr is not None:
            left_empty_data = left_expr.empty_data

        if right_expr is not None:
            right_empty_data = right_expr.empty_data

        assert left_empty_data is not None and right_empty_data is not None

        empty_data = pd.concat([left_empty_data, right_empty_data])
        empty_data.index = index

        result = LogicalProjection(
            empty_data,
            result,
            (
                left_expr,
                right_expr,
            )
            + index_col_refs,
        )

        # Toggle 'first' off after first iteration.
        if first:
            first = False
            n_cols = 2

    return result


def get_col_as_series_expr(idx, empty_data, series_out, index_cols):
    """
    Extracts indexed column values from list series and
    returns resulting scalar expression.
    """
    return PythonScalarFuncExpression(
        empty_data,
        series_out._plan,
        (
            "bodo.pandas.series._get_col_as_series",
            True,  # is_series
            False,  # is_method
            (idx,),  # args
            {},  # kwargs
        ),
        (0,) + index_cols,
    )


def _get_series_python_func_plan(
    series_proj, empty_data, func_name, args, kwargs, is_method=True
):
    """Create a plan for calling a Series method in Python. Creates a proper
    PythonScalarFuncExpression with the correct arguments and a LogicalProjection.
    """
    # Optimize out trivial df["col"] projections to simplify plans
    if is_single_colref_projection(series_proj):
        source_data = series_proj.args[0]
        input_expr = series_proj.args[1][0]
        col_index = input_expr.args[1]
    else:
        source_data = series_proj
        col_index = 0

    n_cols = len(source_data.empty_data.columns)
    index_cols = range(
        n_cols, n_cols + get_n_index_arrays(source_data.empty_data.index)
    )
    expr = PythonScalarFuncExpression(
        empty_data,
        source_data,
        (
            func_name,
            True,  # is_series
            is_method,  # is_method
            args,  # args
            kwargs,  # kwargs
        ),
        (col_index,) + tuple(index_cols),
    )
    # Select Index columns explicitly for output
    index_col_refs = tuple(make_col_ref_exprs(index_cols, source_data))
    return wrap_plan(
        plan=LogicalProjection(
            empty_data,
            source_data,
            (expr,) + index_col_refs,
        ),
    )


def _split_internal(self, name, pat, n, expand, regex=None):
    """
    Internal template shared by split() and rsplit().
    name=split splits the string in the Series/Index from the beginning,
    at the specified delimiter string, whereas name=rsplit splits from the end.
    """
    if pat is not None and not isinstance(pat, str):
        raise BodoLibNotImplementedException(
            "BodoStringMethods.split() and rsplit() do not support non-string patterns, falling back to Pandas."
        )

    series = self._series
    index = series.head(0).index
    dtype = pd.ArrowDtype(pa.large_list(pa.large_string()))
    is_split = name == "split"

    # When pat is a string and regex=None, the given pat is compiled as a regex only if len(pat) != 1.
    if regex is None and pat is not None and len(pat) != 1:
        regex = True

    empty_series = pd.Series(
        dtype=dtype,
        name=series.name,
        index=index,
    )
    if is_split:
        kwargs = {"pat": pat, "n": n, "expand": False, "regex": regex}
    else:
        kwargs = {"pat": pat, "n": n, "expand": False}

    series_out = _get_series_python_func_plan(
        series._plan,
        empty_series,
        f"str.{name}",
        (),
        kwargs,
    )

    if not expand:
        return series_out

    cnt_empty_series = pd.Series(
        dtype=pd.ArrowDtype(pa.int32()),
        name=series.name,
        index=index,
    )

    length_series = _get_series_python_func_plan(
        series._plan,
        cnt_empty_series,
        "bodo.pandas.series._get_split_len",
        (),
        {"is_split": is_split, "pat": pat, "n": n, "regex": regex},
        is_method=False,
    )

    n_cols = length_series.max()

    n_index_arrays = get_n_index_arrays(index)
    index_cols = tuple(range(1, 1 + n_index_arrays))
    index_col_refs = tuple(make_col_ref_exprs(index_cols, series_out._plan))

    # Create schema for output DataFrame with n_cols columns
    arrow_schema = pa.schema(
        [pa.field(f"{idx}", pa.large_string()) for idx in range(n_cols)]
    )

    empty_data = arrow_to_empty_df(arrow_schema)
    empty_data.index = index

    expr = tuple(
        get_col_as_series_expr(idx, empty_data, series_out, index_cols)
        for idx in range(n_cols)
    )

    # Creates DataFrame with n_cols columns
    df_plan = LogicalProjection(
        empty_data,
        series_out._plan,
        expr + index_col_refs,
    )

    return wrap_plan(plan=df_plan)


def gen_partition(name):
    """Generates partition and rpartition using generalized template."""

    def partition(self, sep=" ", expand=True):
        """
        Splits string into 3 elements-before the separator, the separator itself,
        and the part after the separator.
        """
        validate_dtype(f"str.{name}", self)

        series = self._series
        dtype = pd.ArrowDtype(pa.list_(pa.large_string()))

        index = series.head(0).index
        new_metadata = pd.Series(
            dtype=dtype,
            name=series.name,
            index=index,
        )

        series_out = _get_series_python_func_plan(
            series._plan,
            new_metadata,
            f"str.{name}",
            (),
            {"sep": sep, "expand": False},
        )
        # if expand=False, return Series of lists
        if not expand:
            return series_out

        n_index_arrays = get_n_index_arrays(index)
        index_cols = tuple(range(1, 1 + n_index_arrays))
        index_col_refs = tuple(make_col_ref_exprs(index_cols, series_out._plan))

        # Create schema for output DataFrame with 3 columns
        arrow_schema = pa.schema(
            [pa.field(f"{idx}", pa.large_string()) for idx in range(3)]
        )
        empty_data = arrow_to_empty_df(arrow_schema)
        empty_data.index = index

        expr = tuple(
            get_col_as_series_expr(idx, empty_data, series_out, index_cols)
            for idx in range(3)
        )

        assert series_out.is_lazy_plan()

        # Creates DataFrame with 3 columns
        df_plan = LogicalProjection(
            empty_data,
            series_out._plan,
            expr + index_col_refs,
        )

        return wrap_plan(plan=df_plan)

    return partition


def sig_bind(name, accessor_type, *args, **kwargs):
    """
    Binds args and kwargs to method's signature for argument validation.
    Exception cases, in which methods take *args and **kwargs, are handled separately using sig_map.
    Signatures are manually created and mapped in sig_map, to which the provided arguments are bound.
    """
    accessor_names = {"str.": "BodoStringMethods.", "dt.": "BodoDatetimeProperties."}
    msg = ""
    try:
        if accessor_type + name in sig_map:
            params = [
                inspect.Parameter(param[0], param[1])
                if not param[2]
                else inspect.Parameter(param[0], param[1], default=param[2][0])
                for param in sig_map[accessor_type + name]
            ]
            signature = inspect.Signature(params)
        else:
            if not accessor_type:
                sample_series = pd.Series([])
            elif accessor_type == "str.":
                sample_series = pd.Series(["a"]).str
            elif accessor_type == "dt.":
                sample_series = pd.Series(pd.to_datetime(["2023-01-01"])).dt
            else:
                raise TypeError(
                    "BodoSeries accessors other than '.dt' and '.str' are not implemented yet."
                )

            func = getattr(sample_series, name)
            signature = inspect.signature(func)

        signature.bind(*args, **kwargs)
        return
    # Separated raising error from except statement to avoid nested errors
    except TypeError as e:
        msg = e
    raise TypeError(f"{accessor_names.get(accessor_type, '')}{name}() {msg}")


# Maps Series methods to signatures. Empty default parameter tuple means argument is required.
sig_map: dict[str, list[tuple[str, inspect._ParameterKind, tuple[pt.Any, ...]]]] = {
    "clip": [
        ("lower", inspect.Parameter.POSITIONAL_OR_KEYWORD, (None,)),
        ("upper", inspect.Parameter.POSITIONAL_OR_KEYWORD, (None,)),
        ("axis", inspect.Parameter.KEYWORD_ONLY, (None,)),
        ("inplace", inspect.Parameter.KEYWORD_ONLY, (False,)),
    ],
    "str.replace": [
        ("to_replace", inspect.Parameter.POSITIONAL_OR_KEYWORD, (None,)),
        ("value", inspect.Parameter.POSITIONAL_OR_KEYWORD, (None,)),
        ("regex", inspect.Parameter.KEYWORD_ONLY, (False,)),
        ("inplace", inspect.Parameter.KEYWORD_ONLY, (False,)),
    ],
    "str.wrap": [
        ("width", inspect.Parameter.POSITIONAL_OR_KEYWORD, ()),
        ("expand_tabs", inspect.Parameter.KEYWORD_ONLY, (True,)),
        ("replace_whitespace", inspect.Parameter.KEYWORD_ONLY, (True,)),
        ("drop_whitespace", inspect.Parameter.KEYWORD_ONLY, (True,)),
        ("break_long_words", inspect.Parameter.KEYWORD_ONLY, (True,)),
        ("break_on_hyphens", inspect.Parameter.KEYWORD_ONLY, (True,)),
    ],
    "dt.normalize": [],
    "dt.strftime": [
        ("date_format", inspect.Parameter.POSITIONAL_OR_KEYWORD, (None,)),
    ],
    "dt.month_name": [
        ("locale", inspect.Parameter.KEYWORD_ONLY, (None,)),
    ],
    "dt.day_name": [
        ("locale", inspect.Parameter.KEYWORD_ONLY, (None,)),
    ],
    "dt.floor": [
        ("freq", inspect.Parameter.POSITIONAL_OR_KEYWORD, (None,)),
        ("normalize", inspect.Parameter.KEYWORD_ONLY, (True,)),
    ],
    "dt.ceil": [
        ("freq", inspect.Parameter.POSITIONAL_OR_KEYWORD, (None,)),
        ("normalize", inspect.Parameter.KEYWORD_ONLY, (True,)),
    ],
    "dt.total_seconds": [],
}


def validate_dtype(name, obj):
    """Validates dtype of input series for Series.<name> methods."""
    if "." not in name:
        return

    dtype = obj._dtype
    accessor = name.split(".")[0]
    if accessor == "str":
        if dtype not in allowed_types_map.get(
            name, [pd.ArrowDtype(pa.string()), pd.ArrowDtype(pa.large_string())]
        ):
            raise AttributeError("Can only use .str accessor with string values!")
    if accessor == "dt":
        if dtype not in allowed_types_map.get(
<<<<<<< HEAD
            name,
            [
                pd.ArrowDtype(pa.timestamp("ns")),
                pd.ArrowDtype(pa.duration("ns")),
            ],
=======
            name, [pd.ArrowDtype(pa.timestamp("ns")), pd.ArrowDtype(pa.duration("ns"))]
>>>>>>> 54ba1117
        ):
            raise AttributeError("Can only use .dt accessor with datetimelike values!")


def gen_method(
    name, return_type, is_method=True, accessor_type="", allowed_types=[str]
):
    """Generates Series methods, supports optional/positional args."""

    def method(self, *args, **kwargs):
        """Generalized template for Series methods and argument validation using signature"""

        validate_dtype(accessor_type + name, self)

        if is_method:
            sig_bind(name, accessor_type, *args, **kwargs)  # Argument validation

        series = self._series if accessor_type else self
        dtype = series.dtype if not return_type else return_type

        index = series.head(0).index
        new_metadata = pd.Series(
            dtype=dtype,
            name=series.name,
            index=index,
        )

        return _get_series_python_func_plan(
            series._plan, new_metadata, accessor_type + name, args, kwargs
        )

    method.__name__ = name
    return method


# Maps series_str_methods to return types
series_str_methods = [
    # idx = 0: Series(String)
    (
        [
            # no args
            "upper",
            "lower",
            "title",
            "swapcase",
            "capitalize",
            "casefold",
            # args
            "strip",
            "lstrip",
            "rstrip",
            "center",
            "get",
            "removeprefix",
            "removesuffix",
            "pad",
            "rjust",
            "ljust",
            "repeat",
            "slice",
            "slice_replace",
            "translate",
            "zfill",
            "replace",
            "wrap",
            "normalize",
            "decode",
        ],
        pd.ArrowDtype(pa.large_string()),
    ),
    # idx = 1: Series(Bool)
    (
        [
            # no args
            "isalpha",
            "isnumeric",
            "isalnum",
            "isdigit",
            "isdecimal",
            "isspace",
            "islower",
            "isupper",
            "istitle",
            # args
            "startswith",
            "endswith",
            "contains",
            "match",
            "fullmatch",
        ],
        pd.ArrowDtype(pa.bool_()),
    ),
    # idx = 2: Series(Int)
    (
        [
            "find",
            "index",
            "rindex",
            "count",
            "rfind",
            "len",
        ],
        pd.ArrowDtype(pa.int64()),
    ),
    # idx = 3: Series(List(String))
    (
        [
            "findall",
        ],
        pd.ArrowDtype(pa.large_list(pa.large_string())),
    ),
    (
        [
            "encode",
        ],
        pd.ArrowDtype(pa.binary()),
    ),
]


# Maps Series.dt accessors to return types
dt_accessors = [
    # idx = 0: Series(Int)
    (
        [
            "year",
            "month",
            "day",
            "hour",
            "minute",
            "second",
            "microsecond",
            "nanosecond",
            "dayofweek",
            "day_of_week",
            "weekday",
            "dayofyear",
            "day_of_year",
            "daysinmonth",
            "days_in_month",
            "quarter",
            "days",
            "seconds",
            "microseconds",
            "nanoseconds",
        ],
        pd.ArrowDtype(pa.int32()),
    ),
    # idx = 1: Series(Date)
    (
        [
            "date",
        ],
        pd.ArrowDtype(pa.date32()),
    ),
    # idx = 2: Series(Time)
    (
        [
            "time",
        ],
        pd.ArrowDtype(pa.time64("ns")),
    ),
    # idx = 3: Series(Boolean)
    (
        [
            "is_month_start",
            "is_month_end",
            "is_quarter_start",
            "is_quarter_end",
            "is_year_start",
            "is_year_end",
            "is_leap_year",
        ],
        pd.ArrowDtype(pa.bool_()),
    ),
]


# Maps Series.dt methods to return types
dt_methods = [
    # idx = 0: Series(Timestamp)
    (
        [
            "normalize",
            "floor",
            "ceil",
            "round",
            # TODO: implement end_time
        ],
        pd.ArrowDtype(pa.timestamp("ns")),
    ),
    # idx = 1: Series(Float)
    (
        [
            "total_seconds",
        ],
        pd.ArrowDtype(pa.float64()),
    ),
    # idx = 2: Series(String)
    (
        [
            "month_name",
            "day_name",
            # TODO [BSE-4880]: fix precision of seconds (%S by default prints up to nanoseconds)
            # "strftime",
        ],
        pd.ArrowDtype(pa.large_string()),
    ),
]

# Maps direct Series methods to return types
dir_methods = [
    # idx = 0: Series(Boolean)
    (
        [
            "isin",
            "notnull",
            "isnull",
            "isna",
            "notna",
        ],
        pd.ArrowDtype(pa.bool_()),
    ),
    (  # idx = 1: Series(Float)
        [
            # TODO: implement ffill, bfill,
        ],
        pd.ArrowDtype(pa.float64()),
    ),
    (
        # idx = 2: None(outputdtype == inputdtype)
        [
            "replace",
            "round",
            "clip",
            "abs",
        ],
        None,
    ),
]

allowed_types_map = {
    "str.decode": [
        pd.ArrowDtype(pa.string()),
        pd.ArrowDtype(pa.large_string()),
        pd.ArrowDtype(pa.binary()),
        pd.ArrowDtype(pa.large_binary()),
    ],
    "str.join": [
        pd.ArrowDtype(pa.string()),
        pd.ArrowDtype(pa.large_string()),
        pd.ArrowDtype(pa.list_(pa.string())),
        pd.ArrowDtype(pa.list_(pa.large_string())),
        pd.ArrowDtype(pa.large_list(pa.string())),
        pd.ArrowDtype(pa.large_list(pa.large_string())),
    ],
    "str_default": [
        pd.ArrowDtype(pa.large_string()),
        pd.ArrowDtype(pa.string()),
        pd.ArrowDtype(pa.large_list(pa.large_string())),
        pd.ArrowDtype(pa.list_(pa.large_string())),
        pd.ArrowDtype(pa.list_(pa.string())),
        pd.ArrowDtype(pa.large_binary()),
        pd.ArrowDtype(pa.binary()),
    ],
    "dt.round": [
        pd.ArrowDtype(pa.timestamp("ns")),
    ],
    "dt_default": [
        pd.ArrowDtype(pa.timestamp("ns")),
        pd.ArrowDtype(pa.date64()),
        pd.ArrowDtype(pa.time64("ns")),
        pd.ArrowDtype(pa.duration("ns")),
    ],
}


def _install_series_str_methods():
    """Install Series.str.<method>() methods."""
    for str_pair in series_str_methods:
        for name in str_pair[0]:
            method = gen_method(name, str_pair[1], accessor_type="str.")
            setattr(BodoStringMethods, name, method)


def _install_series_dt_accessors():
    """Install Series.dt.<acc> accessors."""
    for dt_accessor_pair in dt_accessors:
        for name in dt_accessor_pair[0]:
            accessor = gen_method(
                name, dt_accessor_pair[1], is_method=False, accessor_type="dt."
            )
            setattr(BodoDatetimeProperties, name, property(accessor))


def _install_series_dt_methods():
    """Install Series.dt.<method>() methods."""
    for dt_method_pair in dt_methods:
        for name in dt_method_pair[0]:
            method = gen_method(name, dt_method_pair[1], accessor_type="dt.")
            setattr(BodoDatetimeProperties, name, method)


def _install_series_direct_methods():
    """Install direct Series.<method>() methods."""
    for dir_method_pair in dir_methods:
        for name in dir_method_pair[0]:
            method = gen_method(name, dir_method_pair[1])
            setattr(BodoSeries, name, method)


def _install_str_partitions():
    """Install Series.str.partition and Series.str.rpartition."""
    for name in ["partition", "rpartition"]:
        method = gen_partition(name)
        setattr(BodoStringMethods, name, method)


_install_series_direct_methods()
_install_series_dt_accessors()
_install_series_dt_methods()
_install_series_str_methods()
_install_str_partitions()<|MERGE_RESOLUTION|>--- conflicted
+++ resolved
@@ -1836,15 +1836,7 @@
             raise AttributeError("Can only use .str accessor with string values!")
     if accessor == "dt":
         if dtype not in allowed_types_map.get(
-<<<<<<< HEAD
-            name,
-            [
-                pd.ArrowDtype(pa.timestamp("ns")),
-                pd.ArrowDtype(pa.duration("ns")),
-            ],
-=======
             name, [pd.ArrowDtype(pa.timestamp("ns")), pd.ArrowDtype(pa.duration("ns"))]
->>>>>>> 54ba1117
         ):
             raise AttributeError("Can only use .dt accessor with datetimelike values!")
 
