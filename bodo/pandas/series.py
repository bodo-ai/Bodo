--- conflicted
+++ resolved
@@ -15,11 +15,7 @@
     BodoLibFallbackWarning,
     BodoLibNotImplementedException,
     LazyPlan,
-<<<<<<< HEAD
-=======
     LazyPlanDistributedArg,
-    arrow_to_empty_df,
->>>>>>> 48d5dcd4
     check_args_fallback,
     get_lazy_single_manager_class,
     get_n_index_arrays,
