--- conflicted
+++ resolved
@@ -696,24 +696,6 @@
             series._plan, new_metadata, "str.join", (sep,), {}
         )
 
-<<<<<<< HEAD
-    # TODO: check if regex arg and regex patterns are supported.
-    @check_args_fallback(unsupported="none")
-    def split(self, pat=None, *, n=-1, expand=False, regex=None):
-        """
-        Split strings around given separator/delimiter.
-        Splits the string in the Series/Index from the beginning, at the specified delimiter string.
-        """
-        return _split_internal(self, "split", pat, n, expand, regex=regex)
-
-    @check_args_fallback(unsupported="none")
-    def rsplit(self, pat=None, *, n=-1, expand=False):
-        """
-        Split strings around given separator/delimiter.
-        Splits the string in the Series/Index from the end, at the specified delimiter string.
-        """
-        return _split_internal(self, "rsplit", pat, n, expand)
-=======
     def extract(self, pat, flags=0, expand=True):
         """
         Extract capture groups in the regex pat as columns in a DataFrame.
@@ -798,7 +780,23 @@
         )
 
         return wrap_plan(plan=df_plan)
->>>>>>> 38e69320
+
+    # TODO: check if regex arg and regex patterns are supported.
+    @check_args_fallback(unsupported="none")
+    def split(self, pat=None, *, n=-1, expand=False, regex=None):
+        """
+        Split strings around given separator/delimiter.
+        Splits the string in the Series/Index from the beginning, at the specified delimiter string.
+        """
+        return _split_internal(self, "split", pat, n, expand, regex=regex)
+
+    @check_args_fallback(unsupported="none")
+    def rsplit(self, pat=None, *, n=-1, expand=False):
+        """
+        Split strings around given separator/delimiter.
+        Splits the string in the Series/Index from the end, at the specified delimiter string.
+        """
+        return _split_internal(self, "rsplit", pat, n, expand)
 
 
 class BodoDatetimeProperties:
@@ -830,8 +828,6 @@
             return object.__getattribute__(pd.Series(self._series).dt, name)
 
 
-<<<<<<< HEAD
-=======
 def _str_cat_helper(df, sep, na_rep):
     """Concatenates df[idx] for idx in idx_pair, separated by sep."""
     if sep is None:
@@ -844,7 +840,6 @@
     return lhs_col.str.cat(rhs_col, sep, na_rep)
 
 
->>>>>>> 38e69320
 def _get_col_as_series(s, col):
     """Extracts column col from list series and returns as Pandas series."""
     series = pd.Series(
@@ -877,6 +872,22 @@
     # Map tolist() to convert DataFrame to Series of lists
     extended_s = extracted.apply(to_extended_list, axis=1)
     return extended_s
+
+
+def _get_split_len(s, is_split=True, pat=None, n=-1, regex=None):
+    """Extracts column col from list series and returns as Pandas series."""
+    if is_split:
+        split_s = s.str.split(pat=pat, n=n, expand=False, regex=regex)
+    else:
+        split_s = s.str.rsplit(pat=pat, n=n, expand=False)
+
+    series = pd.Series(
+        [
+            0 if not isinstance(split_s.iloc[i], list) else len(split_s.iloc[i])
+            for i in range(len(split_s))
+        ]
+    )
+    return series
 
 
 def _get_split_len(s, is_split=True, pat=None, n=-1, regex=None):
@@ -1055,11 +1066,7 @@
     return result
 
 
-<<<<<<< HEAD
-def create_expr(idx, empty_data, series_out, index_cols):
-=======
 def get_col_as_series_expr(idx, empty_data, series_out, index_cols):
->>>>>>> 38e69320
     """
     Extracts indexed column values from list series and
     returns resulting scalar expression.
@@ -1195,7 +1202,8 @@
     empty_data.index = index
 
     expr = tuple(
-        create_expr(idx, empty_data, series_out, index_cols) for idx in range(n_cols)
+        get_col_as_series_expr(idx, empty_data, series_out, index_cols)
+        for idx in range(n_cols)
     )
 
     # Creates DataFrame with n_cols columns
@@ -1240,11 +1248,7 @@
         if not expand:
             return series_out
 
-<<<<<<< HEAD
-        n_index_arrays = get_n_index_arrays(series_out.index)
-=======
         n_index_arrays = get_n_index_arrays(index)
->>>>>>> 38e69320
         index_cols = tuple(range(1, 1 + n_index_arrays))
         index_col_refs = tuple(make_col_ref_exprs(index_cols, series_out._plan))
 
@@ -1253,13 +1257,6 @@
             [pa.field(f"{idx}", pa.large_string()) for idx in range(3)]
         )
         empty_data = arrow_to_empty_df(arrow_schema)
-<<<<<<< HEAD
-        empty_data.index = series_out._plan.empty_data.index
-
-        expr = tuple(
-            create_expr(idx, empty_data, series_out, index_cols) for idx in range(3)
-        )
-=======
         empty_data.index = index
 
         expr = tuple(
@@ -1268,7 +1265,6 @@
         )
 
         assert series_out.is_lazy_plan()
->>>>>>> 38e69320
 
         # Creates DataFrame with 3 columns
         df_plan = LazyPlan(
