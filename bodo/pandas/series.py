--- conflicted
+++ resolved
@@ -726,11 +726,6 @@
             return object.__getattribute__(pd.Series(self._series).dt, name)
 
 
-<<<<<<< HEAD
-def _get_series_python_func_plan(
-    series_proj, empty_data, func_name, args, kwargs, is_method=True
-):
-=======
 def _str_partition_helper(s, col):
     """Extracts column col from list series and returns as Pandas series."""
     series = pd.Series(
@@ -914,8 +909,9 @@
     return result
 
 
-def _get_series_python_func_plan(series_proj, empty_data, func_name, args, kwargs):
->>>>>>> bfb38df0
+def _get_series_python_func_plan(
+    series_proj, empty_data, func_name, args, kwargs, is_method=True
+):
     """Create a plan for calling a Series method in Python. Creates a proper
     PythonScalarFuncExpression with the correct arguments and a LogicalProjection.
     """
