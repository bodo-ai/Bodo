from __future__ import annotations

import inspect
import itertools
import numbers
import typing as pt
import warnings
from collections.abc import Callable, Hashable

import pandas as pd
import pyarrow as pa
from pandas._typing import (
    Axis,
    SortKind,
    ValueKeyFunc,
)

import bodo
from bodo.ext import plan_optimizer
from bodo.pandas.array_manager import LazySingleArrayManager
from bodo.pandas.lazy_metadata import LazyMetadata
from bodo.pandas.lazy_wrapper import BodoLazyWrapper, ExecState
from bodo.pandas.managers import LazyMetadataMixin, LazySingleBlockManager
from bodo.pandas.utils import (
    BodoLibFallbackWarning,
    BodoLibNotImplementedException,
    LazyPlan,
    LazyPlanDistributedArg,
    _get_df_python_func_plan,
    arrow_to_empty_df,
    check_args_fallback,
    get_lazy_single_manager_class,
    get_n_index_arrays,
    get_proj_expr_single,
    get_scalar_udf_result_type,
    get_single_proj_source_if_present,
    is_arith_expr,
    is_col_ref,
    is_scalar_func,
    is_single_colref_projection,
    is_single_projection,
    make_col_ref_exprs,
    wrap_plan,
)
from bodo.utils.typing import BodoError


class BodoSeries(pd.Series, BodoLazyWrapper):
    # We need to store the head_s to avoid data pull when head is called.
    # Since BlockManagers are in Cython it's tricky to override all methods
    # so some methods like head will still trigger data pull if we don't store head_s and
    # use it directly when available.
    _head_s: pd.Series | None = None
    _name: Hashable = None

    @property
    def _plan(self):
        if hasattr(self._mgr, "_plan"):
            if self.is_lazy_plan():
                return self._mgr._plan
            else:
                """We can't create a new LazyPlan each time that _plan is called
                   because filtering checks that the projections that are part of
                   the filter all come from the same source and if you create a
                   new LazyPlan here each time then they will appear as different
                   sources.  We sometimes use a pandas manager which doesn't have
                   _source_plan so we have to do getattr check.
                """
                if getattr(self, "_source_plan", None) is not None:
                    return self._source_plan

                from bodo.pandas.base import _empty_like

                empty_data = _empty_like(self)
                if bodo.dataframe_library_run_parallel:
                    if getattr(self._mgr, "_md_result_id", None) is not None:
                        # If the plan has been executed but the results are still
                        # distributed then re-use those results as is.
                        nrows = self._mgr._md_nrows
                        res_id = self._mgr._md_result_id
                        mgr = self._mgr
                    else:
                        # The data has been collected and is no longer distributed
                        # so we need to re-distribute the results.
                        nrows = len(self)
                        res_id = bodo.spawn.utils.scatter_data(self)
                        mgr = None
                    self._source_plan = LazyPlan(
                        "LogicalGetPandasReadParallel",
                        empty_data,
                        nrows,
                        LazyPlanDistributedArg(mgr, res_id),
                    )
                else:
                    self._source_plan = LazyPlan(
                        "LogicalGetPandasReadSeq",
                        empty_data,
                        self,
                    )

                return self._source_plan

        raise NotImplementedError(
            "Plan not available for this manager, recreate this series with from_pandas"
        )

    @check_args_fallback("all")
    def _cmp_method(self, other, op):
        """Called when a BodoSeries is compared with a different entity (other)
        with the given operator "op".
        """
        from bodo.pandas.base import _empty_like

        # Get empty Pandas objects for self and other with same schema.
        zero_size_self = _empty_like(self)
        zero_size_other = _empty_like(other) if isinstance(other, BodoSeries) else other
        # This is effectively a check for a dataframe or series.
        if hasattr(other, "_plan"):
            other = other._plan

        # Compute schema of new series.
        empty_data = zero_size_self._cmp_method(zero_size_other, op)
        assert isinstance(empty_data, pd.Series), "_cmp_method: Series expected"

        # Extract argument expressions
        lhs = get_proj_expr_single(self._plan)
        rhs = get_proj_expr_single(other) if isinstance(other, LazyPlan) else other
        expr = LazyPlan(
            "ComparisonOpExpression",
            empty_data,
            lhs,
            rhs,
            op,
        )

        key_indices = [i + 1 for i in range(get_n_index_arrays(empty_data.index))]
        plan_keys = get_single_proj_source_if_present(self._plan)
        key_exprs = tuple(make_col_ref_exprs(key_indices, plan_keys))

        plan = LazyPlan(
            "LogicalProjection",
            empty_data,
            # Use the original table without the Series projection node.
            self._plan.args[0],
            (expr,) + key_exprs,
        )
        return wrap_plan(plan=plan)

    def _conjunction_binop(self, other, op):
        """Called when a BodoSeries is element-wise boolean combined with a different entity (other)"""
        from bodo.pandas.base import _empty_like

        if not (
            (
                isinstance(other, BodoSeries)
                and isinstance(other.dtype, pd.ArrowDtype)
                and other.dtype.type is bool
            )
            or isinstance(other, bool)
        ):
            raise BodoLibNotImplementedException(
                "'other' should be boolean BodoSeries or a bool. "
                f"Got {type(other).__name__} instead."
            )

        # Get empty Pandas objects for self and other with same schema.
        zero_size_self = _empty_like(self)
        zero_size_other = _empty_like(other) if isinstance(other, BodoSeries) else other
        # This is effectively a check for a dataframe or series.
        if hasattr(other, "_plan"):
            other = other._plan

        # Compute schema of new series.
        empty_data = getattr(zero_size_self, op)(zero_size_other)
        assert isinstance(empty_data, pd.Series), (
            "_conjunction_binop: empty_data is not a Series"
        )

        # Extract argument expressions
        lhs = get_proj_expr_single(self._plan)
        rhs = get_proj_expr_single(other) if isinstance(other, LazyPlan) else other
        expr = LazyPlan(
            "ConjunctionOpExpression",
            empty_data,
            lhs,
            rhs,
            op,
        )

        key_indices = [i + 1 for i in range(get_n_index_arrays(empty_data.index))]
        plan_keys = get_single_proj_source_if_present(self._plan)
        key_exprs = tuple(make_col_ref_exprs(key_indices, plan_keys))

        plan = LazyPlan(
            "LogicalProjection",
            empty_data,
            # Use the original table without the Series projection node.
            self._plan.args[0],
            (expr,) + key_exprs,
        )
        return wrap_plan(plan=plan)

    @check_args_fallback("all")
    def __and__(self, other):
        """Called when a BodoSeries is element-wise and'ed with a different entity (other)"""
        return self._conjunction_binop(other, "__and__")

    @check_args_fallback("all")
    def __or__(self, other):
        """Called when a BodoSeries is element-wise or'ed with a different entity (other)"""
        return self._conjunction_binop(other, "__or__")

    @check_args_fallback("all")
    def __xor__(self, other):
        """Called when a BodoSeries is element-wise xor'ed with a different
        entity (other). xor is not supported in duckdb so convert to
        (A or B) and not (A and B).
        """
        return self.__or__(other).__and__(self.__and__(other).__invert__())

    @check_args_fallback("all")
    def __invert__(self):
        """Called when a BodoSeries is element-wise not'ed with a different entity (other)"""
        from bodo.pandas.base import _empty_like

        # Get empty Pandas objects for self and other with same schema.
        empty_data = _empty_like(self)

        assert isinstance(empty_data, pd.Series), "Series expected"
        source_expr = get_proj_expr_single(self._plan)
        expr = LazyPlan(
            "UnaryOpExpression",
            empty_data,
            source_expr,
            "__invert__",
        )

        key_indices = [i + 1 for i in range(get_n_index_arrays(empty_data.index))]
        plan_keys = get_single_proj_source_if_present(self._plan)
        key_exprs = tuple(make_col_ref_exprs(key_indices, plan_keys))

        plan = LazyPlan(
            "LogicalProjection",
            empty_data,
            # Use the original table without the Series projection node.
            self._plan.args[0],
            (expr,) + key_exprs,
        )
        return wrap_plan(plan=plan)

    def _arith_binop(self, other, op, reverse):
        """Called when a BodoSeries is element-wise arithmetically combined with a different entity (other)"""
        from bodo.pandas.base import _empty_like

        if not (
            (
                isinstance(other, BodoSeries)
                and isinstance(other.dtype, pd.ArrowDtype)
                and pd.api.types.is_numeric_dtype(other.dtype)
            )
            or isinstance(other, numbers.Number)
        ):
            raise BodoLibNotImplementedException(
                "'other' should be numeric BodoSeries or a numeric. "
                f"Got {type(other).__name__} instead."
            )

        # Get empty Pandas objects for self and other with same schema.
        zero_size_self = _empty_like(self)
        zero_size_other = _empty_like(other) if isinstance(other, BodoSeries) else other
        # This is effectively a check for a dataframe or series.
        if hasattr(other, "_plan"):
            other = other._plan

        # Compute schema of new series.
        empty_data = getattr(zero_size_self, op)(zero_size_other)
        assert isinstance(empty_data, pd.Series), (
            "_arith_binop: empty_data is not a Series"
        )

        # Extract argument expressions
        lhs = get_proj_expr_single(self._plan)
        rhs = get_proj_expr_single(other) if isinstance(other, LazyPlan) else other
        if reverse:
            lhs, rhs = rhs, lhs

        expr = LazyPlan("ArithOpExpression", empty_data, lhs, rhs, op)

        key_indices = [i + 1 for i in range(get_n_index_arrays(empty_data.index))]
        plan_keys = get_single_proj_source_if_present(self._plan)
        key_exprs = tuple(make_col_ref_exprs(key_indices, plan_keys))

        plan = LazyPlan(
            "LogicalProjection",
            empty_data,
            # Use the original table without the Series projection node.
            self._plan.args[0],
            (expr,) + key_exprs,
        )
        return wrap_plan(plan=plan)

    @check_args_fallback("all")
    def __add__(self, other):
        return self._arith_binop(other, "__add__", False)

    @check_args_fallback("all")
    def __radd__(self, other):
        return self._arith_binop(other, "__radd__", True)

    @check_args_fallback("all")
    def __sub__(self, other):
        return self._arith_binop(other, "__sub__", False)

    @check_args_fallback("all")
    def __rsub__(self, other):
        return self._arith_binop(other, "__rsub__", True)

    @check_args_fallback("all")
    def __mul__(self, other):
        return self._arith_binop(other, "__mul__", False)

    @check_args_fallback("all")
    def __rmul__(self, other):
        return self._arith_binop(other, "__rmul__", True)

    @check_args_fallback("all")
    def __truediv__(self, other):
        return self._arith_binop(other, "__truediv__", False)

    @check_args_fallback("all")
    def __rtruediv__(self, other):
        return self._arith_binop(other, "__rtruediv__", True)

    @check_args_fallback("all")
    def __floordiv__(self, other):
        return self._arith_binop(other, "__floordiv__", False)

    @check_args_fallback("all")
    def __rfloordiv__(self, other):
        return self._arith_binop(other, "__rfloordiv__", True)

    @check_args_fallback("all")
    def __getitem__(self, key):
        """Called when df[key] is used."""

        from bodo.pandas.base import _empty_like

        # Only selecting columns or filtering with BodoSeries is supported
        if not isinstance(key, BodoSeries):
            raise BodoLibNotImplementedException("only BodoSeries keys are supported")

        zero_size_self = _empty_like(self)

        key_plan = (
            # TODO: error checking for key to be a projection on the same dataframe
            # with a binary operator
            get_proj_expr_single(key._plan)
            if key._plan is not None
            else plan_optimizer.LogicalGetSeriesRead(key._mgr._md_result_id)
        )
        zero_size_key = _empty_like(key)
        zero_size_index = zero_size_key.index
        empty_data = zero_size_self.__getitem__(zero_size_key)
        empty_data_index = empty_data.index
        if isinstance(zero_size_index, pd.RangeIndex) and not isinstance(
            empty_data_index, pd.RangeIndex
        ):
            # Drop the explicit integer Index generated from filtering RangeIndex (TODO: support RangeIndex properly).
            empty_data.reset_index(drop=True, inplace=True)
        return wrap_plan(
            plan=LazyPlan("LogicalFilter", empty_data, self._plan, key_plan),
        )

    @staticmethod
    def from_lazy_mgr(
        lazy_mgr: LazySingleArrayManager | LazySingleBlockManager,
        head_s: pd.Series | None,
    ):
        """
        Create a BodoSeries from a lazy manager and possibly a head_s.
        If you want to create a BodoSeries from a pandas manager use _from_mgr
        """
        series = BodoSeries._from_mgr(lazy_mgr, [])
        series._name = head_s._name
        series._head_s = head_s
        return series

    @classmethod
    def from_lazy_metadata(
        cls,
        lazy_metadata: LazyMetadata,
        collect_func: Callable[[str], pt.Any] | None = None,
        del_func: Callable[[str], None] | None = None,
        plan: plan_optimizer.LogicalOperator | None = None,
    ) -> BodoSeries:
        """
        Create a BodoSeries from a lazy metadata object.
        """
        assert isinstance(lazy_metadata.head, pd.Series)
        lazy_mgr = get_lazy_single_manager_class()(
            None,
            None,
            result_id=lazy_metadata.result_id,
            nrows=lazy_metadata.nrows,
            head=lazy_metadata.head._mgr,
            collect_func=collect_func,
            del_func=del_func,
            index_data=lazy_metadata.index_data,
            plan=plan,
        )
        return cls.from_lazy_mgr(lazy_mgr, lazy_metadata.head)

    def update_from_lazy_metadata(self, lazy_metadata: LazyMetadata):
        """
        Update the series with new metadata.
        """
        assert self._lazy
        assert isinstance(lazy_metadata.head, pd.Series)
        # Call delfunc to delete the old data.
        self._mgr._del_func(self._mgr._md_result_id)
        self._head_s = lazy_metadata.head
        self._mgr._md_nrows = lazy_metadata.nrows
        self._mgr._md_result_id = lazy_metadata.result_id
        self._mgr._md_head = lazy_metadata.head._mgr

    def is_lazy_plan(self):
        """Returns whether the BodoSeries is represented by a plan."""
        return getattr(self._mgr, "_plan", None) is not None

    def execute_plan(self):
        if self.is_lazy_plan():
            return self._mgr.execute_plan()

    @property
    def shape(self):
        """
        Get the shape of the series. Data is fetched from metadata if present, otherwise the data fetched from workers is used.
        """
        from bodo.pandas.utils import count_plan

        match self._exec_state:
            case ExecState.PLAN:
                return (count_plan(self),)
            case ExecState.DISTRIBUTED:
                return (self._mgr._md_nrows,)
            case ExecState.COLLECTED:
                return super().shape

    def head(self, n: int = 5):
        """
        Get the first n rows of the series. If head_s is present and n < len(head_s) we call head on head_s.
        Otherwise we use the data fetched from the workers.
        """
        if n == 0 and self._head_s is not None:
            if self._exec_state == ExecState.COLLECTED:
                return self.iloc[:0].copy()
            else:
                assert self._head_s is not None
                return self._head_s.head(0).copy()

        if (self._head_s is None) or (n > self._head_s.shape[0]):
            if bodo.dataframe_library_enabled and isinstance(
                self._mgr, LazyMetadataMixin
            ):
                from bodo.pandas.base import _empty_like

                planLimit = LazyPlan(
                    "LogicalLimit",
                    _empty_like(self),
                    self._plan,
                    n,
                )

                return wrap_plan(planLimit)
            else:
                return super().head(n)
        else:
            # If head_s is available and larger than n, then use it directly.
            return self._head_s.head(n)

    def __len__(self):
        from bodo.pandas.utils import count_plan

        match self._exec_state:
            case ExecState.PLAN:
                return count_plan(self)
            case ExecState.DISTRIBUTED:
                return self._mgr._md_nrows
            case ExecState.COLLECTED:
                return super().__len__()

    def __repr__(self):
        # Pandas repr implementation calls len() first which will execute an extra
        # count query before the actual plan which is unnecessary.
        if self._exec_state == ExecState.PLAN:
            self.execute_plan()
        return super().__repr__()

    @property
    def index(self):
        self.execute_plan()
        return super().index

    @index.setter
    def index(self, value):
        self.execute_plan()
        super()._set_axis(0, value)

    def _get_result_id(self) -> str | None:
        if isinstance(self._mgr, LazyMetadataMixin):
            return self._mgr._md_result_id
        return None

    @property
    def empty(self):
        return len(self) == 0

    @property
    def str(self):
        return BodoStringMethods(self)

    @property
    def dt(self):
        return BodoDatetimeProperties(self)

    @check_args_fallback(unsupported="none")
    def map(self, arg, na_action=None):
        """
        Apply function to elements in a Series
        """

        # Get output data type by running the UDF on a sample of the data.
        empty_series = get_scalar_udf_result_type(self, "map", arg, na_action=na_action)

        return _get_series_python_func_plan(
            self._plan, empty_series, "map", (arg, na_action), {}
        )

    @check_args_fallback(supported=["ascending", "na_position", "kind"])
    def sort_values(
        self,
        *,
        axis: Axis = 0,
        ascending: bool = True,
        inplace: bool = False,
        kind: SortKind | None = None,
        na_position: str = "last",
        ignore_index: bool = False,
        key: ValueKeyFunc | None = None,
    ) -> BodoSeries | None:
        from bodo.pandas.base import _empty_like

        # Validate ascending argument.
        if not isinstance(ascending, bool):
            raise BodoError(
                "DataFrame.sort_values(): argument ascending iterable does not contain only boolean"
            )

        # Validate na_position argument.
        if not isinstance(na_position, str):
            raise BodoError("Series.sort_values(): argument na_position not a string")

        if na_position not in ["first", "last"]:
            raise BodoError(
                "Series.sort_values(): argument na_position does not contain only 'first' or 'last'"
            )

        if kind is not None:
            warnings.warn("sort_values() kind argument ignored")

        ascending = [ascending]
        na_position = [True if na_position == "first" else False]
        cols = [0]

        """ Create 0 length versions of the dataframe as sorted dataframe
            has the same structure. """
        zero_size_self = _empty_like(self)

        return wrap_plan(
            plan=LazyPlan(
                "LogicalOrder",
                zero_size_self,
                self._plan,
                ascending,
                na_position,
                cols,
                self._plan.pa_schema,
            ),
        )


class BodoStringMethods:
    """Support Series.str string processing methods same as Pandas."""

    def __init__(self, series):
        # Validate input series
        allowed_types = allowed_types_map["default"]
        if not (
            isinstance(series, BodoSeries)
            and isinstance(series.dtype, pd.ArrowDtype)
            and series.dtype in allowed_types
        ):
            raise AttributeError("Can only use .str accessor with string values!")

        self._series = series
        self._dtype = series.dtype
        self._is_string = series.dtype in (
            pd.ArrowDtype(pa.string()),
            pd.ArrowDtype(pa.large_string()),
        )

    @check_args_fallback(unsupported="none")
    def __getattribute__(self, name: str, /) -> pt.Any:
        try:
            return object.__getattribute__(self, name)
        except AttributeError:
            msg = (
                f"StringMethods.{name} is not "
                "implemented in Bodo dataframe library for the specified arguments yet. "
                "Falling back to Pandas (may be slow or run out of memory)."
            )
            warnings.warn(BodoLibFallbackWarning(msg))
            return object.__getattribute__(pd.Series(self._series).str, name)

    @check_args_fallback("none")
    def cat(self, others=None, sep=None, na_rep=None, join="left"):
        """
        If others is specified, concatenates the Series and elements of others
        element-wise and returns a Series. If others is not passed, then falls back to
        Pandas, and all values in the Series are concatenated into a single string with a given sep.
        """
        # Validates others is provided, falls back to Pandas otherwise
        if others is None:
            raise BodoLibNotImplementedException(
                "str.cat(): others is not provided: falling back to Pandas"
            )

        # Validates others is a lazy BodoSeries, falls back to Pandas otherwise
        if not isinstance(others, BodoSeries):
            raise BodoLibNotImplementedException(
                "str.cat(): others is not a BodoSeries instance: falling back to Pandas"
            )

        # Validates input series and others series are from same df, falls back to Pandas otherwise
        base_plan = zip_series_plan(self._series, others)
        index = base_plan.empty_data.index

        new_metadata = pd.Series(
            dtype=pd.ArrowDtype(pa.large_string()),
            name=self._series.name,
            index=index,
        )

        return _get_df_python_func_plan(
            base_plan,
            new_metadata,
            "bodo.pandas.series._str_cat_helper",
            (sep, na_rep),
            {},
            is_method=False,
        )

    @check_args_fallback(unsupported="none")
    def join(self, sep):
        """
        Join lists contained as elements in the Series/Index with passed delimiter.
        If the elements of a Series are lists themselves, join the content of these lists using
        the delimiter passed to the function.
        """

        def join_list(l):
            """Performs String join with sep=sep if list.dtype == String, returns None otherwise."""
            try:
                return sep.join(l)
            except Exception:
                return pd.NA

        validate_dtype("str.join", self)
        series = self._series
        dtype = pd.ArrowDtype(pa.large_string())

        index = series.head(0).index
        new_metadata = pd.Series(
            dtype=dtype,
            name=series.name,
            index=index,
        )

        # If input Series is a series of lists, creates plan that maps 'join_list'.
        if not self._is_string:
            return _get_series_python_func_plan(
                series._plan, new_metadata, "map", (join_list, None), {}
            )

        return _get_series_python_func_plan(
            series._plan, new_metadata, "str.join", (sep,), {}
        )

    def extract(self, pat, flags=0, expand=True):
        """
        Extract capture groups in the regex pat as columns in a DataFrame.
        For each subject string in the Series, extract groups from the first
        match of regular expression pat.
        """
        import re

        pattern = re.compile(pat, flags=flags)
        n_cols = pattern.groups

        # Like Pandas' implementation, raises ValueError when there are no capture groups.
        if n_cols == 0:
            raise ValueError("pattern contains no capture groups")

        group_names = pattern.groupindex
        is_series_output = not expand and n_cols == 1  # In this case, returns a series.

        series = self._series

        if is_series_output:
            dtype = pd.ArrowDtype(pa.large_string())
        else:
            dtype = pd.ArrowDtype(pa.large_list(pa.large_string()))

        index = series.head(0).index
        new_metadata = pd.Series(
            dtype=dtype,
            name=series.name,
            index=index,
        )

        series_out = _get_series_python_func_plan(
            series._plan,
            new_metadata,
            "bodo.pandas.series._str_extract_helper",
            (
                pat,
                expand,
                n_cols,
                flags,
            ),
            {},
            is_method=False,
        )

        # expand=False and n_cols=1: returns series
        if is_series_output:
            return series_out

        n_index_arrays = get_n_index_arrays(index)
        index_cols = tuple(range(1, 1 + n_index_arrays))
        index_col_refs = tuple(make_col_ref_exprs(index_cols, series_out._plan))

        assert series_out.is_lazy_plan()

        # Create schema for output DataFrame with n_cols columns
        if not group_names:
            field_list = [
                pa.field(f"{idx}", pa.large_string()) for idx in range(n_cols)
            ]
        else:
            field_list = [
                pa.field(f"{name}", pa.large_string()) for name in group_names.keys()
            ]

        arrow_schema = pa.schema(field_list)
        empty_data = arrow_to_empty_df(arrow_schema)
        empty_data.index = index

        expr = tuple(
            get_col_as_series_expr(idx, empty_data, series_out, index_cols)
            for idx in range(n_cols)
        )

        # Creates DataFrame with n_cols columns
        df_plan = LazyPlan(
            "LogicalProjection",
            empty_data,
            series_out._plan,
            expr + index_col_refs,
        )

        return wrap_plan(plan=df_plan)


class BodoDatetimeProperties:
    """Support Series.dt datetime accessors same as Pandas."""

    def __init__(self, series):
        self._series = series
        # Validates series type
        if not (
            isinstance(series, BodoSeries)
            and series.dtype
            in (pd.ArrowDtype(pa.timestamp("ns")), pd.ArrowDtype(pa.date64())),
            pd.ArrowDtype(pa.time64("ns")),
        ):
            raise AttributeError("Can only use .dt accessor with datetimelike values")
        self._dtype = series.dtype

    @check_args_fallback(unsupported="none")
    def __getattribute__(self, name: str, /) -> pt.Any:
        try:
            return object.__getattribute__(self, name)
        except AttributeError:
            msg = (
                f"Series.dt.{name} is not "
                "implemented in Bodo dataframe library yet. "
                "Falling back to Pandas (may be slow or run out of memory)."
            )
            warnings.warn(BodoLibFallbackWarning(msg))
            return object.__getattribute__(pd.Series(self._series).dt, name)


def _str_cat_helper(df, sep, na_rep):
    """Concatenates df[idx] for idx in idx_pair, separated by sep."""
    if sep is None:
        sep = ""

    # df is a two-column DataFrame created in zip_series_plan().
    lhs_col = df.iloc[:, 0]
    rhs_col = df.iloc[:, 1]

    return lhs_col.str.cat(rhs_col, sep, na_rep)


def _get_col_as_series(s, col):
    """Extracts column col from list series and returns as Pandas series."""
    series = pd.Series(
        [
            None if not isinstance(s.iloc[i], list) else s.iloc[i][col]
            for i in range(len(s))
        ]
    )
    return series


def _str_extract_helper(s, pat, expand, n_cols, flags):
    """Performs row-wise pattern matching, returns a series of match lists."""
    is_series_output = not expand and n_cols == 1
    # Type conversion is necessary to prevent ArrowExtensionArray routing
    string_s = s.astype(str)
    extracted = string_s.str.extract(pat, flags=flags, expand=expand)

    if is_series_output:
        return extracted

    def to_extended_list(s):
        """Extends list in each row to match length to n_cols"""
        list_s = s.tolist()
        list_s.extend([pd.NA] * (n_cols - len(s)))
        return list_s

    # Map tolist() to convert DataFrame to Series of lists
    extended_s = extracted.apply(to_extended_list, axis=1)
    return extended_s


def get_base_plan(plan):
    """Returns base df_plan of given plan."""
    if is_single_projection(plan):
        inner_plan = get_base_plan(plan.args[0])
        if inner_plan is not None:
            return inner_plan
        return None
    return plan


def validate_str_cat(lhs, rhs):
    """
    Checks if lhs and rhs are from the same DataFrame.
    Extracts and returns list projections from each plan.
    """

    lhs_list = get_list_projections(lhs._plan)
    rhs_list = get_list_projections(rhs._plan)

    if lhs_list[0] != rhs_list[0]:
        raise BodoLibNotImplementedException(
            "str.cat(): self and others are from distinct DataFrames: falling back to Pandas"
        )

    # Ensures that at least 1 additional layer is present: single ColRefExpression at the least.
    if not (len(lhs_list) > 1 and len(rhs_list) > 1):
        raise BodoLibNotImplementedException(
            "str.cat(): plans should be longer than length 1: falling back to Pandas"
        )

    return lhs_list, rhs_list


def get_list_projections(plan):
    """Returns list projections of plan."""
    if is_single_projection(plan):
        return get_list_projections(plan.args[0]) + [plan]
    else:
        return [plan]


def get_new_idx(idx, first, side):
    """For first layer of expression, uses idx of itself. Otherwise, left=0 and right=1."""
    if first:
        return idx
    elif side == "right":
        return 1
    else:
        return 0


def make_expr(expr, plan, first, schema, index_cols, side="right"):
    """Creates expression lazyplan with new index depending on lhs/rhs."""
    # if expr=None, expr is a dummy padded onto shorter plan. Create a simple ColRefExpression.
    if expr is None:
        idx = 1 if side == "right" else 0
        empty_data = arrow_to_empty_df(pa.schema([schema[idx]]))
        return LazyPlan("ColRefExpression", empty_data, plan, (idx))
    elif is_col_ref(expr):
        idx = expr.args[1]
        idx = get_new_idx(idx, first, side)
        empty_data = arrow_to_empty_df(pa.schema([expr.pa_schema[0]]))
        return LazyPlan("ColRefExpression", empty_data, plan, (idx))
    elif is_scalar_func(expr):
        idx = expr.args[2][0]
        idx = get_new_idx(idx, first, side)
        empty_data = arrow_to_empty_df(pa.schema([expr.pa_schema[0]]))
        return LazyPlan(
            "PythonScalarFuncExpression",
            empty_data,
            plan,
            expr.args[1],
            (idx,) + tuple(index_cols),
        )
    elif is_arith_expr(expr):
        # TODO: recursively traverse arithmetic expr tree to update col idx.
        raise BodoLibNotImplementedException(
            "Arithmetic expression unsupported yet, falling back to pandas."
        )
    else:
        raise BodoLibNotImplementedException("Unsupported expr type:", expr.plan_class)


def zip_series_plan(lhs, rhs) -> BodoSeries:
    """Takes in two series plan from the same dataframe, zips into single plan."""

    # Validation runs get_list_projections() and ensures length of lists are >1.
    lhs_list, rhs_list = validate_str_cat(lhs, rhs)
    result = lhs_list[0]
    schema, empty_data, first = [], None, True

    # Initializes index columns info.
    columns = lhs_list[0].empty_data.columns
    n_index_arrays = get_n_index_arrays(lhs.index)
    n_cols = len(columns)

    default_schema = pa.field("default", pa.large_string())
    left_schema, right_schema = default_schema, default_schema
    left_empty_data, right_empty_data = None, None
    index = lhs_list[0].empty_data.index

    # Pads shorter list with None values.
    for i, (lhs_part, rhs_part) in enumerate(
        itertools.zip_longest(lhs_list[1:], rhs_list[1:], fillvalue=None)
    ):
        # Create the plan for the shared part
        left_expr = None if not lhs_part else lhs_part.args[1][0]
        right_expr = None if not rhs_part else rhs_part.args[1][0]

        # Extracts schema and empty_data from first layer of expressions.
        default_schema = pa.field("default", pa.large_string())

        if left_expr is not None:
            left_schema = left_expr.pa_schema[0]

        if right_expr is not None:
            right_schema = right_expr.pa_schema[0]

        schema = [left_schema, right_schema]

        # Create index metadata.
        index_cols = tuple(range(n_cols, n_cols + n_index_arrays))
        index_col_refs = tuple(make_col_ref_exprs(index_cols, result))

        left_expr = make_expr(left_expr, result, first, schema, index_cols, "left")
        right_expr = make_expr(right_expr, result, first, schema, index_cols)

        left_expr.empty_data.columns = ["lhs"]
        right_expr.empty_data.columns = ["rhs"]

        if left_expr is not None:
            left_empty_data = left_expr.empty_data

        if right_expr is not None:
            right_empty_data = right_expr.empty_data

        assert left_empty_data is not None and right_empty_data is not None

        empty_data = pd.concat([left_empty_data, right_empty_data])
        empty_data.index = index

        result = LazyPlan(
            "LogicalProjection",
            empty_data,
            result,
            (
                left_expr,
                right_expr,
            )
            + index_col_refs,
        )

        # Toggle 'first' off after first iteration.
        if first:
            first = False
            n_cols = 2

    return result


<<<<<<< HEAD
=======
def get_col_as_series_expr(idx, empty_data, series_out, index_cols):
    """
    Extracts indexed column values from list series and
    returns resulting scalar expression.
    """
    return LazyPlan(
        "PythonScalarFuncExpression",
        empty_data,
        series_out._plan,
        (
            "bodo.pandas.series._get_col_as_series",
            True,  # is_series
            False,  # is_method
            (idx,),  # args
            {},  # kwargs
        ),
        (0,) + index_cols,
    )


>>>>>>> 56b71a28
def _get_series_python_func_plan(
    series_proj, empty_data, func_name, args, kwargs, is_method=True
):
    """Create a plan for calling a Series method in Python. Creates a proper
    PythonScalarFuncExpression with the correct arguments and a LogicalProjection.
    """
    # Optimize out trivial df["col"] projections to simplify plans
    if is_single_colref_projection(series_proj):
        source_data = series_proj.args[0]
        input_expr = series_proj.args[1][0]
        col_index = input_expr.args[1]
    else:
        source_data = series_proj
        col_index = 0

    n_cols = len(source_data.empty_data.columns)
    index_cols = range(
        n_cols, n_cols + get_n_index_arrays(source_data.empty_data.index)
    )
    expr = LazyPlan(
        "PythonScalarFuncExpression",
        empty_data,
        source_data,
        (
            func_name,
            True,  # is_series
            is_method,  # is_method
            args,  # args
            kwargs,  # kwargs
        ),
        (col_index,) + tuple(index_cols),
    )
    # Select Index columns explicitly for output
    index_col_refs = tuple(make_col_ref_exprs(index_cols, source_data))
    return wrap_plan(
        plan=LazyPlan(
            "LogicalProjection",
            empty_data,
            source_data,
            (expr,) + index_col_refs,
        ),
    )


def gen_partition(name):
    """Generates partition and rpartition using generalized template."""

    def partition(self, sep=" ", expand=True):
        """
        Splits string into 3 elements-before the separator, the separator itself,
        and the part after the separator.
        """
        validate_dtype(f"str.{name}", self)

        series = self._series
        dtype = pd.ArrowDtype(pa.list_(pa.large_string()))

        index = series.head(0).index
        new_metadata = pd.Series(
            dtype=dtype,
            name=series.name,
            index=index,
        )

        series_out = _get_series_python_func_plan(
            series._plan,
            new_metadata,
            f"str.{name}",
            (),
            {"sep": sep, "expand": False},
        )
        # if expand=False, return Series of lists
        if not expand:
            return series_out

        n_index_arrays = get_n_index_arrays(index)
        index_cols = tuple(range(1, 1 + n_index_arrays))
        index_col_refs = tuple(make_col_ref_exprs(index_cols, series_out._plan))

        # Create schema for output DataFrame with 3 columns
        arrow_schema = pa.schema(
            [pa.field(f"{idx}", pa.large_string()) for idx in range(3)]
        )
        empty_data = arrow_to_empty_df(arrow_schema)
        empty_data.index = index

        expr = tuple(
            get_col_as_series_expr(idx, empty_data, series_out, index_cols)
            for idx in range(3)
        )

        assert series_out.is_lazy_plan()

        # Creates DataFrame with 3 columns
        df_plan = LazyPlan(
            "LogicalProjection",
            empty_data,
            series_out._plan,
            expr + index_col_refs,
        )

        return wrap_plan(plan=df_plan)

    return partition


def sig_bind(name, accessor_type, *args, **kwargs):
    """
    Binds args and kwargs to method's signature for argument validation.
    Exception cases, in which methods take *args and **kwargs, are handled separately using sig_map.
    Signatures are manually created and mapped in sig_map, to which the provided arguments are bound.
    """
    accessor_names = {"str.": "BodoStringMethods.", "dt.": "BodoDatetimeProperties."}
    msg = ""
    try:
        if accessor_type + name in sig_map:
            params = [
                inspect.Parameter(param[0], param[1])
                if not param[2]
                else inspect.Parameter(param[0], param[1], default=param[2][0])
                for param in sig_map[accessor_type + name]
            ]
            signature = inspect.Signature(params)
        else:
            if not accessor_type:
                sample_series = pd.Series([])
            elif accessor_type == "str.":
                sample_series = pd.Series(["a"]).str
            elif accessor_type == "dt.":
                sample_series = pd.Series(pd.to_datetime(["2023-01-01"])).dt
            else:
                raise TypeError(
                    "BodoSeries accessors other than '.dt' and '.str' are not implemented yet."
                )

            func = getattr(sample_series, name)
            signature = inspect.signature(func)

        signature.bind(*args, **kwargs)
        return
    # Separated raising error from except statement to avoid nested errors
    except TypeError as e:
        msg = e
    raise TypeError(f"{accessor_names.get(accessor_type, '')}{name}() {msg}")


# Maps Series methods to signatures. Empty default parameter tuple means argument is required.
sig_map: dict[str, list[tuple[str, inspect._ParameterKind, tuple[pt.Any, ...]]]] = {
    "clip": [
        ("lower", inspect.Parameter.POSITIONAL_OR_KEYWORD, (None,)),
        ("upper", inspect.Parameter.POSITIONAL_OR_KEYWORD, (None,)),
        ("axis", inspect.Parameter.KEYWORD_ONLY, (None,)),
        ("inplace", inspect.Parameter.KEYWORD_ONLY, (False,)),
    ],
    "str.replace": [
        ("to_replace", inspect.Parameter.POSITIONAL_OR_KEYWORD, (None,)),
        ("value", inspect.Parameter.POSITIONAL_OR_KEYWORD, (None,)),
        ("regex", inspect.Parameter.KEYWORD_ONLY, (False,)),
        ("inplace", inspect.Parameter.KEYWORD_ONLY, (False,)),
    ],
    "str.wrap": [
        ("width", inspect.Parameter.POSITIONAL_OR_KEYWORD, ()),
        ("expand_tabs", inspect.Parameter.KEYWORD_ONLY, (True,)),
        ("replace_whitespace", inspect.Parameter.KEYWORD_ONLY, (True,)),
        ("drop_whitespace", inspect.Parameter.KEYWORD_ONLY, (True,)),
        ("break_long_words", inspect.Parameter.KEYWORD_ONLY, (True,)),
        ("break_on_hyphens", inspect.Parameter.KEYWORD_ONLY, (True,)),
    ],
    "dt.normalize": [],
    "dt.strftime": [
        ("date_format", inspect.Parameter.POSITIONAL_OR_KEYWORD, (None,)),
    ],
    "dt.month_name": [
        ("locale", inspect.Parameter.KEYWORD_ONLY, (None,)),
    ],
    "dt.day_name": [
        ("locale", inspect.Parameter.KEYWORD_ONLY, (None,)),
    ],
    "dt.floor": [
        ("freq", inspect.Parameter.POSITIONAL_OR_KEYWORD, (None,)),
        ("normalize", inspect.Parameter.KEYWORD_ONLY, (True,)),
    ],
    "dt.ceil": [
        ("freq", inspect.Parameter.POSITIONAL_OR_KEYWORD, (None,)),
        ("normalize", inspect.Parameter.KEYWORD_ONLY, (True,)),
    ],
}


def validate_dtype(name, obj):
    """Validates dtype of input series for Series.<name> methods."""
    if "." not in name:
        return

    dtype = obj._dtype
    parts = name.split(".")
    accessor, method = parts[0], parts[1]
    if accessor == "str.":
        if dtype not in allowed_types_map.get(
            method, [pd.ArrowDtype(pa.string()), pd.ArrowDtype(pa.large_string())]
        ):
            raise AttributeError("Can only use .str accessor with string values!")
    # Implement accessor == "dt." case if necessary.


def gen_method(
    name, return_type, is_method=True, accessor_type="", allowed_types=[str]
):
    """Generates Series methods, supports optional/positional args."""

    def method(self, *args, **kwargs):
        """Generalized template for Series methods and argument validation using signature"""

        validate_dtype(accessor_type + name, self)

        if is_method:
            sig_bind(name, accessor_type, *args, **kwargs)  # Argument validation

        series = self._series if accessor_type else self
        dtype = self.dtype if not return_type else return_type

        index = series.head(0).index
        new_metadata = pd.Series(
            dtype=dtype,
            name=series.name,
            index=index,
        )

        return _get_series_python_func_plan(
            series._plan, new_metadata, accessor_type + name, args, kwargs
        )

    method.__name__ = name
    return method


# Maps series_str_methods to return types
series_str_methods = [
    # idx = 0: Series(String)
    (
        [
            # no args
            "upper",
            "lower",
            "title",
            "swapcase",
            "capitalize",
            "casefold",
            # args
            "strip",
            "lstrip",
            "rstrip",
            "center",
            "get",
            "removeprefix",
            "removesuffix",
            "pad",
            "rjust",
            "ljust",
            "repeat",
            "slice",
            "slice_replace",
            "translate",
            "zfill",
            "replace",
            "wrap",
            "normalize",
            "decode",
        ],
        pd.ArrowDtype(pa.large_string()),
    ),
    # idx = 1: Series(Bool)
    (
        [
            # no args
            "isalpha",
            "isnumeric",
            "isalnum",
            "isdigit",
            "isdecimal",
            "isspace",
            "islower",
            "isupper",
            "istitle",
            # args
            "startswith",
            "endswith",
            "contains",
            "match",
            "fullmatch",
        ],
        pd.ArrowDtype(pa.bool_()),
    ),
    # idx = 2: Series(Int)
    (
        [
            "find",
            "index",
            "rindex",
            "count",
            "rfind",
            "len",
        ],
        pd.ArrowDtype(pa.int64()),
    ),
    # idx = 3: Series(List(String))
    (
        [
            "findall",
        ],
        pd.ArrowDtype(pa.large_list(pa.large_string())),
    ),
    (
        [
            "encode",
        ],
        pd.ArrowDtype(pa.binary()),
    ),
]


# Maps Series.dt accessors to return types
dt_accessors = [
    # idx = 0: Series(Int)
    (
        [
            "year",
            "month",
            "day",
            "hour",
            "minute",
            "second",
            "microsecond",
            "nanosecond",
            "dayofweek",
            "day_of_week",
            "weekday",
            "dayofyear",
            "day_of_year",
            "daysinmonth",
            "days_in_month",
            "quarter",
        ],
        pd.ArrowDtype(pa.int32()),
    ),
    # idx = 1: Series(Date)
    (
        [
            "date",
        ],
        pd.ArrowDtype(pa.date32()),
    ),
    # idx = 2: Series(Time)
    (
        [
            "time",
        ],
        pd.ArrowDtype(pa.time64("ns")),
    ),
    # idx = 3: Series(Boolean)
    (
        [
            "is_month_start",
            "is_month_end",
            "is_quarter_start",
            "is_quarter_end",
            "is_year_start",
            "is_year_end",
            "is_leap_year",
        ],
        pd.ArrowDtype(pa.bool_()),
    ),
]


# Maps Series.dt methods to return types
dt_methods = [
    # idx = 0: Series(Timestamp)
    (
        [
            "normalize",
            "floor",
            "ceil",
            # TODO: implement end_time
        ],
        pd.ArrowDtype(pa.timestamp("ns")),
    ),
    # idx = 1: Series(Float)
    (
        [
            # TODO: implement total_seconds (+support timedelta)
        ],
        pd.ArrowDtype(pa.float64()),
    ),
    # idx = 2: Series(String)
    (
        [
            "month_name",
            "day_name",
            # TODO [BSE-4880]: fix precision of seconds (%S by default prints up to nanoseconds)
            # "strftime",
        ],
        pd.ArrowDtype(pa.large_string()),
    ),
]

# Maps direct Series methods to return types
dir_methods = [
    # idx = 0: Series(Boolean)
    (
        [
            "isin",
            "notnull",
            "isnull",
            "isna",
            "notna",
        ],
        pd.ArrowDtype(pa.bool_()),
    ),
    (  # idx = 1: Series(Float)
        [
            # TODO: implement ffill, bfill,
        ],
        pd.ArrowDtype(pa.float64()),
    ),
    (
        # idx = 2: None(outputdtype == inputdtype)
        [
            "replace",
            "round",
            "clip",
            "abs",
        ],
        None,
    ),
]

allowed_types_map = {
    "decode": [
        pd.ArrowDtype(pa.string()),
        pd.ArrowDtype(pa.large_string()),
        pd.ArrowDtype(pa.binary()),
        pd.ArrowDtype(pa.large_binary()),
    ],
    "join": [
        pd.ArrowDtype(pa.string()),
        pd.ArrowDtype(pa.large_string()),
        pd.ArrowDtype(pa.list_(pa.string())),
        pd.ArrowDtype(pa.list_(pa.large_string())),
        pd.ArrowDtype(pa.large_list(pa.string())),
        pd.ArrowDtype(pa.large_list(pa.large_string())),
    ],
    "default": [
        pd.ArrowDtype(pa.large_string()),
        pd.ArrowDtype(pa.string()),
        pd.ArrowDtype(pa.large_list(pa.large_string())),
        pd.ArrowDtype(pa.list_(pa.large_string())),
        pd.ArrowDtype(pa.list_(pa.string())),
        pd.ArrowDtype(pa.large_binary()),
        pd.ArrowDtype(pa.binary()),
    ],
}


def _install_series_str_methods():
    """Install Series.str.<method>() methods."""
    for str_pair in series_str_methods:
        for name in str_pair[0]:
            method = gen_method(name, str_pair[1], accessor_type="str.")
            setattr(BodoStringMethods, name, method)


def _install_series_dt_accessors():
    """Install Series.dt.<acc> accessors."""
    for dt_accessor_pair in dt_accessors:
        for name in dt_accessor_pair[0]:
            accessor = gen_method(
                name, dt_accessor_pair[1], is_method=False, accessor_type="dt."
            )
            setattr(BodoDatetimeProperties, name, property(accessor))


def _install_series_dt_methods():
    """Install Series.dt.<method>() methods."""
    for dt_method_pair in dt_methods:
        for name in dt_method_pair[0]:
            method = gen_method(name, dt_method_pair[1], accessor_type="dt.")
            setattr(BodoDatetimeProperties, name, method)


def _install_series_direct_methods():
    """Install direct Series.<method>() methods."""
    for dir_method_pair in dir_methods:
        for name in dir_method_pair[0]:
            method = gen_method(name, dir_method_pair[1])
            setattr(BodoSeries, name, method)


def _install_str_partitions():
    """Install Series.str.partition and Series.str.rpartition."""
    for name in ["partition", "rpartition"]:
        method = gen_partition(name)
        setattr(BodoStringMethods, name, method)


_install_series_direct_methods()
_install_series_dt_accessors()
_install_series_dt_methods()
_install_series_str_methods()
_install_str_partitions()<|MERGE_RESOLUTION|>--- conflicted
+++ resolved
@@ -1015,8 +1015,6 @@
     return result
 
 
-<<<<<<< HEAD
-=======
 def get_col_as_series_expr(idx, empty_data, series_out, index_cols):
     """
     Extracts indexed column values from list series and
@@ -1037,7 +1035,6 @@
     )
 
 
->>>>>>> 56b71a28
 def _get_series_python_func_plan(
     series_proj, empty_data, func_name, args, kwargs, is_method=True
 ):
