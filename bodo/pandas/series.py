--- conflicted
+++ resolved
@@ -126,13 +126,9 @@
             op,
         )
 
-<<<<<<< HEAD
         key_indices = [
             i + 1 for i in range(get_n_index_arrays(empty_data.index))
         ]
-=======
-        key_indices = [i + 1 for i in range(get_n_index_arrays(empty_data.index))]
->>>>>>> d20b663d
         key_exprs = tuple(make_col_ref_exprs(key_indices, self._plan.args[0]))
 
         plan = LazyPlan(
@@ -185,13 +181,9 @@
             op,
         )
 
-<<<<<<< HEAD
         key_indices = [
             i + 1 for i in range(get_n_index_arrays(empty_data.index))
         ]
-=======
-        key_indices = [i + 1 for i in range(get_n_index_arrays(empty_data.index))]
->>>>>>> d20b663d
         key_exprs = tuple(make_col_ref_exprs(key_indices, self._plan.args[0]))
 
         plan = LazyPlan(
@@ -238,13 +230,9 @@
             "__invert__",
         )
 
-<<<<<<< HEAD
         key_indices = [
             i + 1 for i in range(get_n_index_arrays(empty_data.index))
         ]
-=======
-        key_indices = [i + 1 for i in range(get_n_index_arrays(empty_data.index))]
->>>>>>> d20b663d
         key_exprs = tuple(make_col_ref_exprs(key_indices, self._plan.args[0]))
 
         plan = LazyPlan(
@@ -294,13 +282,9 @@
 
         expr = LazyPlan("ArithOpExpression", empty_data, lhs, rhs, op)
 
-<<<<<<< HEAD
         key_indices = [
             i + 1 for i in range(get_n_index_arrays(empty_data.index))
         ]
-=======
-        key_indices = [i + 1 for i in range(get_n_index_arrays(empty_data.index))]
->>>>>>> d20b663d
         key_exprs = tuple(make_col_ref_exprs(key_indices, self._plan.args[0]))
 
         plan = LazyPlan(
