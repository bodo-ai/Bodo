from __future__ import annotations

import inspect
import itertools
import numbers
import typing as pt
import warnings
from collections.abc import Callable, Hashable

import numpy
import pandas as pd
import pyarrow as pa
from pandas._typing import (
    Axis,
    SortKind,
    ValueKeyFunc,
)

import bodo
from bodo.ext import plan_optimizer
from bodo.pandas.array_manager import LazySingleArrayManager
from bodo.pandas.lazy_metadata import LazyMetadata
from bodo.pandas.lazy_wrapper import BodoLazyWrapper, ExecState
from bodo.pandas.managers import LazyMetadataMixin, LazySingleBlockManager
from bodo.pandas.plan import (
    LazyPlan,
    LazyPlanDistributedArg,
    _get_df_python_func_plan,
    execute_plan,
<<<<<<< HEAD
    fallback_wrapper,
    get_lazy_single_manager_class,
    get_n_index_arrays,
=======
>>>>>>> e794f3e6
    get_proj_expr_single,
    get_single_proj_source_if_present,
    is_arith_expr,
    is_col_ref,
    is_scalar_func,
    is_single_colref_projection,
    is_single_projection,
    make_col_ref_exprs,
)
from bodo.pandas.utils import (
    BodoLibFallbackWarning,
    BodoLibNotImplementedException,
    arrow_to_empty_df,
    check_args_fallback,
    get_lazy_single_manager_class,
    get_n_index_arrays,
    get_scalar_udf_result_type,
    wrap_plan,
)
from bodo.utils.typing import BodoError


class BodoSeries(pd.Series, BodoLazyWrapper):
    # We need to store the head_s to avoid data pull when head is called.
    # Since BlockManagers are in Cython it's tricky to override all methods
    # so some methods like head will still trigger data pull if we don't store head_s and
    # use it directly when available.
    _head_s: pd.Series | None = None
    _name: Hashable = None

    def __new__(cls, *args, **kwargs):
        """Support bodo.pandas.Series() constructor by creating a pandas Series
        and then converting it to a BodoSeries.
        """
        # Handle Pandas internal use which creates an empty object and then assigns the
        # manager:
        # https://github.com/pandas-dev/pandas/blob/1da0d022057862f4352113d884648606efd60099/pandas/core/generic.py#L309
        if not args and not kwargs:
            return super().__new__(cls, *args, **kwargs)

        S = pd.Series(*args, **kwargs)
        df = pd.DataFrame({"A": S})
        bodo_S = bodo.pandas.base.from_pandas(df)["A"]
        bodo_S._name = S.name
        return bodo_S

    def __init__(self, *args, **kwargs):
        # No-op since already initialized by __new__
        pass

    @property
    def _plan(self):
        if hasattr(self._mgr, "_plan"):
            if self.is_lazy_plan():
                return self._mgr._plan
            else:
                """We can't create a new LazyPlan each time that _plan is called
                   because filtering checks that the projections that are part of
                   the filter all come from the same source and if you create a
                   new LazyPlan here each time then they will appear as different
                   sources.  We sometimes use a pandas manager which doesn't have
                   _source_plan so we have to do getattr check.
                """
                if getattr(self, "_source_plan", None) is not None:
                    return self._source_plan

                from bodo.pandas.base import _empty_like

                empty_data = _empty_like(self)
                if bodo.dataframe_library_run_parallel:
                    nrows = len(self)
                    self._source_plan = LazyPlan(
                        "LogicalGetPandasReadParallel",
                        empty_data,
                        nrows,
                        LazyPlanDistributedArg(self),
                    )
                else:
                    self._source_plan = LazyPlan(
                        "LogicalGetPandasReadSeq",
                        empty_data,
                        self,
                    )

                return self._source_plan

        raise NotImplementedError(
            "Plan not available for this manager, recreate this series with from_pandas"
        )

    def __getattribute__(self, name: str):
        """Custom attribute access that triggers a fallback warning for unsupported attributes."""

        ignore_fallback_attrs = ["dtype", "name", "to_string", "attrs", "flags"]

        cls = object.__getattribute__(self, "__class__")
        base = cls.__mro__[0]

        if (
            name not in base.__dict__
            and name not in ignore_fallback_attrs
            and not name.startswith("_")
        ):
            msg = (
                f"{name} is not implemented in Bodo Dataframe Library yet. "
                "Falling back to Pandas (may be slow or run out of memory)."
            )
            warnings.warn(BodoLibFallbackWarning(msg))
            return fallback_wrapper(object.__getattribute__(self, name))

        return object.__getattribute__(self, name)

    @check_args_fallback("all")
    def _cmp_method(self, other, op):
        """Called when a BodoSeries is compared with a different entity (other)
        with the given operator "op".
        """
        from bodo.pandas.base import _empty_like

        # Get empty Pandas objects for self and other with same schema.
        zero_size_self = _empty_like(self)
        zero_size_other = _empty_like(other) if isinstance(other, BodoSeries) else other
        # This is effectively a check for a dataframe or series.
        if hasattr(other, "_plan"):
            other = other._plan

        # Compute schema of new series.
        empty_data = zero_size_self._cmp_method(zero_size_other, op)
        assert isinstance(empty_data, pd.Series), "_cmp_method: Series expected"

        # Extract argument expressions
        lhs = get_proj_expr_single(self._plan)
        rhs = get_proj_expr_single(other) if isinstance(other, LazyPlan) else other
        expr = LazyPlan(
            "ComparisonOpExpression",
            empty_data,
            lhs,
            rhs,
            op,
        )

        key_indices = [i + 1 for i in range(get_n_index_arrays(empty_data.index))]
        plan_keys = get_single_proj_source_if_present(self._plan)
        key_exprs = tuple(make_col_ref_exprs(key_indices, plan_keys))

        plan = LazyPlan(
            "LogicalProjection",
            empty_data,
            # Use the original table without the Series projection node.
            self._plan.args[0],
            (expr,) + key_exprs,
        )
        return wrap_plan(plan=plan)

    def _conjunction_binop(self, other, op):
        """Called when a BodoSeries is element-wise boolean combined with a different entity (other)"""
        from bodo.pandas.base import _empty_like

        if not (
            (
                isinstance(other, BodoSeries)
                and isinstance(other.dtype, pd.ArrowDtype)
                and other.dtype.type is bool
            )
            or isinstance(other, bool)
        ):
            raise BodoLibNotImplementedException(
                "'other' should be boolean BodoSeries or a bool. "
                f"Got {type(other).__name__} instead."
            )

        # Get empty Pandas objects for self and other with same schema.
        zero_size_self = _empty_like(self)
        zero_size_other = _empty_like(other) if isinstance(other, BodoSeries) else other
        # This is effectively a check for a dataframe or series.
        if hasattr(other, "_plan"):
            other = other._plan

        # Compute schema of new series.
        empty_data = getattr(zero_size_self, op)(zero_size_other)
        assert isinstance(empty_data, pd.Series), (
            "_conjunction_binop: empty_data is not a Series"
        )

        # Extract argument expressions
        lhs = get_proj_expr_single(self._plan)
        rhs = get_proj_expr_single(other) if isinstance(other, LazyPlan) else other
        expr = LazyPlan(
            "ConjunctionOpExpression",
            empty_data,
            lhs,
            rhs,
            op,
        )

        key_indices = [i + 1 for i in range(get_n_index_arrays(empty_data.index))]
        plan_keys = get_single_proj_source_if_present(self._plan)
        key_exprs = tuple(make_col_ref_exprs(key_indices, plan_keys))

        plan = LazyPlan(
            "LogicalProjection",
            empty_data,
            # Use the original table without the Series projection node.
            self._plan.args[0],
            (expr,) + key_exprs,
        )
        return wrap_plan(plan=plan)

    @check_args_fallback("all")
    def __and__(self, other):
        """Called when a BodoSeries is element-wise and'ed with a different entity (other)"""
        return self._conjunction_binop(other, "__and__")

    @check_args_fallback("all")
    def __or__(self, other):
        """Called when a BodoSeries is element-wise or'ed with a different entity (other)"""
        return self._conjunction_binop(other, "__or__")

    @check_args_fallback("all")
    def __xor__(self, other):
        """Called when a BodoSeries is element-wise xor'ed with a different
        entity (other). xor is not supported in duckdb so convert to
        (A or B) and not (A and B).
        """
        return self.__or__(other).__and__(self.__and__(other).__invert__())

    @check_args_fallback("all")
    def __invert__(self):
        """Called when a BodoSeries is element-wise not'ed with a different entity (other)"""
        from bodo.pandas.base import _empty_like

        # Get empty Pandas objects for self and other with same schema.
        empty_data = _empty_like(self)

        assert isinstance(empty_data, pd.Series), "Series expected"
        source_expr = get_proj_expr_single(self._plan)
        expr = LazyPlan(
            "UnaryOpExpression",
            empty_data,
            source_expr,
            "__invert__",
        )

        key_indices = [i + 1 for i in range(get_n_index_arrays(empty_data.index))]
        plan_keys = get_single_proj_source_if_present(self._plan)
        key_exprs = tuple(make_col_ref_exprs(key_indices, plan_keys))

        plan = LazyPlan(
            "LogicalProjection",
            empty_data,
            # Use the original table without the Series projection node.
            self._plan.args[0],
            (expr,) + key_exprs,
        )
        return wrap_plan(plan=plan)

    def _arith_binop(self, other, op, reverse):
        """Called when a BodoSeries is element-wise arithmetically combined with a different entity (other)"""
        from bodo.pandas.base import _empty_like

        if not (
            (
                isinstance(other, BodoSeries)
                and isinstance(other.dtype, pd.ArrowDtype)
                and pd.api.types.is_numeric_dtype(other.dtype)
            )
            or isinstance(other, numbers.Number)
        ):
            raise BodoLibNotImplementedException(
                "'other' should be numeric BodoSeries or a numeric. "
                f"Got {type(other).__name__} instead."
            )

        # Get empty Pandas objects for self and other with same schema.
        zero_size_self = _empty_like(self)
        zero_size_other = _empty_like(other) if isinstance(other, BodoSeries) else other
        # This is effectively a check for a dataframe or series.
        if hasattr(other, "_plan"):
            other = other._plan

        # Compute schema of new series.
        empty_data = getattr(zero_size_self, op)(zero_size_other)
        assert isinstance(empty_data, pd.Series), (
            "_arith_binop: empty_data is not a Series"
        )

        # Extract argument expressions
        lhs = get_proj_expr_single(self._plan)
        rhs = get_proj_expr_single(other) if isinstance(other, LazyPlan) else other
        if reverse:
            lhs, rhs = rhs, lhs

        expr = LazyPlan("ArithOpExpression", empty_data, lhs, rhs, op)

        key_indices = [i + 1 for i in range(get_n_index_arrays(empty_data.index))]
        plan_keys = get_single_proj_source_if_present(self._plan)
        key_exprs = tuple(make_col_ref_exprs(key_indices, plan_keys))

        plan = LazyPlan(
            "LogicalProjection",
            empty_data,
            # Use the original table without the Series projection node.
            self._plan.args[0],
            (expr,) + key_exprs,
        )
        return wrap_plan(plan=plan)

    @check_args_fallback("all")
    def __add__(self, other):
        return self._arith_binop(other, "__add__", False)

    @check_args_fallback("all")
    def __radd__(self, other):
        return self._arith_binop(other, "__radd__", True)

    @check_args_fallback("all")
    def __sub__(self, other):
        return self._arith_binop(other, "__sub__", False)

    @check_args_fallback("all")
    def __rsub__(self, other):
        return self._arith_binop(other, "__rsub__", True)

    @check_args_fallback("all")
    def __mul__(self, other):
        return self._arith_binop(other, "__mul__", False)

    @check_args_fallback("all")
    def __rmul__(self, other):
        return self._arith_binop(other, "__rmul__", True)

    @check_args_fallback("all")
    def __truediv__(self, other):
        return self._arith_binop(other, "__truediv__", False)

    @check_args_fallback("all")
    def __rtruediv__(self, other):
        return self._arith_binop(other, "__rtruediv__", True)

    @check_args_fallback("all")
    def __floordiv__(self, other):
        return self._arith_binop(other, "__floordiv__", False)

    @check_args_fallback("all")
    def __rfloordiv__(self, other):
        return self._arith_binop(other, "__rfloordiv__", True)

    @check_args_fallback("all")
    def __getitem__(self, key):
        """Called when df[key] is used."""

        from bodo.pandas.base import _empty_like

        # Only selecting columns or filtering with BodoSeries is supported
        if not isinstance(key, BodoSeries):
            raise BodoLibNotImplementedException("only BodoSeries keys are supported")

        zero_size_self = _empty_like(self)

        key_plan = (
            # TODO: error checking for key to be a projection on the same dataframe
            # with a binary operator
            get_proj_expr_single(key._plan)
            if key._plan is not None
            else plan_optimizer.LogicalGetSeriesRead(key._mgr._md_result_id)
        )
        zero_size_key = _empty_like(key)
        zero_size_index = zero_size_key.index
        empty_data = zero_size_self.__getitem__(zero_size_key)
        empty_data_index = empty_data.index
        if isinstance(zero_size_index, pd.RangeIndex) and not isinstance(
            empty_data_index, pd.RangeIndex
        ):
            # Drop the explicit integer Index generated from filtering RangeIndex (TODO: support RangeIndex properly).
            empty_data.reset_index(drop=True, inplace=True)
        return wrap_plan(
            plan=LazyPlan("LogicalFilter", empty_data, self._plan, key_plan),
        )

    @staticmethod
    def from_lazy_mgr(
        lazy_mgr: LazySingleArrayManager | LazySingleBlockManager,
        head_s: pd.Series | None,
    ):
        """
        Create a BodoSeries from a lazy manager and possibly a head_s.
        If you want to create a BodoSeries from a pandas manager use _from_mgr
        """
        series = BodoSeries._from_mgr(lazy_mgr, [])
        series._name = head_s._name
        series._head_s = head_s
        return series

    @classmethod
    def from_lazy_metadata(
        cls,
        lazy_metadata: LazyMetadata,
        collect_func: Callable[[str], pt.Any] | None = None,
        del_func: Callable[[str], None] | None = None,
        plan: plan_optimizer.LogicalOperator | None = None,
    ) -> BodoSeries:
        """
        Create a BodoSeries from a lazy metadata object.
        """
        assert isinstance(lazy_metadata.head, pd.Series)
        lazy_mgr = get_lazy_single_manager_class()(
            None,
            None,
            result_id=lazy_metadata.result_id,
            nrows=lazy_metadata.nrows,
            head=lazy_metadata.head._mgr,
            collect_func=collect_func,
            del_func=del_func,
            index_data=lazy_metadata.index_data,
            plan=plan,
        )
        return cls.from_lazy_mgr(lazy_mgr, lazy_metadata.head)

    def update_from_lazy_metadata(self, lazy_metadata: LazyMetadata):
        """
        Update the series with new metadata.
        """
        assert self._lazy
        assert isinstance(lazy_metadata.head, pd.Series)
        # Call delfunc to delete the old data.
        self._mgr._del_func(self._mgr._md_result_id)
        self._head_s = lazy_metadata.head
        self._mgr._md_nrows = lazy_metadata.nrows
        self._mgr._md_result_id = lazy_metadata.result_id
        self._mgr._md_head = lazy_metadata.head._mgr

    def is_lazy_plan(self):
        """Returns whether the BodoSeries is represented by a plan."""
        return getattr(self._mgr, "_plan", None) is not None

    def execute_plan(self):
        if self.is_lazy_plan():
            return self._mgr.execute_plan()

    @property
    def shape(self):
        """
        Get the shape of the series. Data is fetched from metadata if present, otherwise the data fetched from workers is used.
        """
        from bodo.pandas.plan import count_plan

        if self._exec_state == ExecState.PLAN:
            return (count_plan(self),)
        if self._exec_state == ExecState.DISTRIBUTED:
            return (self._mgr._md_nrows,)
        if self._exec_state == ExecState.COLLECTED:
            return super().shape

    def head(self, n: int = 5):
        """
        Get the first n rows of the series. If head_s is present and n < len(head_s) we call head on head_s.
        Otherwise we use the data fetched from the workers.
        """
        if n == 0 and self._head_s is not None:
            if self._exec_state == ExecState.COLLECTED:
                return self.iloc[:0].copy()
            else:
                assert self._head_s is not None
                return self._head_s.head(0).copy()

        if (self._head_s is None) or (n > self._head_s.shape[0]):
            if bodo.dataframe_library_enabled and isinstance(
                self._mgr, LazyMetadataMixin
            ):
                from bodo.pandas.base import _empty_like

                planLimit = LazyPlan(
                    "LogicalLimit",
                    _empty_like(self),
                    self._plan,
                    n,
                )

                return wrap_plan(planLimit)
            else:
                return super().head(n)
        else:
            # If head_s is available and larger than n, then use it directly.
            return self._head_s.head(n)

    def __len__(self):
        from bodo.pandas.plan import count_plan

        if self._exec_state == ExecState.PLAN:
            return count_plan(self)
        if self._exec_state == ExecState.DISTRIBUTED:
            return self._mgr._md_nrows
        if self._exec_state == ExecState.COLLECTED:
            return super().__len__()

    def __repr__(self):
        # Pandas repr implementation calls len() first which will execute an extra
        # count query before the actual plan which is unnecessary.
        if self._exec_state == ExecState.PLAN:
            self.execute_plan()
        return super().__repr__()

    @property
    def index(self):
        self.execute_plan()
        return super().index

    @index.setter
    def index(self, value):
        self.execute_plan()
        super()._set_axis(0, value)

    def _get_result_id(self) -> str | None:
        if isinstance(self._mgr, LazyMetadataMixin):
            return self._mgr._md_result_id
        return None

    @property
    def empty(self):
        return len(self) == 0

    @property
    def str(self):
        return BodoStringMethods(self)

    @property
    def dt(self):
        return BodoDatetimeProperties(self)

    @check_args_fallback(unsupported="none")
    def map(self, arg, na_action=None):
        """
        Map values of Series according to an input mapping or function.
        """

        # Get output data type by running the UDF on a sample of the data.
        empty_series = get_scalar_udf_result_type(self, "map", arg, na_action=na_action)

        return _get_series_python_func_plan(
            self._plan, empty_series, "map", (arg, na_action), {}
        )

    @check_args_fallback(supported=["ascending", "na_position", "kind"])
    def sort_values(
        self,
        *,
        axis: Axis = 0,
        ascending: bool = True,
        inplace: bool = False,
        kind: SortKind | None = None,
        na_position: str = "last",
        ignore_index: bool = False,
        key: ValueKeyFunc | None = None,
    ) -> BodoSeries | None:
        from bodo.pandas.base import _empty_like

        # Validate ascending argument.
        if not isinstance(ascending, bool):
            raise BodoError(
                "DataFrame.sort_values(): argument ascending iterable does not contain only boolean"
            )

        # Validate na_position argument.
        if not isinstance(na_position, str):
            raise BodoError("Series.sort_values(): argument na_position not a string")

        if na_position not in ["first", "last"]:
            raise BodoError(
                "Series.sort_values(): argument na_position does not contain only 'first' or 'last'"
            )

        if kind is not None:
            warnings.warn("sort_values() kind argument ignored")

        ascending = [ascending]
        na_position = [True if na_position == "first" else False]
        cols = [0]

        """ Create 0 length versions of the dataframe as sorted dataframe
            has the same structure. """
        zero_size_self = _empty_like(self)

        return wrap_plan(
            plan=LazyPlan(
                "LogicalOrder",
                zero_size_self,
                self._plan,
                ascending,
                na_position,
                cols,
                self._plan.pa_schema,
            ),
        )

    @check_args_fallback(unsupported="all")
    def min(
        self, axis: Axis | None = 0, skipna: bool = True, numeric_only: bool = False
    ):
        return _compute_series_reduce(self, ["min"])[0]

    @check_args_fallback(unsupported="all")
    def max(
        self, axis: Axis | None = 0, skipna: bool = True, numeric_only: bool = False
    ):
        return _compute_series_reduce(self, ["max"])[0]

    @check_args_fallback(unsupported="all")
    def sum(
        self,
        axis: Axis | None = 0,
        skipna: bool = True,
        numeric_only: bool = False,
        min_count=0,
        **kwargs,
    ):
        return _compute_series_reduce(self, ["sum"])[0]

    @check_args_fallback(unsupported="all")
    def prod(
        self,
        axis: Axis | None = 0,
        skipna: bool = True,
        numeric_only: bool = False,
        min_count=0,
        **kwargs,
    ):
        return _compute_series_reduce(self, ["product"])[0]

    product = prod

    @check_args_fallback(unsupported="all")
    def count(self):
        return _compute_series_reduce(self, ["count"])[0]

    @check_args_fallback(unsupported="all")
    def mean(self, axis=0, skipna=True, numeric_only=False, **kwargs):
        """Returns sample mean."""
        reduced = _compute_series_reduce(self, ["count", "sum"])
        count, sum = reduced[0], reduced[1]
        if count <= 0:
            return pd.NA
        return sum / count

    @check_args_fallback(supported=["ddof"])
    def std(self, axis=None, skipna=True, ddof=1, numeric_only=False, **kwargs):
        """Returns sample standard deviation."""
        reduced_self = _compute_series_reduce(self, ["count", "sum"])
        count, sum = reduced_self[0], reduced_self[1]
        if count <= 0 or count <= ddof:
            return pd.NA
        squared = self.map(lambda x: x * x)
        squared_sum = _compute_series_reduce(squared, ["sum"])[0]
        return ((squared_sum - (sum**2) / count) / (count - ddof)) ** 0.5

    @check_args_fallback(unsupported="all")
    def describe(self, percentiles=None, include=None, exclude=None):
        """
        Generates descriptive statistics.
        Descriptive statistics include those that summarize the central tendency, dispersion and
        shape of a dataset's distribution, excluding NaN values.
        """
        if not isinstance(self.dtype, pd.ArrowDtype):
            raise BodoLibNotImplementedException(
                "BodoSeries.describe() is not supported for non-Arrow dtypes."
            )

        pa_type = self.dtype.pyarrow_dtype

        if pa.types.is_null(pa_type):
            return pd.Series(
                [0, 0, pd.NA, pd.NA],
                index=["count", "unique", "top", "freq"],
                name=self.name,
            )

        # TODO: Support describe() for non-numeric Series
        if not (
            pa.types.is_unsigned_integer(pa_type)
            or pa.types.is_integer(pa_type)
            or pa.types.is_floating(pa_type)
        ):
            raise BodoLibNotImplementedException(
                "Series.describe() is not supported for non-numeric Series yet."
            )

        reduced_self = _compute_series_reduce(self, ["count", "min", "max", "sum"])
        count, min, max, sum = (reduced_self[i] for i in range(4))

        if count == 0:
            return pd.Series(
                [0] + [pd.NA] * 7,
                index=[
                    "count",
                    "mean",
                    "std",
                    "min",
                    "25%",
                    "50%",
                    "75%",
                    "max",
                ],
                name=self.name,
                dtype=pd.ArrowDtype(pa.float64()),
            )

        # Evaluate mean
        mean_val = sum / count

        # Evaluate std
        squared = self.map(lambda x: x * x)
        squared_sum = _compute_series_reduce(squared, ["sum"])[0]
        std_val = ((squared_sum - (sum**2) / count) / (count - 1)) ** 0.5

        # TODO [BSE-4970]: implement Series.quantile
        quantile = self.quantile([0.25, 0.5, 0.75])
        result = [
            count,
            mean_val,
            std_val,
            min,
            quantile[0.25],
            quantile[0.5],
            quantile[0.75],
            max,
        ]

        return pd.Series(
            result,
            index=[
                "count",
                "mean",
                "std",
                "min",
                "25%",
                "50%",
                "75%",
                "max",
            ],
            name=self.name,
        )

    @property
    def ndim(self) -> int:
        return super().ndim

    @check_args_fallback(supported=["func"])
    def aggregate(self, func=None, axis=0, *args, **kwargs):
        """Aggregate using one or more operations."""
        if isinstance(func, list):
            reduced = _compute_series_reduce(self, func)
            return BodoSeries(reduced, index=func, name=self._name)

        elif isinstance(func, str):
            return _compute_series_reduce(self, [func])[0]

        else:
            raise BodoLibNotImplementedException(
                "Series.aggregate() is not supported for the provided arguments yet."
            )

    agg = aggregate


class BodoStringMethods:
    """Support Series.str string processing methods same as Pandas."""

    def __init__(self, series):
        # Validate input series
        allowed_types = allowed_types_map["str_default"]
        if not (
            isinstance(series, BodoSeries)
            and isinstance(series.dtype, pd.ArrowDtype)
            and series.dtype in allowed_types
        ):
            raise AttributeError("Can only use .str accessor with string values!")

        self._series = series
        self._dtype = series.dtype
        self._is_string = series.dtype in (
            pd.ArrowDtype(pa.string()),
            pd.ArrowDtype(pa.large_string()),
        )

    @check_args_fallback(unsupported="none")
    def __getattribute__(self, name: str, /) -> pt.Any:
        try:
            return object.__getattribute__(self, name)
        except AttributeError:
            msg = (
                f"StringMethods.{name} is not "
                "implemented in Bodo dataframe library for the specified arguments yet. "
                "Falling back to Pandas (may be slow or run out of memory)."
            )
            if not name.startswith("_"):
                warnings.warn(BodoLibFallbackWarning(msg))
            return object.__getattribute__(pd.Series(self._series).str, name)

    @check_args_fallback("none")
    def cat(self, others=None, sep=None, na_rep=None, join="left"):
        """
        If others is specified, concatenates the Series and elements of others
        element-wise and returns a Series. If others is not passed, then falls back to
        Pandas, and all values in the Series are concatenated into a single string with a given sep.
        """
        # Validates others is provided, falls back to Pandas otherwise
        if others is None:
            raise BodoLibNotImplementedException(
                "str.cat(): others is not provided: falling back to Pandas"
            )

        # Validates others is a lazy BodoSeries, falls back to Pandas otherwise
        if not isinstance(others, BodoSeries):
            raise BodoLibNotImplementedException(
                "str.cat(): others is not a BodoSeries instance: falling back to Pandas"
            )

        # Validates input series and others series are from same df, falls back to Pandas otherwise
        base_plan = zip_series_plan(self._series, others)
        index = base_plan.empty_data.index

        new_metadata = pd.Series(
            dtype=pd.ArrowDtype(pa.large_string()),
            name=self._series.name,
            index=index,
        )

        return _get_df_python_func_plan(
            base_plan,
            new_metadata,
            "bodo.pandas.series._str_cat_helper",
            (sep, na_rep),
            {},
            is_method=False,
        )

    @check_args_fallback(unsupported="none")
    def join(self, sep):
        """
        Join lists contained as elements in the Series/Index with passed delimiter.
        If the elements of a Series are lists themselves, join the content of these lists using
        the delimiter passed to the function.
        """

        def join_list(l):
            """Performs String join with sep=sep if list.dtype == String, returns None otherwise."""
            try:
                return sep.join(l)
            except Exception:
                return pd.NA

        validate_dtype("str.join", self)
        series = self._series
        dtype = pd.ArrowDtype(pa.large_string())

        index = series.head(0).index
        new_metadata = pd.Series(
            dtype=dtype,
            name=series.name,
            index=index,
        )

        # If input Series is a series of lists, creates plan that maps 'join_list'.
        if not self._is_string:
            return _get_series_python_func_plan(
                series._plan, new_metadata, "map", (join_list, None), {}
            )

        return _get_series_python_func_plan(
            series._plan, new_metadata, "str.join", (sep,), {}
        )

    def extract(self, pat, flags=0, expand=True):
        """
        Extract capture groups in the regex pat as columns in a DataFrame.
        For each subject string in the Series, extract groups from the first
        match of regular expression pat.
        """
        import re

        pattern = re.compile(pat, flags=flags)
        n_cols = pattern.groups

        # Like Pandas' implementation, raises ValueError when there are no capture groups.
        if n_cols == 0:
            raise ValueError("pattern contains no capture groups")

        group_names = pattern.groupindex
        is_series_output = not expand and n_cols == 1  # In this case, returns a series.

        series = self._series

        if is_series_output:
            dtype = pd.ArrowDtype(pa.large_string())
        else:
            dtype = pd.ArrowDtype(pa.large_list(pa.large_string()))

        index = series.head(0).index
        new_metadata = pd.Series(
            dtype=dtype,
            name=series.name,
            index=index,
        )

        series_out = _get_series_python_func_plan(
            series._plan,
            new_metadata,
            "bodo.pandas.series._str_extract_helper",
            (
                pat,
                expand,
                n_cols,
                flags,
            ),
            {},
            is_method=False,
        )

        # expand=False and n_cols=1: returns series
        if is_series_output:
            return series_out

        n_index_arrays = get_n_index_arrays(index)
        index_cols = tuple(range(1, 1 + n_index_arrays))
        index_col_refs = tuple(make_col_ref_exprs(index_cols, series_out._plan))

        assert series_out.is_lazy_plan()

        # Create schema for output DataFrame with n_cols columns
        if not group_names:
            field_list = [
                pa.field(f"{idx}", pa.large_string()) for idx in range(n_cols)
            ]
        else:
            field_list = [
                pa.field(f"{name}", pa.large_string()) for name in group_names.keys()
            ]

        arrow_schema = pa.schema(field_list)
        empty_data = arrow_to_empty_df(arrow_schema)
        empty_data.index = index

        expr = tuple(
            get_col_as_series_expr(idx, empty_data, series_out, index_cols)
            for idx in range(n_cols)
        )

        # Creates DataFrame with n_cols columns
        df_plan = LazyPlan(
            "LogicalProjection",
            empty_data,
            series_out._plan,
            expr + index_col_refs,
        )

        return wrap_plan(plan=df_plan)

    @check_args_fallback(unsupported="none")
    def split(self, pat=None, *, n=-1, expand=False, regex=None):
        """
        Split strings around given separator/delimiter.
        Splits the string in the Series/Index from the beginning, at the specified delimiter string.
        """
        return _split_internal(self, "split", pat, n, expand, regex=regex)

    @check_args_fallback(unsupported="none")
    def rsplit(self, pat=None, *, n=-1, expand=False):
        """
        Split strings around given separator/delimiter.
        Splits the string in the Series/Index from the end, at the specified delimiter string.
        """
        return _split_internal(self, "rsplit", pat, n, expand)


class BodoDatetimeProperties:
    """Support Series.dt datetime accessors same as Pandas."""

    def __init__(self, series):
        allowed_types = allowed_types_map["dt_default"]
        # Validates series type
        if not (isinstance(series, BodoSeries) and series.dtype in allowed_types,):
            raise AttributeError("Can only use .dt accessor with datetimelike values")
        self._series = series
        self._dtype = series.dtype

    @check_args_fallback(unsupported="none")
    def __getattribute__(self, name: str, /) -> pt.Any:
        try:
            return object.__getattribute__(self, name)
        except AttributeError:
            msg = (
                f"Series.dt.{name} is not "
                "implemented in Bodo dataframe library yet. "
                "Falling back to Pandas (may be slow or run out of memory)."
            )
            if not name.startswith("_"):
                warnings.warn(BodoLibFallbackWarning(msg))
            return object.__getattribute__(pd.Series(self._series).dt, name)

    @check_args_fallback(unsupported="none")
    def isocalendar(self):
        """Calculate year, week, and day according to the ISO 8601 standard, returns a BodoDataFrame"""
        series = self._series
        dtype = pd.ArrowDtype(
            pa.list_(pa.uint32())
        )  # Match output type of Pandas: UInt32

        index = series.head(0).index
        new_metadata = pd.Series(
            dtype=dtype,
            name=series.name,
            index=index,
        )

        series_out = _get_series_python_func_plan(
            series._plan,
            new_metadata,
            "bodo.pandas.series._isocalendar_helper",
            (),
            {},
            is_method=False,
        )

        n_index_arrays = get_n_index_arrays(index)
        index_cols = tuple(range(1, 1 + n_index_arrays))
        index_col_refs = tuple(make_col_ref_exprs(index_cols, series_out._plan))

        # Create schema for output DataFrame with 3 columns
        arrow_schema = pa.schema(
            [pa.field(f"{label}", pa.uint32()) for label in ["year", "week", "day"]]
        )
        empty_data = arrow_to_empty_df(arrow_schema)
        empty_data.index = index

        expr = tuple(
            get_col_as_series_expr(idx, empty_data, series_out, index_cols)
            for idx in range(3)
        )

        assert series_out.is_lazy_plan()

        # Creates DataFrame with 3 columns
        df_plan = LazyPlan(
            "LogicalProjection",
            empty_data,
            series_out._plan,
            expr + index_col_refs,
        )

        return wrap_plan(plan=df_plan)

    @property
    def components(self):
        """Calculate year, week, and day according to the ISO 8601 standard, returns a BodoDataFrame"""
        series = self._series
        dtype = pd.ArrowDtype(pa.list_(pa.int64()))

        index = series.head(0).index
        new_metadata = pd.Series(
            dtype=dtype,
            name=series.name,
            index=index,
        )

        series_out = _get_series_python_func_plan(
            series._plan,
            new_metadata,
            "bodo.pandas.series._components_helper",
            (),
            {},
            is_method=False,
        )

        n_index_arrays = get_n_index_arrays(index)
        index_cols = tuple(range(1, 1 + n_index_arrays))
        index_col_refs = tuple(make_col_ref_exprs(index_cols, series_out._plan))

        # Create schema for output DataFrame with 3 columns
        arrow_schema = pa.schema(
            [
                pa.field(f"{label}", pa.int64())
                for label in [
                    "days",
                    "hours",
                    "minutes",
                    "seconds",
                    "milliseconds",
                    "microseconds",
                    "nanoseconds",
                ]
            ]
        )
        empty_data = arrow_to_empty_df(arrow_schema)
        empty_data.index = index

        expr = tuple(
            get_col_as_series_expr(idx, empty_data, series_out, index_cols)
            for idx in range(7)
        )

        assert series_out.is_lazy_plan()

        # Creates DataFrame with 3 columns
        df_plan = LazyPlan(
            "LogicalProjection",
            empty_data,
            series_out._plan,
            expr + index_col_refs,
        )

        return wrap_plan(plan=df_plan)

    @check_args_fallback(unsupported="none")
    def tz_localize(self, tz=None, ambiguous="NaT", nonexistent="NaT"):
        """Localize tz-naive Datetime Series to tz-aware Datetime Series."""

        if (
            ambiguous != "NaT"
            or nonexistent not in ("shift_forward", "shift_backward", "NaT")
            and not isinstance(nonexistent, pd.Timedelta)
        ):
            raise BodoLibNotImplementedException(
                "BodoDatetimeProperties.tz_localize is unsupported for the given arguments, falling back to Pandas"
            )

        series = self._series
        dtype = pd.ArrowDtype(pa.timestamp("ns", tz))

        index = series.head(0).index
        new_metadata = pd.Series(
            dtype=dtype,
            name=series.name,
            index=index,
        )

        return _get_series_python_func_plan(
            series._plan,
            new_metadata,
            "bodo.pandas.series._tz_localize_helper",
            (
                tz,
                nonexistent,
            ),
            {},
            is_method=False,
        )


def func_name_to_str(func_name):
    """Converts built-in functions to string."""
    if func_name in ("min", "max", "sum", "product", "prod", "count"):
        return func_name
    if func_name == sum:
        return "sum"
    if func_name == max:
        return "max"
    if func_name == min:
        return "min"
    raise BodoLibNotImplementedException(
        f"{func_name}() not supported for BodoSeries reduction."
    )


def map_validate_reduce(func_names, pa_type):
    """Maps validate_reduce to func_names list, returns resulting pyarrow schema."""
    res = []
    for idx in range(len(func_names)):
        func_names[idx] = func_name_to_str(func_names[idx])
        assigned_type = validate_reduce(func_names[idx], pa_type)
        res.append(pa.field(f"{idx}", assigned_type))
    return pa.schema(res)


def validate_reduce(func_name, pa_type):
    """Validates individual function name, returns upcast input type if necessary, otherwise original type."""

    if func_name in (
        "max",
        "min",
    ):
        if isinstance(
            pa_type,
            (pa.DurationType, pa.ListType, pa.LargeListType, pa.StructType, pa.MapType),
        ):
            raise BodoLibNotImplementedException(
                f"{func_name}() not implemented for {pa_type} type."
            )
        return pa_type

    elif func_name in (
        "sum",
        "product",
    ):
        if pa.types.is_unsigned_integer(pa_type):
            return pa.uint64()
        elif pa.types.is_integer(pa_type):
            return pa.int64()
        elif pa.types.is_floating(pa_type):
            return pa.float64()
        else:
            raise BodoLibNotImplementedException(
                f"{func_name}() not implemented for BodoSeries reduction."
            )

    elif func_name in ("count",):
        return pa.int64()
    else:
        raise BodoLibNotImplementedException(
            f"{func_name}() not implemented for {pa_type} type."
        )


def generate_null_reduce(func_names):
    """Generates a list that maps reduction operations to their default values."""
    res = []
    for func_name in func_names:
        if func_name in ("max", "min"):
            res.append(pd.NA)
        elif func_name in ("sum", "count"):
            res.append(0)
        elif func_name == "product":
            res.append(1)
        else:
            raise BodoLibNotImplementedException(f"{func_name}() not implemented.")
    return res


def _compute_series_reduce(bodo_series: BodoSeries, func_names: list[str]):
    """
    Computes a list of reduction functions like ["min", "max"] on a BodoSeries.
    Returns a list of equal length that stores reduction values of each function.
    """

    if not isinstance(bodo_series.dtype, pd.ArrowDtype):
        raise BodoLibNotImplementedException()

    # Drop Index columns since not necessary for reduction output.
    pa_type = bodo_series.dtype.pyarrow_dtype

    if pa.types.is_null(pa_type):
        return generate_null_reduce(func_names)

    new_arrow_schema = map_validate_reduce(func_names, pa_type)
    zero_size_self = arrow_to_empty_df(new_arrow_schema)

    exprs = [
        LazyPlan(
            "AggregateExpression",
            zero_size_self,
            bodo_series._plan,
            func_name,
            [0],
            True,  # dropna
        )
        for func_name in func_names
    ]

    plan = LazyPlan(
        "LogicalAggregate",
        zero_size_self,
        bodo_series._plan,
        [],
        exprs,
    )
    out_rank = execute_plan(plan)

    df = pd.DataFrame(out_rank)
    res = []
    # TODO: use parallel reduction for slight improvement in very large scales
    for i in range(len(df.columns)):
        func_name = func_names[i]
        reduced_val = getattr(
            df[str(i)], "sum" if func_name == "count" else func_name
        )()
        res.append(reduced_val)
    assert len(res) == len(func_names)
    return res


def _tz_localize_helper(s, tz, nonexistent):
    """Apply tz_localize on individual elements with ambiguous set to 'raise', fill with None."""

    def _tz_localize(d):
        try:
            return d.tz_localize(tz, ambiguous="raise", nonexistent=nonexistent)
        except Exception:
            return None

    return s.map(_tz_localize)


def _isocalendar_helper(s):
    """Maps pandas.Timestamp.isocalendar() to non-null elements, otherwise fills with None."""

    def get_iso(ts):
        if isinstance(ts, pd.Timestamp):
            return list(ts.isocalendar())
        return None

    return s.map(get_iso)


def _components_helper(s):
    """Applies Series.dt.components to input series, maps tolist() to create series."""
    df = s.dt.components
    return pd.Series([df.iloc[i, :].tolist() for i in range(len(s))])


def _str_cat_helper(df, sep, na_rep):
    """Concatenates df[idx] for idx in idx_pair, separated by sep."""
    if sep is None:
        sep = ""

    # df is a two-column DataFrame created in zip_series_plan().
    lhs_col = df.iloc[:, 0]
    rhs_col = df.iloc[:, 1]

    return lhs_col.str.cat(rhs_col, sep, na_rep)


def _get_col_as_series(s, col):
    """Extracts column col from list series and returns as Pandas series."""
    series = pd.Series(
        [
            None
            if (not isinstance(s.iloc[i], list) or len(s.iloc[i]) <= col)
            else s.iloc[i][col]
            for i in range(len(s))
        ]
    )
    return series


def _str_extract_helper(s, pat, expand, n_cols, flags):
    """Performs row-wise pattern matching, returns a series of match lists."""
    is_series_output = not expand and n_cols == 1
    # Type conversion is necessary to prevent ArrowExtensionArray routing
    string_s = s.astype(str)
    extracted = string_s.str.extract(pat, flags=flags, expand=expand)

    if is_series_output:
        return extracted

    def to_extended_list(s):
        """Extends list in each row to match length to n_cols"""
        list_s = s.tolist()
        list_s.extend([pd.NA] * (n_cols - len(s)))
        return list_s

    # Map tolist() to convert DataFrame to Series of lists
    extended_s = extracted.apply(to_extended_list, axis=1)
    return extended_s


def _get_split_len(s, is_split=True, pat=None, n=-1, regex=None):
    """Runs str.split per element in s and returns length of resulting match group for each index."""
    if is_split:
        split_s = s.str.split(pat=pat, n=n, expand=False, regex=regex)
    else:
        split_s = s.str.rsplit(pat=pat, n=n, expand=False)

    def get_len(x):
        """Get length if output of str.split() is numpy array, otherwise 1."""
        return len(x) if isinstance(x, numpy.ndarray) else 1

    return split_s.map(get_len)


def validate_str_cat(lhs, rhs):
    """
    Checks if lhs and rhs are from the same DataFrame.
    Extracts and returns list projections from each plan.
    """

    lhs_list = get_list_projections(lhs._plan)
    rhs_list = get_list_projections(rhs._plan)

    if lhs_list[0] != rhs_list[0]:
        raise BodoLibNotImplementedException(
            "str.cat(): self and others are from distinct DataFrames: falling back to Pandas"
        )

    # Ensures that at least 1 additional layer is present: single ColRefExpression at the least.
    if not (len(lhs_list) > 1 and len(rhs_list) > 1):
        raise BodoLibNotImplementedException(
            "str.cat(): plans should be longer than length 1: falling back to Pandas"
        )

    return lhs_list, rhs_list


def get_list_projections(plan):
    """Returns list projections of plan."""
    if is_single_projection(plan):
        return get_list_projections(plan.args[0]) + [plan]
    else:
        return [plan]


def get_new_idx(idx, first, side):
    """For first layer of expression, uses idx of itself. Otherwise, left=0 and right=1."""
    if first:
        return idx
    elif side == "right":
        return 1
    else:
        return 0


def make_expr(expr, plan, first, schema, index_cols, side="right"):
    """Creates expression lazyplan with new index depending on lhs/rhs."""
    # if expr=None, expr is a dummy padded onto shorter plan. Create a simple ColRefExpression.
    if expr is None:
        idx = 1 if side == "right" else 0
        empty_data = arrow_to_empty_df(pa.schema([schema[idx]]))
        return LazyPlan("ColRefExpression", empty_data, plan, (idx))
    elif is_col_ref(expr):
        idx = expr.args[1]
        idx = get_new_idx(idx, first, side)
        empty_data = arrow_to_empty_df(pa.schema([expr.pa_schema[0]]))
        return LazyPlan("ColRefExpression", empty_data, plan, (idx))
    elif is_scalar_func(expr):
        idx = expr.args[2][0]
        idx = get_new_idx(idx, first, side)
        empty_data = arrow_to_empty_df(pa.schema([expr.pa_schema[0]]))
        return LazyPlan(
            "PythonScalarFuncExpression",
            empty_data,
            plan,
            expr.args[1],
            (idx,) + tuple(index_cols),
        )
    elif is_arith_expr(expr):
        # TODO: recursively traverse arithmetic expr tree to update col idx.
        raise BodoLibNotImplementedException(
            "Arithmetic expression unsupported yet, falling back to pandas."
        )
    else:
        raise BodoLibNotImplementedException("Unsupported expr type:", expr.plan_class)


def zip_series_plan(lhs, rhs) -> BodoSeries:
    """Takes in two series plan from the same dataframe, zips into single plan."""

    # Validation runs get_list_projections() and ensures length of lists are >1.
    lhs_list, rhs_list = validate_str_cat(lhs, rhs)
    result = lhs_list[0]
    schema, empty_data, first = [], None, True

    # Initializes index columns info.
    columns = lhs_list[0].empty_data.columns
    n_index_arrays = get_n_index_arrays(lhs.index)
    n_cols = len(columns)

    default_schema = pa.field("default", pa.large_string())
    left_schema, right_schema = default_schema, default_schema
    left_empty_data, right_empty_data = None, None
    index = lhs_list[0].empty_data.index

    # Pads shorter list with None values.
    for i, (lhs_part, rhs_part) in enumerate(
        itertools.zip_longest(lhs_list[1:], rhs_list[1:], fillvalue=None)
    ):
        # Create the plan for the shared part
        left_expr = None if not lhs_part else lhs_part.args[1][0]
        right_expr = None if not rhs_part else rhs_part.args[1][0]

        # Extracts schema and empty_data from first layer of expressions.
        default_schema = pa.field("default", pa.large_string())

        if left_expr is not None:
            left_schema = left_expr.pa_schema[0]

        if right_expr is not None:
            right_schema = right_expr.pa_schema[0]

        schema = [left_schema, right_schema]

        # Create index metadata.
        index_cols = tuple(range(n_cols, n_cols + n_index_arrays))
        index_col_refs = tuple(make_col_ref_exprs(index_cols, result))

        left_expr = make_expr(left_expr, result, first, schema, index_cols, "left")
        right_expr = make_expr(right_expr, result, first, schema, index_cols)

        left_expr.empty_data.columns = ["lhs"]
        right_expr.empty_data.columns = ["rhs"]

        if left_expr is not None:
            left_empty_data = left_expr.empty_data

        if right_expr is not None:
            right_empty_data = right_expr.empty_data

        assert left_empty_data is not None and right_empty_data is not None

        empty_data = pd.concat([left_empty_data, right_empty_data])
        empty_data.index = index

        result = LazyPlan(
            "LogicalProjection",
            empty_data,
            result,
            (
                left_expr,
                right_expr,
            )
            + index_col_refs,
        )

        # Toggle 'first' off after first iteration.
        if first:
            first = False
            n_cols = 2

    return result


def get_col_as_series_expr(idx, empty_data, series_out, index_cols):
    """
    Extracts indexed column values from list series and
    returns resulting scalar expression.
    """
    return LazyPlan(
        "PythonScalarFuncExpression",
        empty_data,
        series_out._plan,
        (
            "bodo.pandas.series._get_col_as_series",
            True,  # is_series
            False,  # is_method
            (idx,),  # args
            {},  # kwargs
        ),
        (0,) + index_cols,
    )


def _get_series_python_func_plan(
    series_proj, empty_data, func_name, args, kwargs, is_method=True
):
    """Create a plan for calling a Series method in Python. Creates a proper
    PythonScalarFuncExpression with the correct arguments and a LogicalProjection.
    """
    # Optimize out trivial df["col"] projections to simplify plans
    if is_single_colref_projection(series_proj):
        source_data = series_proj.args[0]
        input_expr = series_proj.args[1][0]
        col_index = input_expr.args[1]
    else:
        source_data = series_proj
        col_index = 0

    n_cols = len(source_data.empty_data.columns)
    index_cols = range(
        n_cols, n_cols + get_n_index_arrays(source_data.empty_data.index)
    )
    expr = LazyPlan(
        "PythonScalarFuncExpression",
        empty_data,
        source_data,
        (
            func_name,
            True,  # is_series
            is_method,  # is_method
            args,  # args
            kwargs,  # kwargs
        ),
        (col_index,) + tuple(index_cols),
    )
    # Select Index columns explicitly for output
    index_col_refs = tuple(make_col_ref_exprs(index_cols, source_data))
    return wrap_plan(
        plan=LazyPlan(
            "LogicalProjection",
            empty_data,
            source_data,
            (expr,) + index_col_refs,
        ),
    )


def _split_internal(self, name, pat, n, expand, regex=None):
    """
    Internal template shared by split() and rsplit().
    name=split splits the string in the Series/Index from the beginning,
    at the specified delimiter string, whereas name=rsplit splits from the end.
    """
    if pat is not None and not isinstance(pat, str):
        raise BodoLibNotImplementedException(
            "BodoStringMethods.split() and rsplit() do not support non-string patterns, falling back to Pandas."
        )

    series = self._series
    index = series.head(0).index
    dtype = pd.ArrowDtype(pa.large_list(pa.large_string()))
    is_split = name == "split"

    # When pat is a string and regex=None, the given pat is compiled as a regex only if len(pat) != 1.
    if regex is None and pat is not None and len(pat) != 1:
        regex = True

    empty_series = pd.Series(
        dtype=dtype,
        name=series.name,
        index=index,
    )
    if is_split:
        kwargs = {"pat": pat, "n": n, "expand": False, "regex": regex}
    else:
        kwargs = {"pat": pat, "n": n, "expand": False}

    series_out = _get_series_python_func_plan(
        series._plan,
        empty_series,
        f"str.{name}",
        (),
        kwargs,
    )

    if not expand:
        return series_out

    cnt_empty_series = pd.Series(
        dtype=pd.ArrowDtype(pa.int32()),
        name=series.name,
        index=index,
    )

    length_series = _get_series_python_func_plan(
        series._plan,
        cnt_empty_series,
        "bodo.pandas.series._get_split_len",
        (),
        {"is_split": is_split, "pat": pat, "n": n, "regex": regex},
        is_method=False,
    )

    n_cols = length_series.max()

    n_index_arrays = get_n_index_arrays(index)
    index_cols = tuple(range(1, 1 + n_index_arrays))
    index_col_refs = tuple(make_col_ref_exprs(index_cols, series_out._plan))

    # Create schema for output DataFrame with n_cols columns
    arrow_schema = pa.schema(
        [pa.field(f"{idx}", pa.large_string()) for idx in range(n_cols)]
    )

    empty_data = arrow_to_empty_df(arrow_schema)
    empty_data.index = index

    expr = tuple(
        get_col_as_series_expr(idx, empty_data, series_out, index_cols)
        for idx in range(n_cols)
    )

    # Creates DataFrame with n_cols columns
    df_plan = LazyPlan(
        "LogicalProjection",
        empty_data,
        series_out._plan,
        expr + index_col_refs,
    )

    return wrap_plan(plan=df_plan)


def gen_partition(name):
    """Generates partition and rpartition using generalized template."""

    def partition(self, sep=" ", expand=True):
        """
        Splits string into 3 elements-before the separator, the separator itself,
        and the part after the separator.
        """
        validate_dtype(f"str.{name}", self)

        series = self._series
        dtype = pd.ArrowDtype(pa.list_(pa.large_string()))

        index = series.head(0).index
        new_metadata = pd.Series(
            dtype=dtype,
            name=series.name,
            index=index,
        )

        series_out = _get_series_python_func_plan(
            series._plan,
            new_metadata,
            f"str.{name}",
            (),
            {"sep": sep, "expand": False},
        )
        # if expand=False, return Series of lists
        if not expand:
            return series_out

        n_index_arrays = get_n_index_arrays(index)
        index_cols = tuple(range(1, 1 + n_index_arrays))
        index_col_refs = tuple(make_col_ref_exprs(index_cols, series_out._plan))

        # Create schema for output DataFrame with 3 columns
        arrow_schema = pa.schema(
            [pa.field(f"{idx}", pa.large_string()) for idx in range(3)]
        )
        empty_data = arrow_to_empty_df(arrow_schema)
        empty_data.index = index

        expr = tuple(
            get_col_as_series_expr(idx, empty_data, series_out, index_cols)
            for idx in range(3)
        )

        assert series_out.is_lazy_plan()

        # Creates DataFrame with 3 columns
        df_plan = LazyPlan(
            "LogicalProjection",
            empty_data,
            series_out._plan,
            expr + index_col_refs,
        )

        return wrap_plan(plan=df_plan)

    return partition


def sig_bind(name, accessor_type, *args, **kwargs):
    """
    Binds args and kwargs to method's signature for argument validation.
    Exception cases, in which methods take *args and **kwargs, are handled separately using sig_map.
    Signatures are manually created and mapped in sig_map, to which the provided arguments are bound.
    """
    accessor_names = {"str.": "BodoStringMethods.", "dt.": "BodoDatetimeProperties."}
    msg = ""
    try:
        if accessor_type + name in sig_map:
            params = [
                inspect.Parameter(param[0], param[1])
                if not param[2]
                else inspect.Parameter(param[0], param[1], default=param[2][0])
                for param in sig_map[accessor_type + name]
            ]
            signature = inspect.Signature(params)
        else:
            if not accessor_type:
                sample_series = pd.Series([])
            elif accessor_type == "str.":
                sample_series = pd.Series(["a"]).str
            elif accessor_type == "dt.":
                sample_series = pd.Series(pd.to_datetime(["2023-01-01"])).dt
            else:
                raise TypeError(
                    "BodoSeries accessors other than '.dt' and '.str' are not implemented yet."
                )

            func = getattr(sample_series, name)
            signature = inspect.signature(func)

        signature.bind(*args, **kwargs)
        return
    # Separated raising error from except statement to avoid nested errors
    except TypeError as e:
        msg = e
    raise TypeError(f"{accessor_names.get(accessor_type, '')}{name}() {msg}")


# Maps Series methods to signatures. Empty default parameter tuple means argument is required.
sig_map: dict[str, list[tuple[str, inspect._ParameterKind, tuple[pt.Any, ...]]]] = {
    "clip": [
        ("lower", inspect.Parameter.POSITIONAL_OR_KEYWORD, (None,)),
        ("upper", inspect.Parameter.POSITIONAL_OR_KEYWORD, (None,)),
        ("axis", inspect.Parameter.KEYWORD_ONLY, (None,)),
        ("inplace", inspect.Parameter.KEYWORD_ONLY, (False,)),
    ],
    "str.replace": [
        ("to_replace", inspect.Parameter.POSITIONAL_OR_KEYWORD, (None,)),
        ("value", inspect.Parameter.POSITIONAL_OR_KEYWORD, (None,)),
        ("regex", inspect.Parameter.KEYWORD_ONLY, (False,)),
        ("inplace", inspect.Parameter.KEYWORD_ONLY, (False,)),
    ],
    "str.wrap": [
        ("width", inspect.Parameter.POSITIONAL_OR_KEYWORD, ()),
        ("expand_tabs", inspect.Parameter.KEYWORD_ONLY, (True,)),
        ("replace_whitespace", inspect.Parameter.KEYWORD_ONLY, (True,)),
        ("drop_whitespace", inspect.Parameter.KEYWORD_ONLY, (True,)),
        ("break_long_words", inspect.Parameter.KEYWORD_ONLY, (True,)),
        ("break_on_hyphens", inspect.Parameter.KEYWORD_ONLY, (True,)),
    ],
    "dt.normalize": [],
    "dt.strftime": [
        ("date_format", inspect.Parameter.POSITIONAL_OR_KEYWORD, (None,)),
    ],
    "dt.month_name": [
        ("locale", inspect.Parameter.KEYWORD_ONLY, (None,)),
    ],
    "dt.day_name": [
        ("locale", inspect.Parameter.KEYWORD_ONLY, (None,)),
    ],
    "dt.floor": [
        ("freq", inspect.Parameter.POSITIONAL_OR_KEYWORD, (None,)),
        ("normalize", inspect.Parameter.KEYWORD_ONLY, (True,)),
    ],
    "dt.ceil": [
        ("freq", inspect.Parameter.POSITIONAL_OR_KEYWORD, (None,)),
        ("normalize", inspect.Parameter.KEYWORD_ONLY, (True,)),
    ],
    "dt.total_seconds": [],
}


def validate_dtype(name, obj):
    """Validates dtype of input series for Series.<name> methods."""
    if "." not in name:
        return

    dtype = obj._dtype
    accessor = name.split(".")[0]
    if accessor == "str":
        if dtype not in allowed_types_map.get(
            name, [pd.ArrowDtype(pa.string()), pd.ArrowDtype(pa.large_string())]
        ):
            raise AttributeError("Can only use .str accessor with string values!")
    if accessor == "dt":
        if dtype not in allowed_types_map.get(
            name, [pd.ArrowDtype(pa.timestamp("ns")), pd.ArrowDtype(pa.duration("ns"))]
        ):
            raise AttributeError("Can only use .dt accessor with datetimelike values!")


def gen_method(
    name, return_type, is_method=True, accessor_type="", allowed_types=[str]
):
    """Generates Series methods, supports optional/positional args."""

    def method(self, *args, **kwargs):
        """Generalized template for Series methods and argument validation using signature"""

        validate_dtype(accessor_type + name, self)

        if is_method:
            sig_bind(name, accessor_type, *args, **kwargs)  # Argument validation

        series = self._series if accessor_type else self
        dtype = series.dtype if not return_type else return_type

        index = series.head(0).index
        new_metadata = pd.Series(
            dtype=dtype,
            name=series.name,
            index=index,
        )

        return _get_series_python_func_plan(
            series._plan, new_metadata, accessor_type + name, args, kwargs
        )

    method.__name__ = name
    return method


# Maps series_str_methods to return types
series_str_methods = [
    # idx = 0: Series(String)
    (
        [
            # no args
            "upper",
            "lower",
            "title",
            "swapcase",
            "capitalize",
            "casefold",
            # args
            "strip",
            "lstrip",
            "rstrip",
            "center",
            "get",
            "removeprefix",
            "removesuffix",
            "pad",
            "rjust",
            "ljust",
            "repeat",
            "slice",
            "slice_replace",
            "translate",
            "zfill",
            "replace",
            "wrap",
            "normalize",
            "decode",
        ],
        pd.ArrowDtype(pa.large_string()),
    ),
    # idx = 1: Series(Bool)
    (
        [
            # no args
            "isalpha",
            "isnumeric",
            "isalnum",
            "isdigit",
            "isdecimal",
            "isspace",
            "islower",
            "isupper",
            "istitle",
            # args
            "startswith",
            "endswith",
            "contains",
            "match",
            "fullmatch",
        ],
        pd.ArrowDtype(pa.bool_()),
    ),
    # idx = 2: Series(Int)
    (
        [
            "find",
            "index",
            "rindex",
            "count",
            "rfind",
            "len",
        ],
        pd.ArrowDtype(pa.int64()),
    ),
    # idx = 3: Series(List(String))
    (
        [
            "findall",
        ],
        pd.ArrowDtype(pa.large_list(pa.large_string())),
    ),
    (
        [
            "encode",
        ],
        pd.ArrowDtype(pa.binary()),
    ),
]


# Maps Series.dt accessors to return types
dt_accessors = [
    # idx = 0: Series(Int)
    (
        [
            "year",
            "month",
            "day",
            "hour",
            "minute",
            "second",
            "microsecond",
            "nanosecond",
            "dayofweek",
            "day_of_week",
            "weekday",
            "dayofyear",
            "day_of_year",
            "daysinmonth",
            "days_in_month",
            "quarter",
            "days",
            "seconds",
            "microseconds",
            "nanoseconds",
        ],
        pd.ArrowDtype(pa.int32()),
    ),
    # idx = 1: Series(Date)
    (
        [
            "date",
        ],
        pd.ArrowDtype(pa.date32()),
    ),
    # idx = 2: Series(Time)
    (
        [
            "time",
        ],
        pd.ArrowDtype(pa.time64("ns")),
    ),
    # idx = 3: Series(Boolean)
    (
        [
            "is_month_start",
            "is_month_end",
            "is_quarter_start",
            "is_quarter_end",
            "is_year_start",
            "is_year_end",
            "is_leap_year",
        ],
        pd.ArrowDtype(pa.bool_()),
    ),
]


# Maps Series.dt methods to return types
dt_methods = [
    # idx = 0: Series(Timestamp)
    (
        [
            "normalize",
            "floor",
            "ceil",
            "round",
            # TODO: implement end_time
        ],
        pd.ArrowDtype(pa.timestamp("ns")),
    ),
    # idx = 1: Series(Float)
    (
        [
            "total_seconds",
        ],
        pd.ArrowDtype(pa.float64()),
    ),
    # idx = 2: Series(String)
    (
        [
            "month_name",
            "day_name",
            # TODO [BSE-4880]: fix precision of seconds (%S by default prints up to nanoseconds)
            # "strftime",
        ],
        pd.ArrowDtype(pa.large_string()),
    ),
]

# Maps direct Series methods to return types
dir_methods = [
    # idx = 0: Series(Boolean)
    (
        [
            "isin",
            "notnull",
            "isnull",
            "isna",
            "notna",
        ],
        pd.ArrowDtype(pa.bool_()),
    ),
    (  # idx = 1: Series(Float)
        [
            # TODO: implement ffill, bfill,
        ],
        pd.ArrowDtype(pa.float64()),
    ),
    (
        # idx = 2: None(outputdtype == inputdtype)
        [
            "replace",
            "round",
            "clip",
            "abs",
        ],
        None,
    ),
]

allowed_types_map = {
    "str.decode": [
        pd.ArrowDtype(pa.string()),
        pd.ArrowDtype(pa.large_string()),
        pd.ArrowDtype(pa.binary()),
        pd.ArrowDtype(pa.large_binary()),
    ],
    "str.join": [
        pd.ArrowDtype(pa.string()),
        pd.ArrowDtype(pa.large_string()),
        pd.ArrowDtype(pa.list_(pa.string())),
        pd.ArrowDtype(pa.list_(pa.large_string())),
        pd.ArrowDtype(pa.large_list(pa.string())),
        pd.ArrowDtype(pa.large_list(pa.large_string())),
    ],
    "str_default": [
        pd.ArrowDtype(pa.large_string()),
        pd.ArrowDtype(pa.string()),
        pd.ArrowDtype(pa.large_list(pa.large_string())),
        pd.ArrowDtype(pa.list_(pa.large_string())),
        pd.ArrowDtype(pa.list_(pa.string())),
        pd.ArrowDtype(pa.large_binary()),
        pd.ArrowDtype(pa.binary()),
    ],
    "dt.round": [
        pd.ArrowDtype(pa.timestamp("ns")),
    ],
    "dt_default": [
        pd.ArrowDtype(pa.timestamp("ns")),
        pd.ArrowDtype(pa.date64()),
        pd.ArrowDtype(pa.time64("ns")),
        pd.ArrowDtype(pa.duration("ns")),
    ],
}


def _install_series_str_methods():
    """Install Series.str.<method>() methods."""
    for str_pair in series_str_methods:
        for name in str_pair[0]:
            method = gen_method(name, str_pair[1], accessor_type="str.")
            setattr(BodoStringMethods, name, method)


def _install_series_dt_accessors():
    """Install Series.dt.<acc> accessors."""
    for dt_accessor_pair in dt_accessors:
        for name in dt_accessor_pair[0]:
            accessor = gen_method(
                name, dt_accessor_pair[1], is_method=False, accessor_type="dt."
            )
            setattr(BodoDatetimeProperties, name, property(accessor))


def _install_series_dt_methods():
    """Install Series.dt.<method>() methods."""
    for dt_method_pair in dt_methods:
        for name in dt_method_pair[0]:
            method = gen_method(name, dt_method_pair[1], accessor_type="dt.")
            setattr(BodoDatetimeProperties, name, method)


def _install_series_direct_methods():
    """Install direct Series.<method>() methods."""
    for dir_method_pair in dir_methods:
        for name in dir_method_pair[0]:
            method = gen_method(name, dir_method_pair[1])
            setattr(BodoSeries, name, method)


def _install_str_partitions():
    """Install Series.str.partition and Series.str.rpartition."""
    for name in ["partition", "rpartition"]:
        method = gen_partition(name)
        setattr(BodoStringMethods, name, method)


_install_series_direct_methods()
_install_series_dt_accessors()
_install_series_dt_methods()
_install_series_str_methods()
_install_str_partitions()<|MERGE_RESOLUTION|>--- conflicted
+++ resolved
@@ -27,12 +27,9 @@
     LazyPlanDistributedArg,
     _get_df_python_func_plan,
     execute_plan,
-<<<<<<< HEAD
     fallback_wrapper,
     get_lazy_single_manager_class,
     get_n_index_arrays,
-=======
->>>>>>> e794f3e6
     get_proj_expr_single,
     get_single_proj_source_if_present,
     is_arith_expr,
@@ -47,6 +44,7 @@
     BodoLibNotImplementedException,
     arrow_to_empty_df,
     check_args_fallback,
+    fallback_wrapper,
     get_lazy_single_manager_class,
     get_n_index_arrays,
     get_scalar_udf_result_type,
