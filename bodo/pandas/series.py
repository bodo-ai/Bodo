from __future__ import annotations

import inspect
import itertools
import numbers
import typing as pt
import warnings
from collections.abc import Callable, Hashable

import pandas as pd
import pyarrow as pa
from pandas._typing import (
    Axis,
    SortKind,
    ValueKeyFunc,
)

import bodo
from bodo.ext import plan_optimizer
from bodo.pandas.array_manager import LazySingleArrayManager
from bodo.pandas.lazy_metadata import LazyMetadata
from bodo.pandas.lazy_wrapper import BodoLazyWrapper, ExecState
from bodo.pandas.managers import LazyMetadataMixin, LazySingleBlockManager
from bodo.pandas.utils import (
    BodoLibFallbackWarning,
    BodoLibNotImplementedException,
    LazyPlan,
    LazyPlanDistributedArg,
    _get_df_python_func_plan,
    arrow_to_empty_df,
    check_args_fallback,
    get_lazy_single_manager_class,
    get_n_index_arrays,
    get_proj_expr_single,
    get_scalar_udf_result_type,
    get_single_proj_source_if_present,
    is_arith_expr,
    is_col_ref,
    is_scalar_func,
    is_single_colref_projection,
    is_single_projection,
    make_col_ref_exprs,
    wrap_plan,
)
from bodo.utils.typing import BodoError


class BodoSeries(pd.Series, BodoLazyWrapper):
    # We need to store the head_s to avoid data pull when head is called.
    # Since BlockManagers are in Cython it's tricky to override all methods
    # so some methods like head will still trigger data pull if we don't store head_s and
    # use it directly when available.
    _head_s: pd.Series | None = None
    _name: Hashable = None

    @property
    def _plan(self):
        if hasattr(self._mgr, "_plan"):
            if self.is_lazy_plan():
                return self._mgr._plan
            else:
                """We can't create a new LazyPlan each time that _plan is called
                   because filtering checks that the projections that are part of
                   the filter all come from the same source and if you create a
                   new LazyPlan here each time then they will appear as different
                   sources.  We sometimes use a pandas manager which doesn't have
                   _source_plan so we have to do getattr check.
                """
                if getattr(self, "_source_plan", None) is not None:
                    return self._source_plan

                from bodo.pandas.base import _empty_like

                empty_data = _empty_like(self)
                if bodo.dataframe_library_run_parallel:
                    if getattr(self._mgr, "_md_result_id", None) is not None:
                        # If the plan has been executed but the results are still
                        # distributed then re-use those results as is.
                        nrows = self._mgr._md_nrows
                        res_id = self._mgr._md_result_id
                        mgr = self._mgr
                    else:
                        # The data has been collected and is no longer distributed
                        # so we need to re-distribute the results.
                        nrows = len(self)
                        res_id = bodo.spawn.utils.scatter_data(self)
                        mgr = None
                    self._source_plan = LazyPlan(
                        "LogicalGetPandasReadParallel",
                        empty_data,
                        nrows,
                        LazyPlanDistributedArg(mgr, res_id),
                    )
                else:
                    self._source_plan = LazyPlan(
                        "LogicalGetPandasReadSeq",
                        empty_data,
                        self,
                    )

                return self._source_plan

        raise NotImplementedError(
            "Plan not available for this manager, recreate this series with from_pandas"
        )

    @check_args_fallback("all")
    def _cmp_method(self, other, op):
        """Called when a BodoSeries is compared with a different entity (other)
        with the given operator "op".
        """
        from bodo.pandas.base import _empty_like

        # Get empty Pandas objects for self and other with same schema.
        zero_size_self = _empty_like(self)
        zero_size_other = _empty_like(other) if isinstance(other, BodoSeries) else other
        # This is effectively a check for a dataframe or series.
        if hasattr(other, "_plan"):
            other = other._plan

        # Compute schema of new series.
        empty_data = zero_size_self._cmp_method(zero_size_other, op)
        assert isinstance(empty_data, pd.Series), "_cmp_method: Series expected"

        # Extract argument expressions
        lhs = get_proj_expr_single(self._plan)
        rhs = get_proj_expr_single(other) if isinstance(other, LazyPlan) else other
        expr = LazyPlan(
            "ComparisonOpExpression",
            empty_data,
            lhs,
            rhs,
            op,
        )

        key_indices = [i + 1 for i in range(get_n_index_arrays(empty_data.index))]
        plan_keys = get_single_proj_source_if_present(self._plan)
        key_exprs = tuple(make_col_ref_exprs(key_indices, plan_keys))

        plan = LazyPlan(
            "LogicalProjection",
            empty_data,
            # Use the original table without the Series projection node.
            self._plan.args[0],
            (expr,) + key_exprs,
        )
        return wrap_plan(plan=plan)

    def _conjunction_binop(self, other, op):
        """Called when a BodoSeries is element-wise boolean combined with a different entity (other)"""
        from bodo.pandas.base import _empty_like

        if not (
            (
                isinstance(other, BodoSeries)
                and isinstance(other.dtype, pd.ArrowDtype)
                and other.dtype.type is bool
            )
            or isinstance(other, bool)
        ):
            raise BodoLibNotImplementedException(
                "'other' should be boolean BodoSeries or a bool. "
                f"Got {type(other).__name__} instead."
            )

        # Get empty Pandas objects for self and other with same schema.
        zero_size_self = _empty_like(self)
        zero_size_other = _empty_like(other) if isinstance(other, BodoSeries) else other
        # This is effectively a check for a dataframe or series.
        if hasattr(other, "_plan"):
            other = other._plan

        # Compute schema of new series.
        empty_data = getattr(zero_size_self, op)(zero_size_other)
        assert isinstance(empty_data, pd.Series), (
            "_conjunction_binop: empty_data is not a Series"
        )

        # Extract argument expressions
        lhs = get_proj_expr_single(self._plan)
        rhs = get_proj_expr_single(other) if isinstance(other, LazyPlan) else other
        expr = LazyPlan(
            "ConjunctionOpExpression",
            empty_data,
            lhs,
            rhs,
            op,
        )

        key_indices = [i + 1 for i in range(get_n_index_arrays(empty_data.index))]
        plan_keys = get_single_proj_source_if_present(self._plan)
        key_exprs = tuple(make_col_ref_exprs(key_indices, plan_keys))

        plan = LazyPlan(
            "LogicalProjection",
            empty_data,
            # Use the original table without the Series projection node.
            self._plan.args[0],
            (expr,) + key_exprs,
        )
        return wrap_plan(plan=plan)

    @check_args_fallback("all")
    def __and__(self, other):
        """Called when a BodoSeries is element-wise and'ed with a different entity (other)"""
        return self._conjunction_binop(other, "__and__")

    @check_args_fallback("all")
    def __or__(self, other):
        """Called when a BodoSeries is element-wise or'ed with a different entity (other)"""
        return self._conjunction_binop(other, "__or__")

    @check_args_fallback("all")
    def __xor__(self, other):
        """Called when a BodoSeries is element-wise xor'ed with a different
        entity (other). xor is not supported in duckdb so convert to
        (A or B) and not (A and B).
        """
        return self.__or__(other).__and__(self.__and__(other).__invert__())

    @check_args_fallback("all")
    def __invert__(self):
        """Called when a BodoSeries is element-wise not'ed with a different entity (other)"""
        from bodo.pandas.base import _empty_like

        # Get empty Pandas objects for self and other with same schema.
        empty_data = _empty_like(self)

        assert isinstance(empty_data, pd.Series), "Series expected"
        source_expr = get_proj_expr_single(self._plan)
        expr = LazyPlan(
            "UnaryOpExpression",
            empty_data,
            source_expr,
            "__invert__",
        )

        key_indices = [i + 1 for i in range(get_n_index_arrays(empty_data.index))]
        plan_keys = get_single_proj_source_if_present(self._plan)
        key_exprs = tuple(make_col_ref_exprs(key_indices, plan_keys))

        plan = LazyPlan(
            "LogicalProjection",
            empty_data,
            # Use the original table without the Series projection node.
            self._plan.args[0],
            (expr,) + key_exprs,
        )
        return wrap_plan(plan=plan)

    def _arith_binop(self, other, op, reverse):
        """Called when a BodoSeries is element-wise arithmetically combined with a different entity (other)"""
        from bodo.pandas.base import _empty_like

        if not (
            (
                isinstance(other, BodoSeries)
                and isinstance(other.dtype, pd.ArrowDtype)
                and pd.api.types.is_numeric_dtype(other.dtype)
            )
            or isinstance(other, numbers.Number)
        ):
            raise BodoLibNotImplementedException(
                "'other' should be numeric BodoSeries or a numeric. "
                f"Got {type(other).__name__} instead."
            )

        # Get empty Pandas objects for self and other with same schema.
        zero_size_self = _empty_like(self)
        zero_size_other = _empty_like(other) if isinstance(other, BodoSeries) else other
        # This is effectively a check for a dataframe or series.
        if hasattr(other, "_plan"):
            other = other._plan

        # Compute schema of new series.
        empty_data = getattr(zero_size_self, op)(zero_size_other)
        assert isinstance(empty_data, pd.Series), (
            "_arith_binop: empty_data is not a Series"
        )

        # Extract argument expressions
        lhs = get_proj_expr_single(self._plan)
        rhs = get_proj_expr_single(other) if isinstance(other, LazyPlan) else other
        if reverse:
            lhs, rhs = rhs, lhs

        expr = LazyPlan("ArithOpExpression", empty_data, lhs, rhs, op)

        key_indices = [i + 1 for i in range(get_n_index_arrays(empty_data.index))]
        plan_keys = get_single_proj_source_if_present(self._plan)
        key_exprs = tuple(make_col_ref_exprs(key_indices, plan_keys))

        plan = LazyPlan(
            "LogicalProjection",
            empty_data,
            # Use the original table without the Series projection node.
            self._plan.args[0],
            (expr,) + key_exprs,
        )
        return wrap_plan(plan=plan)

    @check_args_fallback("all")
    def __add__(self, other):
        return self._arith_binop(other, "__add__", False)

    @check_args_fallback("all")
    def __radd__(self, other):
        return self._arith_binop(other, "__radd__", True)

    @check_args_fallback("all")
    def __sub__(self, other):
        return self._arith_binop(other, "__sub__", False)

    @check_args_fallback("all")
    def __rsub__(self, other):
        return self._arith_binop(other, "__rsub__", True)

    @check_args_fallback("all")
    def __mul__(self, other):
        return self._arith_binop(other, "__mul__", False)

    @check_args_fallback("all")
    def __rmul__(self, other):
        return self._arith_binop(other, "__rmul__", True)

    @check_args_fallback("all")
    def __truediv__(self, other):
        return self._arith_binop(other, "__truediv__", False)

    @check_args_fallback("all")
    def __rtruediv__(self, other):
        return self._arith_binop(other, "__rtruediv__", True)

    @check_args_fallback("all")
    def __floordiv__(self, other):
        return self._arith_binop(other, "__floordiv__", False)

    @check_args_fallback("all")
    def __rfloordiv__(self, other):
        return self._arith_binop(other, "__rfloordiv__", True)

    @check_args_fallback("all")
    def __getitem__(self, key):
        """Called when df[key] is used."""

        from bodo.pandas.base import _empty_like

        # Only selecting columns or filtering with BodoSeries is supported
        if not isinstance(key, BodoSeries):
            raise BodoLibNotImplementedException("only BodoSeries keys are supported")

        zero_size_self = _empty_like(self)

        key_plan = (
            # TODO: error checking for key to be a projection on the same dataframe
            # with a binary operator
            get_proj_expr_single(key._plan)
            if key._plan is not None
            else plan_optimizer.LogicalGetSeriesRead(key._mgr._md_result_id)
        )
        zero_size_key = _empty_like(key)
        zero_size_index = zero_size_key.index
        empty_data = zero_size_self.__getitem__(zero_size_key)
        empty_data_index = empty_data.index
        if isinstance(zero_size_index, pd.RangeIndex) and not isinstance(
            empty_data_index, pd.RangeIndex
        ):
            # Drop the explicit integer Index generated from filtering RangeIndex (TODO: support RangeIndex properly).
            empty_data.reset_index(drop=True, inplace=True)
        return wrap_plan(
            plan=LazyPlan("LogicalFilter", empty_data, self._plan, key_plan),
        )

    @staticmethod
    def from_lazy_mgr(
        lazy_mgr: LazySingleArrayManager | LazySingleBlockManager,
        head_s: pd.Series | None,
    ):
        """
        Create a BodoSeries from a lazy manager and possibly a head_s.
        If you want to create a BodoSeries from a pandas manager use _from_mgr
        """
        series = BodoSeries._from_mgr(lazy_mgr, [])
        series._name = head_s._name
        series._head_s = head_s
        return series

    @classmethod
    def from_lazy_metadata(
        cls,
        lazy_metadata: LazyMetadata,
        collect_func: Callable[[str], pt.Any] | None = None,
        del_func: Callable[[str], None] | None = None,
        plan: plan_optimizer.LogicalOperator | None = None,
    ) -> BodoSeries:
        """
        Create a BodoSeries from a lazy metadata object.
        """
        assert isinstance(lazy_metadata.head, pd.Series)
        lazy_mgr = get_lazy_single_manager_class()(
            None,
            None,
            result_id=lazy_metadata.result_id,
            nrows=lazy_metadata.nrows,
            head=lazy_metadata.head._mgr,
            collect_func=collect_func,
            del_func=del_func,
            index_data=lazy_metadata.index_data,
            plan=plan,
        )
        return cls.from_lazy_mgr(lazy_mgr, lazy_metadata.head)

    def update_from_lazy_metadata(self, lazy_metadata: LazyMetadata):
        """
        Update the series with new metadata.
        """
        assert self._lazy
        assert isinstance(lazy_metadata.head, pd.Series)
        # Call delfunc to delete the old data.
        self._mgr._del_func(self._mgr._md_result_id)
        self._head_s = lazy_metadata.head
        self._mgr._md_nrows = lazy_metadata.nrows
        self._mgr._md_result_id = lazy_metadata.result_id
        self._mgr._md_head = lazy_metadata.head._mgr

    def is_lazy_plan(self):
        """Returns whether the BodoSeries is represented by a plan."""
        return getattr(self._mgr, "_plan", None) is not None

    def execute_plan(self):
        if self.is_lazy_plan():
            return self._mgr.execute_plan()

    @property
    def shape(self):
        """
        Get the shape of the series. Data is fetched from metadata if present, otherwise the data fetched from workers is used.
        """
        from bodo.pandas.utils import count_plan

        match self._exec_state:
            case ExecState.PLAN:
                return (count_plan(self),)
            case ExecState.DISTRIBUTED:
                return (self._mgr._md_nrows,)
            case ExecState.COLLECTED:
                return super().shape

    def head(self, n: int = 5):
        """
        Get the first n rows of the series. If head_s is present and n < len(head_s) we call head on head_s.
        Otherwise we use the data fetched from the workers.
        """
        if n == 0 and self._head_s is not None:
            if self._exec_state == ExecState.COLLECTED:
                return self.iloc[:0].copy()
            else:
                assert self._head_s is not None
                return self._head_s.head(0).copy()

        if (self._head_s is None) or (n > self._head_s.shape[0]):
            if bodo.dataframe_library_enabled and isinstance(
                self._mgr, LazyMetadataMixin
            ):
                from bodo.pandas.base import _empty_like

                planLimit = LazyPlan(
                    "LogicalLimit",
                    _empty_like(self),
                    self._plan,
                    n,
                )

                return wrap_plan(planLimit)
            else:
                return super().head(n)
        else:
            # If head_s is available and larger than n, then use it directly.
            return self._head_s.head(n)

    def __len__(self):
        from bodo.pandas.utils import count_plan

        match self._exec_state:
            case ExecState.PLAN:
                return count_plan(self)
            case ExecState.DISTRIBUTED:
                return self._mgr._md_nrows
            case ExecState.COLLECTED:
                return super().__len__()

    def __repr__(self):
        # Pandas repr implementation calls len() first which will execute an extra
        # count query before the actual plan which is unnecessary.
        if self._exec_state == ExecState.PLAN:
            self.execute_plan()
        return super().__repr__()

    @property
    def index(self):
        self.execute_plan()
        return super().index

    @index.setter
    def index(self, value):
        self.execute_plan()
        super()._set_axis(0, value)

    def _get_result_id(self) -> str | None:
        if isinstance(self._mgr, LazyMetadataMixin):
            return self._mgr._md_result_id
        return None

    @property
    def empty(self):
        return len(self) == 0

    @property
    def str(self):
        return BodoStringMethods(self)

    @property
    def dt(self):
        return BodoDatetimeProperties(self)

    @check_args_fallback(unsupported="none")
    def map(self, arg, na_action=None):
        """
        Apply function to elements in a Series
        """

        # Get output data type by running the UDF on a sample of the data.
        empty_series = get_scalar_udf_result_type(self, "map", arg, na_action=na_action)

        return _get_series_python_func_plan(
            self._plan, empty_series, "map", (arg, na_action), {}
        )

    @check_args_fallback(supported=["ascending", "na_position", "kind"])
    def sort_values(
        self,
        *,
        axis: Axis = 0,
        ascending: bool = True,
        inplace: bool = False,
        kind: SortKind | None = None,
        na_position: str = "last",
        ignore_index: bool = False,
        key: ValueKeyFunc | None = None,
    ) -> BodoSeries | None:
        from bodo.pandas.base import _empty_like

        # Validate ascending argument.
        if not isinstance(ascending, bool):
            raise BodoError(
                "DataFrame.sort_values(): argument ascending iterable does not contain only boolean"
            )

        # Validate na_position argument.
        if not isinstance(na_position, str):
            raise BodoError("Series.sort_values(): argument na_position not a string")

        if na_position not in ["first", "last"]:
            raise BodoError(
                "Series.sort_values(): argument na_position does not contain only 'first' or 'last'"
            )

        if kind is not None:
            warnings.warn("sort_values() kind argument ignored")

        ascending = [ascending]
        na_position = [True if na_position == "first" else False]
        cols = [0]

        """ Create 0 length versions of the dataframe as sorted dataframe
            has the same structure. """
        zero_size_self = _empty_like(self)

        return wrap_plan(
            plan=LazyPlan(
                "LogicalOrder",
                zero_size_self,
                self._plan,
                ascending,
                na_position,
                cols,
                self._plan.pa_schema,
            ),
        )


<<<<<<< HEAD
def _get_col_as_series(s, col):
    """Extracts column col from list series and returns as Pandas series."""
    series = pd.Series(
        [
            None if not isinstance(s.iloc[i], list) else s.iloc[i][col]
            for i in range(len(s))
        ]
    )
    return series


def _str_extract_helper(s, pattern, flags=0, series=False):
    res = []

    for i in range(len(s)):
        expr = s.iloc[i]
        # Case 1: expand=False and n_cols=1
        if series:
            if expr is not pd.NA and (match := pattern.search(expr)):
                res.append(match.groups()[0])
            else:
                res.append(pd.NA)
            continue
        # Case 2: expand=True or n_cols>1
        match_list = []
        if expr is not pd.NA and (match := pattern.search(expr)):
            match_list = list(match.groups())
        match_list.extend([pd.NA] * (pattern.groups - len(match_list)))
        res.append(match_list)
    return pd.Series(res)


=======
>>>>>>> 66099534
class BodoStringMethods:
    """Support Series.str string processing methods same as Pandas."""

    def __init__(self, series):
        # Validate input series
        allowed_types = allowed_types_map["default"]
        if not (
            isinstance(series, BodoSeries)
            and isinstance(series.dtype, pd.ArrowDtype)
            and series.dtype in allowed_types
        ):
            raise AttributeError("Can only use .str accessor with string values!")

        self._series = series
        self._dtype = series.dtype
        self._is_string = series.dtype in (
            pd.ArrowDtype(pa.string()),
            pd.ArrowDtype(pa.large_string()),
        )

    @check_args_fallback(unsupported="none")
    def __getattribute__(self, name: str, /) -> pt.Any:
        try:
            return object.__getattribute__(self, name)
        except AttributeError:
            msg = (
                f"StringMethods.{name} is not "
                "implemented in Bodo dataframe library for the specified arguments yet. "
                "Falling back to Pandas (may be slow or run out of memory)."
            )
            warnings.warn(BodoLibFallbackWarning(msg))
            return object.__getattribute__(pd.Series(self._series).str, name)

    @check_args_fallback("none")
    def cat(self, others=None, sep=None, na_rep=None, join="left"):
        """
        If others is specified, concatenates the Series and elements of others
        element-wise and returns a Series. If others is not passed, then falls back to
        Pandas, and all values in the Series are concatenated into a single string with a given sep.
        """
        # Validates others is provided, falls back to Pandas otherwise
        if others is None:
            raise BodoLibNotImplementedException(
                "str.cat(): others is not provided: falling back to Pandas"
            )

        # Validates others is a lazy BodoSeries, falls back to Pandas otherwise
        if not isinstance(others, BodoSeries):
            raise BodoLibNotImplementedException(
                "str.cat(): others is not a BodoSeries instance: falling back to Pandas"
            )

        # Validates input series and others series are from same df, falls back to Pandas otherwise
        base_plan = zip_series_plan(self._series, others)
        index = base_plan.empty_data.index

        new_metadata = pd.Series(
            dtype=pd.ArrowDtype(pa.large_string()),
            name=self._series.name,
            index=index,
        )

        return _get_df_python_func_plan(
            base_plan,
            new_metadata,
            "bodo.pandas.series._str_cat_helper",
            (sep, na_rep),
            {},
            is_method=False,
        )

    @check_args_fallback(unsupported="none")
    def join(self, sep):
        """
        Join lists contained as elements in the Series/Index with passed delimiter.
        If the elements of a Series are lists themselves, join the content of these lists using
        the delimiter passed to the function.
        """

        def join_list(l):
            """Performs String join with sep=sep if list.dtype == String, returns None otherwise."""
            try:
                return sep.join(l)
            except Exception:
                return pd.NA

        validate_dtype("str.join", self)
        series = self._series
        dtype = pd.ArrowDtype(pa.large_string())

        index = series.head(0).index
        new_metadata = pd.Series(
            dtype=dtype,
            name=series.name,
            index=index,
        )

        # If input Series is a series of lists, creates plan that maps 'join_list'.
        if not self._is_string:
            return _get_series_python_func_plan(
                series._plan, new_metadata, "map", (join_list, None), {}
            )

        return _get_series_python_func_plan(
            series._plan, new_metadata, "str.join", (sep,), {}
        )

    def extract(self, pat, flags=0, expand=True):
        """
        Extract capture groups in the regex pat as columns in a DataFrame.
        For each subject string in the Series, extract groups from the first
        match of regular expression pat.
        """
        import re

        pattern = re.compile(pat, flags=flags)
        n_cols = pattern.groups

        # Like Pandas' implementation, raises ValueError when there are no capture groups.
        if n_cols == 0:
            raise ValueError("pattern contains no capture groups")

        group_names = pattern.groupindex
        is_series_output = not expand and n_cols == 1  # In this case, returns a series.

        series = self._series

        if is_series_output:
            dtype = pd.ArrowDtype(pa.large_string())
        else:
            dtype = pd.ArrowDtype(pa.large_list(pa.large_string()))

        index = series.head(0).index
        new_metadata = pd.Series(
            dtype=dtype,
            name=series.name,
            index=index,
        )

        series_out = _get_series_python_func_plan(
            series._plan,
            new_metadata,
            "bodo.pandas.series._str_extract_helper",
            (pattern,),
            {"flags": flags, "series": is_series_output},
            is_method=False,
        )

        # expand=False and n_cols=1: returns series
        if is_series_output:
            return series_out

        n_index_arrays = get_n_index_arrays(series_out.index)
        index_cols = tuple(range(1, 1 + n_index_arrays))
        index_col_refs = tuple(make_col_ref_exprs(index_cols, series_out._plan))

        # Create schema for output DataFrame with n_cols columns
        if not group_names:
            field_list = [
                pa.field(f"{idx}", pa.large_string()) for idx in range(n_cols)
            ]
        else:
            field_list = [
                pa.field(f"{name}", pa.large_string()) for name in group_names.keys()
            ]

        arrow_schema = pa.schema(field_list)
        empty_data = arrow_to_empty_df(arrow_schema)
        empty_data.index = series_out._plan.empty_data.index

        expr = tuple(
            create_expr(idx, empty_data, series_out, index_cols)
            for idx in range(n_cols)
        )

        # Creates DataFrame with n_cols columns
        df_plan = LazyPlan(
            "LogicalProjection",
            empty_data,
            series_out._plan,
            expr + index_col_refs,
        )

        return wrap_plan(plan=df_plan)


class BodoDatetimeProperties:
    """Support Series.dt datetime accessors same as Pandas."""

    def __init__(self, series):
        self._series = series
        # Validates series type
        if not (
            isinstance(series, BodoSeries)
            and series.dtype
            in (pd.ArrowDtype(pa.timestamp("ns")), pd.ArrowDtype(pa.date64())),
            pd.ArrowDtype(pa.time64("ns")),
        ):
            raise AttributeError("Can only use .dt accessor with datetimelike values")
        self._dtype = series.dtype

    @check_args_fallback(unsupported="none")
    def __getattribute__(self, name: str, /) -> pt.Any:
        try:
            return object.__getattribute__(self, name)
        except AttributeError:
            msg = (
                f"Series.dt.{name} is not "
                "implemented in Bodo dataframe library yet. "
                "Falling back to Pandas (may be slow or run out of memory)."
            )
            warnings.warn(BodoLibFallbackWarning(msg))
            return object.__getattribute__(pd.Series(self._series).dt, name)


<<<<<<< HEAD
def create_expr(idx, empty_data, series_out, index_cols):
    """
    Extracts indexed column values from list series and
    returns resulting scalar expression.
    """
    return LazyPlan(
        "PythonScalarFuncExpression",
        empty_data,
        series_out._plan,
        (
            "bodo.pandas.series._get_col_as_series",
            True,  # is_series
            False,  # is_method
            (idx,),  # args
            {},  # kwargs
        ),
        (0,) + index_cols,
    )


def _get_series_python_func_plan(
    series_proj, empty_data, func_name, args, kwargs, is_method=True
):
=======
def _str_partition_helper(s, col):
    """Extracts column col from list series and returns as Pandas series."""
    series = pd.Series(
        [
            None if not isinstance(s.iloc[i], list) else s.iloc[i][col]
            for i in range(len(s))
        ]
    )
    return series


def _str_cat_helper(df, sep, na_rep):
    """Concatenates df[idx] for idx in idx_pair, separated by sep."""
    if sep is None:
        sep = ""

    # df is a two-column DataFrame created in zip_series_plan().
    lhs_col = df.iloc[:, 0]
    rhs_col = df.iloc[:, 1]

    return lhs_col.str.cat(rhs_col, sep, na_rep)


def get_base_plan(plan):
    """Returns base df_plan of given plan."""
    if is_single_projection(plan):
        inner_plan = get_base_plan(plan.args[0])
        if inner_plan is not None:
            return inner_plan
        return None
    return plan


def validate_str_cat(lhs, rhs):
    """
    Checks if lhs and rhs are from the same DataFrame.
    Extracts and returns list projections from each plan.
    """

    lhs_list = get_list_projections(lhs._plan)
    rhs_list = get_list_projections(rhs._plan)

    if lhs_list[0] != rhs_list[0]:
        raise BodoLibNotImplementedException(
            "str.cat(): self and others are from distinct DataFrames: falling back to Pandas"
        )

    # Ensures that at least 1 additional layer is present: single ColRefExpression at the least.
    if not (len(lhs_list) > 1 and len(rhs_list) > 1):
        raise BodoLibNotImplementedException(
            "str.cat(): plans should be longer than length 1: falling back to Pandas"
        )

    return lhs_list, rhs_list


def get_list_projections(plan):
    """Returns list projections of plan."""
    if is_single_projection(plan):
        return get_list_projections(plan.args[0]) + [plan]
    else:
        return [plan]


def get_new_idx(idx, first, side):
    """For first layer of expression, uses idx of itself. Otherwise, left=0 and right=1."""
    if first:
        return idx
    elif side == "right":
        return 1
    else:
        return 0


def make_expr(expr, plan, first, schema, index_cols, side="right"):
    """Creates expression lazyplan with new index depending on lhs/rhs."""
    # if expr=None, expr is a dummy padded onto shorter plan. Create a simple ColRefExpression.
    if expr is None:
        idx = 1 if side == "right" else 0
        empty_data = arrow_to_empty_df(pa.schema([schema[idx]]))
        return LazyPlan("ColRefExpression", empty_data, plan, (idx))
    elif is_col_ref(expr):
        idx = expr.args[1]
        idx = get_new_idx(idx, first, side)
        empty_data = arrow_to_empty_df(pa.schema([expr.pa_schema[0]]))
        return LazyPlan("ColRefExpression", empty_data, plan, (idx))
    elif is_scalar_func(expr):
        idx = expr.args[2][0]
        idx = get_new_idx(idx, first, side)
        empty_data = arrow_to_empty_df(pa.schema([expr.pa_schema[0]]))
        return LazyPlan(
            "PythonScalarFuncExpression",
            empty_data,
            plan,
            expr.args[1],
            (idx,) + tuple(index_cols),
        )
    elif is_arith_expr(expr):
        # TODO: recursively traverse arithmetic expr tree to update col idx.
        raise BodoLibNotImplementedException(
            "Arithmetic expression unsupported yet, falling back to pandas."
        )
    else:
        raise BodoLibNotImplementedException("Unsupported expr type:", expr.plan_class)


def zip_series_plan(lhs, rhs) -> BodoSeries:
    """Takes in two series plan from the same dataframe, zips into single plan."""

    # Validation runs get_list_projections() and ensures length of lists are >1.
    lhs_list, rhs_list = validate_str_cat(lhs, rhs)
    result = lhs_list[0]
    schema, empty_data, first = [], None, True

    # Initializes index columns info.
    columns = lhs_list[0].empty_data.columns
    n_index_arrays = get_n_index_arrays(lhs.index)
    n_cols = len(columns)

    default_schema = pa.field("default", pa.large_string())
    left_schema, right_schema = default_schema, default_schema
    left_empty_data, right_empty_data = None, None
    index = lhs_list[0].empty_data.index

    # Pads shorter list with None values.
    for i, (lhs_part, rhs_part) in enumerate(
        itertools.zip_longest(lhs_list[1:], rhs_list[1:], fillvalue=None)
    ):
        # Create the plan for the shared part
        left_expr = None if not lhs_part else lhs_part.args[1][0]
        right_expr = None if not rhs_part else rhs_part.args[1][0]

        # Extracts schema and empty_data from first layer of expressions.
        default_schema = pa.field("default", pa.large_string())

        if left_expr is not None:
            left_schema = left_expr.pa_schema[0]

        if right_expr is not None:
            right_schema = right_expr.pa_schema[0]

        schema = [left_schema, right_schema]

        # Create index metadata.
        index_cols = tuple(range(n_cols, n_cols + n_index_arrays))
        index_col_refs = tuple(make_col_ref_exprs(index_cols, result))

        left_expr = make_expr(left_expr, result, first, schema, index_cols, "left")
        right_expr = make_expr(right_expr, result, first, schema, index_cols)

        left_expr.empty_data.columns = ["lhs"]
        right_expr.empty_data.columns = ["rhs"]

        if left_expr is not None:
            left_empty_data = left_expr.empty_data

        if right_expr is not None:
            right_empty_data = right_expr.empty_data

        assert left_empty_data is not None and right_empty_data is not None

        empty_data = pd.concat([left_empty_data, right_empty_data])
        empty_data.index = index

        result = LazyPlan(
            "LogicalProjection",
            empty_data,
            result,
            (
                left_expr,
                right_expr,
            )
            + index_col_refs,
        )

        # Toggle 'first' off after first iteration.
        if first:
            first = False
            n_cols = 2

    return result


def _get_series_python_func_plan(series_proj, empty_data, func_name, args, kwargs):
>>>>>>> 66099534
    """Create a plan for calling a Series method in Python. Creates a proper
    PythonScalarFuncExpression with the correct arguments and a LogicalProjection.
    """
    # Optimize out trivial df["col"] projections to simplify plans
    if is_single_colref_projection(series_proj):
        source_data = series_proj.args[0]
        input_expr = series_proj.args[1][0]
        col_index = input_expr.args[1]
    else:
        source_data = series_proj
        col_index = 0

    n_cols = len(source_data.empty_data.columns)
    index_cols = range(
        n_cols, n_cols + get_n_index_arrays(source_data.empty_data.index)
    )
    expr = LazyPlan(
        "PythonScalarFuncExpression",
        empty_data,
        source_data,
        (
            func_name,
            True,  # is_series
            is_method,  # is_method
            args,  # args
            kwargs,  # kwargs
        ),
        (col_index,) + tuple(index_cols),
    )
    # Select Index columns explicitly for output
    index_col_refs = tuple(make_col_ref_exprs(index_cols, source_data))
    return wrap_plan(
        plan=LazyPlan(
            "LogicalProjection",
            empty_data,
            source_data,
            (expr,) + index_col_refs,
        ),
    )


def gen_partition(name):
    """Generates partition and rpartition using generalized template."""

    def partition(self, sep=" ", expand=True):
        """
        Splits string into 3 elements-before the separator, the separator itself,
        and the part after the separator.
        """
        validate_dtype(f"str.{name}", self)

        series = self._series
        dtype = pd.ArrowDtype(pa.list_(pa.large_string()))

        index = series.head(0).index
        new_metadata = pd.Series(
            dtype=dtype,
            name=series.name,
            index=index,
        )

        series_out = _get_series_python_func_plan(
            series._plan,
            new_metadata,
            f"str.{name}",
            (),
            {"sep": sep, "expand": False},
        )
        # if expand=False, return Series of lists
        if not expand:
            return series_out

        n_index_arrays = get_n_index_arrays(series_out.index)
        index_cols = tuple(range(1, 1 + n_index_arrays))
        index_col_refs = tuple(make_col_ref_exprs(index_cols, series_out._plan))

        # Create schema for output DataFrame with 3 columns
        arrow_schema = pa.schema(
            [pa.field(f"{idx}", pa.large_string()) for idx in range(3)]
        )
        empty_data = arrow_to_empty_df(arrow_schema)
        empty_data.index = series_out._plan.empty_data.index

        expr = tuple(
            create_expr(idx, empty_data, series_out, index_cols) for idx in range(3)
        )

        # Creates DataFrame with 3 columns
        df_plan = LazyPlan(
            "LogicalProjection",
            empty_data,
            series_out._plan,
            expr + index_col_refs,
        )

        return wrap_plan(plan=df_plan)

    return partition


def sig_bind(name, accessor_type, *args, **kwargs):
    """
    Binds args and kwargs to method's signature for argument validation.
    Exception cases, in which methods take *args and **kwargs, are handled separately using sig_map.
    Signatures are manually created and mapped in sig_map, to which the provided arguments are bound.
    """
    accessor_names = {"str.": "BodoStringMethods.", "dt.": "BodoDatetimeProperties."}
    msg = ""
    try:
        if accessor_type + name in sig_map:
            params = [
                inspect.Parameter(param[0], param[1])
                if not param[2]
                else inspect.Parameter(param[0], param[1], default=param[2][0])
                for param in sig_map[accessor_type + name]
            ]
            signature = inspect.Signature(params)
        else:
            if not accessor_type:
                sample_series = pd.Series([])
            elif accessor_type == "str.":
                sample_series = pd.Series(["a"]).str
            elif accessor_type == "dt.":
                sample_series = pd.Series(pd.to_datetime(["2023-01-01"])).dt
            else:
                raise TypeError(
                    "BodoSeries accessors other than '.dt' and '.str' are not implemented yet."
                )

            func = getattr(sample_series, name)
            signature = inspect.signature(func)

        signature.bind(*args, **kwargs)
        return
    # Separated raising error from except statement to avoid nested errors
    except TypeError as e:
        msg = e
    raise TypeError(f"{accessor_names.get(accessor_type, '')}{name}() {msg}")


# Maps Series methods to signatures. Empty default parameter tuple means argument is required.
sig_map: dict[str, list[tuple[str, inspect._ParameterKind, tuple[pt.Any, ...]]]] = {
    "clip": [
        ("lower", inspect.Parameter.POSITIONAL_OR_KEYWORD, (None,)),
        ("upper", inspect.Parameter.POSITIONAL_OR_KEYWORD, (None,)),
        ("axis", inspect.Parameter.KEYWORD_ONLY, (None,)),
        ("inplace", inspect.Parameter.KEYWORD_ONLY, (False,)),
    ],
    "str.replace": [
        ("to_replace", inspect.Parameter.POSITIONAL_OR_KEYWORD, (None,)),
        ("value", inspect.Parameter.POSITIONAL_OR_KEYWORD, (None,)),
        ("regex", inspect.Parameter.KEYWORD_ONLY, (False,)),
        ("inplace", inspect.Parameter.KEYWORD_ONLY, (False,)),
    ],
    "str.wrap": [
        ("width", inspect.Parameter.POSITIONAL_OR_KEYWORD, ()),
        ("expand_tabs", inspect.Parameter.KEYWORD_ONLY, (True,)),
        ("replace_whitespace", inspect.Parameter.KEYWORD_ONLY, (True,)),
        ("drop_whitespace", inspect.Parameter.KEYWORD_ONLY, (True,)),
        ("break_long_words", inspect.Parameter.KEYWORD_ONLY, (True,)),
        ("break_on_hyphens", inspect.Parameter.KEYWORD_ONLY, (True,)),
    ],
    "dt.normalize": [],
    "dt.strftime": [
        ("date_format", inspect.Parameter.POSITIONAL_OR_KEYWORD, (None,)),
    ],
    "dt.month_name": [
        ("locale", inspect.Parameter.KEYWORD_ONLY, (None,)),
    ],
    "dt.day_name": [
        ("locale", inspect.Parameter.KEYWORD_ONLY, (None,)),
    ],
    "dt.floor": [
        ("freq", inspect.Parameter.POSITIONAL_OR_KEYWORD, (None,)),
        ("normalize", inspect.Parameter.KEYWORD_ONLY, (True,)),
    ],
    "dt.ceil": [
        ("freq", inspect.Parameter.POSITIONAL_OR_KEYWORD, (None,)),
        ("normalize", inspect.Parameter.KEYWORD_ONLY, (True,)),
    ],
}


def validate_dtype(name, obj):
    """Validates dtype of input series for Series.<name> methods."""
    if "." not in name:
        return

    dtype = obj._dtype
    parts = name.split(".")
    accessor, method = parts[0], parts[1]
    if accessor == "str.":
        if dtype not in allowed_types_map.get(
            method, [pd.ArrowDtype(pa.string()), pd.ArrowDtype(pa.large_string())]
        ):
            raise AttributeError("Can only use .str accessor with string values!")
    # Implement accessor == "dt." case if necessary.


def gen_method(
    name, return_type, is_method=True, accessor_type="", allowed_types=[str]
):
    """Generates Series methods, supports optional/positional args."""

    def method(self, *args, **kwargs):
        """Generalized template for Series methods and argument validation using signature"""

        validate_dtype(accessor_type + name, self)

        if is_method:
            sig_bind(name, accessor_type, *args, **kwargs)  # Argument validation

        series = self._series if accessor_type else self
        dtype = self.dtype if not return_type else return_type

        index = series.head(0).index
        new_metadata = pd.Series(
            dtype=dtype,
            name=series.name,
            index=index,
        )

        return _get_series_python_func_plan(
            series._plan, new_metadata, accessor_type + name, args, kwargs
        )

    method.__name__ = name
    return method


# Maps series_str_methods to return types
series_str_methods = [
    # idx = 0: Series(String)
    (
        [
            # no args
            "upper",
            "lower",
            "title",
            "swapcase",
            "capitalize",
            "casefold",
            # args
            "strip",
            "lstrip",
            "rstrip",
            "center",
            "get",
            "removeprefix",
            "removesuffix",
            "pad",
            "rjust",
            "ljust",
            "repeat",
            "slice",
            "slice_replace",
            "translate",
            "zfill",
            "replace",
            "wrap",
            "normalize",
            "decode",
        ],
        pd.ArrowDtype(pa.large_string()),
    ),
    # idx = 1: Series(Bool)
    (
        [
            # no args
            "isalpha",
            "isnumeric",
            "isalnum",
            "isdigit",
            "isdecimal",
            "isspace",
            "islower",
            "isupper",
            "istitle",
            # args
            "startswith",
            "endswith",
            "contains",
            "match",
            "fullmatch",
        ],
        pd.ArrowDtype(pa.bool_()),
    ),
    # idx = 2: Series(Int)
    (
        [
            "find",
            "index",
            "rindex",
            "count",
            "rfind",
            "len",
        ],
        pd.ArrowDtype(pa.int64()),
    ),
    # idx = 3: Series(List(String))
    (
        [
            "findall",
        ],
        pd.ArrowDtype(pa.large_list(pa.large_string())),
    ),
    (
        [
            "encode",
        ],
        pd.ArrowDtype(pa.binary()),
    ),
]


# Maps Series.dt accessors to return types
dt_accessors = [
    # idx = 0: Series(Int)
    (
        [
            "year",
            "month",
            "day",
            "hour",
            "minute",
            "second",
            "microsecond",
            "nanosecond",
            "dayofweek",
            "day_of_week",
            "weekday",
            "dayofyear",
            "day_of_year",
            "daysinmonth",
            "days_in_month",
            "quarter",
        ],
        pd.ArrowDtype(pa.int32()),
    ),
    # idx = 1: Series(Date)
    (
        [
            "date",
        ],
        pd.ArrowDtype(pa.date32()),
    ),
    # idx = 2: Series(Time)
    (
        [
            "time",
        ],
        pd.ArrowDtype(pa.time64("ns")),
    ),
    # idx = 3: Series(Boolean)
    (
        [
            "is_month_start",
            "is_month_end",
            "is_quarter_start",
            "is_quarter_end",
            "is_year_start",
            "is_year_end",
            "is_leap_year",
        ],
        pd.ArrowDtype(pa.bool_()),
    ),
]


# Maps Series.dt methods to return types
dt_methods = [
    # idx = 0: Series(Timestamp)
    (
        [
            "normalize",
            "floor",
            "ceil",
            # TODO: implement end_time
        ],
        pd.ArrowDtype(pa.timestamp("ns")),
    ),
    # idx = 1: Series(Float)
    (
        [
            # TODO: implement total_seconds (+support timedelta)
        ],
        pd.ArrowDtype(pa.float64()),
    ),
    # idx = 2: Series(String)
    (
        [
            "month_name",
            "day_name",
            # TODO [BSE-4880]: fix precision of seconds (%S by default prints up to nanoseconds)
            # "strftime",
        ],
        pd.ArrowDtype(pa.large_string()),
    ),
]

# Maps direct Series methods to return types
dir_methods = [
    # idx = 0: Series(Boolean)
    (
        [
            "isin",
            "notnull",
            "isnull",
        ],
        pd.ArrowDtype(pa.bool_()),
    ),
    (  # idx = 1: Series(Float)
        [
            # TODO: implement ffill, bfill,
        ],
        pd.ArrowDtype(pa.float64()),
    ),
    (
        # idx = 2: None(outputdtype == inputdtype)
        [
            "replace",
            "round",
            "clip",
            "abs",
        ],
        None,
    ),
]

allowed_types_map = {
    "decode": [
        pd.ArrowDtype(pa.string()),
        pd.ArrowDtype(pa.large_string()),
        pd.ArrowDtype(pa.binary()),
        pd.ArrowDtype(pa.large_binary()),
    ],
    "join": [
        pd.ArrowDtype(pa.string()),
        pd.ArrowDtype(pa.large_string()),
        pd.ArrowDtype(pa.list_(pa.string())),
        pd.ArrowDtype(pa.list_(pa.large_string())),
        pd.ArrowDtype(pa.large_list(pa.string())),
        pd.ArrowDtype(pa.large_list(pa.large_string())),
    ],
    "default": [
        pd.ArrowDtype(pa.large_string()),
        pd.ArrowDtype(pa.string()),
        pd.ArrowDtype(pa.large_list(pa.large_string())),
        pd.ArrowDtype(pa.list_(pa.large_string())),
        pd.ArrowDtype(pa.list_(pa.string())),
        pd.ArrowDtype(pa.large_binary()),
        pd.ArrowDtype(pa.binary()),
    ],
}


def _install_series_str_methods():
    """Install Series.str.<method>() methods."""
    for str_pair in series_str_methods:
        for name in str_pair[0]:
            method = gen_method(name, str_pair[1], accessor_type="str.")
            setattr(BodoStringMethods, name, method)


def _install_series_dt_accessors():
    """Install Series.dt.<acc> accessors."""
    for dt_accessor_pair in dt_accessors:
        for name in dt_accessor_pair[0]:
            accessor = gen_method(
                name, dt_accessor_pair[1], is_method=False, accessor_type="dt."
            )
            setattr(BodoDatetimeProperties, name, property(accessor))


def _install_series_dt_methods():
    """Install Series.dt.<method>() methods."""
    for dt_method_pair in dt_methods:
        for name in dt_method_pair[0]:
            method = gen_method(name, dt_method_pair[1], accessor_type="dt.")
            setattr(BodoDatetimeProperties, name, method)


def _install_series_direct_methods():
    """Install direct Series.<method>() methods."""
    for dir_method_pair in dir_methods:
        for name in dir_method_pair[0]:
            method = gen_method(name, dir_method_pair[1])
            setattr(BodoSeries, name, method)


def _install_str_partitions():
    """Install Series.str.partition and Series.str.rpartition."""
    for name in ["partition", "rpartition"]:
        method = gen_partition(name)
        setattr(BodoStringMethods, name, method)


_install_series_direct_methods()
_install_series_dt_accessors()
_install_series_dt_methods()
_install_series_str_methods()
_install_str_partitions()<|MERGE_RESOLUTION|>--- conflicted
+++ resolved
@@ -589,7 +589,6 @@
         )
 
 
-<<<<<<< HEAD
 def _get_col_as_series(s, col):
     """Extracts column col from list series and returns as Pandas series."""
     series = pd.Series(
@@ -622,8 +621,6 @@
     return pd.Series(res)
 
 
-=======
->>>>>>> 66099534
 class BodoStringMethods:
     """Support Series.str string processing methods same as Pandas."""
 
@@ -839,31 +836,6 @@
             return object.__getattribute__(pd.Series(self._series).dt, name)
 
 
-<<<<<<< HEAD
-def create_expr(idx, empty_data, series_out, index_cols):
-    """
-    Extracts indexed column values from list series and
-    returns resulting scalar expression.
-    """
-    return LazyPlan(
-        "PythonScalarFuncExpression",
-        empty_data,
-        series_out._plan,
-        (
-            "bodo.pandas.series._get_col_as_series",
-            True,  # is_series
-            False,  # is_method
-            (idx,),  # args
-            {},  # kwargs
-        ),
-        (0,) + index_cols,
-    )
-
-
-def _get_series_python_func_plan(
-    series_proj, empty_data, func_name, args, kwargs, is_method=True
-):
-=======
 def _str_partition_helper(s, col):
     """Extracts column col from list series and returns as Pandas series."""
     series = pd.Series(
@@ -1047,8 +1019,29 @@
     return result
 
 
-def _get_series_python_func_plan(series_proj, empty_data, func_name, args, kwargs):
->>>>>>> 66099534
+def create_expr(idx, empty_data, series_out, index_cols):
+    """
+    Extracts indexed column values from list series and
+    returns resulting scalar expression.
+    """
+    return LazyPlan(
+        "PythonScalarFuncExpression",
+        empty_data,
+        series_out._plan,
+        (
+            "bodo.pandas.series._get_col_as_series",
+            True,  # is_series
+            False,  # is_method
+            (idx,),  # args
+            {},  # kwargs
+        ),
+        (0,) + index_cols,
+    )
+
+
+def _get_series_python_func_plan(
+    series_proj, empty_data, func_name, args, kwargs, is_method=True
+):
     """Create a plan for calling a Series method in Python. Creates a proper
     PythonScalarFuncExpression with the correct arguments and a LogicalProjection.
     """
