"""Provides wrappers around DuckDB's nodes and optimizer for use in Python.
"""
# distutils: language = c++
# cython: c_string_type=unicode, c_string_encoding=utf8

from libcpp.memory cimport unique_ptr, make_unique, dynamic_pointer_cast
from libcpp.utility cimport move, pair
from libcpp.string cimport string as c_string
from libcpp.vector cimport vector
from libcpp cimport bool as c_bool
import operator
from libc.stdint cimport int64_t

from cpython.ref cimport PyObject
ctypedef PyObject* PyObjectPtr


ctypedef unsigned long long idx_t
ctypedef pair[int, int] int_pair

cdef extern from "duckdb/common/types.hpp" namespace "duckdb" nogil:
    cpdef enum class CLogicalTypeId "duckdb::LogicalTypeId":
        INVALID "duckdb::LogicalTypeId::INVALID"
        SQLNULL "duckdb::LogicalTypeId::SQLNULL"
        UNKNOWN "duckdb::LogicalTypeId::UNKNOWN"
        ANY "duckdb::LogicalTypeId::ANY"
        USER "duckdb::LogicalTypeId::USER"
        BOOLEAN "duckdb::LogicalTypeId::BOOLEAN"
        TINYINT "duckdb::LogicalTypeId::TINYINT"
        SMALLINT "duckdb::LogicalTypeId::SMALLINT"
        INTEGER "duckdb::LogicalTypeId::INTEGER"
        BIGINT "duckdb::LogicalTypeId::BIGINT"
        DATE "duckdb::LogicalTypeId::DATE"
        TIME "duckdb::LogicalTypeId::TIME"
        TIMESTAMP_SEC "duckdb::LogicalTypeId::TIMESTAMP_SEC"
        TIMESTAMP_MS "duckdb::LogicalTypeId::TIMESTAMP_MS"
        TIMESTAMP "duckdb::LogicalTypeId::TIMESTAMP"
        TIMESTAMP_NS "duckdb::LogicalTypeId::TIMESTAMP_NS"
        DECIMAL "duckdb::LogicalTypeId::DECIMAL"
        FLOAT "duckdb::LogicalTypeId::FLOAT"
        DOUBLE "duckdb::LogicalTypeId::DOUBLE"
        CHAR "duckdb::LogicalTypeId::CHAR"
        VARCHAR "duckdb::LogicalTypeId::VARCHAR"
        BLOB "duckdb::LogicalTypeId::BLOB"
        INTERVAL "duckdb::LogicalTypeId::INTERVAL"
        UTINYINT "duckdb::LogicalTypeId::UTINYINT"
        USMALLINT "duckdb::LogicalTypeId::USMALLINT"
        UINTEGER "duckdb::LogicalTypeId::UINTEGER"
        UBIGINT "duckdb::LogicalTypeId::UBIGINT"
        TIMESTAMP_TZ "duckdb::LogicalTypeId::TIMESTAMP_TZ"
        TIME_TZ "duckdb::LogicalTypeId::TIME_TZ"
        BIT "duckdb::LogicalTypeId::BIT"
        STRING_LITERAL "duckdb::LogicalTypeId::STRING_LITERAL"
        INTEGER_LITERAL "duckdb::LogicalTypeId::INTEGER_LITERAL"
        VARINT "duckdb::LogicalTypeId::VARINT"
        UHUGEINT "duckdb::LogicalTypeId::UHUGEINT"
        HUGEINT "duckdb::LogicalTypeId::HUGEINT"
        POINTER "duckdb::LogicalTypeId::POINTER"
        VALIDITY "duckdb::LogicalTypeId::VALIDITY"
        UUID "duckdb::LogicalTypeId::UUID"
        STRUCT "duckdb::LogicalTypeId::STRUCT"
        LIST "duckdb::LogicalTypeId::LIST"
        MAP "duckdb::LogicalTypeId::MAP"
        TABLE "duckdb::LogicalTypeId::TABLE"
        ENUM "duckdb::LogicalTypeId::ENUM"
        AGGREGATE_STATE "duckdb::LogicalTypeId::AGGREGATE_STATE"
        LAMBDA "duckdb::LogicalTypeId::LAMBDA"
        UNION "duckdb::LogicalTypeId::UNION"
        ARRAY "duckdb::LogicalTypeId::ARRAY"

cdef extern from "duckdb/common/types.hpp" namespace "duckdb" nogil:
    cdef cppclass CLogicalType "duckdb::LogicalType":
        CLogicalType(CLogicalTypeId)

cdef extern from "duckdb/common/enums/expression_type.hpp" namespace "duckdb" nogil:
    cpdef enum class CExpressionType "duckdb::ExpressionType":
        INVALID "duckdb::ExpressionType::INVALID"
        OPERATOR_CAST "duckdb::ExpressionType::OPERATOR_CAST"
        OPERATOR_NOT "duckdb::ExpressionType::OPERATOR_NOT"
        OPERATOR_IS_NULL "duckdb::ExpressionType::OPERATOR_IS_NULL"
        OPERATOR_IS_NOT_NULL "duckdb::ExpressionType::OPERATOR_IS_NOT_NULL"
        OPERATOR_UNPACK "duckdb::ExpressionType::OPERATOR_UNPACK"
        COMPARE_EQUAL "duckdb::ExpressionType::COMPARE_EQUAL"
        COMPARE_BOUNDARY_START "duckdb::ExpressionType::COMPARE_BOUNDARY_START"
        COMPARE_NOTEQUAL "duckdb::ExpressionType::COMPARE_NOTEQUAL"
        COMPARE_LESSTHAN "duckdb::ExpressionType::COMPARE_LESSTHAN"
        COMPARE_GREATERTHAN "duckdb::ExpressionType::COMPARE_GREATERTHAN"
        COMPARE_LESSTHANOREQUALTO "duckdb::ExpressionType::COMPARE_LESSTHANOREQUALTO"
        COMPARE_GREATERTHANOREQUALTO "duckdb::ExpressionType::COMPARE_GREATERTHANOREQUALTO"
        COMPARE_IN "duckdb::ExpressionType::COMPARE_IN"
        COMPARE_NOT_IN "duckdb::ExpressionType::COMPARE_NOT_IN"
        COMPARE_DISTINCT_FROM "duckdb::ExpressionType::COMPARE_DISTINCT_FROM"
        COMPARE_BETWEEN "duckdb::ExpressionType::COMPARE_BETWEEN"
        COMPARE_NOT_BETWEEN "duckdb::ExpressionType::COMPARE_NOT_BETWEEN"
        COMPARE_NOT_DISTINCT_FROM "duckdb::ExpressionType::COMPARE_NOT_DISTINCT_FROM"
        COMPARE_BOUNDARY_END "duckdb::ExpressionType::COMPARE_BOUNDARY_END"
        CONJUNCTION_AND "duckdb::ExpressionType::CONJUNCTION_AND"
        CONJUNCTION_OR "duckdb::ExpressionType::CONJUNCTION_OR"
        VALUE_CONSTANT "duckdb::ExpressionType::VALUE_CONSTANT"
        VALUE_PARAMETER "duckdb::ExpressionType::VALUE_PARAMETER"
        VALUE_TUPLE "duckdb::ExpressionType::VALUE_TUPLE"
        VALUE_TUPLE_ADDRESS "duckdb::ExpressionType::VALUE_TUPLE_ADDRESS"
        VALUE_NULL "duckdb::ExpressionType::VALUE_NULL"
        VALUE_VECTOR "duckdb::ExpressionType::VALUE_VECTOR"
        VALUE_SCALAR "duckdb::ExpressionType::VALUE_SCALAR"
        VALUE_DEFAULT "duckdb::ExpressionType::VALUE_DEFAULT"
        AGGREGATE "duckdb::ExpressionType::AGGREGATE"
        BOUND_AGGREGATE "duckdb::ExpressionType::BOUND_AGGREGATE"
        GROUPING_FUNCTION "duckdb::ExpressionType::GROUPING_FUNCTION"
        WINDOW_AGGREGATE "duckdb::ExpressionType::WINDOW_AGGREGATE"
        WINDOW_RANK "duckdb::ExpressionType::WINDOW_RANK"
        WINDOW_RANK_DENSE "duckdb::ExpressionType::WINDOW_RANK_DENSE"
        WINDOW_NTILE "duckdb::ExpressionType::WINDOW_NTILE"
        WINDOW_PERCENT_RANK "duckdb::ExpressionType::WINDOW_PERCENT_RANK"
        WINDOW_CUME_DIST "duckdb::ExpressionType::WINDOW_CUME_DIST"
        WINDOW_ROW_NUMBER "duckdb::ExpressionType::WINDOW_ROW_NUMBER"
        WINDOW_FIRST_VALUE "duckdb::ExpressionType::WINDOW_FIRST_VALUE"
        WINDOW_LAST_VALUE "duckdb::ExpressionType::WINDOW_LAST_VALUE"
        WINDOW_LEAD "duckdb::ExpressionType::WINDOW_LEAD"
        WINDOW_LAG "duckdb::ExpressionType::WINDOW_LAG"
        WINDOW_NTH_VALUE "duckdb::ExpressionType::WINDOW_NTH_VALUE"
        FUNCTION "duckdb::ExpressionType::FUNCTION"
        BOUND_FUNCTION "duckdb::ExpressionType::BOUND_FUNCTION"
        CASE_EXPR "duckdb::ExpressionType::CASE_EXPR"
        OPERATOR_NULLIF "duckdb::ExpressionType::OPERATOR_NULLIF"
        OPERATOR_COALESCE "duckdb::ExpressionType::OPERATOR_COALESCE"
        ARRAY_EXTRACT "duckdb::ExpressionType::ARRAY_EXTRACT"
        ARRAY_SLICE "duckdb::ExpressionType::ARRAY_SLICE"
        STRUCT_EXTRACT "duckdb::ExpressionType::STRUCT_EXTRACT"
        ARRAY_CONSTRUCTOR "duckdb::ExpressionType::ARRAY_CONSTRUCTOR"
        ARROW "duckdb::ExpressionType::ARROW"
        OPERATOR_TRY "duckdb::ExpressionType::OPERATOR_TRY"
        SUBQUERY "duckdb::ExpressionType::SUBQUERY"
        STAR "duckdb::ExpressionType::STAR"
        TABLE_STAR "duckdb::ExpressionType::TABLE_STAR"
        PLACEHOLDER "duckdb::ExpressionType::PLACEHOLDER"
        COLUMN_REF "duckdb::ExpressionType::COLUMN_REF"
        FUNCTION_REF "duckdb::ExpressionType::FUNCTION_REF"
        TABLE_REF "duckdb::ExpressionType::TABLE_REF"
        LAMBDA_REF "duckdb::ExpressionType::LAMBDA_REF"
        CAST "duckdb::ExpressionType::CAST"
        BOUND_REF "duckdb::ExpressionType::BOUND_REF"
        BOUND_COLUMN_REF "duckdb::ExpressionType::BOUND_COLUMN_REF"
        BOUND_UNNEST "duckdb::ExpressionType::BOUND_UNNEST"
        COLLATE "duckdb::ExpressionType::COLLATE"
        LAMBDA "duckdb::ExpressionType::LAMBDA"
        POSITIONAL_REFERENCE "duckdb::ExpressionType::POSITIONAL_REFERENCE"
        BOUND_LAMBDA_REF "duckdb::ExpressionType::BOUND_LAMBDA_REF"
        BOUND_EXPANDED "duckdb::ExpressionType::BOUND_EXPANDED"

def str_to_expr_type(val):
    if val is operator.eq:
        return CExpressionType.COMPARE_EQUAL
    elif val is operator.ne:
        return CExpressionType.COMPARE_NOTEQUAL
    elif val is operator.gt:
        return CExpressionType.COMPARE_GREATERTHAN
    elif val is operator.lt:
        return CExpressionType.COMPARE_LESSTHAN
    elif val is operator.ge:
        return CExpressionType.COMPARE_GREATERTHANOREQUALTO
    elif val is operator.le:
        return CExpressionType.COMPARE_LESSTHANOREQUALTO
    elif val == "__and__":
        return CExpressionType.CONJUNCTION_AND
    elif val == "__or__":
        return CExpressionType.CONJUNCTION_OR
    elif val == "__invert__":
        return CExpressionType.OPERATOR_NOT
    else:
        raise ValueError("Unhandled case in str_to_expr_type")

cdef extern from "duckdb/common/enums/expression_type.hpp" namespace "duckdb" nogil:
    cpdef enum class CExpressionClass "duckdb::ExpressionClass":
        INVALID "duckdb::ExpressionType::INVALID"
        AGGREGATE "duckdb::ExpressionType::AGGREGATE"
        CASE "duckdb::ExpressionType::CASE"
        CAST "duckdb::ExpressionType::CAST"
        COLUMN_REF "duckdb::ExpressionType::COLUMN_REF"
        COMPARISON "duckdb::ExpressionType::COMPARISON"
        CONJUNCTION "duckdb::ExpressionType::CONJUNCTION"
        CONSTANT "duckdb::ExpressionType::CONSTANT"
        DEFAULT "duckdb::ExpressionType::DEFAULT"
        FUNCTION "duckdb::ExpressionType::FUNCTION"
        OPERATOR "duckdb::ExpressionType::OPERATOR"
        STAR "duckdb::ExpressionType::STAR"
        SUBQUERY "duckdb::ExpressionType::SUBQUERY"
        WINDOW "duckdb::ExpressionType::WINDOW"
        PARAMETER "duckdb::ExpressionType::PARAMETER"
        COLLATE "duckdb::ExpressionType::COLLATE"
        LAMBDA "duckdb::ExpressionType::LAMBDA"
        POSITIONAL_REFERENCE "duckdb::ExpressionType::POSITIONAL_REFERENCE"
        BETWEEN "duckdb::ExpressionType::BETWEEN"
        LAMBDA_REF "duckdb::ExpressionType::LAMBDA_REF"
        BOUND_AGGREGATE "duckdb::ExpressionType::BOUND_AGGREGATE"
        BOUND_CASE "duckdb::ExpressionType::BOUND_CASE"
        BOUND_CAST "duckdb::ExpressionType::BOUND_CAST"
        BOUND_COLUMN_REF "duckdb::ExpressionType::BOUND_COLUMN_REF"
        BOUND_COMPARISON "duckdb::ExpressionType::BOUND_COMPARISON"
        BOUND_CONJUNCTION "duckdb::ExpressionType::BOUND_CONJUNCTION"
        BOUND_CONSTANT "duckdb::ExpressionType::BOUND_CONSTANT"
        BOUND_DEFAULT "duckdb::ExpressionType::BOUND_DEFAULT"
        BOUND_FUNCTION "duckdb::ExpressionType::BOUND_FUNCTION"
        BOUND_OPERATOR "duckdb::ExpressionType::BOUND_OPERATOR"
        BOUND_PARAMETER "duckdb::ExpressionType::BOUND_PARAMETER"
        BOUND_REF "duckdb::ExpressionType::BOUND_REF"
        BOUND_SUBQUERY "duckdb::ExpressionType::BOUND_SUBQUERY"
        BOUND_WINDOW "duckdb::ExpressionType::BOUND_WINDOW"
        BOUND_BETWEEN "duckdb::ExpressionType::BOUND_BETWEEN"
        BOUND_UNNEST "duckdb::ExpressionType::BOUND_UNNEST"
        BOUND_LAMBDA "duckdb::ExpressionType::BOUND_LAMBDA"
        BOUND_LAMBDA_REF "duckdb::ExpressionType::BOUND_LAMBDA_REF"
        BOUND_EXPRESSION "duckdb::ExpressionType::BOUND_EXPRESSION"
        BOUND_EXPANDED "duckdb::ExpressionType::BOUND_EXPANDED"

cdef extern from "duckdb/parser/base_expression.hpp" namespace "duckdb" nogil:
    cdef cppclass CBaseExpression "duckdb::BaseExpression":
        CBaseExpression(CExpressionType type, CExpressionClass expression_class)
        CExpressionType type
        CExpressionClass expression_class

cdef extern from "duckdb/planner/expression.hpp" namespace "duckdb" nogil:
    cdef cppclass CExpression "duckdb::Expression"(CBaseExpression):
        CExpression(CExpressionType type, CExpressionClass expression_class, CLogicalType return_type)
        CLogicalType return_type

cdef extern from "duckdb/planner/logical_operator.hpp" namespace "duckdb" nogil:
    cdef cppclass CLogicalOperator "duckdb::LogicalOperator":
        vector[unique_ptr[CLogicalOperator]] children
        idx_t estimated_cardinality
        bint has_estimated_cardinality

cdef extern from "duckdb/common/enums/join_type.hpp" namespace "duckdb" nogil:
    cpdef enum class CJoinType "duckdb::JoinType":
        INVALID "duckdb::JoinType::INVALID"
        LEFT "duckdb::JoinType::LEFT"
        RIGHT "duckdb::JoinType::RIGHT"
        INNER "duckdb::JoinType::INNER"
        OUTER "duckdb::JoinType::OUTER"
        SEMI "duckdb::JoinType::SEMI"
        ANTI "duckdb::JoinType::ANTI"
        MARK "duckdb::JoinType::MARK"
        SINGLE "duckdb::JoinType::SINGLE"
        RIGHT_SEMI "duckdb::JoinType::RIGHT_SEMI"
        RIGHT_ANTI "duckdb::JoinType::RIGHT_ANTI"


cdef extern from "duckdb/planner/operator/logical_comparison_join.hpp" namespace "duckdb" nogil:
    cdef cppclass CLogicalComparisonJoin" duckdb::LogicalComparisonJoin"(CLogicalOperator):
        CLogicalComparisonJoin(CJoinType join_type)
        CJoinType join_type

cdef extern from "duckdb/planner/operator/logical_projection.hpp" namespace "duckdb" nogil:
    cdef cppclass CLogicalProjection" duckdb::LogicalProjection"(CLogicalOperator):
        pass

cdef extern from "duckdb/planner/operator/logical_filter.hpp" namespace "duckdb" nogil:
    cdef cppclass CLogicalFilter" duckdb::LogicalFilter"(CLogicalOperator):
        pass

cdef extern from "duckdb/planner/operator/logical_limit.hpp" namespace "duckdb" nogil:
    cdef cppclass CLogicalLimit" duckdb::LogicalLimit"(CLogicalOperator):
        pass

cdef extern from "duckdb/planner/operator/logical_sample.hpp" namespace "duckdb" nogil:
    cdef cppclass CLogicalSample" duckdb::LogicalSample"(CLogicalOperator):
        pass

cdef extern from "duckdb/planner/operator/logical_get.hpp" namespace "duckdb" nogil:
    cdef cppclass CLogicalGet" duckdb::LogicalGet"(CLogicalOperator):
        pass


cdef extern from "_plan.h" nogil:
    cdef unique_ptr[CLogicalGet] make_parquet_get_node(c_string parquet_path, object arrow_schema, object storage_options)
    cdef unique_ptr[CLogicalGet] make_dataframe_get_seq_node(object df, object arrow_schema)
    cdef unique_ptr[CLogicalGet] make_dataframe_get_parallel_node(c_string res_id, object arrow_schema)
    cdef unique_ptr[CLogicalComparisonJoin] make_comparison_join(unique_ptr[CLogicalOperator] lhs, unique_ptr[CLogicalOperator] rhs, CJoinType join_type, vector[int_pair] cond_vec)
    cdef unique_ptr[CLogicalOperator] optimize_plan(unique_ptr[CLogicalOperator])
    cdef unique_ptr[CLogicalProjection] make_projection(unique_ptr[CLogicalOperator] source, vector[int] select_vec, object out_schema)
    cdef unique_ptr[CLogicalProjection] make_projection_python_scalar_func(unique_ptr[CLogicalOperator] source, object out_schema, object args)
    cdef unique_ptr[CExpression] make_binop_expr(unique_ptr[CExpression] lhs, unique_ptr[CExpression] rhs, CExpressionType etype)
    cdef unique_ptr[CExpression] make_conjunction_expr(unique_ptr[CExpression] lhs, unique_ptr[CExpression] rhs, CExpressionType etype)
    cdef unique_ptr[CLogicalFilter] make_filter(unique_ptr[CLogicalOperator] source, unique_ptr[CExpression] filter_expr)
    cdef unique_ptr[CExpression] make_const_int_expr(int val)
    cdef unique_ptr[CExpression] make_const_float_expr(float val)
    cdef unique_ptr[CExpression] make_const_string_expr(c_string val)
    cdef unique_ptr[CExpression] make_col_ref_expr(unique_ptr[CLogicalOperator] source, object field, int col_idx)
    cdef unique_ptr[CLogicalLimit] make_limit(unique_ptr[CLogicalOperator] source, int n)
    cdef unique_ptr[CLogicalSample] make_sample(unique_ptr[CLogicalOperator] source, int n)
    cdef pair[int64_t, PyObjectPtr] execute_plan(unique_ptr[CLogicalOperator], object out_schema)
    cdef c_string plan_to_string(unique_ptr[CLogicalOperator], c_bool graphviz_format)
    cdef vector[int] get_projection_pushed_down_columns(unique_ptr[CLogicalOperator] proj)
    cdef int planCountNodes(unique_ptr[CLogicalOperator] root)
    cdef void set_table_meta_from_arrow(int64_t table_pointer, object arrow_schema)


def join_type_to_string(CJoinType join_type):
    """
    Convert a CJoinType enum to a string representation for printing purposes.
    """
    if join_type == CJoinType.INVALID:
        return "INVALID"
    elif join_type == CJoinType.LEFT:
        return "LEFT"
    elif join_type == CJoinType.RIGHT:
        return "RIGHT"
    elif join_type == CJoinType.INNER:
        return "INNER"
    elif join_type == CJoinType.OUTER:
        return "OUTER"
    elif join_type == CJoinType.SEMI:
        return "SEMI"
    elif join_type == CJoinType.ANTI:
        return "ANTI"
    elif join_type == CJoinType.MARK:
        return "MARK"
    elif join_type == CJoinType.SINGLE:
        return "SINGLE"
    elif join_type == CJoinType.RIGHT_SEMI:
        return "RIGHT_SEMI"
    elif join_type == CJoinType.RIGHT_ANTI:
        return "RIGHT_ANTI"
    else:
        raise ValueError("Unknown Join Type")


cdef class LogicalOperator:
    """Wrapper around DuckDB's LogicalOperator to provide access in Python.
    """
    cdef unique_ptr[CLogicalOperator] c_logical_operator
    cdef readonly out_schema
    cdef public list sources

    def __str__(self):
        return "LogicalOperator()"

    def set_estimated_cardinality(self, estimated_cardinality):
        self.c_logical_operator.get().has_estimated_cardinality = True
        self.c_logical_operator.get().estimated_cardinality = estimated_cardinality

    def toGraphviz(self):
        return plan_to_string(self.c_logical_operator, True).decode("utf-8")

    def toString(self):
        return plan_to_string(self.c_logical_operator, False).decode("utf-8")

cdef class LogicalComparisonJoin(LogicalOperator):
    """Wrapper around DuckDB's LogicalComparisonJoin to provide access in Python.
    """

    def __cinit__(self, out_schema, LogicalOperator lhs, LogicalOperator rhs, CJoinType join_type, conditions):
        self.out_schema = out_schema
        cdef vector[int_pair] cond_vec
        for cond in conditions:
            cond_vec.push_back(int_pair(cond[0], cond[1]))

        cdef unique_ptr[CLogicalComparisonJoin] c_logical_comparison_join = make_comparison_join(lhs.c_logical_operator, rhs.c_logical_operator, join_type, cond_vec)
        self.c_logical_operator = unique_ptr[CLogicalOperator](<CLogicalOperator*> c_logical_comparison_join.release())

    def __str__(self):
        join_type = join_type_to_string((<CLogicalComparisonJoin*>(self.c_logical_operator.get())).join_type)
        return f"LogicalComparisonJoin({join_type})"

cdef class LogicalProjection(LogicalOperator):
    """Wrapper around DuckDB's LogicalProjection to provide access in Python.
    """

    cdef readonly vector[int] select_vec

    def __cinit__(self, object out_schema, LogicalOperator source, select_idxs):
        self.out_schema = out_schema
        self.select_vec = select_idxs
        self.sources = [source]

        cdef unique_ptr[CLogicalProjection] c_logical_projection = make_projection(source.c_logical_operator, self.select_vec, self.out_schema)
        self.c_logical_operator = unique_ptr[CLogicalOperator](<CLogicalOperator*> c_logical_projection.release())

    def __str__(self):
        return f"LogicalProjection({self.select_vec}, {self.out_schema})"


cdef class LogicalColRef(LogicalOperator):
    cdef readonly vector[int] select_vec

    def __cinit__(self, object out_schema, LogicalOperator source, select_idxs):
        self.out_schema = out_schema
        self.select_vec = select_idxs
        self.sources = [source]

    def __str__(self):
        return f"LogicalColRef({self.select_vec}, {self.out_schema})"


cpdef get_pushed_down_columns(proj):
    """Get column indices that are pushed down from projection to its source node. Used for testing.
    """
    cdef LogicalOperator wrapped_operator = proj
    cdef vector[int] pushed_down_columns = get_projection_pushed_down_columns(wrapped_operator.c_logical_operator)
    return pushed_down_columns


cdef class LogicalProjectionPythonScalarFunc(LogicalOperator):
    """Wrapper around DuckDB's LogicalProjection with a ScalarFunc inside to provide access in Python.
    """

    def __cinit__(self, object out_schema, LogicalOperator source, object args):
        self.out_schema = out_schema
        self.sources = [source]

        cdef unique_ptr[CLogicalProjection] c_logical_projection = make_projection_python_scalar_func(source.c_logical_operator, self.out_schema, args)
        self.c_logical_operator = unique_ptr[CLogicalOperator](<CLogicalOperator*> c_logical_projection.release())

    def __str__(self):
        return f"LogicalProjectionPythonScalarFunc({self.out_schema})"


cdef unique_ptr[CExpression] make_expr(val):
    """Convert a filter expression tree from Cython wrappers
       to duckdb.
    """
    cdef LogicalOperator source
    cdef c_string val_cstr

    if isinstance(val, int):
        return make_const_int_expr(val)
    elif isinstance(val, float):
        return make_const_float_expr(val)
    elif isinstance(val, str):
        val_cstr = val.encode()
        return make_const_string_expr(val_cstr)
    elif isinstance(val, LogicalColRef):
        select_vec = val.select_vec
        field = val.out_schema.field(0)
        if len(select_vec) != 1:
            raise ValueError("len(select_vec) != 1")
        source = val.sources[0]
        return make_col_ref_expr(source.c_logical_operator, field, select_vec[0])
    elif isinstance(val, LogicalBinaryOp):
        lhs_expr = make_expr(val.lhs)
        rhs_expr = make_expr(val.rhs)
        return make_binop_expr(lhs_expr, rhs_expr, str_to_expr_type(val.binop))
    elif isinstance(val, LogicalConjunctionOp):
        lhs_expr = make_expr(val.lhs)
        rhs_expr = make_expr(val.rhs)
        return make_conjunction_expr(lhs_expr, rhs_expr, str_to_expr_type(val.binop))
    else:
        raise ValueError("Unknown expr type in make_expr " + str(type(val)))

def get_source(val):
    """Process a filter expression tree and find all the unique
       columns referenced in the tree.
    """
    if isinstance(val, (int, float, str)):
        return set()
    elif isinstance(val, LogicalColRef):
        return {val}
    elif isinstance(val, (LogicalBinaryOp, LogicalConjunctionOp)):
        return get_source(val.lhs).union(get_source(val.rhs))
    else:
        raise ValueError("Unknown expr type in get_source " + str(type(val)))

cdef class LogicalFilter(LogicalOperator):
    def __cinit__(self, out_schema, LogicalOperator source, key):
        self.out_schema = out_schema
        self.sources = [source]

        cdef unique_ptr[CExpression] c_filter_expr
        if isinstance(key, (LogicalBinaryOp, LogicalConjunctionOp)):
            lhs_source = get_source(key.lhs)
            rhs_source = get_source(key.rhs)
            for lsrc in lhs_source:
                if source is not lsrc.sources[0]:
                    raise ValueError("Filtering with mask created from different source not supported.")
            for rsrc in rhs_source:
                if source is not rsrc.sources[0]:
                    raise ValueError("Filtering with mask created from different source not supported.")
            c_filter_expr = make_expr(key)
        else:
            raise ValueError("Non-binary op filter not yet supported.")

        cdef unique_ptr[CLogicalFilter] c_logical_filter = make_filter(source.c_logical_operator, c_filter_expr)
        self.c_logical_operator = unique_ptr[CLogicalOperator](<CLogicalOperator*> c_logical_filter.release())

    def __str__(self):
        return f"LogicalFilter()"

cdef class LogicalBinaryOp(LogicalOperator):
    cdef public object lhs
    cdef public object rhs
    cdef public object binop

    def __cinit__(self, out_schema, lhs, rhs, binop):
        self.out_schema = out_schema
        self.lhs = lhs
        self.rhs = rhs
        self.binop = binop
        self.sources = [lhs, rhs]

cdef class LogicalConjunctionOp(LogicalOperator):
    cdef public object lhs
    cdef public object rhs
    cdef public object binop

    def __cinit__(self, out_schema, lhs, rhs, binop):
        self.out_schema = out_schema
        self.lhs = lhs
        self.rhs = rhs
        self.binop = binop
        self.sources = [lhs, rhs]

cdef class LogicalUnaryOp(LogicalOperator):
    cdef public object op

    def __cinit__(self, out_schema, source, op):
        self.out_schema = out_schema
        self.op = op
        self.sources = [source]
<<<<<<< HEAD

cdef class LogicalLimit(LogicalOperator):
    cdef public int n

    def __cinit__(self, out_schema, LogicalOperator source, n):
        self.out_schema = out_schema
        self.sources = [source]
        self.n = n

        cdef unique_ptr[CLogicalLimit] c_logical_limit = make_limit(source.c_logical_operator, n)
        self.c_logical_operator = unique_ptr[CLogicalOperator](<CLogicalOperator*> c_logical_limit.release())

    def __str__(self):
        return f"LogicalLimit(n={self.n})"
=======
>>>>>>> 53ee9b74

cdef class LogicalGetParquetRead(LogicalOperator):
    """Wrapper around DuckDB's LogicalGet for reading Parquet datasets.
    """
    cdef readonly str path

    def __cinit__(self, object out_schema, c_string parquet_path, object storage_options):
        self.out_schema = out_schema
        cdef unique_ptr[CLogicalGet] c_logical_get = make_parquet_get_node(parquet_path, out_schema, storage_options)
        self.c_logical_operator = unique_ptr[CLogicalOperator](<CLogicalGet*> c_logical_get.release())
        self.path = (<bytes>parquet_path).decode("utf-8")

    def __str__(self):
        return f"LogicalGetParquetRead({self.path})"


cdef class LogicalGetSeriesRead(LogicalOperator):
    """Represents an already materialized BodoSeries."""
    def __cinit__(self, out_schema, result_id):
        self.out_schema = out_schema
        raise NotImplementedError("LogicalGetSeriesRead not yet implemented.")


cdef class LogicalGetPandasReadSeq(LogicalOperator):
    """Represents sequential scan of a Pandas dataframe passed into from_pandas."""
    cdef readonly object df

    def __cinit__(self, object out_schema, object df):
        self.out_schema = out_schema
        cdef unique_ptr[CLogicalGet] c_logical_get = make_dataframe_get_seq_node(df, out_schema)
        self.c_logical_operator = unique_ptr[CLogicalOperator](<CLogicalGet*> c_logical_get.release())
        self.df = df


cdef class LogicalGetPandasReadParallel(LogicalOperator):
    """Represents parallel scan of a Pandas dataframe passed into from_pandas."""
    def __cinit__(self, object out_schema, str result_id):
        self.out_schema = out_schema
        cdef unique_ptr[CLogicalGet] c_logical_get = make_dataframe_get_parallel_node(result_id.encode(), out_schema)
        self.c_logical_operator = unique_ptr[CLogicalOperator](<CLogicalGet*> c_logical_get.release())


cpdef count_nodes(object root):
    cdef LogicalOperator wrapped_operator

    if not isinstance(root, LogicalOperator):
        raise TypeError("Expected a LogicalOperator instance")

    wrapped_operator = root

    return planCountNodes(wrapped_operator.c_logical_operator)


cpdef set_cpp_table_meta(table_pointer, object arrow_schema):
    """Set the metadata of a C++ table from an Arrow schema.
    """
    cdef int64_t cpp_table = table_pointer
    set_table_meta_from_arrow(cpp_table, arrow_schema)


cpdef py_optimize_plan(object plan):
    """Optimize a logical plan using DuckDB's optimizer
    """
    cdef LogicalOperator wrapped_operator

    if not isinstance(plan, LogicalOperator):
        raise TypeError("Expected a LogicalOperator instance")

    wrapped_operator = plan

    optimized_plan = LogicalOperator()
    optimized_plan.c_logical_operator = optimize_plan(move(wrapped_operator.c_logical_operator))
    return optimized_plan


cpdef py_execute_plan(object plan, output_func, out_schema):
    """Execute a logical plan in the C++ backend
    """
    cdef LogicalOperator wrapped_operator
    cdef pair[int64_t, PyObjectPtr] exec_output
    cdef int64_t cpp_table

    if not isinstance(plan, LogicalOperator):
        raise TypeError("Expected a LogicalOperator instance")

    wrapped_operator = plan

    exec_output = execute_plan(move(wrapped_operator.c_logical_operator), out_schema)
    cpp_table = exec_output.first
    arrow_schema = <object>exec_output.second
    if output_func is None:
        raise ValueError("output_func is None.")
    return output_func(cpp_table, out_schema)<|MERGE_RESOLUTION|>--- conflicted
+++ resolved
@@ -516,7 +516,6 @@
         self.out_schema = out_schema
         self.op = op
         self.sources = [source]
-<<<<<<< HEAD
 
 cdef class LogicalLimit(LogicalOperator):
     cdef public int n
@@ -531,8 +530,6 @@
 
     def __str__(self):
         return f"LogicalLimit(n={self.n})"
-=======
->>>>>>> 53ee9b74
 
 cdef class LogicalGetParquetRead(LogicalOperator):
     """Wrapper around DuckDB's LogicalGet for reading Parquet datasets.
