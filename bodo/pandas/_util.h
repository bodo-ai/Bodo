#pragma once

#include <Python.h>
#include <arrow/api.h>
#include <cstdint>
#include <map>
#include <variant>
#include "../libs/_array_utils.h"
#include "duckdb/common/types/value.hpp"
#include "duckdb/function/function.hpp"
#include "duckdb/planner/column_binding.hpp"
<<<<<<< HEAD
#include "duckdb/planner/expression/bound_aggregate_expression.hpp"
#include "duckdb/planner/expression/bound_cast_expression.hpp"
#include "duckdb/planner/expression/bound_columnref_expression.hpp"
#include "duckdb/planner/expression/bound_comparison_expression.hpp"
#include "duckdb/planner/expression/bound_conjunction_expression.hpp"
#include "duckdb/planner/expression/bound_constant_expression.hpp"
#include "duckdb/planner/expression/bound_function_expression.hpp"
#include "duckdb/planner/expression/bound_operator_expression.hpp"
=======
#include "duckdb/planner/table_filter.hpp"
>>>>>>> 4d02ad39

/**
 * @brief Convert duckdb value to C++ variant.
 *
 * @param expr - the duckdb value to convert
 * @return the C++ variant converted value
 */
std::variant<int8_t, int16_t, int32_t, int64_t, uint8_t, uint16_t, uint32_t,
             uint64_t, bool, std::string, float, double, arrow::TimestampScalar>
extractValue(const duckdb::Value &value);

/**
 * @brief Return a string representation of the column names in the Arrow schema
 * for printing purposes (e.g. plan prints).
 *
 * @param arrow_schema input Arrow schema
 * @return std::string string representation of the column names
 */
std::string schemaColumnNamesToString(
    const std::shared_ptr<arrow::Schema> arrow_schema);

/**
 * @brief Dynamic cast of base pointer to derived pointer.
 *
 * @param base_ptr - the base pointer to cast from
 * @return a non-NULL pointer of the derived type if the cast is possible else
 *         NULL
 */
template <typename Derived, typename Base>
duckdb::unique_ptr<Derived> dynamic_cast_unique_ptr(
    duckdb::unique_ptr<Base> &&base_ptr) noexcept {
    // Perform dynamic_cast on the raw pointer
    if (Derived *derived_raw = dynamic_cast<Derived *>(base_ptr.get())) {
        // Release ownership from the base_ptr and transfer it to a new
        // unique_ptr
        base_ptr.release();  // Release the ownership of the raw pointer
        return duckdb::unique_ptr<Derived>(derived_raw);
    }
    // If the cast fails, return a nullptr unique_ptr
    return nullptr;
}

PyObject *tableFilterSetToArrowCompute(duckdb::TableFilterSet &filters,
                                       PyObject *schema_fields);

/**
 * @brief Initialize mapping of input column orders so that keys are in the
 * beginning of build/probe tables to match streaming join APIs. See
 * https://github.com/bodo-ai/Bodo/blob/905664de2c37741d804615cdbb3fb437621ff0bd/bodo/libs/streaming/join.py#L189
 * @param col_inds input mapping to fill
 * @param keys key column indices
 * @param ncols number of columns in the table
 */
void initInputColumnMapping(std::vector<int64_t> &col_inds,
                            std::vector<uint64_t> &keys, uint64_t ncols);

/**
 * @brief Create a map of column bindings to column indices in physical input
 * table
 *
 * @param source_cols column bindings in source table
 * @return std::map<std::pair<duckdb::idx_t, duckdb::idx_t>, size_t>
 */
std::map<std::pair<duckdb::idx_t, duckdb::idx_t>, size_t> getColRefMap(
    std::vector<duckdb::ColumnBinding> source_cols);

/**
 * @brief Convert duckdb type to arrow type.
 *
 * @param type - the duckdb type to convert
 * @return the converted type
 */
std::shared_ptr<arrow::DataType> duckdbTypeToArrow(
    const duckdb::LogicalType &type);

/**
<<<<<<< HEAD
 * @brief UDF plan node data to pass around in DuckDB plans in
 * BoundFunctionExpression.
 *
 */
struct BodoPythonScalarFunctionData : public duckdb::FunctionData {
    BodoPythonScalarFunctionData(PyObject* args,
                                 std::shared_ptr<arrow::Schema> out_schema)
        : args(args), out_schema(std::move(out_schema)) {
        if (args) Py_INCREF(args);
    }
    BodoPythonScalarFunctionData(std::shared_ptr<arrow::Schema> out_schema)
        : args(nullptr), out_schema(std::move(out_schema)) {
    }
    ~BodoPythonScalarFunctionData() override { if (args) Py_DECREF(args); }
    bool Equals(const FunctionData& other_p) const override {
        const BodoPythonScalarFunctionData& other =
            other_p.Cast<BodoPythonScalarFunctionData>();
        return (other.args == this->args);
    }
    duckdb::unique_ptr<duckdb::FunctionData> Copy() const override {
        return duckdb::make_uniq<BodoPythonScalarFunctionData>(this->args,
                                                               out_schema);
    }

    PyObject* args;  // If present then a UDF.
    std::shared_ptr<arrow::Schema> out_schema;
};

/**
 * @brief Run Python scalar function on the input batch and return the
 * output table (single data column plus Index columns).
 *
 * @param input_batch input table batch
 * @param result_type The expected result type of the function
 * @param args Python arguments for the function
 * @return std::shared_ptr<table_info> output table from the Python function
 */
std::shared_ptr<table_info> runPythonScalarFunction(
    std::shared_ptr<table_info> input_batch,
    const std::shared_ptr<arrow::DataType>& result_type,
    PyObject* args);
=======
 * @brief Convert duckdb table filters to pyiceberg expressions.
 * @param filters - the duckdb table filters to convert
 * @param arrow_schema - the arrow schema to bind the filters to
 * @return a PyObject representing the pyiceberg expression
 */
PyObject *duckdbFilterSetToPyicebergFilter(
    duckdb::TableFilterSet &filters,
    std::shared_ptr<arrow::Schema> arrow_schema);

/**
 * @brief Convert a DuckDB Value object which is used in constant expressions
 * (BoundConstantExpression) to an Arrow scalar.
 *
 * @param value DuckDB Value object to convert
 * @return std::shared_ptr<arrow::Scalar> equivalent Arrow scalar object
 */
std::shared_ptr<arrow::Scalar> convertDuckdbValueToArrowScalar(
    const duckdb::Value &value);
>>>>>>> 4d02ad39
<|MERGE_RESOLUTION|>--- conflicted
+++ resolved
@@ -9,7 +9,6 @@
 #include "duckdb/common/types/value.hpp"
 #include "duckdb/function/function.hpp"
 #include "duckdb/planner/column_binding.hpp"
-<<<<<<< HEAD
 #include "duckdb/planner/expression/bound_aggregate_expression.hpp"
 #include "duckdb/planner/expression/bound_cast_expression.hpp"
 #include "duckdb/planner/expression/bound_columnref_expression.hpp"
@@ -18,9 +17,7 @@
 #include "duckdb/planner/expression/bound_constant_expression.hpp"
 #include "duckdb/planner/expression/bound_function_expression.hpp"
 #include "duckdb/planner/expression/bound_operator_expression.hpp"
-=======
 #include "duckdb/planner/table_filter.hpp"
->>>>>>> 4d02ad39
 
 /**
  * @brief Convert duckdb value to C++ variant.
@@ -97,7 +94,6 @@
     const duckdb::LogicalType &type);
 
 /**
-<<<<<<< HEAD
  * @brief UDF plan node data to pass around in DuckDB plans in
  * BoundFunctionExpression.
  *
@@ -139,7 +135,8 @@
     std::shared_ptr<table_info> input_batch,
     const std::shared_ptr<arrow::DataType>& result_type,
     PyObject* args);
-=======
+
+/**
  * @brief Convert duckdb table filters to pyiceberg expressions.
  * @param filters - the duckdb table filters to convert
  * @param arrow_schema - the arrow schema to bind the filters to
@@ -157,5 +154,4 @@
  * @return std::shared_ptr<arrow::Scalar> equivalent Arrow scalar object
  */
 std::shared_ptr<arrow::Scalar> convertDuckdbValueToArrowScalar(
-    const duckdb::Value &value);
->>>>>>> 4d02ad39
+    const duckdb::Value &value);