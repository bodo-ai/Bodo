#pragma once

#include <arrow/api.h>
#include <cstdint>
#include <map>
#include <variant>
#include "duckdb/common/types/value.hpp"
#include "duckdb/planner/column_binding.hpp"

/**
 * @brief Convert duckdb value to C++ variant.
 *
 * @param expr - the duckdb value to convert
 * @return the C++ variant converted value
 */
std::variant<int8_t, int16_t, int32_t, int64_t, uint8_t, uint16_t, uint32_t,
             uint64_t, bool, std::string, float, double, arrow::TimestampScalar>
extractValue(const duckdb::Value &value);

/**
 * @brief Return a string representation of the column names in the Arrow schema
 * for printing purposes (e.g. plan prints).
 *
 * @param arrow_schema input Arrow schema
 * @return std::string string representation of the column names
 */
std::string schemaColumnNamesToString(
    const std::shared_ptr<arrow::Schema> arrow_schema);

/**
 * @brief Dynamic cast of base pointer to derived pointer.
 *
 * @param base_ptr - the base pointer to cast from
 * @return a non-NULL pointer of the derived type if the cast is possible else
 *         NULL
 */
template <typename Derived, typename Base>
duckdb::unique_ptr<Derived> dynamic_cast_unique_ptr(
    duckdb::unique_ptr<Base> &&base_ptr) noexcept {
    // Perform dynamic_cast on the raw pointer
    if (Derived *derived_raw = dynamic_cast<Derived *>(base_ptr.get())) {
        // Release ownership from the base_ptr and transfer it to a new
        // unique_ptr
        base_ptr.release();  // Release the ownership of the raw pointer
        return duckdb::unique_ptr<Derived>(derived_raw);
    }
    // If the cast fails, return a nullptr unique_ptr
    return nullptr;
}

/**
<<<<<<< HEAD
 * @brief Initialize mapping of input column orders so that keys are in the
 * beginning of build/probe tables to match streaming join APIs. See
 * https://github.com/bodo-ai/Bodo/blob/905664de2c37741d804615cdbb3fb437621ff0bd/bodo/libs/streaming/join.py#L189
 * @param col_inds input mapping to fill
 * @param keys key column indices
 * @param ncols number of columns in the table
 */
void initInputColumnMapping(std::vector<int64_t> &col_inds,
                            std::vector<uint64_t> &keys, uint64_t ncols);

/**
 * @brief Create a map of column bindings to column indices in physical input
 * table
 *
 * @param source_cols column bindings in source table
 * @return std::map<std::pair<duckdb::idx_t, duckdb::idx_t>, size_t>
 */
std::map<std::pair<duckdb::idx_t, duckdb::idx_t>, size_t> getColRefMap(
    std::vector<duckdb::ColumnBinding> source_cols);
=======
 * @brief Convert duckdb type to arrow type.
 *
 * @param type - the duckdb type to convert
 * @return the converted type
 */
std::shared_ptr<arrow::DataType> duckdbTypeToArrow(
    const duckdb::LogicalType &type);
>>>>>>> 6bde30b3
<|MERGE_RESOLUTION|>--- conflicted
+++ resolved
@@ -49,7 +49,6 @@
 }
 
 /**
-<<<<<<< HEAD
  * @brief Initialize mapping of input column orders so that keys are in the
  * beginning of build/probe tables to match streaming join APIs. See
  * https://github.com/bodo-ai/Bodo/blob/905664de2c37741d804615cdbb3fb437621ff0bd/bodo/libs/streaming/join.py#L189
@@ -69,12 +68,12 @@
  */
 std::map<std::pair<duckdb::idx_t, duckdb::idx_t>, size_t> getColRefMap(
     std::vector<duckdb::ColumnBinding> source_cols);
-=======
+
+/**
  * @brief Convert duckdb type to arrow type.
  *
  * @param type - the duckdb type to convert
  * @return the converted type
  */
 std::shared_ptr<arrow::DataType> duckdbTypeToArrow(
-    const duckdb::LogicalType &type);
->>>>>>> 6bde30b3
+    const duckdb::LogicalType &type);