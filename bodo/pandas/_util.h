#pragma once

#include <Python.h>
#include <arrow/api.h>
#include <cstdint>
#include <variant>
#include "duckdb/common/types/value.hpp"
#include "duckdb/planner/table_filter.hpp"

/**
 * @brief Convert duckdb value to C++ variant.
 *
 * @param expr - the duckdb value to convert
 * @return the C++ variant converted value
 */
std::variant<int8_t, int16_t, int32_t, int64_t, uint8_t, uint16_t, uint32_t,
             uint64_t, bool, std::string, float, double, arrow::TimestampScalar>
extractValue(const duckdb::Value &value);

/**
 * @brief Return a string representation of the column names in the Arrow schema
 * for printing purposes (e.g. plan prints).
 *
 * @param arrow_schema input Arrow schema
 * @return std::string string representation of the column names
 */
std::string schemaColumnNamesToString(
    const std::shared_ptr<arrow::Schema> arrow_schema);

/**
 * @brief Dynamic cast of base pointer to derived pointer.
 *
 * @param base_ptr - the base pointer to cast from
 * @return a non-NULL pointer of the derived type if the cast is possible else
 *         NULL
 */
template <typename Derived, typename Base>
duckdb::unique_ptr<Derived> dynamic_cast_unique_ptr(
    duckdb::unique_ptr<Base> &&base_ptr) noexcept {
    // Perform dynamic_cast on the raw pointer
    if (Derived *derived_raw = dynamic_cast<Derived *>(base_ptr.get())) {
        // Release ownership from the base_ptr and transfer it to a new
        // unique_ptr
        base_ptr.release();  // Release the ownership of the raw pointer
        return duckdb::unique_ptr<Derived>(derived_raw);
    }
    // If the cast fails, return a nullptr unique_ptr
    return nullptr;
}

<<<<<<< HEAD
PyObject *tableFilterSetToArrowCompute(duckdb::TableFilterSet &filters,
                                       PyObject *schema_fields);
=======
/**
 * @brief Convert duckdb type to arrow type.
 *
 * @param type - the duckdb type to convert
 * @return the converted type
 */
std::shared_ptr<arrow::DataType> duckdbTypeToArrow(
    const duckdb::LogicalType &type);
>>>>>>> 6bde30b3
<|MERGE_RESOLUTION|>--- conflicted
+++ resolved
@@ -48,10 +48,9 @@
     return nullptr;
 }
 
-<<<<<<< HEAD
 PyObject *tableFilterSetToArrowCompute(duckdb::TableFilterSet &filters,
                                        PyObject *schema_fields);
-=======
+
 /**
  * @brief Convert duckdb type to arrow type.
  *
@@ -59,5 +58,4 @@
  * @return the converted type
  */
 std::shared_ptr<arrow::DataType> duckdbTypeToArrow(
-    const duckdb::LogicalType &type);
->>>>>>> 6bde30b3
+    const duckdb::LogicalType &type);