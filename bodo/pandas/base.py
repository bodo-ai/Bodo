--- conflicted
+++ resolved
@@ -154,17 +154,12 @@
         "LogicalGetIcebergRead",
         empty_df,
         table_identifier,
-<<<<<<< HEAD
-        catalog,
+        catalog_name,
+        catalog_properties,
         pyiceberg.table._parse_row_filter(row_filter)
         if row_filter
         else pyiceberg.expressions.AlwaysTrue(),
         pyiceberg_schema,
-=======
-        catalog_name,
-        catalog_properties,
-        pyiceberg.expressions.AlwaysTrue(),
->>>>>>> 6bde30b3
         __pa_schema=arrow_schema,
     )
 
