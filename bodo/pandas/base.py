--- conflicted
+++ resolved
@@ -47,7 +47,6 @@
             )
         else:
             assert False and "Unsupported option to read_parquet"
-<<<<<<< HEAD
 
     # Read Parquet schema and row count
     # TODO: Make this more robust (e.g. handle Index, etc.)
@@ -68,13 +67,10 @@
     empty_df.index = pd.RangeIndex(0)
 
     metadata = LazyMetadata("dummy", empty_df, nrows, None)
-    return BodoDataFrame.from_lazy_metadata(
-        metadata, plan=plan_optimizer.LogicalGetParquetRead(path.encode(), arrow_schema)
+    plan = plan_optimizer.LazyPlan(
+        plan_optimizer.LogicalGetParquetRead, path.encode(), arrow_schema
     )
-=======
-    pr = plan_optimizer.LazyPlan(plan_optimizer.LogicalGetParquetRead, path.encode())
-    return plan_optimizer.wrap_plan(get_pandas_schema(path), pr)
->>>>>>> 75a2efcc
+    return BodoDataFrame.from_lazy_metadata(metadata, plan=plan)
 
 
 def merge(lhs, rhs, *args, **kwargs):
