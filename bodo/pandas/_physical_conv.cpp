--- conflicted
+++ resolved
@@ -91,15 +91,8 @@
                 "LogicalAggregate with no groups must have exactly one "
                 "aggregate expression for reduction.");
         }
-<<<<<<< HEAD
-        printf("%s\n", op.expressions[0]->ToString().c_str());
         auto& agg_expr =
             op.expressions[0]->Cast<duckdb::BoundAggregateExpression>();
-        printf("Expression: %s\n", agg_expr.ToString().c_str());
-=======
-        auto& agg_expr =
-            op.expressions[0]->Cast<duckdb::BoundAggregateExpression>();
->>>>>>> 2dd7920c
 
         if (agg_expr.function.name == "count_star") {
             auto physical_op = std::make_shared<PhysicalCountStar>();
@@ -115,11 +108,6 @@
             return;
         }
 
-<<<<<<< HEAD
-        printf("Function_name: %s\n", agg_expr.function.name.c_str());
-
-=======
->>>>>>> 2dd7920c
         auto physical_op = std::make_shared<PhysicalReduce>(
             in_table_schema, agg_expr.function.name);
         finished_pipelines.emplace_back(
