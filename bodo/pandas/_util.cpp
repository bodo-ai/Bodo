--- conflicted
+++ resolved
@@ -55,7 +55,6 @@
     return ret;
 }
 
-<<<<<<< HEAD
 void initInputColumnMapping(std::vector<int64_t>& col_inds,
                             std::vector<uint64_t>& keys, uint64_t ncols) {
     for (uint64_t i : keys) {
@@ -77,7 +76,8 @@
         col_ref_map[{col.table_index, col.column_index}] = i;
     }
     return col_ref_map;
-=======
+}
+
 std::shared_ptr<arrow::DataType> duckdbTypeToArrow(
     const duckdb::LogicalType& type) {
     switch (type.id()) {
@@ -110,5 +110,4 @@
                 "duckdbTypeToArrow unsupported LogicalType conversion " +
                 std::to_string(static_cast<int>(type.id())));
     }
->>>>>>> 6bde30b3
 }