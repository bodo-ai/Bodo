--- conflicted
+++ resolved
@@ -59,7 +59,6 @@
     return ret;
 }
 
-<<<<<<< HEAD
 std::function<arrow::compute::Expression(arrow::compute::Expression,
                                          arrow::compute::Expression)>
 expressionTypeToArrowCompute(const duckdb::ExpressionType &expr_type) {
@@ -126,61 +125,59 @@
     ret = arrow::py::wrap_expression(whole);
 
     return ret;
-=======
-void initInputColumnMapping(std::vector<int64_t>& col_inds,
-                            std::vector<uint64_t>& keys, uint64_t ncols) {
-    for (uint64_t i : keys) {
-        col_inds.push_back(i);
+    void initInputColumnMapping(std::vector<int64_t> & col_inds,
+                                std::vector<uint64_t> & keys, uint64_t ncols) {
+        for (uint64_t i : keys) {
+            col_inds.push_back(i);
+        }
+        for (uint64_t i = 0; i < ncols; i++) {
+            if (std::find(keys.begin(), keys.end(), i) != keys.end()) {
+                continue;
+            }
+            col_inds.push_back(i);
+        }
     }
-    for (uint64_t i = 0; i < ncols; i++) {
-        if (std::find(keys.begin(), keys.end(), i) != keys.end()) {
-            continue;
+
+    std::map<std::pair<duckdb::idx_t, duckdb::idx_t>, size_t> getColRefMap(
+        std::vector<duckdb::ColumnBinding> source_cols) {
+        std::map<std::pair<duckdb::idx_t, duckdb::idx_t>, size_t> col_ref_map;
+        for (size_t i = 0; i < source_cols.size(); i++) {
+            duckdb::ColumnBinding &col = source_cols[i];
+            col_ref_map[{col.table_index, col.column_index}] = i;
         }
-        col_inds.push_back(i);
+        return col_ref_map;
     }
-}
 
-std::map<std::pair<duckdb::idx_t, duckdb::idx_t>, size_t> getColRefMap(
-    std::vector<duckdb::ColumnBinding> source_cols) {
-    std::map<std::pair<duckdb::idx_t, duckdb::idx_t>, size_t> col_ref_map;
-    for (size_t i = 0; i < source_cols.size(); i++) {
-        duckdb::ColumnBinding& col = source_cols[i];
-        col_ref_map[{col.table_index, col.column_index}] = i;
-    }
-    return col_ref_map;
->>>>>>> 1070ef9f
-}
-
-std::shared_ptr<arrow::DataType> duckdbTypeToArrow(
-    const duckdb::LogicalType &type) {
-    switch (type.id()) {
-        case duckdb::LogicalTypeId::TINYINT:
-            return arrow::int8();
-        case duckdb::LogicalTypeId::SMALLINT:
-            return arrow::int16();
-        case duckdb::LogicalTypeId::INTEGER:
-            return arrow::int32();
-        case duckdb::LogicalTypeId::BIGINT:
-            return arrow::int64();
-        case duckdb::LogicalTypeId::UTINYINT:
-            return arrow::uint8();
-        case duckdb::LogicalTypeId::USMALLINT:
-            return arrow::uint16();
-        case duckdb::LogicalTypeId::UINTEGER:
-            return arrow::uint32();
-        case duckdb::LogicalTypeId::UBIGINT:
-            return arrow::uint64();
-        case duckdb::LogicalTypeId::FLOAT:
-            return arrow::float32();
-        case duckdb::LogicalTypeId::DOUBLE:
-            return arrow::float64();
-        case duckdb::LogicalTypeId::BOOLEAN:
-            return arrow::boolean();
-        case duckdb::LogicalTypeId::VARCHAR:
-            return arrow::large_utf8();
-        default:
-            throw std::runtime_error(
-                "duckdbTypeToArrow unsupported LogicalType conversion " +
-                std::to_string(static_cast<int>(type.id())));
-    }
-}+    std::shared_ptr<arrow::DataType> duckdbTypeToArrow(
+        const duckdb::LogicalType &type) {
+        switch (type.id()) {
+            case duckdb::LogicalTypeId::TINYINT:
+                return arrow::int8();
+            case duckdb::LogicalTypeId::SMALLINT:
+                return arrow::int16();
+            case duckdb::LogicalTypeId::INTEGER:
+                return arrow::int32();
+            case duckdb::LogicalTypeId::BIGINT:
+                return arrow::int64();
+            case duckdb::LogicalTypeId::UTINYINT:
+                return arrow::uint8();
+            case duckdb::LogicalTypeId::USMALLINT:
+                return arrow::uint16();
+            case duckdb::LogicalTypeId::UINTEGER:
+                return arrow::uint32();
+            case duckdb::LogicalTypeId::UBIGINT:
+                return arrow::uint64();
+            case duckdb::LogicalTypeId::FLOAT:
+                return arrow::float32();
+            case duckdb::LogicalTypeId::DOUBLE:
+                return arrow::float64();
+            case duckdb::LogicalTypeId::BOOLEAN:
+                return arrow::boolean();
+            case duckdb::LogicalTypeId::VARCHAR:
+                return arrow::large_utf8();
+            default:
+                throw std::runtime_error(
+                    "duckdbTypeToArrow unsupported LogicalType conversion " +
+                    std::to_string(static_cast<int>(type.id())));
+        }
+    }