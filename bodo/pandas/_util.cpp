--- conflicted
+++ resolved
@@ -359,7 +359,6 @@
         throw std::runtime_error(
             "Expected a tuple of 4 elements from run_apply_udf");
     }
-<<<<<<< HEAD
 // Extract the elements from the tuple and turn them into C++ longs
 #define CHECK_AND_GET_PYLONG(py_item, res)                           \
     if (!PyLong_Check(py_item)) {                                    \
@@ -379,17 +378,6 @@
     CHECK_AND_GET_PYLONG(py_cpp_to_py_time, cpp_to_py_time_val);
     CHECK_AND_GET_PYLONG(py_udf_execution_time, udf_execution_time_val);
     CHECK_AND_GET_PYLONG(py_py_to_cpp_time, py_to_cpp_time_val);
-=======
-    // Extract the output table_info pointer
-    PyObject *output_table_info = PyTuple_GetItem(result, 0);
-    if (!PyLong_Check(output_table_info)) {
-        Py_DECREF(result);
-        Py_DECREF(bodo_module);
-        throw std::runtime_error(
-            "Expected an integer for table_info pointer from run_apply_udf");
-    }
-    int64_t table_info_ptr = PyLong_AsLongLong(output_table_info);
->>>>>>> 17ac6251
 
     std::shared_ptr<table_info> out_batch(
         reinterpret_cast<table_info *>(table_info_ptr));
