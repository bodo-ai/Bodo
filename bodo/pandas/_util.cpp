--- conflicted
+++ resolved
@@ -1,7 +1,4 @@
 #include "_util.h"
-<<<<<<< HEAD
-#include <arrow/python/pyarrow.h>
-=======
 #include <arrow/compute/api.h>
 #include <arrow/python/pyarrow.h>
 #include <arrow/result.h>
@@ -9,7 +6,6 @@
 #include "../libs/_utils.h"
 #include "duckdb/planner/filter/conjunction_filter.hpp"
 #include "duckdb/planner/filter/constant_filter.hpp"
->>>>>>> 4d02ad39
 
 std::variant<int8_t, int16_t, int32_t, int64_t, uint8_t, uint16_t, uint32_t,
              uint64_t, bool, std::string, float, double, arrow::TimestampScalar>
@@ -189,7 +185,6 @@
                 std::to_string(static_cast<int>(type.id())));
     }
 }
-<<<<<<< HEAD
 
 std::shared_ptr<table_info> runPythonScalarFunction(
     std::shared_ptr<table_info> input_batch,
@@ -234,7 +229,8 @@
     Py_DECREF(result);
 
     return out_batch;
-=======
+}
+
 std::shared_ptr<arrow::Scalar> convertDuckdbValueToArrowScalar(
     const duckdb::Value &value) {
     arrow::Result<std::shared_ptr<arrow::Scalar>> scalar_res = std::visit(
@@ -394,5 +390,4 @@
     }
 
     return ret;
->>>>>>> 4d02ad39
 }