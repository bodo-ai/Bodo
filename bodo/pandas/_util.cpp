--- conflicted
+++ resolved
@@ -59,7 +59,6 @@
     return ret;
 }
 
-<<<<<<< HEAD
 std::function<arrow::compute::Expression(arrow::compute::Expression,
                                          arrow::compute::Expression)>
 expressionTypeToArrowCompute(const duckdb::ExpressionType &expr_type) {
@@ -126,9 +125,10 @@
     ret = arrow::py::wrap_expression(whole);
 
     return ret;
-=======
+}
+
 std::shared_ptr<arrow::DataType> duckdbTypeToArrow(
-    const duckdb::LogicalType& type) {
+    const duckdb::LogicalType &type) {
     switch (type.id()) {
         case duckdb::LogicalTypeId::TINYINT:
             return arrow::int8();
@@ -159,5 +159,4 @@
                 "duckdbTypeToArrow unsupported LogicalType conversion " +
                 std::to_string(static_cast<int>(type.id())));
     }
->>>>>>> 6bde30b3
 }