--- conflicted
+++ resolved
@@ -3,10 +3,6 @@
 #include <utility>
 
 #include "_executor.h"
-<<<<<<< HEAD
-#include "duckdb.hpp"
-=======
->>>>>>> 2faca32d
 #include "duckdb/common/types.hpp"
 #include "duckdb/common/unique_ptr.hpp"
 #include "duckdb/function/scalar_function.hpp"
@@ -262,11 +258,7 @@
     std::unique_ptr<duckdb::LogicalOperator> plan, PyObject *out_schema_py) {
     std::shared_ptr<arrow::Schema> out_schema = unwrap_schema(out_schema_py);
     Executor executor(std::move(plan), out_schema);
-<<<<<<< HEAD
-    auto output_table = executor.ExecutePipelines();
-=======
     std::shared_ptr<table_info> output_table = executor.ExecutePipelines();
->>>>>>> 2faca32d
     PyObject *pyarrow_schema =
         arrow::py::wrap_schema(output_table->schema()->ToArrowSchema());
 
