#include "_plan.h"
#include <arrow/python/pyarrow.h>
#include <fmt/format.h>
#include <utility>

#include "../io/arrow_compat.h"
#include "_bodo_scan_function.h"
#include "_executor.h"
#include "duckdb/catalog/catalog_entry/scalar_function_catalog_entry.hpp"
#include "duckdb/common/types.hpp"
#include "duckdb/common/types/timestamp.hpp"
#include "duckdb/common/unique_ptr.hpp"
#include "duckdb/function/function_binder.hpp"
#include "duckdb/function/scalar_function.hpp"
#include "duckdb/main/client_context.hpp"
#include "duckdb/planner/binder.hpp"
#include "duckdb/planner/expression.hpp"
#include "duckdb/planner/expression/bound_columnref_expression.hpp"
#include "duckdb/planner/expression/bound_comparison_expression.hpp"
#include "duckdb/planner/expression/bound_conjunction_expression.hpp"
#include "duckdb/planner/expression/bound_constant_expression.hpp"
#include "duckdb/planner/expression/bound_function_expression.hpp"
#include "duckdb/planner/expression/bound_operator_expression.hpp"
#include "duckdb/planner/logical_operator.hpp"
#include "duckdb/planner/operator/logical_comparison_join.hpp"
#include "duckdb/planner/operator/logical_filter.hpp"
#include "duckdb/planner/operator/logical_get.hpp"
#include "duckdb/planner/operator/logical_limit.hpp"
#include "duckdb/planner/operator/logical_projection.hpp"
#include "duckdb/planner/operator/logical_sample.hpp"
#include "duckdb/transaction/duck_transaction_manager.hpp"
#include "physical/project.h"

// if status of arrow::Result is not ok, form an err msg and raise a
// runtime_error with it
#undef CHECK_ARROW
#define CHECK_ARROW(expr, msg)                                          \
    if (!(expr.ok())) {                                                 \
        std::string err_msg = std::string(msg) + " " + expr.ToString(); \
        throw std::runtime_error(err_msg);                              \
    }

// if status of arrow::Result is not ok, form an err msg and raise a
// runtime_error with it. If it is ok, get value using ValueOrDie
// and assign it to lhs using std::move
#undef CHECK_ARROW_AND_ASSIGN
#define CHECK_ARROW_AND_ASSIGN(res, msg, lhs) \
    CHECK_ARROW(res.status(), msg)            \
    lhs = std::move(res).ValueOrDie();

/**
 * @brief Convert a std::unique_ptr to the duckdb equivalent.
 *
 */
template <class T>
duckdb::unique_ptr<T> to_duckdb(std::unique_ptr<T> &val) {
    return duckdb::unique_ptr<T>(val.release());
}

duckdb::unique_ptr<duckdb::LogicalOperator> optimize_plan(
    std::unique_ptr<duckdb::LogicalOperator> plan) {
    duckdb::shared_ptr<duckdb::Optimizer> optimizer = get_duckdb_optimizer();

    // Convert std::unique_ptr to duckdb::unique_ptr
    // Input is using std since Cython supports it
    auto in_plan = to_duckdb(plan);

    duckdb::unique_ptr<duckdb::LogicalOperator> out_plan =
        optimizer->Optimize(std::move(in_plan));
    return out_plan;
}

duckdb::unique_ptr<duckdb::Expression> make_const_int_expr(int val) {
    return duckdb::make_uniq<duckdb::BoundConstantExpression>(
        duckdb::Value(val));
}

duckdb::unique_ptr<duckdb::Expression> make_const_float_expr(float val) {
    return duckdb::make_uniq<duckdb::BoundConstantExpression>(
        duckdb::Value(val));
}

duckdb::unique_ptr<duckdb::Expression> make_const_timestamp_ns_expr(
    int64_t val) {
    return duckdb::make_uniq<duckdb::BoundConstantExpression>(
        duckdb::Value::TIMESTAMPNS(duckdb::timestamp_ns_t(val)));
}

duckdb::unique_ptr<duckdb::Expression> make_const_string_expr(
    const std::string &val) {
    return duckdb::make_uniq<duckdb::BoundConstantExpression>(
        duckdb::Value(val));
}

duckdb::unique_ptr<duckdb::Expression> make_col_ref_expr(
    std::unique_ptr<duckdb::LogicalOperator> &source, PyObject *field_py,
    int col_idx) {
    auto field_res = arrow::py::unwrap_field(field_py);
    std::shared_ptr<arrow::Field> field;
    CHECK_ARROW_AND_ASSIGN(field_res,
                           "make_col_ref_expr: unable to unwrap field", field);
    auto [_, ctype] = arrow_field_to_duckdb(field);

    std::vector<duckdb::ColumnBinding> source_cols =
        source->GetColumnBindings();
    assert((size_t)col_idx < source_cols.size());

    return duckdb::make_uniq<duckdb::BoundColumnRefExpression>(
        ctype, source_cols[col_idx]);
}

duckdb::unique_ptr<duckdb::Expression> make_function_expr(
    std::string function_name) {
    if (function_name == "count_star()") {
        return duckdb::make_uniq<duckdb::BoundColumnRefExpression>(
            "count_star()", duckdb::LogicalType::BIGINT,
            duckdb::ColumnBinding(-1, 0), 0);
    } else {
        throw std::runtime_error("make_function_expr unsupported function " +
                                 function_name);
    }
}

/**
 * @brief Change the type of a constant to match the type of the other side
 *        of a binary op expr.
 *
 * params series - the non-constant part of the binary op expr
 * params constant - the constant part of the binary op expr
 * returns a BinaryConstantExpression where the internal value has been changed
 *         to match the type of the other side of the binary op
 */
duckdb::unique_ptr<duckdb::Expression> matchType(
    duckdb::unique_ptr<duckdb::Expression> &series,
    duckdb::unique_ptr<duckdb::Expression> &constant) {
    // Cast to constant to BoundConstantExpression.
    duckdb::unique_ptr<duckdb::BoundConstantExpression> bce_constant =
        dynamic_cast_unique_ptr<duckdb::BoundConstantExpression>(
            std::move(constant));

    // Get the type to convert the constant to.
    duckdb::LogicalType series_type = series->return_type;
    // Change the value to the given type.
    // Will throw an exception if such a conversion is not possible.
    bce_constant->value = bce_constant->value.DefaultCastAs(series_type);
    // Change the expression's return type to match.
    bce_constant->return_type = series_type;
    return bce_constant;
}

std::unique_ptr<duckdb::Expression> make_comparison_expr(
    std::unique_ptr<duckdb::Expression> &lhs,
    std::unique_ptr<duckdb::Expression> &rhs, duckdb::ExpressionType etype) {
    // Convert std::unique_ptr to duckdb::unique_ptr.
    auto lhs_duck = to_duckdb(lhs);
    auto rhs_duck = to_duckdb(rhs);

    // If the left and right side of a binary op expression don't have
    // matching types then filter pushdown will be skipped.  Here we force
    // the constant to have the type as the other side of the binary op.
    if (lhs_duck->GetExpressionClass() ==
        duckdb::ExpressionClass::BOUND_CONSTANT) {
        lhs_duck = matchType(rhs_duck, lhs_duck);
    } else if (rhs_duck->GetExpressionClass() ==
               duckdb::ExpressionClass::BOUND_CONSTANT) {
        rhs_duck = matchType(lhs_duck, rhs_duck);
    }
    return duckdb::make_uniq<duckdb::BoundComparisonExpression>(
        etype, std::move(lhs_duck), std::move(rhs_duck));
}

std::unique_ptr<duckdb::Expression> make_arithop_expr(
    std::unique_ptr<duckdb::Expression> &lhs,
    std::unique_ptr<duckdb::Expression> &rhs, std::string opstr) {
    // Convert std::unique_ptr to duckdb::unique_ptr.
    auto lhs_duck = to_duckdb(lhs);
    auto rhs_duck = to_duckdb(rhs);
    duckdb::vector<duckdb::unique_ptr<duckdb::Expression>> children;
    children.emplace_back(std::move(lhs_duck));
    children.emplace_back(std::move(rhs_duck));

    duckdb::ErrorData error;
    duckdb::QueryErrorContext error_context;

    duckdb::shared_ptr<duckdb::ClientContext> client_context =
        get_duckdb_context();
    client_context->transaction.BeginTransaction();
    duckdb::EntryLookupInfo function_lookup(
        duckdb::CatalogType::SCALAR_FUNCTION_ENTRY, opstr, error_context);
    duckdb::shared_ptr<duckdb::Binder> binder = get_duckdb_binder();
    duckdb::optional_ptr<duckdb::CatalogEntry> entry = binder->GetCatalogEntry(
        "system", "", function_lookup, duckdb::OnEntryNotFound::RETURN_NULL);
    if (!entry) {
        throw std::runtime_error("make_arithop_expr GetCatalogEntry failed");
    }
    duckdb::ScalarFunctionCatalogEntry &func =
        entry->Cast<duckdb::ScalarFunctionCatalogEntry>();

    duckdb::FunctionBinder function_binder(*binder);
    duckdb::unique_ptr<duckdb::Expression> result =
        function_binder.BindScalarFunction(
            func, std::move(children), error,
            true,  // function is an operator
            duckdb::optional_ptr<duckdb::Binder>(*binder));
    if (!result) {
        throw std::runtime_error("make_arithop_expr BindScalarFunction failed");
    }
    if (result->GetExpressionType() != duckdb::ExpressionType::BOUND_FUNCTION) {
        throw std::runtime_error(
            "make_arithop_expr BindScalarFunction did not return a "
            "BOUND_FUNCTION");
    }
    client_context->transaction.ClearTransaction();
    return result;
}

std::unique_ptr<duckdb::Expression> make_unaryop_expr(
    std::unique_ptr<duckdb::Expression> &source, std::string opstr) {
    // Convert std::unique_ptr to duckdb::unique_ptr.
    auto lhs_duck = to_duckdb(source);
    duckdb::vector<duckdb::unique_ptr<duckdb::Expression>> children;
    children.emplace_back(std::move(lhs_duck));

    duckdb::ErrorData error;
    duckdb::QueryErrorContext error_context;
<<<<<<< HEAD

    duckdb::shared_ptr<duckdb::ClientContext> client_context = get_duckdb_context();
=======
    duckdb::shared_ptr<duckdb::ClientContext> client_context =
        get_duckdb_context();
>>>>>>> ff0202e0
    client_context->transaction.BeginTransaction();
    duckdb::EntryLookupInfo function_lookup(
        duckdb::CatalogType::SCALAR_FUNCTION_ENTRY, opstr, error_context);
    duckdb::shared_ptr<duckdb::Binder> binder = get_duckdb_binder();
    duckdb::optional_ptr<duckdb::CatalogEntry> entry =
        binder->GetCatalogEntry("system", "main", function_lookup,
                                duckdb::OnEntryNotFound::RETURN_NULL);
    if (!entry) {
        throw std::runtime_error("make_unaryop_expr GetCatalogEntry failed");
    }
    duckdb::ScalarFunctionCatalogEntry &func =
        entry->Cast<duckdb::ScalarFunctionCatalogEntry>();

    duckdb::FunctionBinder function_binder(*binder);
    duckdb::unique_ptr<duckdb::Expression> result =
        function_binder.BindScalarFunction(
            func, std::move(children), error,
            false,  // function is an operator
            duckdb::optional_ptr<duckdb::Binder>(*binder));
    if (!result) {
        throw std::runtime_error("make_unaryop_expr BindScalarFunction failed");
    }
    if (result->GetExpressionType() != duckdb::ExpressionType::BOUND_FUNCTION) {
        throw std::runtime_error(
            "make_unaryop_expr BindScalarFunction did not return a "
            "BOUND_FUNCTION");
    }
    client_context->transaction.ClearTransaction();
    return result;
}

duckdb::unique_ptr<duckdb::Expression> make_conjunction_expr(
    std::unique_ptr<duckdb::Expression> &lhs,
    std::unique_ptr<duckdb::Expression> &rhs, duckdb::ExpressionType etype) {
    // Convert std::unique_ptr to duckdb::unique_ptr.
    auto lhs_duck = to_duckdb(lhs);
    auto rhs_duck = to_duckdb(rhs);

    return duckdb::make_uniq<duckdb::BoundConjunctionExpression>(
        etype, std::move(lhs_duck), std::move(rhs_duck));
}

duckdb::unique_ptr<duckdb::Expression> make_unary_expr(
    std::unique_ptr<duckdb::Expression> &lhs, duckdb::ExpressionType etype) {
    // Convert std::unique_ptr to duckdb::unique_ptr.
    auto lhs_duck = to_duckdb(lhs);

    switch (etype) {
        case duckdb::ExpressionType::OPERATOR_NOT: {
            auto ret = duckdb::make_uniq<duckdb::BoundOperatorExpression>(
                etype, duckdb::LogicalType::BOOLEAN);
            ret->children.push_back(std::move(lhs_duck));
            return ret;
        } break;
        default:
            throw std::runtime_error("make_unary_expr unsupported etype " +
                                     std::to_string(static_cast<int>(etype)));
    }
}

duckdb::unique_ptr<duckdb::LogicalFilter> make_filter(
    std::unique_ptr<duckdb::LogicalOperator> &source,
    std::unique_ptr<duckdb::Expression> &filter_expr) {
    // Convert std::unique_ptr to duckdb::unique_ptr.
    auto source_duck = to_duckdb(source);
    auto filter_expr_duck = to_duckdb(filter_expr);
    auto logical_filter =
        duckdb::make_uniq<duckdb::LogicalFilter>(std::move(filter_expr_duck));

    logical_filter->children.push_back(std::move(source_duck));
    return logical_filter;
}

duckdb::unique_ptr<duckdb::LogicalSample> make_sample(
    std::unique_ptr<duckdb::LogicalOperator> &source, int n) {
    // Convert std::unique_ptr to duckdb::unique_ptr.
    auto source_duck = to_duckdb(source);
    duckdb::unique_ptr<duckdb::SampleOptions> sampleOptions =
        duckdb::make_uniq<duckdb::SampleOptions>();
    sampleOptions->sample_size = duckdb::Value(n);
    sampleOptions->is_percentage = false;
    sampleOptions->method = duckdb::SampleMethod::SYSTEM_SAMPLE;
    sampleOptions->repeatable = true;  // Not sure if this is correct.
    auto logical_sample = duckdb::make_uniq<duckdb::LogicalSample>(
        std::move(sampleOptions), std::move(source_duck));

    return logical_sample;
}

duckdb::unique_ptr<duckdb::LogicalLimit> make_limit(
    std::unique_ptr<duckdb::LogicalOperator> &source, int n) {
    // Convert std::unique_ptr to duckdb::unique_ptr.
    auto source_duck = to_duckdb(source);
    auto logical_limit = duckdb::make_uniq<duckdb::LogicalLimit>(
        duckdb::BoundLimitNode::ConstantValue(n),
        duckdb::BoundLimitNode::ConstantValue(0));

    logical_limit->children.push_back(std::move(source_duck));
    return logical_limit;
}

duckdb::unique_ptr<duckdb::LogicalProjection> make_projection(
    std::unique_ptr<duckdb::LogicalOperator> &source,
    std::vector<std::unique_ptr<duckdb::Expression>> &expr_vec,
    PyObject *out_schema_py) {
    // Convert std::unique_ptr to duckdb::unique_ptr.
    auto source_duck = to_duckdb(source);
    auto binder = get_duckdb_binder();
    auto table_idx = binder.get()->GenerateTableIndex();

    std::vector<duckdb::unique_ptr<duckdb::Expression>> projection_expressions;
    for (auto &expr : expr_vec) {
        // Convert std::unique_ptr to duckdb::unique_ptr.
        auto expr_duck = to_duckdb(expr);
        projection_expressions.push_back(std::move(expr_duck));
    }

    // Create projection node.
    duckdb::unique_ptr<duckdb::LogicalProjection> proj =
        duckdb::make_uniq<duckdb::LogicalProjection>(
            table_idx, std::move(projection_expressions));

    // Add the source of the projection.
    proj->children.push_back(std::move(source_duck));

    return proj;
}

duckdb::unique_ptr<duckdb::LogicalAggregate> make_aggregate(
    std::unique_ptr<duckdb::LogicalOperator> &source, duckdb::idx_t group_index,
    duckdb::idx_t aggregate_index,
    std::vector<std::unique_ptr<duckdb::Expression>> &expr_vec,
    PyObject *out_schema_py) {
    // Convert std::unique_ptr to duckdb::unique_ptr.
    auto source_duck = to_duckdb(source);
    std::vector<duckdb::ColumnBinding> source_cols =
        source_duck->GetColumnBindings();

    std::vector<duckdb::unique_ptr<duckdb::Expression>> aggregate_expressions;
    for (auto &expr : expr_vec) {
        // Convert std::unique_ptr to duckdb::unique_ptr.
        auto expr_duck = to_duckdb(expr);
        duckdb::ExpressionClass expr_class = expr_duck->GetExpressionClass();

        switch (expr_class) {
            case duckdb::ExpressionClass::BOUND_COLUMN_REF: {
                // Convert the base duckdb::Expression node to its actual
                // derived type.
                duckdb::unique_ptr<duckdb::BoundColumnRefExpression> bce =
                    dynamic_cast_unique_ptr<duckdb::BoundColumnRefExpression>(
                        std::move(expr_duck));
                duckdb::ColumnBinding binding = bce->binding;
                // In duckdb, the expr (e.g., FunctionExpression) in the
                // aggregate is created first in an unbound state and in the
                // binding process it goes from the aggregate node first into
                // the exprs and converts them to bound versions.  In our
                // integration with duckdb, we don't have a binding phase so
                // we create a BoundColumnRefExpression which requires a
                // ColumnBinding but we can't set that correctly because we
                // don't have the aggregate node yet.  In this function where
                // we create the aggregate node, we go into the exprs and
                // update these placeholders ColumnBindings to a correct
                // version.
                bce->binding = source_cols[binding.column_index];
                expr_duck = std::move(bce);
            } break;  // suppress wrong fallthrough error
            default:
                throw std::runtime_error(
                    "Unsupported duckdb expression type in aggregate " +
                    std::to_string(static_cast<int>(expr_class)));
        }
        aggregate_expressions.push_back(std::move(expr_duck));
    }

    // Create aggregate node.
    duckdb::unique_ptr<duckdb::LogicalAggregate> aggr =
        duckdb::make_uniq<duckdb::LogicalAggregate>(
            group_index, aggregate_index, std::move(aggregate_expressions));

    // Add the source to be aggregated on.
    aggr->children.push_back(std::move(source_duck));

    return aggr;
}

std::vector<int> get_projection_pushed_down_columns(
    std::unique_ptr<duckdb::LogicalOperator> &proj) {
    if (proj->children.size() != 1) {
        throw std::runtime_error(
            "Only one child operator expected in LogicalProjection");
    }
    duckdb::LogicalGet &get_plan =
        proj->children[0]->Cast<duckdb::LogicalGet>();

    std::vector<int> selected_columns;
    for (auto &ci : get_plan.GetColumnIds()) {
        selected_columns.push_back(ci.GetPrimaryIndex());
    }
    return selected_columns;
}

/**
 * @brief Dummy function to pass to DuckDB for UDFs. DuckDB runs some functions
 * during optimization for constant folding, but we avoid it by throwing an
 * exception.
 *
 */
static void RunFunction(duckdb::DataChunk &args, duckdb::ExpressionState &state,
                        duckdb::Vector &result) {
    throw std::runtime_error("Cannot run Bodo UDFs during optimization.");
}

duckdb::unique_ptr<duckdb::Expression> make_python_scalar_func_expr(
    std::unique_ptr<duckdb::LogicalOperator> &source, PyObject *out_schema_py,
    PyObject *args, const std::vector<int> &selected_columns) {
    // Get output data type (UDF output is a single column)
    std::shared_ptr<arrow::Schema> out_schema = unwrap_schema(out_schema_py);
    auto [_, out_types] = arrow_schema_to_duckdb(out_schema);
    // Maybe not be exactly 1 due to index column.
    assert(out_types.size() > 0);
    duckdb::LogicalType out_type = out_types[0];

    // Necessary before accessing source->types attribute
    source->ResolveOperatorTypes();

    // Create ScalarFunction for UDF
    duckdb::ScalarFunction scalar_function = duckdb::ScalarFunction(
        "bodo_udf", source->types, out_type, RunFunction);
    duckdb::unique_ptr<duckdb::FunctionData> bind_data1 =
        duckdb::make_uniq<BodoPythonScalarFunctionData>(args, out_schema);

    std::vector<duckdb::ColumnBinding> source_cols =
        source->GetColumnBindings();

    // Add UDF input expressions for selected columns
    std::vector<duckdb::unique_ptr<duckdb::Expression>> udf_in_exprs;
    for (int col_idx : selected_columns) {
        auto expr = duckdb::make_uniq<duckdb::BoundColumnRefExpression>(
            source->types[col_idx], source_cols[col_idx]);
        udf_in_exprs.emplace_back(std::move(expr));
    }

    // Create UDF expression
    duckdb::unique_ptr<duckdb::BoundFunctionExpression> scalar_expr =
        make_uniq<duckdb::BoundFunctionExpression>(out_type, scalar_function,
                                                   std::move(udf_in_exprs),
                                                   std::move(bind_data1));

    return scalar_expr;
}

duckdb::unique_ptr<duckdb::LogicalComparisonJoin> make_comparison_join(
    std::unique_ptr<duckdb::LogicalOperator> &lhs,
    std::unique_ptr<duckdb::LogicalOperator> &rhs, duckdb::JoinType join_type,
    std::vector<std::pair<int, int>> &cond_vec) {
    // Convert std::unique_ptr to duckdb::unique_ptr.
    auto lhs_duck = to_duckdb(lhs);
    auto rhs_duck = to_duckdb(rhs);
    // Create join node.
    auto comp_join =
        duckdb::make_uniq<duckdb::LogicalComparisonJoin>(join_type);
    // Create join condition.
    duckdb::LogicalType cbtype(duckdb::LogicalTypeId::INTEGER);
    for (std::pair<int, int> cond_pair : cond_vec) {
        duckdb::JoinCondition cond;
        cond.comparison = duckdb::ExpressionType::COMPARE_EQUAL;
        cond.left = duckdb::make_uniq<duckdb::BoundColumnRefExpression>(
            cbtype, lhs_duck->GetColumnBindings()[cond_pair.first]);
        cond.right = duckdb::make_uniq<duckdb::BoundColumnRefExpression>(
            cbtype, rhs_duck->GetColumnBindings()[cond_pair.second]);
        // Add the join condition to the join node.
        comp_join->conditions.push_back(std::move(cond));
    }
    // Add the sources to be joined.
    comp_join->children.push_back(std::move(lhs_duck));
    comp_join->children.push_back(std::move(rhs_duck));

    return comp_join;
}

std::pair<int64_t, PyObject *> execute_plan(
    std::unique_ptr<duckdb::LogicalOperator> plan, PyObject *out_schema_py) {
    std::shared_ptr<arrow::Schema> out_schema = unwrap_schema(out_schema_py);
    Executor executor(std::move(plan), out_schema);
    std::shared_ptr<table_info> output_table = executor.ExecutePipelines();

    PyObject *pyarrow_schema =
        arrow::py::wrap_schema(output_table->schema()->ToArrowSchema());

    return {reinterpret_cast<int64_t>(new table_info(*output_table)),
            pyarrow_schema};
}

duckdb::unique_ptr<duckdb::LogicalGet> make_parquet_get_node(
    PyObject *parquet_path, PyObject *pyarrow_schema,
    PyObject *storage_options) {
    duckdb::shared_ptr<duckdb::Binder> binder = get_duckdb_binder();
    std::shared_ptr<arrow::Schema> arrow_schema = unwrap_schema(pyarrow_schema);

    BodoParquetScanFunction table_function =
        BodoParquetScanFunction(arrow_schema);
    duckdb::unique_ptr<duckdb::FunctionData> bind_data1 =
        duckdb::make_uniq<BodoParquetScanFunctionData>(
            parquet_path, pyarrow_schema, storage_options);

    // Convert Arrow schema to DuckDB
    auto [return_names, return_types] = arrow_schema_to_duckdb(arrow_schema);

    duckdb::virtual_column_map_t virtual_columns;

    duckdb::unique_ptr<duckdb::LogicalGet> out_get =
        duckdb::make_uniq<duckdb::LogicalGet>(
            binder->GenerateTableIndex(), table_function, std::move(bind_data1),
            return_types, return_names, virtual_columns);

    // Column ids need to be added separately.
    // DuckDB column id initialization example:
    // https://github.com/duckdb/duckdb/blob/d29a92f371179170688b4df394478f389bf7d1a6/src/catalog/catalog_entry/table_catalog_entry.cpp#L252
    for (size_t i = 0; i < return_names.size(); i++) {
        out_get->AddColumnId(i);
    }

    return out_get;
}

duckdb::unique_ptr<duckdb::LogicalGet> make_dataframe_get_seq_node(
    PyObject *df, PyObject *pyarrow_schema) {
    // See DuckDB Pandas scan code:
    // https://github.com/duckdb/duckdb/blob/d29a92f371179170688b4df394478f389bf7d1a6/tools/pythonpkg/src/include/duckdb_python/pandas/pandas_scan.hpp#L19
    // https://github.com/duckdb/duckdb/blob/d29a92f371179170688b4df394478f389bf7d1a6/tools/pythonpkg/src/include/duckdb_python/pandas/pandas_bind.hpp#L19
    // https://github.com/duckdb/duckdb/blob/d29a92f371179170688b4df394478f389bf7d1a6/tools/pythonpkg/src/pandas/scan.cpp#L185

    std::shared_ptr<arrow::Schema> arrow_schema = unwrap_schema(pyarrow_schema);

    duckdb::shared_ptr<duckdb::Binder> binder = get_duckdb_binder();

    BodoDataFrameScanFunction table_function =
        BodoDataFrameScanFunction(arrow_schema);
    duckdb::unique_ptr<duckdb::FunctionData> bind_data1 =
        duckdb::make_uniq<BodoDataFrameSeqScanFunctionData>(df, arrow_schema);

    // Convert Arrow schema to DuckDB
    auto [return_names, return_types] = arrow_schema_to_duckdb(arrow_schema);

    duckdb::virtual_column_map_t virtual_columns;

    auto out_get = duckdb::make_uniq<duckdb::LogicalGet>(
        binder->GenerateTableIndex(), table_function, std::move(bind_data1),
        return_types, return_names, virtual_columns);

    // Column ids need to be added separately.
    // DuckDB column id initialization example:
    // https://github.com/duckdb/duckdb/blob/d29a92f371179170688b4df394478f389bf7d1a6/src/catalog/catalog_entry/table_catalog_entry.cpp#L252
    for (size_t i = 0; i < return_names.size(); i++) {
        out_get->AddColumnId(i);
    }

    return out_get;
}

duckdb::unique_ptr<duckdb::LogicalGet> make_dataframe_get_parallel_node(
    std::string result_id, PyObject *pyarrow_schema) {
    duckdb::shared_ptr<duckdb::Binder> binder = get_duckdb_binder();
    std::shared_ptr<arrow::Schema> arrow_schema = unwrap_schema(pyarrow_schema);

    BodoDataFrameScanFunction table_function =
        BodoDataFrameScanFunction(arrow_schema);
    duckdb::unique_ptr<duckdb::FunctionData> bind_data1 =
        duckdb::make_uniq<BodoDataFrameParallelScanFunctionData>(result_id,
                                                                 arrow_schema);

    // Convert Arrow schema to DuckDB
    auto [return_names, return_types] = arrow_schema_to_duckdb(arrow_schema);

    auto out_get = duckdb::make_uniq<duckdb::LogicalGet>(
        binder->GenerateTableIndex(), table_function, std::move(bind_data1),
        return_types, return_names);

    // Column ids need to be added separately.
    // DuckDB column id initialization example:
    // https://github.com/duckdb/duckdb/blob/d29a92f371179170688b4df394478f389bf7d1a6/src/catalog/catalog_entry/table_catalog_entry.cpp#L252
    for (size_t i = 0; i < return_names.size(); i++) {
        out_get->AddColumnId(i);
    }

    return out_get;
}

duckdb::unique_ptr<duckdb::LogicalGet> make_iceberg_get_node(
    PyObject *pyarrow_schema, std::string table_name,
    PyObject *pyiceberg_catalog, PyObject *iceberg_filter) {
    duckdb::shared_ptr<duckdb::Binder> binder = get_duckdb_binder();

    // Convert Arrow schema to DuckDB
    std::shared_ptr<arrow::Schema> arrow_schema = unwrap_schema(pyarrow_schema);
    auto [return_names, return_types] = arrow_schema_to_duckdb(arrow_schema);

    BodoIcebergScanFunction table_function =
        BodoIcebergScanFunction(arrow_schema);
    duckdb::unique_ptr<duckdb::FunctionData> bind_data1 =
        duckdb::make_uniq<BodoIcebergScanFunctionData>(
            arrow_schema, pyiceberg_catalog, table_name, iceberg_filter);

    duckdb::virtual_column_map_t virtual_columns;

    duckdb::unique_ptr<duckdb::LogicalGet> out_get =
        duckdb::make_uniq<duckdb::LogicalGet>(
            binder->GenerateTableIndex(), table_function, std::move(bind_data1),
            return_types, return_names, virtual_columns);

    // Column ids need to be added separately.
    // DuckDB column id initialization example:
    // https:  //
    // github.com/duckdb/duckdb/blob/d29a92f371179170688b4df394478f389bf7d1a6/src/catalog/catalog_entry/table_catalog_entry.cpp#L252
    for (size_t i = 0; i < return_names.size(); i++) {
        out_get->AddColumnId(i);
    }

    return out_get;
}

duckdb::shared_ptr<duckdb::DuckDB> get_duckdb() {
    static duckdb::shared_ptr<duckdb::DuckDB> db =
        duckdb::make_shared_ptr<duckdb::DuckDB>(nullptr);
    return db;
}

duckdb::shared_ptr<duckdb::ClientContext> get_duckdb_context() {
    duckdb::shared_ptr<duckdb::DuckDB> db = get_duckdb();
    static duckdb::shared_ptr<duckdb::ClientContext> context =
        duckdb::make_shared_ptr<duckdb::ClientContext>(db->instance);
    return context;
}

duckdb::shared_ptr<duckdb::Binder> get_duckdb_binder() {
    duckdb::shared_ptr<duckdb::ClientContext> cc = get_duckdb_context();
    static duckdb::shared_ptr<duckdb::Binder> binder =
        duckdb::Binder::CreateBinder(*cc);
    return binder;
}

duckdb::shared_ptr<duckdb::Optimizer> get_duckdb_optimizer() {
    duckdb::shared_ptr<duckdb::ClientContext> cc = get_duckdb_context();
    duckdb::shared_ptr<duckdb::Binder> binder = get_duckdb_binder();
    static duckdb::shared_ptr<duckdb::Optimizer> optimizer =
        duckdb::make_shared_ptr<duckdb::Optimizer>(*binder, *cc);
    return optimizer;
}

std::pair<duckdb::vector<duckdb::string>, duckdb::vector<duckdb::LogicalType>>
arrow_schema_to_duckdb(const std::shared_ptr<arrow::Schema> &arrow_schema) {
    // See Arrow type handling in DuckDB for possible cases:
    // https://github.com/duckdb/duckdb/blob/d29a92f371179170688b4df394478f389bf7d1a6/src/function/table/arrow/arrow_duck_schema.cpp#L59
    // https://github.com/duckdb/duckdb/blob/d29a92f371179170688b4df394478f389bf7d1a6/src/common/adbc/nanoarrow/schema.cpp#L73
    // Arrow types:
    // https://github.com/apache/arrow/blob/5e9fce493f21098d616f08034bc233fcc529b3ad/cpp/src/arrow/type_fwd.h#L322

    duckdb::vector<duckdb::string> return_names;
    duckdb::vector<duckdb::LogicalType> logical_types;

    for (int i = 0; i < arrow_schema->num_fields(); i++) {
        const std::shared_ptr<arrow::Field> &field = arrow_schema->field(i);
        auto [return_name, duckdb_type] = arrow_field_to_duckdb(field);

        return_names.emplace_back(field->name());
        logical_types.push_back(duckdb_type);
    }

    return {return_names, logical_types};
}

std::pair<duckdb::string, duckdb::LogicalType> arrow_field_to_duckdb(
    const std::shared_ptr<arrow::Field> &field) {
    // Convert Arrow type to DuckDB LogicalType
    // TODO: handle all types
    duckdb::LogicalType duckdb_type;
    const std::shared_ptr<arrow::DataType> &arrow_type = field->type();
    switch (arrow_type->id()) {
        case arrow::Type::NA: {
            duckdb_type = duckdb::LogicalType::SQLNULL;
            break;
        }
        case arrow::Type::STRING:
        case arrow::Type::LARGE_STRING: {
            duckdb_type = duckdb::LogicalType::VARCHAR;
            break;
        }
        case arrow::Type::BINARY: {
            duckdb_type = duckdb::LogicalType::BLOB;
            break;
        }
        case arrow::Type::UINT8: {
            duckdb_type = duckdb::LogicalType::UTINYINT;
            break;
        }
        case arrow::Type::INT8: {
            duckdb_type = duckdb::LogicalType::TINYINT;
            break;
        }
        case arrow::Type::UINT16: {
            duckdb_type = duckdb::LogicalType::USMALLINT;
            break;
        }
        case arrow::Type::INT16: {
            duckdb_type = duckdb::LogicalType::SMALLINT;
            break;
        }
        case arrow::Type::UINT32: {
            duckdb_type = duckdb::LogicalType::UINTEGER;
            break;
        }
        case arrow::Type::INT32: {
            duckdb_type = duckdb::LogicalType::INTEGER;
            break;
        }
        case arrow::Type::UINT64: {
            duckdb_type = duckdb::LogicalType::UBIGINT;
            break;
        }
        case arrow::Type::INT64: {
            duckdb_type = duckdb::LogicalType::BIGINT;
            break;
        }
        case arrow::Type::FLOAT: {
            duckdb_type = duckdb::LogicalType::FLOAT;
            break;
        }
        case arrow::Type::DOUBLE: {
            duckdb_type = duckdb::LogicalType::DOUBLE;
            break;
        }
        case arrow::Type::BOOL: {
            duckdb_type = duckdb::LogicalType::BOOLEAN;
            break;
        }
        case arrow::Type::DATE32: {
            duckdb_type = duckdb::LogicalType::DATE;
            break;
        }
        case arrow::Type::DURATION: {
            duckdb_type = duckdb::LogicalType::INTERVAL;
            break;
        }
        case arrow::Type::TIMESTAMP: {
            auto timestamp_type =
                std::static_pointer_cast<arrow::TimestampType>(arrow_type);
            arrow::TimeUnit::type unit = timestamp_type->unit();
            std::string tz = timestamp_type->timezone();
            if (tz == "") {
                switch (unit) {
                    case arrow::TimeUnit::NANO:
                        duckdb_type = duckdb::LogicalType::TIMESTAMP_NS;
                        break;
                    // TODO: Support these types in Bodo
                    case arrow::TimeUnit::MICRO:
                        // microseconds
                        duckdb_type = duckdb::LogicalType::TIMESTAMP;
                        break;
                    case arrow::TimeUnit::MILLI:
                        duckdb_type = duckdb::LogicalType::TIMESTAMP_MS;
                        break;
                    case arrow::TimeUnit::SECOND:
                        duckdb_type = duckdb::LogicalType::TIMESTAMP_S;
                        break;
                }
            } else {
                // TODO: Do we need to check units here?
                // Technically this is supposed to be in microseconds like
                // TIMESTAMP
                duckdb_type = duckdb::LogicalType::TIMESTAMP_TZ;
            }
            break;
        }
        case arrow::Type::DECIMAL128: {
            auto decimal_type =
                std::static_pointer_cast<arrow::DecimalType>(arrow_type);
            int32_t precision = decimal_type->precision();
            int32_t scale = decimal_type->scale();
            duckdb_type = duckdb::LogicalType::DECIMAL(precision, scale);
            break;
        }
        case arrow::Type::LIST: {
            auto list_type =
                std::static_pointer_cast<arrow::ListType>(arrow_type);
            auto [name, child_type] =
                arrow_field_to_duckdb(list_type->value_field());
            duckdb_type = duckdb::LogicalType::LIST(child_type);
            break;
        }
        case arrow::Type::LARGE_LIST: {
            auto list_type =
                std::static_pointer_cast<arrow::LargeListType>(arrow_type);
            auto [name, child_type] =
                arrow_field_to_duckdb(list_type->value_field());
            duckdb_type = duckdb::LogicalType::LIST(child_type);
            break;
        }
        case arrow::Type::STRUCT: {
            duckdb::child_list_t<duckdb::LogicalType> children;
            for (std::shared_ptr<arrow::Field> field : arrow_type->fields()) {
                auto [field_name, duckdb_type] = arrow_field_to_duckdb(field);
                children.push_back({field_name, duckdb_type});
            }
            duckdb_type = duckdb::LogicalType::STRUCT(children);
            break;
        }
        case arrow::Type::MAP: {
            auto map_type =
                std::static_pointer_cast<arrow::MapType>(arrow_type);
            auto [key_name, duckdb_key_type] =
                arrow_field_to_duckdb(map_type->key_field());
            auto [item_name, duckdb_value_type] =
                arrow_field_to_duckdb(map_type->item_field());
            duckdb_type =
                duckdb::LogicalType::MAP(duckdb_key_type, duckdb_value_type);
            break;
        }
        case arrow::Type::DICTIONARY: {
            auto dict_type =
                std::static_pointer_cast<arrow::DictionaryType>(arrow_type);
            std::shared_ptr<arrow::Field> value_field =
                arrow::field("name", dict_type->value_type());
            auto [field_name, inner_type] = arrow_field_to_duckdb(value_field);
            duckdb_type = inner_type;
            break;
        }
        default:
            throw std::runtime_error(
                "Unsupported Arrow type: " + arrow_type->ToString() +
                ". Please extend the arrow_schema_to_duckdb function to handle "
                "this type.");
    }
    return {field->name(), duckdb_type};
}

std::string plan_to_string(std::unique_ptr<duckdb::LogicalOperator> &plan,
                           bool graphviz_format) {
    return plan->ToString(graphviz_format ? duckdb::ExplainFormat::GRAPHVIZ
                                          : duckdb::ExplainFormat::TEXT);
}

int planCountNodes(std::unique_ptr<duckdb::LogicalOperator> &op) {
    int ret = 1;  // count yourself
    for (auto &child : op->children) {
        ret += planCountNodes(child);
    }
    return ret;
}

void set_table_meta_from_arrow(int64_t table_pointer,
                               PyObject *pyarrow_schema) {
    table_info *table = reinterpret_cast<table_info *>(table_pointer);
    std::shared_ptr<arrow::Schema> arrow_schema = unwrap_schema(pyarrow_schema);

    // Set column names if not already set
    if (table->column_names.size() == 0) {
        for (int i = 0; i < arrow_schema->num_fields(); i++) {
            table->column_names.emplace_back(arrow_schema->field(i)->name());
        }
    } else if (table->column_names.size() !=
               static_cast<size_t>(arrow_schema->num_fields())) {
        throw std::runtime_error(
            "Number of columns in Arrow schema does not match table");
    } else {
        // Check that the column names match
        for (int i = 0; i < arrow_schema->num_fields(); i++) {
            if (table->column_names[i] != arrow_schema->field(i)->name()) {
                throw std::runtime_error(
                    "Column names in Arrow schema do not match table");
            }
        }
    }

    table->metadata = std::make_shared<TableMetadata>(
        arrow_schema->metadata()->keys(), arrow_schema->metadata()->values());
}

#undef CHECK_ARROW
#undef CHECK_ARROW_AND_ASSIGN<|MERGE_RESOLUTION|>--- conflicted
+++ resolved
@@ -223,13 +223,9 @@
 
     duckdb::ErrorData error;
     duckdb::QueryErrorContext error_context;
-<<<<<<< HEAD
-
-    duckdb::shared_ptr<duckdb::ClientContext> client_context = get_duckdb_context();
-=======
+
     duckdb::shared_ptr<duckdb::ClientContext> client_context =
         get_duckdb_context();
->>>>>>> ff0202e0
     client_context->transaction.BeginTransaction();
     duckdb::EntryLookupInfo function_lookup(
         duckdb::CatalogType::SCALAR_FUNCTION_ENTRY, opstr, error_context);
