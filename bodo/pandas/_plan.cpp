#include "_plan.h"
#include <arrow/python/pyarrow.h>
<<<<<<< HEAD
#include <arrow/type_fwd.h>
#include <memory>
=======
#include <arrow/type.h>
>>>>>>> e4dcdf8c
#include <utility>

#include "_executor.h"
#include "duckdb/common/types.hpp"
#include "duckdb/common/unique_ptr.hpp"
#include "duckdb/function/scalar_function.hpp"
#include "duckdb/main/client_context.hpp"
#include "duckdb/main/database.hpp"
#include "duckdb/planner/binder.hpp"
#include "duckdb/planner/expression/bound_columnref_expression.hpp"
#include "duckdb/planner/expression/bound_comparison_expression.hpp"
#include "duckdb/planner/expression/bound_constant_expression.hpp"
#include "duckdb/planner/expression/bound_function_expression.hpp"
#include "duckdb/planner/expression/bound_reference_expression.hpp"
#include "duckdb/planner/logical_operator.hpp"
#include "duckdb/planner/operator/logical_comparison_join.hpp"
#include "duckdb/planner/operator/logical_filter.hpp"
#include "duckdb/planner/operator/logical_get.hpp"
#include "duckdb/planner/operator/logical_projection.hpp"

#include "physical/read_pandas.h"
#include "physical/read_parquet.h"

// if status of arrow::Result is not ok, form an err msg and raise a
// runtime_error with it
#undef CHECK_ARROW
#define CHECK_ARROW(expr, msg)                                          \
    if (!(expr.ok())) {                                                 \
        std::string err_msg = std::string(msg) + " " + expr.ToString(); \
        throw std::runtime_error(err_msg);                              \
    }

// if status of arrow::Result is not ok, form an err msg and raise a
// runtime_error with it. If it is ok, get value using ValueOrDie
// and assign it to lhs using std::move
#undef CHECK_ARROW_AND_ASSIGN
#define CHECK_ARROW_AND_ASSIGN(res, msg, lhs) \
    CHECK_ARROW(res.status(), msg)            \
    lhs = std::move(res).ValueOrDie();

/**
 * @brief Convert a std::unique_ptr to the duckdb equivalent.
 *
 */
template <class T>
duckdb::unique_ptr<T> to_duckdb(std::unique_ptr<T> &val) {
    return duckdb::unique_ptr<T>(val.release());
}

duckdb::unique_ptr<duckdb::LogicalOperator> optimize_plan(
    std::unique_ptr<duckdb::LogicalOperator> plan) {
    duckdb::Optimizer &optimizer = get_duckdb_optimizer();

    // Convert std::unique_ptr to duckdb::unique_ptr
    // Input is using std since Cython supports it
    auto in_plan = to_duckdb(plan);

    duckdb::unique_ptr<duckdb::LogicalOperator> out_plan =
        optimizer.Optimize(std::move(in_plan));
    return out_plan;
}

duckdb::unique_ptr<duckdb::Expression> make_const_int_expr(int val) {
    return duckdb::make_uniq<duckdb::BoundConstantExpression>(
        duckdb::Value(val));
}

duckdb::unique_ptr<duckdb::Expression> make_col_ref_expr(
    std::unique_ptr<duckdb::LogicalOperator> &source, PyObject *field_py,
    int col_idx) {
    auto field_res = arrow::py::unwrap_field(field_py);
    std::shared_ptr<arrow::Field> field;
    CHECK_ARROW_AND_ASSIGN(field_res,
                           "make_col_ref_expr: unable to unwrap field", field);
    auto [_, ctype] = arrow_field_to_duckdb(field);

    return duckdb::make_uniq<duckdb::BoundColumnRefExpression>(
        ctype,
        duckdb::ColumnBinding(get_operator_table_index(source), col_idx));
}

duckdb::unique_ptr<duckdb::Expression> make_binop_expr(
    std::unique_ptr<duckdb::Expression> &lhs,
    std::unique_ptr<duckdb::Expression> &rhs, duckdb::ExpressionType etype) {
    // Convert std::unique_ptr to duckdb::unique_ptr.
    auto lhs_duck = to_duckdb(lhs);
    auto rhs_duck = to_duckdb(rhs);
    return duckdb::make_uniq<duckdb::BoundComparisonExpression>(
        etype, std::move(lhs_duck), std::move(rhs_duck));
}

duckdb::unique_ptr<duckdb::LogicalFilter> make_filter(
    std::unique_ptr<duckdb::LogicalOperator> &source,
    std::unique_ptr<duckdb::Expression> &filter_expr) {
    // Convert std::unique_ptr to duckdb::unique_ptr.
    auto source_duck = to_duckdb(source);
    auto filter_expr_duck = to_duckdb(filter_expr);
    duckdb::LogicalOperatorType source_type = source_duck->type;
    if (source_type != duckdb::LogicalOperatorType::LOGICAL_PROJECTION) {
        throw std::runtime_error(
            "make_filter source must currently be a LogicalProjection");
    }

    auto logical_filter =
        duckdb::make_uniq<duckdb::LogicalFilter>(std::move(filter_expr_duck));

    // If you have df[df.col < 20] then df.col is a projection and
    // that node is what comes into this function.  LogicalFilter
    // in plan_optimizer.pyx calls this function and that constructor
    // checks that the projection is operating on the same source table
    // as filter (__getitem__ in the dataframe API).  Due to the use of
    // uniq_ptr, the projection node for df.col will end up owning the
    // pointer for the operation that first generates the table.
    // However, the duckdb LogicalFilter node has no need for this
    // intermediate projection node and it needs to own the LogicalOperator
    // that is the source of the table.  The source table of the projection
    // is stored as child 0 of projection node.  So, in this line make
    // the source of the new filter node the same as the source of the
    // projection and transfer ownership of the pointer to the filter node.
    logical_filter->children.push_back(std::move(source_duck->children[0]));
    return logical_filter;
}

duckdb::unique_ptr<duckdb::LogicalProjection> make_projection(
    std::unique_ptr<duckdb::LogicalOperator> &source,
    std::vector<int> &select_vec, PyObject *out_schema_py) {
    duckdb::idx_t source_index = get_operator_table_index(source);
    // Convert std::unique_ptr to duckdb::unique_ptr.
    auto source_duck = to_duckdb(source);
    auto binder = get_duckdb_binder();
    auto table_idx = binder.get()->GenerateTableIndex();

    std::shared_ptr<arrow::Schema> out_schema = unwrap_schema(out_schema_py);
    // We only care about the types, not the field names
    auto [_, type_vec] = arrow_schema_to_duckdb(out_schema);

    assert(select_vec.size() == type_vec.size());
    std::vector<duckdb::unique_ptr<duckdb::Expression>> projection_expressions;
    for (size_t i = 0; i < select_vec.size(); ++i) {
        auto selection = select_vec[i];
        auto stype = type_vec[i];
        auto expr = duckdb::make_uniq<duckdb::BoundColumnRefExpression>(
            stype, duckdb::ColumnBinding(source_index, selection));
        projection_expressions.emplace_back(std::move(expr));
    }

    // Create projection node.
    duckdb::unique_ptr<duckdb::LogicalProjection> proj =
        duckdb::make_uniq<duckdb::LogicalProjection>(
            table_idx, std::move(projection_expressions));

    // Add the sources to be joined.
    proj->children.push_back(std::move(source_duck));

    return proj;
}

std::vector<int> get_projection_pushed_down_columns(
    std::unique_ptr<duckdb::LogicalOperator> &proj) {
    if (proj->children.size() != 1) {
        throw std::runtime_error(
            "Only one child operator expected in LogicalProjection");
    }
    duckdb::LogicalGet &get_plan =
        proj->children[0]->Cast<duckdb::LogicalGet>();

    std::vector<int> selected_columns;
    for (auto &ci : get_plan.GetColumnIds()) {
        selected_columns.push_back(ci.GetPrimaryIndex());
    }
    return selected_columns;
}

/**
 * @brief Dummy function to pass to DuckDB for UDFs. DuckDB runs some functions
 * during optimization for constant folding, but we avoid it by throwing an
 * exception.
 *
 */
static void RunFunction(duckdb::DataChunk &args, duckdb::ExpressionState &state,
                        duckdb::Vector &result) {
    throw std::runtime_error("Cannot run Bodo UDFs during optimization.");
}

duckdb::unique_ptr<duckdb::LogicalProjection>
make_projection_python_scalar_func(
    std::unique_ptr<duckdb::LogicalOperator> &source, PyObject *out_schema_py,
    PyObject *args) {
    // Output table index
    duckdb::idx_t table_idx = get_duckdb_binder()->GenerateTableIndex();

    // Get output data type (UDF output is a single column)
    std::shared_ptr<arrow::Schema> out_schema = unwrap_schema(out_schema_py);
    auto [_, out_types] = arrow_schema_to_duckdb(out_schema);
    assert(out_types.size() == 1);
    duckdb::LogicalType out_type = out_types[0];

    // Create ScalarFunction for UDF
    duckdb::ScalarFunction scalar_function = duckdb::ScalarFunction(
        "bodo_udf", source->types, out_type, RunFunction);
    duckdb::unique_ptr<duckdb::FunctionData> bind_data1 =
        duckdb::make_uniq<BodoPythonScalarFunctionData>(args);

    // Necessary before accessing source->types attribute
    source->ResolveOperatorTypes();

    // Add all input columns as UDF inputs
    std::vector<duckdb::unique_ptr<duckdb::Expression>> udf_in_exprs;
    for (size_t i = 0; i < source->types.size(); ++i) {
        auto expr = duckdb::make_uniq<duckdb::BoundColumnRefExpression>(
            source->types[i],
            duckdb::ColumnBinding(get_operator_table_index(source), i));
        udf_in_exprs.emplace_back(std::move(expr));
    }

    // Create UDF expression
    duckdb::unique_ptr<duckdb::BoundFunctionExpression> scalar_expr =
        make_uniq<duckdb::BoundFunctionExpression>(out_type, scalar_function,
                                                   std::move(udf_in_exprs),
                                                   std::move(bind_data1));

    // Create projection node
    std::vector<duckdb::unique_ptr<duckdb::Expression>> projection_expressions;
    projection_expressions.push_back(std::move(scalar_expr));
    duckdb::unique_ptr<duckdb::LogicalProjection> proj =
        duckdb::make_uniq<duckdb::LogicalProjection>(
            table_idx, std::move(projection_expressions));

    // Add the input source
    auto source_duck = to_duckdb(source);
    proj->children.push_back(std::move(source_duck));

    return proj;
}

duckdb::unique_ptr<duckdb::LogicalComparisonJoin> make_comparison_join(
    std::unique_ptr<duckdb::LogicalOperator> &lhs,
    std::unique_ptr<duckdb::LogicalOperator> &rhs, duckdb::JoinType join_type,
    std::vector<std::pair<int, int>> &cond_vec) {
    // Convert std::unique_ptr to duckdb::unique_ptr.
    auto lhs_duck = to_duckdb(lhs);
    auto rhs_duck = to_duckdb(rhs);
    // Create join node.
    auto comp_join =
        duckdb::make_uniq<duckdb::LogicalComparisonJoin>(join_type);
    // Create join condition.
    duckdb::LogicalType cbtype(duckdb::LogicalTypeId::INTEGER);
    for (std::pair<int, int> cond_pair : cond_vec) {
        duckdb::JoinCondition cond;
        cond.comparison = duckdb::ExpressionType::COMPARE_EQUAL;
        cond.left = duckdb::make_uniq<duckdb::BoundColumnRefExpression>(
            cbtype, duckdb::ColumnBinding(0, cond_pair.first));
        cond.right = duckdb::make_uniq<duckdb::BoundColumnRefExpression>(
            cbtype, duckdb::ColumnBinding(0, cond_pair.second));
        // Add the join condition to the join node.
        comp_join->conditions.push_back(std::move(cond));
    }
    // Add the sources to be joined.
    comp_join->children.push_back(std::move(lhs_duck));
    comp_join->children.push_back(std::move(rhs_duck));

    return comp_join;
}

std::pair<int64_t, PyObject *> execute_plan(
    std::unique_ptr<duckdb::LogicalOperator> plan, PyObject *out_schema_py) {
    std::shared_ptr<arrow::Schema> out_schema = unwrap_schema(out_schema_py);
    Executor executor(std::move(plan), out_schema);
    std::shared_ptr<table_info> output_table = executor.ExecutePipelines();
    PyObject *pyarrow_schema =
        arrow::py::wrap_schema(output_table->schema()->ToArrowSchema());

    return {reinterpret_cast<int64_t>(new table_info(*output_table)),
            pyarrow_schema};
}

duckdb::unique_ptr<duckdb::LogicalGet> make_parquet_get_node(
    std::string parquet_path, PyObject *pyarrow_schema,
    PyObject *storage_options) {
    duckdb::shared_ptr<duckdb::Binder> binder = get_duckdb_binder();

    BodoParquetScanFunction table_function = BodoParquetScanFunction();
    duckdb::unique_ptr<duckdb::FunctionData> bind_data1 =
        duckdb::make_uniq<BodoParquetScanFunctionData>(
            parquet_path, pyarrow_schema, storage_options);

    // Convert Arrow schema to DuckDB
    std::shared_ptr<arrow::Schema> arrow_schema = unwrap_schema(pyarrow_schema);
    auto [return_names, return_types] = arrow_schema_to_duckdb(arrow_schema);

    duckdb::virtual_column_map_t virtual_columns;

    duckdb::unique_ptr<duckdb::LogicalGet> out_get =
        duckdb::make_uniq<duckdb::LogicalGet>(
            binder->GenerateTableIndex(), table_function, std::move(bind_data1),
            return_types, return_names, virtual_columns);

    // Column ids need to be added separately.
    // DuckDB column id initialization example:
    // https://github.com/duckdb/duckdb/blob/d29a92f371179170688b4df394478f389bf7d1a6/src/catalog/catalog_entry/table_catalog_entry.cpp#L252
    for (size_t i = 0; i < return_names.size(); i++) {
        out_get->AddColumnId(i);
    }

    return out_get;
}

duckdb::unique_ptr<duckdb::LogicalGet> make_dataframe_get_seq_node(
    PyObject *df, PyObject *pyarrow_schema) {
    // See DuckDB Pandas scan code:
    // https://github.com/duckdb/duckdb/blob/d29a92f371179170688b4df394478f389bf7d1a6/tools/pythonpkg/src/include/duckdb_python/pandas/pandas_scan.hpp#L19
    // https://github.com/duckdb/duckdb/blob/d29a92f371179170688b4df394478f389bf7d1a6/tools/pythonpkg/src/include/duckdb_python/pandas/pandas_bind.hpp#L19
    // https://github.com/duckdb/duckdb/blob/d29a92f371179170688b4df394478f389bf7d1a6/tools/pythonpkg/src/pandas/scan.cpp#L185

    duckdb::shared_ptr<duckdb::Binder> binder = get_duckdb_binder();

    BodoDataFrameScanFunction table_function = BodoDataFrameScanFunction();
    duckdb::unique_ptr<duckdb::FunctionData> bind_data1 =
        duckdb::make_uniq<BodoDataFrameSeqScanFunctionData>(df);

    // Convert Arrow schema to DuckDB
    std::shared_ptr<arrow::Schema> arrow_schema = unwrap_schema(pyarrow_schema);
    auto [return_names, return_types] = arrow_schema_to_duckdb(arrow_schema);

    duckdb::virtual_column_map_t virtual_columns;

    return duckdb::make_uniq<duckdb::LogicalGet>(
        binder->GenerateTableIndex(), table_function, std::move(bind_data1),
        return_types, return_names, virtual_columns);
}

duckdb::unique_ptr<duckdb::LogicalGet> make_dataframe_get_parallel_node(
    std::string result_id, PyObject *pyarrow_schema) {
    duckdb::shared_ptr<duckdb::Binder> binder = get_duckdb_binder();

    BodoDataFrameScanFunction table_function = BodoDataFrameScanFunction();
    duckdb::unique_ptr<duckdb::FunctionData> bind_data1 =
        duckdb::make_uniq<BodoDataFrameParallelScanFunctionData>(result_id);

    // Convert Arrow schema to DuckDB
    std::shared_ptr<arrow::Schema> arrow_schema = unwrap_schema(pyarrow_schema);
    auto [return_names, return_types] = arrow_schema_to_duckdb(arrow_schema);

    duckdb::virtual_column_map_t virtual_columns;

    return duckdb::make_uniq<duckdb::LogicalGet>(
        binder->GenerateTableIndex(), table_function, std::move(bind_data1),
        return_types, return_names, virtual_columns);
}

duckdb::ClientContext &get_duckdb_context() {
    static duckdb::DuckDB db(nullptr);
    static duckdb::ClientContext context(db.instance);
    return context;
}

duckdb::shared_ptr<duckdb::Binder> get_duckdb_binder() {
    static duckdb::shared_ptr<duckdb::Binder> binder =
        duckdb::Binder::CreateBinder(get_duckdb_context());
    return binder;
}

duckdb::Optimizer &get_duckdb_optimizer() {
    static duckdb::shared_ptr<duckdb::Binder> binder = get_duckdb_binder();
    static duckdb::Optimizer optimizer(*binder, get_duckdb_context());
    return optimizer;
}

std::pair<duckdb::vector<duckdb::string>, duckdb::vector<duckdb::LogicalType>>
arrow_schema_to_duckdb(const std::shared_ptr<arrow::Schema> &arrow_schema) {
    // See Arrow type handling in DuckDB for possible cases:
    // https://github.com/duckdb/duckdb/blob/d29a92f371179170688b4df394478f389bf7d1a6/src/function/table/arrow/arrow_duck_schema.cpp#L59
    // https://github.com/duckdb/duckdb/blob/d29a92f371179170688b4df394478f389bf7d1a6/src/common/adbc/nanoarrow/schema.cpp#L73
    // Arrow types:
    // https://github.com/apache/arrow/blob/5e9fce493f21098d616f08034bc233fcc529b3ad/cpp/src/arrow/type_fwd.h#L322

    duckdb::vector<duckdb::string> return_names;
    duckdb::vector<duckdb::LogicalType> logical_types;

    for (int i = 0; i < arrow_schema->num_fields(); i++) {
        const std::shared_ptr<arrow::Field> &field = arrow_schema->field(i);
        auto [return_name, duckdb_type] = arrow_field_to_duckdb(field);

        return_names.emplace_back(field->name());
        logical_types.push_back(duckdb_type);
    }

    return {return_names, logical_types};
}

std::pair<duckdb::string, duckdb::LogicalType> arrow_field_to_duckdb(
    const std::shared_ptr<arrow::Field> &field) {
    // Convert Arrow type to DuckDB LogicalType
    // TODO: handle all types
    duckdb::LogicalType duckdb_type;
    const std::shared_ptr<arrow::DataType> &arrow_type = field->type();
    switch (arrow_type->id()) {
        case arrow::Type::STRING:
        case arrow::Type::LARGE_STRING: {
            duckdb_type = duckdb::LogicalType::VARCHAR;
            break;
        }
        case arrow::Type::INT32: {
            duckdb_type = duckdb::LogicalType::INTEGER;
            break;
        }
        case arrow::Type::INT64: {
            duckdb_type = duckdb::LogicalType::BIGINT;
            break;
        }
        case arrow::Type::FLOAT: {
            duckdb_type = duckdb::LogicalType::FLOAT;
            break;
        }
        case arrow::Type::DOUBLE: {
            duckdb_type = duckdb::LogicalType::DOUBLE;
            break;
        }
        case arrow::Type::BOOL: {
            duckdb_type = duckdb::LogicalType::BOOLEAN;
            break;
        }
        case arrow::Type::DATE32: {
            duckdb_type = duckdb::LogicalType::DATE;
            break;
        }
        case arrow::Type::TIMESTAMP: {
            auto timestamp_type =
                std::static_pointer_cast<arrow::TimestampType>(arrow_type);
            arrow::TimeUnit::type unit = timestamp_type->unit();
            std::string tz = timestamp_type->timezone();
            if (tz == "") {
                switch (unit) {
                    case arrow::TimeUnit::NANO:
                        duckdb_type = duckdb::LogicalType::TIMESTAMP_NS;
                        break;
                    // TODO: Support these types in Bodo
                    case arrow::TimeUnit::MICRO:
                        // microseconds
                        duckdb_type = duckdb::LogicalType::TIMESTAMP;
                        break;
                    case arrow::TimeUnit::MILLI:
                        duckdb_type = duckdb::LogicalType::TIMESTAMP_MS;
                        break;
                    case arrow::TimeUnit::SECOND:
                        duckdb_type = duckdb::LogicalType::TIMESTAMP_S;
                        break;
                }
            } else {
                // TODO: Do we need to check units here?
                // Technically this is supposed to be in microseconds like
                // TIMESTAMP
                duckdb_type = duckdb::LogicalType::TIMESTAMP_TZ;
            }
            break;
        }
        case arrow::Type::DECIMAL128: {
            auto decimal_type =
                std::static_pointer_cast<arrow::DecimalType>(arrow_type);
            int32_t precision = decimal_type->precision();
            int32_t scale = decimal_type->scale();
            duckdb_type = duckdb::LogicalType::DECIMAL(precision, scale);
            break;
        }
        case arrow::Type::LIST: {
            auto list_type =
                std::static_pointer_cast<arrow::ListType>(arrow_type);
            auto [name, child_type] =
                arrow_field_to_duckdb(list_type->value_field());
            duckdb_type = duckdb::LogicalType::LIST(child_type);
            break;
        }
<<<<<<< HEAD
        case arrow::Type::DICTIONARY: {
            auto dict_type =
                std::static_pointer_cast<arrow::DictionaryType>(arrow_type);
            std::shared_ptr<arrow::Field> value_field =
                arrow::field("name", dict_type->value_type());
            auto [field_name, duckdb_type] = arrow_field_to_duckdb(value_field);
=======
        case arrow::Type::STRUCT: {
            duckdb::child_list_t<duckdb::LogicalType> children;
            for (std::shared_ptr<arrow::Field> field : arrow_type->fields()) {
                auto [field_name, duckdb_type] = arrow_field_to_duckdb(field);
                children.push_back({field_name, duckdb_type});
            }
            duckdb_type = duckdb::LogicalType::STRUCT(children);
            break;
        }
        case arrow::Type::MAP: {
            auto map_type =
                std::static_pointer_cast<arrow::MapType>(arrow_type);
            auto [key_name, duckdb_key_type] =
                arrow_field_to_duckdb(map_type->key_field());
            auto [item_name, duckdb_value_type] =
                arrow_field_to_duckdb(map_type->item_field());
            duckdb_type =
                duckdb::LogicalType::MAP(duckdb_key_type, duckdb_value_type);
>>>>>>> e4dcdf8c
            break;
        }
        default:
            throw std::runtime_error(
                "Unsupported Arrow type: " + arrow_type->ToString() +
                ". Please extend the arrow_schema_to_duckdb function to handle "
                "this type.");
    }
    return {field->name(), duckdb_type};
}

std::string plan_to_string(std::unique_ptr<duckdb::LogicalOperator> &plan) {
    return plan->ToString(duckdb::ExplainFormat::GRAPHVIZ);
}

std::shared_ptr<PhysicalSource>
BodoDataFrameParallelScanFunctionData::CreatePhysicalOperator(
    std::vector<int> &selected_columns) {
    // Read the dataframe from the result registry using
    // sys.modules["__main__"].RESULT_REGISTRY since importing
    // bodo.spawn.worker creates a new module with new empty registry.

    // Import Python sys module
    PyObject *sys_module = PyImport_ImportModule("sys");
    if (!sys_module) {
        throw std::runtime_error("Failed to import sys module");
    }

    // Get sys.modules dictionary
    PyObject *modules_dict = PyObject_GetAttrString(sys_module, "modules");
    if (!modules_dict) {
        Py_DECREF(sys_module);
        throw std::runtime_error("Failed to get sys.modules");
    }

    // Get __main__ module
    PyObject *main_module = PyDict_GetItemString(modules_dict, "__main__");
    if (!main_module) {
        Py_DECREF(modules_dict);
        Py_DECREF(sys_module);
        throw std::runtime_error("Failed to get __main__ module");
    }

    // Get RESULT_REGISTRY[result_id]
    PyObject *result_registry =
        PyObject_GetAttrString(main_module, "RESULT_REGISTRY");
    PyObject *df = PyDict_GetItemString(result_registry, result_id.c_str());
    if (!df) {
        throw std::runtime_error("Result ID not found in result registry");
    }
    Py_DECREF(result_registry);
    Py_DECREF(modules_dict);
    Py_DECREF(sys_module);

    return std::make_shared<PhysicalReadPandas>(df);
}

std::shared_ptr<PhysicalSource>
BodoDataFrameSeqScanFunctionData::CreatePhysicalOperator(
    std::vector<int> &selected_columns) {
    return std::make_shared<PhysicalReadPandas>(df);
}

std::shared_ptr<PhysicalSource>
BodoParquetScanFunctionData::CreatePhysicalOperator(
    std::vector<int> &selected_columns) {
    return std::make_shared<PhysicalReadParquet>(
        path, pyarrow_schema, storage_options, selected_columns);
}

duckdb::idx_t get_operator_table_index(
    std::unique_ptr<duckdb::LogicalOperator> &op) {
    if (op->GetTableIndex().size() != 1) {
        throw std::runtime_error("Only one table index expected in operator");
    }
    return op->GetTableIndex()[0];
}

#undef CHECK_ARROW
#undef CHECK_ARROW_AND_ASSIGN<|MERGE_RESOLUTION|>--- conflicted
+++ resolved
@@ -1,11 +1,7 @@
 #include "_plan.h"
 #include <arrow/python/pyarrow.h>
-<<<<<<< HEAD
 #include <arrow/type_fwd.h>
 #include <memory>
-=======
-#include <arrow/type.h>
->>>>>>> e4dcdf8c
 #include <utility>
 
 #include "_executor.h"
@@ -478,33 +474,12 @@
             duckdb_type = duckdb::LogicalType::LIST(child_type);
             break;
         }
-<<<<<<< HEAD
         case arrow::Type::DICTIONARY: {
             auto dict_type =
                 std::static_pointer_cast<arrow::DictionaryType>(arrow_type);
             std::shared_ptr<arrow::Field> value_field =
                 arrow::field("name", dict_type->value_type());
             auto [field_name, duckdb_type] = arrow_field_to_duckdb(value_field);
-=======
-        case arrow::Type::STRUCT: {
-            duckdb::child_list_t<duckdb::LogicalType> children;
-            for (std::shared_ptr<arrow::Field> field : arrow_type->fields()) {
-                auto [field_name, duckdb_type] = arrow_field_to_duckdb(field);
-                children.push_back({field_name, duckdb_type});
-            }
-            duckdb_type = duckdb::LogicalType::STRUCT(children);
-            break;
-        }
-        case arrow::Type::MAP: {
-            auto map_type =
-                std::static_pointer_cast<arrow::MapType>(arrow_type);
-            auto [key_name, duckdb_key_type] =
-                arrow_field_to_duckdb(map_type->key_field());
-            auto [item_name, duckdb_value_type] =
-                arrow_field_to_duckdb(map_type->item_field());
-            duckdb_type =
-                duckdb::LogicalType::MAP(duckdb_key_type, duckdb_value_type);
->>>>>>> e4dcdf8c
             break;
         }
         default:
