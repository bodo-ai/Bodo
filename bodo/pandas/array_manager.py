--- conflicted
+++ resolved
@@ -458,13 +458,9 @@
         super().__init__(
             _arrays,
             self._axes,
-<<<<<<< HEAD
-            verify_integrity=(verify_integrity if (result_id is None and plan is None) else False),
-=======
             verify_integrity=(
                 verify_integrity if (result_id is None and plan is None) else False
             ),
->>>>>>> 95414f96
         )
         # Flag for disabling collect to allow updating internal pandas metadata
         # See DataFrame.__setitem__
