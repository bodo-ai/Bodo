--- conflicted
+++ resolved
@@ -128,11 +128,7 @@
         return getattr(self._mgr, "_plan", None) is not None
 
     def execute_plan(self):
-<<<<<<< HEAD
-        if self.is_lazy_plan():
-=======
         if self.is_lazy_plan() and not self._mgr._disable_collect:
->>>>>>> 95414f96
             return self._mgr.execute_plan()
 
     def head(self, n: int = 5):
