import typing as pt
from collections.abc import Callable, Iterable

import pandas as pd
import pyarrow as pa
from pandas._typing import AnyArrayLike, IndexLabel, MergeHow, MergeValidate, Suffixes

import bodo
from bodo.ext import plan_optimizer
from bodo.pandas.array_manager import LazyArrayManager
from bodo.pandas.lazy_metadata import LazyMetadata
from bodo.pandas.lazy_wrapper import BodoLazyWrapper
from bodo.pandas.managers import LazyBlockManager, LazyMetadataMixin
from bodo.pandas.series import BodoSeries
<<<<<<< HEAD
from bodo.pandas.utils import check_args_fallback, get_lazy_manager_class
=======
from bodo.pandas.utils import LazyPlan, get_lazy_manager_class
>>>>>>> 40123437
from bodo.utils.typing import (
    BodoError,
    check_unsupported_args,
    get_overload_const_str,
    is_overload_none,
)


class BodoDataFrame(pd.DataFrame, BodoLazyWrapper):
    # We need to store the head_df to avoid data pull when head is called.
    # Since BlockManagers are in Cython it's tricky to override all methods
    # so some methods like head will still trigger data pull if we don't store head_df and
    # use it directly when available.
    _head_df: pd.DataFrame | None = None

    @property
    def _plan(self):
        if hasattr(self._mgr, "_plan"):
            if self._mgr._plan is not None:
                return self._mgr._plan
            else:
                return plan_optimizer.LogicalGetDataframeRead(self._mgr._md_result_id)
        raise NotImplementedError(
            "Plan not available for this manager, recreate this dataframe with from_pandas"
        )

    @staticmethod
    def from_lazy_mgr(
        lazy_mgr: LazyArrayManager | LazyBlockManager,
        head_df: pd.DataFrame | None,
    ):
        """
        Create a BodoDataFrame from a lazy manager and possibly a head_df.
        If you want to create a BodoDataFrame from a pandas manager use _from_mgr
        """
        df = BodoDataFrame._from_mgr(lazy_mgr, [])
        df._head_df = head_df
        return df

    @classmethod
    def from_lazy_metadata(
        cls,
        lazy_metadata: LazyMetadata,
        collect_func: Callable[[str], pt.Any] | None = None,
        del_func: Callable[[str], None] | None = None,
        plan: plan_optimizer.LogicalOperator | None = None,
    ) -> "BodoDataFrame":
        """
        Create a BodoDataFrame from a lazy metadata object.
        """
        assert isinstance(lazy_metadata.head, pd.DataFrame)
        lazy_mgr = get_lazy_manager_class()(
            None,
            None,
            result_id=lazy_metadata.result_id,
            nrows=lazy_metadata.nrows,
            head=lazy_metadata.head._mgr,
            collect_func=collect_func,
            del_func=del_func,
            index_data=lazy_metadata.index_data,
            plan=plan,
        )
        return cls.from_lazy_mgr(lazy_mgr, lazy_metadata.head)

    def update_from_lazy_metadata(self, lazy_metadata: LazyMetadata):
        """
        Update the dataframe with new metadata.
        """
        assert self._lazy
        assert isinstance(lazy_metadata.head, pd.DataFrame)
        # Call delfunc to delete the old data.
        self._mgr._del_func(self._mgr._md_result_id)
        self._head_df = lazy_metadata.head
        self._mgr._md_nrows = lazy_metadata.nrows
        self._mgr._md_result_id = lazy_metadata.result_id
        self._mgr._md_head = lazy_metadata.head._mgr

    def head(self, n: int = 5):
        """
        Return the first n rows. If head_df is available and larger than n, then use it directly.
        Otherwise, use the default head method which will trigger a data pull.
        """
        if (self._head_df is None) or (n > self._head_df.shape[0]):
            return super().head(n)
        else:
            # If head_df is available and larger than n, then use it directly.
            return self._head_df.head(n)

    def to_parquet(
        self,
        path,
        engine="auto",
        compression="snappy",
        index=None,
        partition_cols=None,
        storage_options=None,
        row_group_size=-1,
    ):
        # argument defaults should match that of to_parquet_overload in pd_dataframe_ext.py

        @bodo.jit(spawn=True)
        def to_parquet_wrapper(
            df: pd.DataFrame,
            path,
            engine,
            compression,
            index,
            partition_cols,
            storage_options,
            row_group_size,
        ):
            return df.to_parquet(
                path,
                engine,
                compression,
                index,
                partition_cols,
                storage_options,
                row_group_size,
            )

        # checks string arguments before jit performs conversion to unicode
        if not is_overload_none(engine) and get_overload_const_str(engine) not in (
            "auto",
            "pyarrow",
        ):  # pragma: no cover
            raise BodoError("DataFrame.to_parquet(): only pyarrow engine supported")

        if not is_overload_none(compression) and get_overload_const_str(
            compression
        ) not in {"snappy", "gzip", "brotli"}:
            raise BodoError(
                "to_parquet(): Unsupported compression: "
                + get_overload_const_str(compression)
            )

        return to_parquet_wrapper(
            self,
            path,
            engine,
            compression,
            index,
            partition_cols,
            storage_options,
            row_group_size,
        )

    def _get_result_id(self) -> str | None:
        if isinstance(self._mgr, LazyMetadataMixin):
            return self._mgr._md_result_id
        return None

    def to_sql(
        self,
        name,
        con,
        schema=None,
        if_exists="fail",
        index=True,
        index_label=None,
        chunksize=None,
        dtype=None,
        method=None,
    ):
        # argument defaults should match that of to_sql_overload in pd_dataframe_ext.py
        @bodo.jit(spawn=True)
        def to_sql_wrapper(
            df: pd.DataFrame,
            name,
            con,
            schema,
            if_exists,
            index,
            index_label,
            chunksize,
            dtype,
            method,
        ):
            return df.to_sql(
                name,
                con,
                schema,
                if_exists,
                index,
                index_label,
                chunksize,
                dtype,
                method,
            )

        return to_sql_wrapper(
            self,
            name,
            con,
            schema,
            if_exists,
            index,
            index_label,
            chunksize,
            dtype,
            method,
        )

    def to_csv(
        self,
        path_or_buf=None,
        sep=",",
        na_rep="",
        float_format=None,
        columns=None,
        header=True,
        index=True,
        index_label=None,
        mode="w",
        encoding=None,
        compression=None,
        quoting=None,
        quotechar='"',
        lineterminator=None,
        chunksize=None,
        date_format=None,
        doublequote=True,
        escapechar=None,
        decimal=".",
        errors="strict",
        storage_options=None,
    ):
        # argument defaults should match that of to_csv_overload in pd_dataframe_ext.py

        @bodo.jit(spawn=True)
        def to_csv_wrapper(
            df: pd.DataFrame,
            path_or_buf,
            sep=sep,
            na_rep=na_rep,
            float_format=float_format,
            columns=columns,
            header=header,
            index=index,
            index_label=index_label,
            compression=compression,
            quoting=quoting,
            quotechar=quotechar,
            lineterminator=lineterminator,
            chunksize=chunksize,
            date_format=date_format,
            doublequote=doublequote,
            escapechar=escapechar,
            decimal=decimal,
        ):
            return df.to_csv(
                path_or_buf=path_or_buf,
                sep=sep,
                na_rep=na_rep,
                float_format=float_format,
                columns=columns,
                header=header,
                index=index,
                index_label=index_label,
                compression=compression,
                quoting=quoting,
                quotechar=quotechar,
                lineterminator=lineterminator,
                chunksize=chunksize,
                date_format=date_format,
                doublequote=doublequote,
                escapechar=escapechar,
                decimal=decimal,
                _bodo_concat_str_output=True,
            )

        # checks string arguments before jit performs conversion to unicode
        # checks should match that of to_csv_overload in pd_dataframe_ext.py
        check_unsupported_args(
            "BodoDataFrame.to_csv",
            {
                "encoding": encoding,
                "mode": mode,
                "errors": errors,
                "storage_options": storage_options,
            },
            {
                "encoding": None,
                "mode": "w",
                "errors": "strict",
                "storage_options": None,
            },
            package_name="pandas",
            module_name="IO",
        )

        return to_csv_wrapper(
            self,
            path_or_buf,
            sep=sep,
            na_rep=na_rep,
            float_format=float_format,
            columns=columns,
            header=header,
            index=index,
            index_label=index_label,
            compression=compression,
            quoting=quoting,
            quotechar=quotechar,
            lineterminator=lineterminator,
            chunksize=chunksize,
            date_format=date_format,
            doublequote=doublequote,
            escapechar=escapechar,
            decimal=decimal,
        )

    def to_json(
        self,
        path_or_buf=None,
        orient="records",
        date_format=None,
        double_precision=10,
        force_ascii=True,
        date_unit="ms",
        default_handler=None,
        lines=True,
        compression="infer",
        index=None,
        indent=None,
        storage_options=None,
        mode="w",
    ):
        # Argument defaults should match that of to_json_overload in pd_dataframe_ext.py
        # Passing orient and lines as free vars to become literals in the compiler

        @bodo.jit(spawn=True)
        def to_json_wrapper(
            df: pd.DataFrame,
            path_or_buf,
            date_format=date_format,
            double_precision=double_precision,
            force_ascii=force_ascii,
            date_unit=date_unit,
            default_handler=default_handler,
            compression=compression,
            index=index,
            indent=indent,
            storage_options=storage_options,
            mode=mode,
        ):
            return df.to_json(
                path_or_buf,
                orient=orient,
                date_format=date_format,
                double_precision=double_precision,
                force_ascii=force_ascii,
                date_unit=date_unit,
                default_handler=default_handler,
                lines=lines,
                compression=compression,
                index=index,
                indent=indent,
                storage_options=storage_options,
                mode=mode,
                _bodo_concat_str_output=True,
            )

        return to_json_wrapper(
            self,
            path_or_buf,
            date_format=date_format,
            double_precision=double_precision,
            force_ascii=force_ascii,
            date_unit=date_unit,
            default_handler=default_handler,
            compression=compression,
            index=index,
            indent=indent,
            storage_options=storage_options,
            mode=mode,
        )

    def map_partitions(self, func, *args, **kwargs):
        """
        Apply a function to each partition of the dataframe.
        NOTE: this pickles the function and sends it to the workers, so globals are
        pickled. The use of lazy data structures as globals causes issues.
        """
        return bodo.spawn.spawner.submit_func_to_workers(
            func, [], self, *args, **kwargs
        )

    @check_args_fallback(["on"], supported=True)
    def merge(
        self,
        right: "BodoDataFrame | BodoSeries",
        how: MergeHow = "inner",
        on: IndexLabel | AnyArrayLike | None = None,
        left_on: IndexLabel | AnyArrayLike | None = None,
        right_on: IndexLabel | AnyArrayLike | None = None,
        left_index: bool = False,
        right_index: bool = False,
        sort: bool = False,
        suffixes: Suffixes = ("_x", "_y"),
        copy: bool | None = None,
        indicator: str | bool = False,
        validate: MergeValidate | None = None,
    ):  # -> BodoDataFrame:
        from bodo.pandas.base import _empty_like

        zero_size_self = _empty_like(self)
        zero_size_right = _empty_like(right)
        new_metadata = zero_size_self.merge(
            zero_size_right,
            how=how,
            on=on,
            left_on=left_on,
            right_on=right_on,
            left_index=left_index,
            right_index=right_index,
            sort=sort,
            suffixes=suffixes,
        )

        if on is None:
            if left_on is None:
                on = tuple(set(self.columns).intersection(set(right.columns)))
            else:
                on = []
        elif not isinstance(on, list):
            on = (on,)
        if left_on is None:
            left_on = []
        if right_on is None:
            right_on = []
        planComparisonJoin = LazyPlan(
            "LogicalComparisonJoin",
            self._plan,
            right._plan,
            plan_optimizer.CJoinType.INNER,
            [(self.columns.get_loc(c), right.columns.get_loc(c)) for c in on]
            + [
                (self.columns.get_loc(a), right.columns.get_loc(b))
                for a, b in zip(left_on, right_on)
            ],
        )

        return plan_optimizer.wrap_plan(new_metadata, planComparisonJoin)

    @check_args_fallback("all")
    def __getitem__(self, key):
        """Called when df[key] is used."""
        from bodo.pandas.base import _empty_like

        """ Create 0 length versions of the dataframe and the key and
            simulate the operation to see the resulting type. """
        zero_size_self = _empty_like(self)
        if isinstance(key, BodoSeries):
            """ This is a masking operation. """
            key_plan = (
                key._plan
                if key._plan is not None
                else plan_optimizer.LogicalGetSeriesRead(key._mgr._md_result_id)
            )
            zero_size_key = _empty_like(key)
            new_metadata = zero_size_self.__getitem__(zero_size_key)
            return plan_optimizer.wrap_plan(
                new_metadata,
                plan=LazyPlan("LogicalFilter", self._plan, key_plan),
            )
        else:
            """ This is selecting one or more columns. Be a bit more
                lenient than Pandas here which says that if you have
                an iterable it has to be 2+ elements. We will allow
                just one element. """
            if isinstance(key, str):
                key = [key]
            assert isinstance(key, Iterable)
            key = list(key)
            # convert column name to index
            key_indices = [self.columns.get_loc(x) for x in key]
            pa_schema = pa.Schema.from_pandas(zero_size_self[key])
            if len(key) == 1:
                """ If just one element then have to extract that singular
                    element for the metadata call to Pandas so it doesn't
                    complain. """
                key = key[0]
                new_metadata = zero_size_self.__getitem__(key)
                return plan_optimizer.wrap_plan(
                    new_metadata,
                    plan=LazyPlan(
                        "LogicalProjection",
                        self._plan,
                        key_indices,
                        pa_schema,
                    ),
                )
            else:
                new_metadata = zero_size_self.__getitem__(key)
                return plan_optimizer.wrap_plan(
                    new_metadata,
                    plan=LazyPlan(
                        "LogicalProjection",
                        self._plan,
                        key_indices,
                        pa_schema,
                    ),
                )<|MERGE_RESOLUTION|>--- conflicted
+++ resolved
@@ -12,11 +12,11 @@
 from bodo.pandas.lazy_wrapper import BodoLazyWrapper
 from bodo.pandas.managers import LazyBlockManager, LazyMetadataMixin
 from bodo.pandas.series import BodoSeries
-<<<<<<< HEAD
-from bodo.pandas.utils import check_args_fallback, get_lazy_manager_class
-=======
-from bodo.pandas.utils import LazyPlan, get_lazy_manager_class
->>>>>>> 40123437
+from bodo.pandas.utils import (
+    LazyPlan,
+    check_args_fallback,
+    get_lazy_manager_class,
+)
 from bodo.utils.typing import (
     BodoError,
     check_unsupported_args,
