from __future__ import annotations

import typing as pt
import warnings
from collections.abc import Callable, Iterable
from contextlib import contextmanager
from copy import deepcopy

import pandas as pd
from pandas._libs import lib

if pt.TYPE_CHECKING:
    from pandas._typing import (
        AnyArrayLike,
        Axis,
        FilePath,
        IgnoreRaise,
        IndexLabel,
        Level,
        MergeHow,
        MergeValidate,
        Renamer,
        SortKind,
        StorageOptions,
        Suffixes,
        ValueKeyFunc,
        WriteBuffer,
    )
    from pyiceberg.partitioning import PartitionSpec
    from pyiceberg.table.sorting import SortOrder


import bodo
from bodo.ext import plan_optimizer
from bodo.pandas.array_manager import LazyArrayManager
from bodo.pandas.groupby import DataFrameGroupBy
from bodo.pandas.lazy_metadata import LazyMetadata
from bodo.pandas.lazy_wrapper import BodoLazyWrapper, ExecState
from bodo.pandas.managers import LazyBlockManager, LazyMetadataMixin
from bodo.pandas.series import BodoSeries
from bodo.pandas.utils import (
    BodoLibFallbackWarning,
    BodoLibNotImplementedException,
    LazyPlan,
    LazyPlanDistributedArg,
    _get_df_python_func_plan,
    check_args_fallback,
    execute_plan,
    get_lazy_manager_class,
    get_n_index_arrays,
    get_proj_expr_single,
    get_scalar_udf_result_type,
    is_single_projection,
    make_col_ref_exprs,
    wrap_plan,
)
from bodo.utils.typing import (
    BodoError,
    check_unsupported_args,
)


class BodoDataFrame(pd.DataFrame, BodoLazyWrapper):
    # We need to store the head_df to avoid data pull when head is called.
    # Since BlockManagers are in Cython it's tricky to override all methods
    # so some methods like head will still trigger data pull if we don't store head_df and
    # use it directly when available.
    _head_df: pd.DataFrame | None = None
    _source_plan: LazyPlan | None = None

    def __new__(cls, *args, **kwargs):
        """Support bodo.pandas.DataFrame() constructor by creating a pandas DataFrame
        and then converting it to a BodoDataFrame.
        """
        # Handle Pandas internal use which creates an empty object and then assigns the
        # manager:
        # https://github.com/pandas-dev/pandas/blob/1da0d022057862f4352113d884648606efd60099/pandas/core/generic.py#L309
        if not args and not kwargs:
            return super().__new__(cls, *args, **kwargs)

        df = pd.DataFrame(*args, **kwargs)
        return bodo.pandas.base.from_pandas(df)

    def __init__(self, *args, **kwargs):
        # No-op since already initialized by __new__
        pass

    @property
    def _plan(self):
        if self.is_lazy_plan():
            return self._mgr._plan
        else:
            """We can't create a new LazyPlan each time that _plan is called
               because filtering checks that the projections that are part of
               the filter all come from the same source and if you create a
               new LazyPlan here each time then they will appear as different
               sources.  We sometimes use a pandas manager which doesn't have
               _source_plan so we have to do getattr check.
            """
            from bodo.pandas.base import _empty_like

            empty_data = _empty_like(self)

            """This caching also creates issues because you can materialize a
               dataframe then ask for a plan and then add a column through
               some pandas method we don't support and then you ask for the
               _plan and you may get a source plan from before the column was
               added.  To prevent problems, store the schema of the saved
               source plan and only use it if the current schema is the same.
            """
            if getattr(self, "_source_plan", None) is not None:
                # If the schema hasn't changed since the last time the source
                # plan was generated then use the old source plan.
                if empty_data.equals(self._source_plan[0]):
                    return self._source_plan[1]

            if bodo.dataframe_library_run_parallel:
                if getattr(self._mgr, "_md_result_id", None) is not None:
                    # If the plan has been executed but the results are still
                    # distributed then re-use those results as is.
                    nrows = self._mgr._md_nrows
                    res_id = self._mgr._md_result_id
                    mgr = self._mgr
                else:
                    # The data has been collected and is no longer distributed
                    # so we need to re-distribute the results.
<<<<<<< HEAD
                    mgr = bodo.spawn.spawner.get_spawner().scatter_data(self)
                    res_id = mgr._md_result_id
                self._source_plan = LazyPlan(
                    "LogicalGetPandasReadParallel",
=======
                    nrows = len(self)
                    res_id = bodo.spawn.utils.scatter_data(self)
                    mgr = None
                self._source_plan = (
>>>>>>> 63b7cbc9
                    empty_data,
                    LazyPlan(
                        "LogicalGetPandasReadParallel",
                        empty_data,
                        nrows,
                        LazyPlanDistributedArg(mgr, res_id),
                    ),
                )
            else:
                self._source_plan = (
                    empty_data,
                    LazyPlan(
                        "LogicalGetPandasReadSeq",
                        empty_data,
                        self,
                    ),
                )

            return self._source_plan[1]

    @staticmethod
    def from_lazy_mgr(
        lazy_mgr: LazyArrayManager | LazyBlockManager,
        head_df: pd.DataFrame | None,
    ):
        """
        Create a BodoDataFrame from a lazy manager and possibly a head_df.
        If you want to create a BodoDataFrame from a pandas manager use _from_mgr
        """
        df = BodoDataFrame._from_mgr(lazy_mgr, [])
        df._head_df = head_df
        return df

    @classmethod
    def from_lazy_metadata(
        cls,
        lazy_metadata: LazyMetadata,
        collect_func: Callable[[str], pt.Any] | None = None,
        del_func: Callable[[str], None] | None = None,
        plan: plan_optimizer.LogicalOperator | None = None,
    ) -> BodoDataFrame:
        """
        Create a BodoDataFrame from a lazy metadata object.
        """
        assert isinstance(lazy_metadata.head, pd.DataFrame)
        lazy_mgr = get_lazy_manager_class()(
            None,
            None,
            result_id=lazy_metadata.result_id,
            nrows=lazy_metadata.nrows,
            head=lazy_metadata.head._mgr,
            collect_func=collect_func,
            del_func=del_func,
            index_data=lazy_metadata.index_data,
            plan=plan,
        )
        return cls.from_lazy_mgr(lazy_mgr, lazy_metadata.head)

    def update_from_lazy_metadata(self, lazy_metadata: LazyMetadata):
        """
        Update the dataframe with new metadata.
        """
        assert self._lazy
        assert isinstance(lazy_metadata.head, pd.DataFrame)
        # Call delfunc to delete the old data.
        self._mgr._del_func(self._mgr._md_result_id)
        self._head_df = lazy_metadata.head
        self._mgr._md_nrows = lazy_metadata.nrows
        self._mgr._md_result_id = lazy_metadata.result_id
        self._mgr._md_head = lazy_metadata.head._mgr

    def is_lazy_plan(self):
        """Returns whether the BodoDataFrame is represented by a plan."""
        return getattr(self._mgr, "_plan", None) is not None

    def execute_plan(self):
        if self.is_lazy_plan() and not self._mgr._disable_collect:
            return self._mgr.execute_plan()

    def head(self, n: int = 5):
        """
        Return the first n rows. If head_df is available and larger than n, then use it directly.
        Otherwise, use the default head method which will trigger a data pull.
        """
        # Prevent infinite recursion when called from _empty_like and in general
        # data is never required for head(0) so making a plan is never necessary.
        if n == 0:
            if self._exec_state == ExecState.COLLECTED:
                return self.iloc[:0].copy()
            else:
                assert self._head_df is not None
                return self._head_df.head(0).copy()

        if (self._head_df is None) or (n > self._head_df.shape[0]):
            if bodo.dataframe_library_enabled and isinstance(
                self._mgr, LazyMetadataMixin
            ):
                from bodo.pandas.base import _empty_like

                planLimit = LazyPlan(
                    "LogicalLimit",
                    _empty_like(self),
                    self._plan,
                    n,
                )

                return wrap_plan(planLimit)
            else:
                return super().head(n)
        else:
            # If head_df is available and larger than n, then use it directly.
            return self._head_df.head(n)

    def __len__(self):
        from bodo.pandas.utils import count_plan

        match self._exec_state:
            case ExecState.PLAN:
                return count_plan(self)
            case ExecState.DISTRIBUTED:
                return self._mgr._md_nrows
            case ExecState.COLLECTED:
                return super().__len__()

    def __repr__(self):
        # Pandas repr implementation calls len() first which will execute an extra
        # count query before the actual plan which is unnecessary.
        if self._exec_state == ExecState.PLAN:
            self.execute_plan()
        return super().__repr__()

    @property
    def index(self):
        self.execute_plan()
        return super().index

    @index.setter
    def index(self, value):
        self.execute_plan()
        super()._set_axis(1, value)

    @property
    def shape(self):
        from bodo.pandas.utils import count_plan

        match self._exec_state:
            case ExecState.PLAN:
                return (count_plan(self), len(self._head_df.columns))
            case ExecState.DISTRIBUTED:
                return (self._mgr._md_nrows, len(self._head_df.columns))
            case ExecState.COLLECTED:
                return super().shape

    @check_args_fallback(supported=["columns", "copy"])
    def rename(
        self,
        mapper: Renamer | None = None,
        *,
        index: Renamer | None = None,
        columns: Renamer | None = None,
        axis: Axis | None = None,
        copy: bool | None = None,
        inplace: bool = False,
        level: Level | None = None,
        errors: IgnoreRaise = "ignore",
    ) -> BodoDataFrame | None:
        orig_plan = self._plan
        # TODO: The value of copy here is ignored.
        # Most cases of copy=False we have are the idiom A=A.rename(copy=False) where there is still
        # only one possible reference to the data so we can treat this case like copy=True since for us
        # we only materialize as needed and so copying isn't an overhead.
        if copy == False:
            warnings.warn(
                "BodoDataFrame::rename copy=False argument ignored assuming A=A.rename(copy=False) idiom."
            )
        renamed_plan = LazyPlan(
            orig_plan.plan_class,
            orig_plan.empty_data.rename(columns=columns),
            *orig_plan.args,
            **orig_plan.kwargs,
        )
        return wrap_plan(renamed_plan)

    @check_args_fallback(supported=["path", "engine", "compression", "row_group_size"])
    def to_parquet(
        self,
        path: FilePath | WriteBuffer[bytes] | None = None,
        engine: pt.Literal["auto", "pyarrow", "fastparquet"] = "auto",
        compression: str | None = "snappy",
        index: bool | None = None,
        partition_cols: list[str] | None = None,
        storage_options: StorageOptions | None = None,
        row_group_size: int = -1,
        **kwargs,
    ) -> bytes | None:
        from bodo.pandas.base import _empty_like

        if not isinstance(path, str):
            raise BodoLibNotImplementedException(
                "DataFrame.to_parquet(): path must be a string"
            )

        if engine not in ("auto", "pyarrow"):
            raise BodoLibNotImplementedException(
                "DataFrame.to_parquet(): only 'auto' and 'pyarrow' engines are supported"
            )

        if compression not in (None, "snappy", "gzip", "brotli"):
            raise BodoLibNotImplementedException(
                "DataFrame.to_parquet(): only None, 'snappy', 'gzip' and 'brotli' compressions are supported"
            )

        # Convert None to "none" as expected by the backend.
        # https://github.com/bodo-ai/Bodo/blob/ff39453f07d8691751d95668ab06a72a5f742dff/bodo/hiframes/pd_dataframe_ext.py#L3795
        if compression is None:
            compression = "none"

        if not isinstance(row_group_size, int):
            raise BodoError("DataFrame.to_parquet(): row_group_size must be an integer")

        bucket_region = bodo.io.fs_io.get_s3_bucket_region_wrapper(path, False)

        write_plan = LazyPlan(
            "LogicalParquetWrite",
            _empty_like(self),
            self._plan,
            path,
            compression,
            bucket_region,
            row_group_size,
        )
        execute_plan(write_plan)

    @check_args_fallback(unsupported="none")
    def to_iceberg(
        self,
        table_identifier: str,
        catalog_name: str | None = None,
        *,
        catalog_properties: dict[str, pt.Any] | None = None,
        location: str | None = None,
        append: bool = False,
        partition_spec: PartitionSpec | None = None,
        sort_order: SortOrder | None = None,
        properties: dict[str, pt.Any] | None = None,
        snapshot_properties: dict[str, str] | None = None,
    ) -> None:
        # See Pandas implementation of to_iceberg:
        # https://github.com/pandas-dev/pandas/blob/c5457f61d92b9428a56c619a6c420b122a41a347/pandas/core/frame.py#L3550
        # https://github.com/pandas-dev/pandas/blob/c5457f61d92b9428a56c619a6c420b122a41a347/pandas/io/iceberg.py#L98
        # See Bodo JIT implementation of streaming writes to Iceberg:
        # https://github.com/bodo-ai/Bodo/blob/142678b2fe7217d80e233d201061debae2d47c13/bodo/io/iceberg/stream_iceberg_write.py#L535
        import pyiceberg.catalog
        import pyiceberg.partitioning
        import pyiceberg.table.sorting

        from bodo.pandas.base import _empty_like
        from bodo.utils.typing import CreateTableMetaType

        # Support simple directory only calls like:
        # df.to_iceberg("table", location="/path/to/table")
        if catalog_name is None and catalog_properties is None and location is not None:
            if location.startswith("arn:aws:s3tables:"):
                from bodo.io.iceberg.catalog.s3_tables import (
                    construct_catalog_properties as construct_s3_tables_catalog_properties,
                )

                catalog_properties = construct_s3_tables_catalog_properties(location)
            else:
                catalog_properties = {
                    pyiceberg.catalog.PY_CATALOG_IMPL: "bodo.io.iceberg.catalog.dir.DirCatalog",
                    pyiceberg.catalog.WAREHOUSE_LOCATION: location,
                }
            # DirCatalog and S3TablesCatalog do not support extra location argument in create_table
            location = None
        elif catalog_properties is None:
            catalog_properties = {}

        if partition_spec is None:
            partition_spec = pyiceberg.partitioning.UNPARTITIONED_PARTITION_SPEC

        if sort_order is None:
            sort_order = pyiceberg.table.sorting.UNSORTED_SORT_ORDER

        if properties is None:
            properties = ()
        else:
            if not isinstance(properties, dict):
                raise BodoError(
                    "Iceberg write properties must be a dictionary, got: "
                    f"{type(properties)}"
                )
            # Convert properties to a tuple of items to match expected type in
            # CreateTableMetaType
            properties = tuple(properties.items())

        if snapshot_properties is None:
            snapshot_properties = {}

        catalog = pyiceberg.catalog.load_catalog(catalog_name, **catalog_properties)

        if_exists = "append" if append else "replace"
        df_schema = self._plan.pa_schema
        (
            txn,
            fs,
            table_loc,
            output_pa_schema,
            iceberg_schema_str,
            partition_spec,
            partition_tuples,
            sort_order_id,
            sort_tuples,
            properties,
        ) = bodo.io.iceberg.write.start_write_rank_0(
            catalog,
            table_identifier,
            df_schema,
            if_exists,
            False,
            CreateTableMetaType(None, None, properties),
            location,
            partition_spec,
            sort_order,
            snapshot_properties,
        )
        bucket_region = bodo.io.fs_io.get_s3_bucket_region_wrapper(table_loc, False)
        max_pq_chunksize = properties.get(
            "write.target-file-size-bytes",
            bodo.io.iceberg.stream_iceberg_write.ICEBERG_WRITE_PARQUET_CHUNK_SIZE,
        )
        compression = properties.get("write.parquet.compression-codec", "snappy")
        # TODO: support Theta sketches

        write_plan = LazyPlan(
            "LogicalIcebergWrite",
            _empty_like(self),
            self._plan,
            table_loc,
            bucket_region,
            max_pq_chunksize,
            compression,
            partition_tuples,
            sort_tuples,
            iceberg_schema_str,
            output_pa_schema,
            fs,
        )
        all_iceberg_files_infos = execute_plan(write_plan)
        # Flatten the list of lists
        all_iceberg_files_infos = (
            [item for sub in all_iceberg_files_infos for item in sub]
            if all_iceberg_files_infos
            else None
        )
        (
            fnames,
            file_records,
            partition_infos,
        ) = bodo.io.iceberg.write.generate_data_file_info_seq(all_iceberg_files_infos)

        # Register file names, metrics and schema in transaction
        success = bodo.io.iceberg.write.register_table_write_seq(
            txn,
            fnames,
            file_records,
            partition_infos,
            partition_spec,
            sort_order_id,
            snapshot_properties,
        )
        if not success:
            raise BodoError("Iceberg write failed.")

    def _get_result_id(self) -> str | None:
        if isinstance(self._mgr, LazyMetadataMixin):
            return self._mgr._md_result_id
        return None

    def to_sql(
        self,
        name,
        con,
        schema=None,
        if_exists="fail",
        index=True,
        index_label=None,
        chunksize=None,
        dtype=None,
        method=None,
    ):
        # argument defaults should match that of to_sql_overload in pd_dataframe_ext.py
        @bodo.jit(spawn=True)
        def to_sql_wrapper(
            df: pd.DataFrame,
            name,
            con,
            schema,
            if_exists,
            index,
            index_label,
            chunksize,
            dtype,
            method,
        ):
            return df.to_sql(
                name,
                con,
                schema,
                if_exists,
                index,
                index_label,
                chunksize,
                dtype,
                method,
            )

        return to_sql_wrapper(
            self,
            name,
            con,
            schema,
            if_exists,
            index,
            index_label,
            chunksize,
            dtype,
            method,
        )

    def to_csv(
        self,
        path_or_buf=None,
        sep=",",
        na_rep="",
        float_format=None,
        columns=None,
        header=True,
        index=True,
        index_label=None,
        mode="w",
        encoding=None,
        compression=None,
        quoting=None,
        quotechar='"',
        lineterminator=None,
        chunksize=None,
        date_format=None,
        doublequote=True,
        escapechar=None,
        decimal=".",
        errors="strict",
        storage_options=None,
    ):
        # argument defaults should match that of to_csv_overload in pd_dataframe_ext.py

        @bodo.jit(spawn=True)
        def to_csv_wrapper(
            df: pd.DataFrame,
            path_or_buf,
            sep=sep,
            na_rep=na_rep,
            float_format=float_format,
            columns=columns,
            header=header,
            index=index,
            index_label=index_label,
            compression=compression,
            quoting=quoting,
            quotechar=quotechar,
            lineterminator=lineterminator,
            chunksize=chunksize,
            date_format=date_format,
            doublequote=doublequote,
            escapechar=escapechar,
            decimal=decimal,
        ):
            return df.to_csv(
                path_or_buf=path_or_buf,
                sep=sep,
                na_rep=na_rep,
                float_format=float_format,
                columns=columns,
                header=header,
                index=index,
                index_label=index_label,
                compression=compression,
                quoting=quoting,
                quotechar=quotechar,
                lineterminator=lineterminator,
                chunksize=chunksize,
                date_format=date_format,
                doublequote=doublequote,
                escapechar=escapechar,
                decimal=decimal,
                _bodo_concat_str_output=True,
            )

        # checks string arguments before jit performs conversion to unicode
        # checks should match that of to_csv_overload in pd_dataframe_ext.py
        check_unsupported_args(
            "BodoDataFrame.to_csv",
            {
                "encoding": encoding,
                "mode": mode,
                "errors": errors,
                "storage_options": storage_options,
            },
            {
                "encoding": None,
                "mode": "w",
                "errors": "strict",
                "storage_options": None,
            },
            package_name="pandas",
            module_name="IO",
        )

        return to_csv_wrapper(
            self,
            path_or_buf,
            sep=sep,
            na_rep=na_rep,
            float_format=float_format,
            columns=columns,
            header=header,
            index=index,
            index_label=index_label,
            compression=compression,
            quoting=quoting,
            quotechar=quotechar,
            lineterminator=lineterminator,
            chunksize=chunksize,
            date_format=date_format,
            doublequote=doublequote,
            escapechar=escapechar,
            decimal=decimal,
        )

    def to_json(
        self,
        path_or_buf=None,
        orient="records",
        date_format=None,
        double_precision=10,
        force_ascii=True,
        date_unit="ms",
        default_handler=None,
        lines=True,
        compression="infer",
        index=None,
        indent=None,
        storage_options=None,
        mode="w",
    ):
        # Argument defaults should match that of to_json_overload in pd_dataframe_ext.py
        # Passing orient and lines as free vars to become literals in the compiler

        @bodo.jit(spawn=True)
        def to_json_wrapper(
            df: pd.DataFrame,
            path_or_buf,
            date_format=date_format,
            double_precision=double_precision,
            force_ascii=force_ascii,
            date_unit=date_unit,
            default_handler=default_handler,
            compression=compression,
            index=index,
            indent=indent,
            storage_options=storage_options,
            mode=mode,
        ):
            return df.to_json(
                path_or_buf,
                orient=orient,
                date_format=date_format,
                double_precision=double_precision,
                force_ascii=force_ascii,
                date_unit=date_unit,
                default_handler=default_handler,
                lines=lines,
                compression=compression,
                index=index,
                indent=indent,
                storage_options=storage_options,
                mode=mode,
                _bodo_concat_str_output=True,
            )

        return to_json_wrapper(
            self,
            path_or_buf,
            date_format=date_format,
            double_precision=double_precision,
            force_ascii=force_ascii,
            date_unit=date_unit,
            default_handler=default_handler,
            compression=compression,
            index=index,
            indent=indent,
            storage_options=storage_options,
            mode=mode,
        )

    def map_partitions(self, func, *args, **kwargs):
        """
        Apply a function to each partition of the dataframe.

        If self is a lazy plan, then the result will also be a lazy plan
        (assuming result is Series and the dtype can be infered). Otherwise, the lazy
        plan will be evaluated.
        NOTE: this pickles the function and sends it to the workers, so globals are
        pickled. The use of lazy data structures as globals causes issues.

        Args:
            func (Callable): A callable which takes in a DataFrame as its first
                argument and returns a DataFrame or Series that has the same length
                its input.
            *args: Additional positional arguments to pass to func.
            **kwargs: Additional key-word arguments to pass to func.

        Returns:
            DataFrame or Series: The result of applying the func.
        """
        import bodo.spawn.spawner

        if self._exec_state == ExecState.PLAN:
            required_fallback = False
            try:
                empty_series = get_scalar_udf_result_type(
                    self, "map_partitions", func, *args, **kwargs
                )
            except BodoLibNotImplementedException as e:
                required_fallback = True
                msg = (
                    f"map_paritions(): encountered exception: {e}, while trying to "
                    "build lazy plan. Executing plan and running map_paritions on "
                    "workers (may be slow or run out of memory)."
                )
                warnings.warn(BodoLibFallbackWarning(msg))

                df_arg = self.execute_plan()

            if not required_fallback:
                return _get_df_python_func_plan(
                    self._plan, empty_series, func, args, kwargs
                )
        else:
            df_arg = self

        return bodo.spawn.spawner.submit_func_to_workers(
            func, [], df_arg, *args, **kwargs
        )

    @check_args_fallback(supported=["on", "left_on", "right_on"])
    def merge(
        self,
        right: BodoDataFrame | BodoSeries,
        how: MergeHow = "inner",
        on: IndexLabel | AnyArrayLike | None = None,
        left_on: IndexLabel | AnyArrayLike | None = None,
        right_on: IndexLabel | AnyArrayLike | None = None,
        left_index: bool = False,
        right_index: bool = False,
        sort: bool = False,
        suffixes: Suffixes = ("_x", "_y"),
        copy: bool | None = None,
        indicator: str | bool = False,
        validate: MergeValidate | None = None,
    ):  # -> BodoDataFrame:
        from bodo.pandas.base import _empty_like

        # Validates only on, left_on and right_on for now
        left_on, right_on = validate_merge_spec(self, right, on, left_on, right_on)

        zero_size_self = _empty_like(self)
        zero_size_right = _empty_like(right)
        empty_data = zero_size_self.merge(
            zero_size_right,
            how=how,
            on=None,
            left_on=left_on,
            right_on=right_on,
            left_index=left_index,
            right_index=right_index,
            sort=sort,
            suffixes=suffixes,
        )

        key_indices = [
            (self.columns.get_loc(a), right.columns.get_loc(b))
            for a, b in zip(left_on, right_on)
        ]

        # Dummy output with all probe/build columns with unique names to enable
        # make_col_ref_exprs() below
        empty_left = _empty_like(self)
        empty_right = _empty_like(right)
        empty_join_out = pd.concat([empty_left, empty_right], axis=1)
        empty_join_out.columns = [
            c + str(i) for i, c in enumerate(empty_join_out.columns)
        ]
        # We want to avoid having self appear on the rhs since the unique_ptr
        # to the duckdb plan will delete it on the lhs first before it processes the rhs
        # TODO [BSE-4865]: check right._plan for self recursively.
        right_plan = deepcopy(right._plan) if self is right else right._plan

        planComparisonJoin = LazyPlan(
            "LogicalComparisonJoin",
            empty_join_out,
            self._plan,
            right_plan,
            plan_optimizer.CJoinType.INNER,
            key_indices,
        )

        # Column indices in output that need to be selected
        col_indices = list(range(len(self.columns)))
        # Skip index columns
        # TODO [BSE-4820]: unless indexes are a key.
        n_left_indices = get_n_index_arrays(empty_left.index)
        common_keys = set(left_on).intersection(set(right_on))
        for i, col in enumerate(right.columns):
            # Ignore common keys that are in the right side to match Pandas
            if col not in common_keys:
                col_indices.append(len(self.columns) + n_left_indices + i)

        # Create column reference expressions for selected columns
        exprs = make_col_ref_exprs(col_indices, planComparisonJoin)
        proj_plan = LazyPlan(
            "LogicalProjection",
            empty_data,
            planComparisonJoin,
            exprs,
        )

        return wrap_plan(proj_plan)

    @check_args_fallback(supported=["by", "as_index", "dropna"])
    def groupby(
        self,
        by=None,
        axis: Axis | lib.NoDefault = lib.no_default,
        level: IndexLabel | None = None,
        as_index: bool = True,
        sort: bool = False,
        group_keys: bool = True,
        observed: bool | lib.NoDefault = lib.no_default,
        dropna: bool = True,
    ) -> DataFrameGroupBy:
        """
        Provides support for groupby similar to Pandas:
        https://github.com/pandas-dev/pandas/blob/0691c5cf90477d3503834d983f69350f250a6ff7/pandas/core/frame.py#L9148
        """
        if isinstance(by, str):
            by = [by]

        # Only list of string column names for keys is supported for now.
        if not isinstance(by, (list, tuple)) or not all(isinstance(b, str) for b in by):
            raise BodoLibNotImplementedException(
                "groupby: only string keys are supported"
            )

        return DataFrameGroupBy(self, by, as_index, dropna)

    @check_args_fallback("all")
    def __getitem__(self, key):
        """Called when df[key] is used."""

        from bodo.pandas.base import _empty_like

        # Only selecting columns or filtering with BodoSeries is supported
        if not (
            isinstance(key, (str, BodoSeries))
            or (isinstance(key, list) and all(isinstance(k, str) for k in key))
        ):
            raise BodoLibNotImplementedException(
                "only string and BodoSeries keys are supported"
            )

        """ Create 0 length versions of the dataframe and the key and
            simulate the operation to see the resulting type. """
        zero_size_self = _empty_like(self)
        if isinstance(key, BodoSeries):
            """ This is a masking operation. """
            key_plan = (
                # TODO: error checking for key to be a projection on the same dataframe
                # with a binary operator
                get_proj_expr_single(key._plan)
                if key._plan is not None
                else plan_optimizer.LogicalGetSeriesRead(key._mgr._md_result_id)
            )
            zero_size_key = _empty_like(key)
            empty_data = zero_size_self.__getitem__(zero_size_key)
            return wrap_plan(
                plan=LazyPlan("LogicalFilter", empty_data, self._plan, key_plan),
            )
        else:
            """ This is selecting one or more columns. Be a bit more
                lenient than Pandas here which says that if you have
                an iterable it has to be 2+ elements. We will allow
                just one element. """
            if isinstance(key, str):
                key = [key]
            assert isinstance(key, Iterable)
            key = list(key)
            # convert column name to index
            key_indices = [self.columns.get_loc(x) for x in key]

            # Add Index column numbers to select as well if any,
            # assuming Index columns are always at the end of the table (same as Arrow).
            key_indices += [
                len(self.columns) + i
                for i in range(get_n_index_arrays(zero_size_self.index))
            ]

            # Create column reference expressions for selected columns
            exprs = make_col_ref_exprs(key_indices, self._plan)

            empty_data = zero_size_self.__getitem__(key[0] if len(key) == 1 else key)
            return wrap_plan(
                plan=LazyPlan(
                    "LogicalProjection",
                    empty_data,
                    self._plan,
                    exprs,
                ),
            )

    @check_args_fallback("none")
    def __setitem__(self, key, value) -> None:
        """Supports setting columns (df[key] = value) when value is a Series created
        from the same dataframe.
        This is done by creating a new plan that add the new
        column in the existing dataframe plan using a projection.
        """
        import pyarrow as pa

        from bodo.pandas.base import _empty_like

        # Match cases like df["B"] = df["A"].str.lower()
        if (
            self.is_lazy_plan()
            and isinstance(key, str)
            and isinstance(value, BodoSeries)
            and value.is_lazy_plan()
        ):
            if (
                new_plan := _get_set_column_plan(self._plan, value._plan, key)
            ) is not None:
                head_val = value._head_s
                self._update_setitem_internal_state(new_plan, key, head_val)
                return

        # Match cases like df["B"] = 1
        if (
            self.is_lazy_plan()
            and isinstance(key, str)
            and pd.api.types.is_scalar(value)
        ):
            # Create a projection with the scalar column included
            empty_data = _empty_like(self)

            # Check if the column already exists in the dataframe
            if key in empty_data.columns:
                ikey = empty_data.columns.get_loc(key)
                is_replace = True
            else:
                ikey = None
                is_replace = False

            const_expr = LazyPlan(
                "ConstantExpression",
                # Dummy empty data for LazyPlan
                empty_data,
                value,
            )
            proj_exprs = _get_setitem_proj_exprs(
                empty_data, self._plan, ikey, is_replace, const_expr
            )
            empty_data[key] = value

            # Make sure proper Arrow type is used for the column to match backend and
            # there is no object dtype.
            pa_type = pa.scalar(value).type
            if isinstance(pa_type, pa.TimestampType):
                # Convert to nanosecond precision as required by backend
                pa_type = pa.timestamp("ns", pa_type.tz)
            empty_data[key] = empty_data[key].astype(pd.ArrowDtype(pa_type))

            new_plan = LazyPlan(
                "LogicalProjection",
                empty_data,
                self._plan,
                proj_exprs,
            )
            self._update_setitem_internal_state(new_plan, key, value)
            return

        raise BodoLibNotImplementedException(
            "Only setting a column with a Series created from the same dataframe is supported."
        )

    def _update_setitem_internal_state(
        self, new_plan: LazyPlan, key: str, head_val: pd.Series
    ):
        """Update internal state of the dataframe for setting a column.
        new_plan: the updated plan that adds the column to the dataframe.
        key: the name of the column to be set.
        head_val: new head value for the column to be set (Series, array or scalar).
        """
        self._mgr._plan = new_plan
        new_column = key not in self.columns
        # Copy and update head in case reused
        new_df_head = self._head_df.copy()
        new_df_head[key] = head_val
        self._head_df = new_df_head
        self._mgr._md_head = new_df_head._mgr
        with self.disable_collect():
            # Update internal data manager (e.g. insert a new block or update an
            # existing one). See:
            # https://github.com/pandas-dev/pandas/blob/0691c5cf90477d3503834d983f69350f250a6ff7/pandas/core/frame.py#L4481
            if new_column:
                self._mgr.insert(
                    len(self._info_axis), key, *self._sanitize_column(head_val)
                )
            else:
                super().__setitem__(key, head_val)

    @check_args_fallback(supported=["func", "axis", "args"])
    def apply(
        self,
        func,
        axis=0,
        raw=False,
        result_type=None,
        args=(),
        by_row="compat",
        engine="python",
        engine_kwargs=None,
        **kwargs,
    ):
        """
        Apply a function along the axis of the dataframe.
        """

        if axis != 1:
            raise BodoLibNotImplementedException(
                "DataFrame.apply(): only axis=1 supported"
            )

        empty_series = get_scalar_udf_result_type(
            self, "apply", func, axis=axis, args=args, **kwargs
        )

        apply_kwargs = {"axis": 1, "args": args} | kwargs

        return _get_df_python_func_plan(
            self._plan, empty_series, "apply", (func,), apply_kwargs
        )

    @check_args_fallback(supported=["by", "ascending", "na_position", "kind"])
    def sort_values(
        self,
        by: IndexLabel,
        *,
        axis: Axis = 0,
        ascending: bool | list[bool] | tuple[bool, ...] = True,
        inplace: bool = False,
        kind: SortKind | None = None,
        na_position: str | list[str] | tuple[str, ...] = "last",
        ignore_index: bool = False,
        key: ValueKeyFunc | None = None,
    ) -> BodoDataFrame | None:
        from bodo.pandas.base import _empty_like

        # Validate by argument.
        if isinstance(by, str):
            by = [by]
        elif not isinstance(by, (list, tuple)):
            raise BodoError(
                "DataFrame.sort_values(): argument by not a string, list or tuple"
            )

        if not all(isinstance(item, str) for item in by):
            raise BodoError(
                "DataFrame.sort_values(): argument by iterable does not contain only strings"
            )

        # Validate ascending argument.
        if isinstance(ascending, bool):
            ascending = [ascending]
        elif not isinstance(ascending, (list, tuple)):
            raise BodoError(
                "DataFrame.sort_values(): argument ascending not a bool, list or tuple"
            )

        if not all(isinstance(item, bool) for item in ascending):
            raise BodoError(
                "DataFrame.sort_values(): argument ascending iterable does not contain only boolean"
            )

        # Validate na_position argument.
        if isinstance(na_position, str):
            na_position = [na_position]
        elif not isinstance(na_position, (list, tuple)):
            raise BodoError(
                "DataFrame.sort_values(): argument na_position not a string, list or tuple"
            )

        if not all(item in ["first", "last"] for item in na_position):
            raise BodoError(
                "DataFrame.sort_values(): argument na_position iterable does not contain only 'first' or 'last'"
            )

        if kind is not None:
            warnings.warn("sort_values() kind argument ignored")

        # Apply singular ascending param to all columns.
        if len(by) != len(ascending):
            if len(ascending) == 1:
                ascending = ascending * len(by)
            else:
                raise BodoError(
                    f"DataFrame.sort_values(): lengths of by {len(by)} and ascending {len(ascending)}"
                )

        # Apply singular na_position param to all columns.
        if len(by) != len(na_position):
            if len(na_position) == 1:
                na_position = na_position * len(by)
            else:
                raise BodoError(
                    f"DataFrame.sort_values(): lengths of by {len(by)} and na_position {len(na_position)}"
                )
        # Convert to True/False list instead of str.
        na_position = [True if x == "first" else False for x in na_position]

        # Convert column names to indices.
        cols = [self.columns.get_loc(col) for col in by]

        """ Create 0 length versions of the dataframe as sorted dataframe
            has the same structure. """
        zero_size_self = _empty_like(self)

        return wrap_plan(
            plan=LazyPlan(
                "LogicalOrder",
                zero_size_self,
                self._plan,
                ascending,
                na_position,
                cols,
                self._plan.pa_schema,
            ),
        )

    @contextmanager
    def disable_collect(self):
        """Disable collect calls in internal manager to allow updating internal state.
        See __setitem__.
        """
        original_flag = self._mgr._disable_collect
        self._mgr._disable_collect = True
        try:
            yield
        finally:
            self._mgr._disable_collect = original_flag


def _update_func_expr_source(
    func_expr: LazyPlan, new_source_plan: LazyPlan, col_index_offset: int
):
    """Update source plan of PythonScalarFuncExpression and add an offset to its
    input data column index.
    """
    # Previous input data column index
    in_col_ind = func_expr.args[2][0]
    n_source_cols = len(new_source_plan.empty_data.columns)
    # Add Index columns of the new source plan as input
    index_cols = tuple(
        range(
            n_source_cols,
            n_source_cols + get_n_index_arrays(new_source_plan.empty_data.index),
        )
    )
    expr = LazyPlan(
        "PythonScalarFuncExpression",
        func_expr.empty_data,
        new_source_plan,
        func_expr.args[1],
        (in_col_ind + col_index_offset,) + index_cols,
    )
    return expr


def _add_proj_expr_to_plan(
    df_plan: LazyPlan, value_plan: LazyPlan, key: str, replace_func_source=False
):
    """Add a projection on top of dataframe plan that adds or replaces a column
    with output expression of value_plan (which is a single expression projection).
    """
    # Create column reference expressions for each column in the dataframe.
    in_empty_df = df_plan.empty_data

    # Check if the column already exists in the dataframe
    if key in in_empty_df.columns:
        ikey = in_empty_df.columns.get_loc(key)
        is_replace = True
    else:
        ikey = None
        is_replace = False

    # Get the function expression from the value plan to be added
    func_expr = get_proj_expr_single(value_plan)

    if func_expr.plan_class == "PythonScalarFuncExpression":
        func_expr = (
            _update_func_expr_source(func_expr, df_plan, ikey)
            if replace_func_source
            # Copy the function expression to avoid modifying the original one below
            else LazyPlan(
                "PythonScalarFuncExpression",
                func_expr.empty_data,
                *func_expr.args,
                **func_expr.kwargs,
            )
        )
    else:
        # Copy since empty_data is changed below
        func_expr = LazyPlan(
            func_expr.plan_class,
            func_expr.empty_data,
            *func_expr.args,
            **func_expr.kwargs,
        )

    # Update output column name
    func_expr.empty_data = func_expr.empty_data.set_axis([key], axis=1)

    proj_exprs = _get_setitem_proj_exprs(
        in_empty_df, df_plan, ikey, is_replace, func_expr
    )
    empty_data = df_plan.empty_data.copy()
    empty_data[key] = value_plan.empty_data.copy()
    new_plan = LazyPlan(
        "LogicalProjection",
        empty_data,
        df_plan,
        proj_exprs,
    )
    return new_plan


def _get_setitem_proj_exprs(in_empty_df, df_plan, ikey, is_replace, func_expr):
    """Create projection expressions for setting a column in a dataframe."""
    n_cols = len(in_empty_df.columns)
    key_indices = [k for k in range(n_cols) if (not is_replace or k != ikey)]
    data_cols = make_col_ref_exprs(key_indices, df_plan)
    if is_replace:
        data_cols.insert(ikey, func_expr)
    else:
        # New column should be at the end of data columns to match Pandas
        data_cols.append(func_expr)
    index_cols = make_col_ref_exprs(
        range(n_cols, n_cols + get_n_index_arrays(in_empty_df.index)), df_plan
    )
    return tuple(data_cols + index_cols)


def _get_set_column_plan(
    df_plan: LazyPlan,
    value_plan: LazyPlan,
    key: str,
) -> LazyPlan | None:
    """
    Get the plan for setting a column in a dataframe or return None if not supported.
    Creates a projection on top of the dataframe plan that adds original data columns as
    well as the column from the value plan to be set.
    For example, if the df schema is (a, b, c, I) where I is the index column and the
    code is df["D"] = df["b"].str.lower(), then the value plan is:
    ┌───────────────────────────┐
    │         PROJECTION        │
    │    ────────────────────   │
    │        Expressions:       │
    │ "bodo_udf"(#[0.1], #[0.3])│
    │           #[0.3]          │
    └─────────────┬─────────────┘
    ┌─────────────┴─────────────┐
    │        BODO_READ_DF       │
    │    ────────────────────   │
    └───────────────────────────┘
    and the new dataframe plan with new column added is:
    ┌───────────────────────────┐
    │         PROJECTION        │
    │    ────────────────────   │
    │        Expressions:       │
    │           #[0.0]          │
    │           #[0.1]          │
    │           #[0.2]          │
    │ "bodo_udf"(#[0.1], #[0.3])│
    │           #[0.3]          │
    └─────────────┬─────────────┘
    ┌─────────────┴─────────────┐
    │        BODO_READ_DF       │
    │    ────────────────────   │
    └───────────────────────────┘
    """

    # Handle stacked projections like bdf["b"] = bdf["c"].str.lower().str.strip()
    if (
        is_single_projection(value_plan)
        and value_plan.args[0] != df_plan
        and (inner_plan := _get_set_column_plan(df_plan, value_plan.args[0], key))
        is not None
    ):
        return _add_proj_expr_to_plan(inner_plan, value_plan, key, True)

    # Check for simple projections like bdf["b"] = bdf["c"].str.lower()
    if not is_single_projection(value_plan) or value_plan.args[0] != df_plan:
        return None

    return _add_proj_expr_to_plan(df_plan, value_plan, key)


def validate_on(val):
    """Validates single on-value"""
    if val is not None:
        if not (
            isinstance(val, str)
            or (isinstance(val, (list, tuple)) and all(isinstance(k, str) for k in val))
        ):
            raise ValueError(
                "only str, str list, str tuple, or None are supported for on, left_on and right_on values"
            )


def validate_keys(keys, df):
    """Utilizes set difference to check key membership in DataFrame df"""
    key_diff = set(keys).difference(set(df.columns))
    if len(key_diff) > 0:
        raise KeyError(
            f"merge(): invalid key {key_diff} for on/left_on/right_on\n"
            f"merge supports only valid column names {df.columns}"
        )


def maybe_make_list(obj):
    """If string input, turn into singleton list"""
    if obj is None:
        return []
    elif not isinstance(obj, (tuple, list)):
        return [obj]
    return obj


def validate_merge_spec(left, right, on, left_on, right_on):
    """Check on, left_on and right_on values for type correctness
    (currently only str, str list, str tuple, or None are supported)
    and matching number of elements. If failed to validate, raise error.
    Also checks membership in left and right DFs to validate keys.
    """
    validate_on(on)
    validate_on(left_on)
    validate_on(right_on)

    if on is None and left_on is None and right_on is None:
        # Join on common keys if keys not specified
        common_cols = on = tuple(set(left.columns).intersection(set(right.columns)))
        if len(common_cols) == 0:
            raise ValueError(
                "No common columns to perform merge on. "
                f"Merge options: left_on={left_on}, "
                f"right_on={right_on}"
            )
        left_on = right_on = common_cols
        return left_on, right_on

    elif on is not None:
        if left_on is not None or right_on is not None:
            raise ValueError(
                'Can only pass argument "on" OR "left_on" '
                'and "right_on", not a combination of both.'
            )
        left_on = right_on = maybe_make_list(on)

    elif (left_on is not None) ^ (right_on is not None):
        raise ValueError('Must pass both "left_on" and "right_on"')

    elif left_on is not None and right_on is not None:
        left_on, right_on = maybe_make_list(left_on), maybe_make_list(right_on)

    if len(left_on) != len(right_on):
        raise ValueError("len(right_on) must equal len(left_on)")

    validate_keys(left_on, left)
    validate_keys(right_on, right)

    return left_on, right_on<|MERGE_RESOLUTION|>--- conflicted
+++ resolved
@@ -124,17 +124,11 @@
                 else:
                     # The data has been collected and is no longer distributed
                     # so we need to re-distribute the results.
-<<<<<<< HEAD
                     mgr = bodo.spawn.spawner.get_spawner().scatter_data(self)
                     res_id = mgr._md_result_id
+                    nrows = len(self)
                 self._source_plan = LazyPlan(
                     "LogicalGetPandasReadParallel",
-=======
-                    nrows = len(self)
-                    res_id = bodo.spawn.utils.scatter_data(self)
-                    mgr = None
-                self._source_plan = (
->>>>>>> 63b7cbc9
                     empty_data,
                     LazyPlan(
                         "LogicalGetPandasReadParallel",
