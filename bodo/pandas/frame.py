--- conflicted
+++ resolved
@@ -278,8 +278,6 @@
         errors: IgnoreRaise = "ignore",
     ) -> BodoDataFrame | None:
         orig_plan = self._plan
-<<<<<<< HEAD
-=======
         # TODO: The value of copy here is ignored.
         # Most cases of copy=False we have are the idiom A=A.rename(copy=False) where there is still
         # only one possible reference to the data so we can treat this case like copy=True since for us
@@ -288,7 +286,6 @@
             warnings.warn(
                 "BodoDataFrame::rename copy=False argument ignored assuming A=A.rename(copy=False) idiom."
             )
->>>>>>> bfb38df0
         renamed_plan = LazyPlan(
             orig_plan.plan_class,
             orig_plan.empty_data.rename(columns=columns),
