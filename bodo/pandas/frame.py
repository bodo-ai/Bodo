--- conflicted
+++ resolved
@@ -853,13 +853,6 @@
         empty_join_out.columns = [
             c + str(i) for i, c in enumerate(empty_join_out.columns)
         ]
-<<<<<<< HEAD
-        # We want to avoid having self appear on the rhs since the unique_ptr
-        # to the duckdb plan will delete it on the lhs first before it processes the rhs
-        # TODO [BSE-4865]: check right._plan for self recursively.
-        right_plan = deepcopy(right._plan)
-=======
->>>>>>> b63dcd75
 
         planComparisonJoin = LazyPlan(
             "LogicalComparisonJoin",
