--- conflicted
+++ resolved
@@ -596,15 +596,12 @@
 
             # Add Index column numbers to select as well if any,
             # assuming Index columns are always at the end of the table (same as Arrow).
-<<<<<<< HEAD
-            if isinstance(zero_size_self.index, pd.RangeIndex):
-                pass
-            elif isinstance(zero_size_self.index, pd.MultiIndex):
-                nlevels = zero_size_self.index.nlevels
-                key_indices += [len(self.columns) + i for i in range(nlevels)]
-            else:
-                key_indices.append(len(self.columns))
-
+            key_indices += [
+                len(self.columns) + i
+                for i in range(get_n_index_arrays(zero_size_self.index))
+            ]
+
+            """
             if len(key) == 1:
                 """ If just one element then have to extract that singular
                     element for the metadata call to Pandas so it doesn't
@@ -633,12 +630,7 @@
                         key_indices,
                     ),
                 )
-=======
-            key_indices += [
-                len(self.columns) + i
-                for i in range(get_n_index_arrays(zero_size_self.index))
-            ]
-
+            """
             # Create column reference expressions for selected columns
             exprs = make_col_ref_exprs(key_indices, self._plan)
 
@@ -684,7 +676,6 @@
         raise BodoLibNotImplementedException(
             "Only setting a column with a Series created from the same dataframe is supported."
         )
->>>>>>> 5b87d3fe
 
     @check_args_fallback(supported=["func", "axis"])
     def apply(
