--- conflicted
+++ resolved
@@ -79,11 +79,7 @@
             "update_from_lazy_metadata",
             "from_lazy_metadata",
             "__array__",
-<<<<<<< HEAD
-            "__class__",
             "__pandas_priority__",
-=======
->>>>>>> a0b74a84
         }:
             return object.__getattribute__(self, name)
         scalar = self.get_value()
