--- conflicted
+++ resolved
@@ -1473,15 +1473,9 @@
         filter_map, _ = bodo.ir.connector.generate_filter_map(filters)
         filter_args = ", ".join(filter_map.values())
 
-<<<<<<< HEAD
-    assert (
-        pyarrow_schema is not None
-    ), "SQLNode must contain a pyarrow_schema if reading from an Iceberg database"
-=======
     assert pyarrow_schema is not None, (
         "SQLNode must contain a pyarrow_schema if reading from an Iceberg database"
     )
->>>>>>> a1d1bb82
 
     # Generate the predicate filters. Note we pass
     # all col names as possible partitions via partition names.
