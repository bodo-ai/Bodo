"""
Utility functions for testing such as check_func() that tests a function.
"""

import datetime
import io
import os
import random
import re
import string
import subprocess
import time
import types as pytypes
import typing as pt
import warnings
from collections.abc import Callable, Generator
from contextlib import contextmanager
from decimal import Decimal
from enum import Enum
from typing import TypeVar
from urllib.parse import urlencode
from uuid import uuid4

import numba
import numpy as np
import pandas as pd
import pyarrow as pa
import pytest
from numba.core import ir, types
from numba.core.compiler_machinery import FunctionPass, register_pass
from numba.core.ir_utils import build_definitions, find_callname, guard
from numba.core.typed_passes import NopythonRewrites
from numba.core.untyped_passes import PreserveIR

import bodo
from bodo.mpi4py import MPI
from bodo.utils.typing import BodoWarning, dtype_to_array_type, is_bodosql_context_type
from bodo.utils.utils import (
    is_assign,
    is_distributable_tuple_typ,
    is_distributable_typ,
    is_expr,
    run_rank0,  # noqa
)

test_spawn_mode_enabled = os.environ.get("BODO_CHECK_FUNC_SPAWN_MODE", "0") != "0"

# TODO: Include testing DBs for other systems: MSSQL, SQLite, ...
sql_user_pass_and_hostname = os.environ.get("BODO_TEST_SQL_DB_CREDENTIAL")
oracle_user_pass_and_hostname = os.environ.get("BODO_TEST_ORACLE_DB_CREDENTIAL")


class NoDefault:
    """Sentinel specifying no default for argument to allow all values including None
    to be provided for the argument.
    """


no_default = NoDefault()


class InputDist(Enum):
    """
    Enum used to represent the various
    distributed analysis options for input
    data.
    """

    REP = 0
    OneD = 1
    OneDVar = 2


def count_array_REPs():
    from bodo.transforms.distributed_pass import Distribution

    vals = bodo.transforms.distributed_pass.dist_analysis.array_dists.values()
    return sum([v == Distribution.REP for v in vals])


def count_parfor_REPs():
    from bodo.transforms.distributed_pass import Distribution

    vals = bodo.transforms.distributed_pass.dist_analysis.parfor_dists.values()
    return sum([v == Distribution.REP for v in vals])


def count_parfor_OneDs():
    from bodo.transforms.distributed_pass import Distribution

    vals = bodo.transforms.distributed_pass.dist_analysis.parfor_dists.values()
    return sum([v == Distribution.OneD for v in vals])


def count_array_OneDs():
    from bodo.transforms.distributed_pass import Distribution

    vals = bodo.transforms.distributed_pass.dist_analysis.array_dists.values()
    return sum([v == Distribution.OneD for v in vals])


def count_parfor_OneD_Vars():
    from bodo.transforms.distributed_pass import Distribution

    vals = bodo.transforms.distributed_pass.dist_analysis.parfor_dists.values()
    return sum([v == Distribution.OneD_Var for v in vals])


def count_array_OneD_Vars():
    from bodo.transforms.distributed_pass import Distribution

    vals = bodo.transforms.distributed_pass.dist_analysis.array_dists.values()
    return sum([v == Distribution.OneD_Var for v in vals])


def dist_IR_contains(f_ir, *args):
    """check if strings 'args' are in function IR 'f_ir'"""
    with io.StringIO() as str_io:
        f_ir.dump(str_io)
        f_ir_text = str_io.getvalue()
    return sum([(s in f_ir_text) for s in args])


def dist_IR_count(f_ir, func_name):
    """count how many times the string 'func_name' is in function IR 'f_ir'"""
    with io.StringIO() as str_io:
        f_ir.dump(str_io)
        f_ir_text = str_io.getvalue()
    return f_ir_text.count(func_name)


@bodo.jit
def get_rank():
    return bodo.libs.distributed_api.get_rank()


@bodo.jit(cache=True)
def get_start_end(n):
    rank = bodo.libs.distributed_api.get_rank()
    n_pes = bodo.libs.distributed_api.get_size()
    start = bodo.libs.distributed_api.get_start(n, n_pes, rank)
    end = bodo.libs.distributed_api.get_end(n, n_pes, rank)
    return start, end


@numba.njit
def reduce_sum(val):
    sum_op = np.int32(bodo.libs.distributed_api.Reduce_Type.Sum.value)
    return bodo.libs.distributed_api.dist_reduce(val, np.int32(sum_op))


def check_func(
    func,
    args,
    is_out_distributed=None,
    distributed: list[tuple[str, int]] | bool | None = None,
    sort_output=False,
    check_names=True,
    copy_input=False,
    check_dtype=False,
    reset_index=False,
    convert_columns_to_pandas=False,
    py_output: pt.Any | NoDefault = no_default,
    dist_test=True,
    check_typing_issues=True,
    additional_compiler_arguments=None,
    set_columns_name_to_none=False,
    reorder_columns=False,
    only_seq=False,
    only_1D=False,
    only_1DVar=None,
    only_spawn=None,
    check_categorical=False,
    atol: float = 1e-08,
    rtol: float = 1e-05,
    use_table_format=True,
    use_dict_encoded_strings=None,
    use_map_arrays: bool = False,
    convert_to_nullable_float=True,
    check_pandas_types=True,
) -> dict[str, Callable]:
    """test bodo compilation of function 'func' on arguments using REP, 1D, and 1D_Var
    inputs/outputs

    Rationale of the functionalities:
    - is_out_distributed: By default to None and is adjusted according to the REP/1D/1D_Var
    If the is_out_distributed is selected then it is hardcoded here.
    - distributed: Arguments expected to be distributed input. Default to None where all
    arguments are allowed to be distributed (for 1D and 1D Var tests)
    - sort_output: The order of the data produced may not match pandas (e.g. groupby/join).
    In that case, set sort_output=True
    - reset_index: The index produced by pandas may not match the one produced by Bodo for good
    reasons. In that case, set sort_output=True
    - convert_columns_to_pandas: Pandas does not support well some datatype such as decimal,
    list of strings or in general arrow data type. It typically fails at sorting. In that case
    using convert_columns_to_pandas=True will convert the columns to a string format which may help.
    - check_dtype: pandas may produce a column of float while bodo may produce a column of integers
    for some operations. Using check_dtype=False ensures that comparison is still possible.
    - py_output: Sometimes pandas has entirely lacking functionality and we need to put what output
    we expect to obtain.
    - additional_compiler_arguments: For some operations (like pivot_table) some additional compiler
    arguments are needed. These are keyword arguments to bodo.jit() passed as a dictionary.
    - set_columns_name_to_none: Some operation (like pivot_table) set a name to the list of columns.
    This is mostly for esthetic purpose and has limited support, therefore sometimes we have to set
    the name to None.
    - reorder_columns: The columns of the output have some degree of uncertainty sometimes (like pivot_table)
    thus a reordering operation is needed in some cases to make the comparison meaningful.
    - only_seq: Run just the sequential check.
    - only_1D: Run just the check on a 1D Distributed input.
    - only_1DVar: Run just the check on a 1DVar Distributed input.
    - only_spawn: Run just the check with spawn mode.
    - check_categorical: Argument to pass to Pandas assert_frame_equals. We use this if we want to disable
    the check_dtype with a categorical input (as otherwise it will still raise an error).
    - atol: Argument to pass to Pandas assert equals functions. This argument will be used if
    floating point precision can vary due to differences in underlying floating point libraries.
    - rtol: Argument to pass to Pandas assert equals functions. This argument will be used if
    floating point precision can vary due to differences in underlying floating point libraries.
    - use_table_format: flag for loading dataframes in table format for testing.
    If None, tests both formats if input arguments have dataframes.
    - use_dict_encoded_strings: flag for loading string arrays in dictionary-encoded
    format for testing.
    - use_map_arrays: Flag for forcing all input dict-object arrays to be unboxed as map arrays
    If None, tests both formats if input arguments have string arrays.
    - check_typing_issues: raise an error if there is a typing issue for input args.
    Runs bodo typing on arguments and converts warnings to errors.
    - convert_to_nullable_float: convert float inputs to nullable float if the global
    nullable float flag is on.
    - check_pandas_types: check if the output types match exactly, e.g. if Bodo returns a BodoDataFrame and python returns a DataFrame throw an error
    """

    # We allow the environment flag BODO_TESTING_ONLY_RUN_1D_VAR to change the default
    # testing behavior, to test with only 1D_var. This environment variable is set in our
    # PR CI environment
    if only_1DVar is None and not (only_seq or only_1D):
        only_1DVar = os.environ.get("BODO_TESTING_ONLY_RUN_1D_VAR", None) is not None

    run_seq, run_1D, run_1DVar, run_spawn = False, False, False, False
    if only_seq:
        if only_1D or only_1DVar:
            warnings.warn(
                "Multiple select only options specified, running only sequential."
            )
        run_seq = True
        dist_test = False
    elif only_1D:
        if only_1DVar:
            warnings.warn("Multiple select only options specified, running only 1D.")
        run_1D = True
    elif only_1DVar:
        run_1DVar = True
    elif only_spawn:
        run_spawn = True
    else:
        run_seq, run_1D, run_1DVar = True, True, True

    # Only run spawn mode if environment variable is set (which is used to test spawn
    # mode manually, not regular nightly runs)
    if test_spawn_mode_enabled:
        run_seq, run_1D, run_1DVar, run_spawn = False, False, False, True
        check_pandas_types = False

    n_pes = bodo.get_size()

    # avoid running sequential tests on multi-process configs to save time
    # is_out_distributed=False may lead to avoiding parallel runs and seq run is
    # necessary to capture the parallelism warning (see "w is not None" below)
    # Ideally we would like to also restrict running parallel tests when we have a single rank,
    # but this can lead to test coverage issues when running with BODO_TESTING_ONLY_RUN_1D_VAR
    # on AWS PR CI, where we only run with just a single rank
    if (
        n_pes > 1
        and not numba.core.config.DEVELOPER_MODE
        and is_out_distributed is not False
        and distributed is not None
    ):
        run_seq = False

    # Avoid testing 1D on CI to run faster. It's not likely to fail independent of
    # 1D_Var.
    if not only_1D and not numba.core.config.DEVELOPER_MODE:
        run_1D = False

    # convert float input to nullable float to test new nullable float functionality
    if convert_to_nullable_float:
        args = _convert_float_to_nullable_float(args)
        py_output = _convert_float_to_nullable_float(py_output)

    call_args = tuple(_get_arg(a, copy_input) for a in args)
    w = None

    # gives the option of passing desired output to check_func
    # in situations where pandas is buggy/lacks support
    if py_output is no_default:
        if convert_columns_to_pandas:
            call_args_mapped = tuple(convert_non_pandas_columns(a) for a in call_args)
            py_output = func(*call_args_mapped)
        else:
            py_output = func(*call_args)
    else:
        if convert_columns_to_pandas:
            py_output = convert_non_pandas_columns(py_output)
    if set_columns_name_to_none:
        py_output.columns.name = None
    if reorder_columns:
        py_output.sort_index(axis=1, inplace=True)

    # List of Output Bodo Functions
    bodo_funcs: dict[str, Callable] = {}

    saved_TABLE_FORMAT_THRESHOLD = bodo.hiframes.boxing.TABLE_FORMAT_THRESHOLD
    saved_use_dict_str_type = bodo.hiframes.boxing._use_dict_str_type
    saved_struct_size_limit = bodo.hiframes.boxing.struct_size_limit
    try:
        # test table format for dataframes (non-table format tested below if flag is
        # None)
        if use_table_format is None or use_table_format:
            set_config("bodo.hiframes.boxing.TABLE_FORMAT_THRESHOLD", 0)

        # test dict-encoded string arrays if flag is set (dict-encoded tested below if
        # flag is None)
        if use_dict_encoded_strings:
            set_config("bodo.hiframes.boxing._use_dict_str_type", True)

        # Test all dict-like arguments as map arrays (no structs) if flag is set
        if use_map_arrays:
            set_config("bodo.hiframes.boxing.struct_size_limit", -1)

        # sequential
        if run_seq:
            bodo_func, w = check_func_seq(
                func,
                args,
                n_pes,
                py_output,
                copy_input,
                sort_output,
                check_names,
                check_dtype,
                reset_index,
                convert_columns_to_pandas,
                additional_compiler_arguments,
                set_columns_name_to_none,
                reorder_columns,
                check_categorical,
                atol,
                rtol,
                check_pandas_types,
            )
            bodo_funcs["seq"] = bodo_func

            # test string arguments as StringLiteral type also (since StringLiteral is
            # not a subtype of UnicodeType)
            if any(isinstance(a, str) for a in args):
                bodo_func, _ = check_func_seq(
                    func,
                    args,
                    n_pes,
                    py_output,
                    copy_input,
                    sort_output,
                    check_names,
                    check_dtype,
                    reset_index,
                    convert_columns_to_pandas,
                    additional_compiler_arguments,
                    set_columns_name_to_none,
                    reorder_columns,
                    check_categorical,
                    atol,
                    rtol,
                    check_pandas_types,
                    True,
                )
                bodo_funcs["seq-strlit"] = bodo_func

        # distributed test is not needed
        if not dist_test:
            return bodo_funcs

        if is_out_distributed is None and py_output is not pd.NA:
            # assume all distributable output is distributed if not specified
            py_out_typ = _typeof(py_output)
            is_out_distributed = is_distributable_typ(
                py_out_typ
            ) or is_distributable_tuple_typ(py_out_typ)

        # skip 1D distributed and 1D distributed variable length tests
        # if no parallelism is found
        # and if neither inputs nor outputs are distributable
        if (
            w is not None  # if no parallelism is found
            and not is_out_distributed  # if output is not distributable
            and not distributed  # If some inputs are required to be distributable
            and not any(
                is_distributable_typ(_typeof(a))
                or is_distributable_tuple_typ(_typeof(a))
                for a in args
            )  # if none of the inputs is distributable
        ):
            return bodo_funcs  # no need for distributed checks

        if run_1D:
            bodo_func = check_func_1D(
                func,
                args,
                py_output,
                is_out_distributed,
                distributed,
                copy_input,
                sort_output,
                check_names,
                check_dtype,
                reset_index,
                check_typing_issues,
                convert_columns_to_pandas,
                additional_compiler_arguments,
                set_columns_name_to_none,
                reorder_columns,
                n_pes,
                check_categorical,
                atol,
                rtol,
                check_pandas_types,
            )
            bodo_funcs["1D"] = bodo_func

        if run_1DVar:
            bodo_func = check_func_1D_var(
                func,
                args,
                py_output,
                is_out_distributed,
                distributed,
                copy_input,
                sort_output,
                check_names,
                check_dtype,
                reset_index,
                check_typing_issues,
                convert_columns_to_pandas,
                additional_compiler_arguments,
                set_columns_name_to_none,
                reorder_columns,
                n_pes,
                check_categorical,
                atol,
                rtol,
                check_pandas_types,
            )
            bodo_funcs["1D_var"] = bodo_func
        if run_spawn:
            bodo_func = check_func_spawn(
                func,
                args,
                py_output,
                is_out_distributed,
                distributed,
                copy_input,
                sort_output,
                check_names,
                check_dtype,
                reset_index,
                check_typing_issues,
                convert_columns_to_pandas,
                additional_compiler_arguments,
                set_columns_name_to_none,
                reorder_columns,
                n_pes,
                check_categorical,
                atol,
                rtol,
                check_pandas_types,
            )
            bodo_funcs["spawn"] = bodo_func
    finally:
        set_config(
            "bodo.hiframes.boxing.TABLE_FORMAT_THRESHOLD", saved_TABLE_FORMAT_THRESHOLD
        )
        set_config("bodo.hiframes.boxing._use_dict_str_type", saved_use_dict_str_type)
        set_config("bodo.hiframes.boxing.struct_size_limit", saved_struct_size_limit)

    # test non-table format case if there is any dataframe in input
    if use_table_format is None and any(
        isinstance(_typeof(a), bodo.DataFrameType) for a in args
    ):
        inner_funcs = check_func(
            func,
            args,
            is_out_distributed,
            distributed,
            sort_output,
            check_names,
            copy_input,
            check_dtype,
            reset_index,
            convert_columns_to_pandas,
            py_output,
            dist_test,
            check_typing_issues,
            additional_compiler_arguments,
            set_columns_name_to_none,
            reorder_columns,
            only_seq,
            only_1D,
            only_1DVar,
            only_spawn,
            check_categorical,
            atol,
            rtol,
            use_map_arrays=use_map_arrays,
            use_table_format=False,
            use_dict_encoded_strings=use_dict_encoded_strings,
            convert_to_nullable_float=convert_to_nullable_float,
            check_pandas_types=check_pandas_types,
        )
        bodo_funcs.update(
            {f"table-format-{name}": func for name, func in inner_funcs.items()}
        )

    # test dict-encoded string type if there is any string array in input
    if use_dict_encoded_strings is None and any(
        _type_has_str_array(_typeof(a)) for a in args
    ):
        inner_funcs = check_func(
            func,
            args,
            is_out_distributed,
            distributed,
            sort_output,
            check_names,
            copy_input,
            check_dtype,
            reset_index,
            convert_columns_to_pandas,
            py_output,
            dist_test,
            check_typing_issues,
            additional_compiler_arguments,
            set_columns_name_to_none,
            reorder_columns,
            only_seq,
            only_1D,
            only_1DVar,
            only_spawn,
            check_categorical,
            atol,
            rtol,
            # the default case use_table_format=None already tests
            # use_table_format=False above so we just test use_table_format=True for it
            use_table_format=True if use_table_format is None else use_table_format,
            use_dict_encoded_strings=True,
            convert_to_nullable_float=convert_to_nullable_float,
            use_map_arrays=use_map_arrays,
            check_pandas_types=check_pandas_types,
        )
        bodo_funcs.update(
            {f"dict-encoding-{name}": func for name, func in inner_funcs.items()}
        )

    return bodo_funcs


def _convert_float_to_nullable_float(arg):
    """Convert float array/Series/Index/DataFrame to nullable float"""
    # tuple (avoiding isinstance since PySpark Row is a subclass of tuple)
    if type(arg) is tuple:
        return tuple(_convert_float_to_nullable_float(a) for a in arg)

    # Numpy float array
    if (
        isinstance(arg, np.ndarray)
        and arg.dtype in (np.float32, np.float64)
        and arg.ndim == 1
    ):
        return pd.array(arg)

    # Series/Index with float data
    if isinstance(arg, (pd.Series, pd.Index)) and arg.dtype in (np.float32, np.float64):
        return arg.astype("Float32" if arg.dtype == np.float32 else "Float64")

    # DataFrame float columns
    if isinstance(arg, pd.DataFrame) and any(
        a in (np.float32, np.float64) for a in arg.dtypes
    ):
        return pd.DataFrame(
            {c: _convert_float_to_nullable_float(arg[c]) for c in arg.columns}
        )

    return arg


def _type_has_str_array(t):
    """Return True if input type 't' has a string array component: string array,
    string Series, DataFrame with one or more string columns.

    Args:
        t (types.Type): input type

    Returns:
        bool: True if input type 't' has a string array component
    """
    return (
        (t == bodo.string_array_type)
        or (isinstance(t, bodo.SeriesType) and t.data == bodo.string_array_type)
        or (
            isinstance(t, bodo.DataFrameType)
            and any(a == bodo.string_array_type for a in t.data)
        )
    )


def check_func_seq(
    func,
    args,
    n_pes=None,
    py_output: pt.Any | NoDefault = no_default,
    copy_input=False,
    sort_output=False,
    check_names=True,
    check_dtype=False,
    reset_index=False,
    convert_columns_to_pandas=False,
    additional_compiler_arguments=None,
    set_columns_name_to_none=False,
    reorder_columns=False,
    check_categorical=False,
    atol: float = 1e-08,
    rtol: float = 1e-05,
    check_pandas_types=True,
    test_str_literal=False,
) -> tuple[Callable, list[warnings.WarningMessage]]:
    """check function output against Python without manually setting inputs/outputs
    distributions (keep the function sequential)
    """
    if n_pes is None:
        n_pes = bodo.get_size()

    kwargs = {"returns_maybe_distributed": False}
    if additional_compiler_arguments != None:
        kwargs.update(additional_compiler_arguments)
    bodo_func = bodo.jit(func, **kwargs)

    # type string inputs as literal
    if test_str_literal:
        # create a wrapper around function and call numba.literally() on str args
        args_str = ", ".join(f"a{i}" for i in range(len(args)))
        func_text = f"def wrapper({args_str}):\n"
        for i in range(len(args)):
            if isinstance(args[i], str):
                func_text += f"  numba.literally(a{i})\n"
        func_text += f"  return bodo_func({args_str})\n"
        loc_vars = {}
        exec(func_text, {"bodo_func": bodo_func, "numba": numba}, loc_vars)
        wrapper = loc_vars["wrapper"]
        bodo_func = bodo.jit(wrapper)

    call_args = tuple(_get_arg(a, copy_input) for a in args)
    # try to catch BodoWarning if no parallelism found
    with warnings.catch_warnings(record=True) as w:
        warnings.filterwarnings(
            "always", message="No parallelism found for function", category=BodoWarning
        )
        bodo_out = bodo_func(*call_args)
        if convert_columns_to_pandas:
            bodo_out = convert_non_pandas_columns(bodo_out)
    if set_columns_name_to_none:
        bodo_out.columns.name = None
    if reorder_columns:
        # Avoid PyArrow failure in sorting dict-encoded string arrays
        if bodo_out.columns.dtype == pd.StringDtype("pyarrow"):
            bodo_out.columns = bodo_out.columns.astype(object)
        bodo_out.sort_index(axis=1, inplace=True)
    passed = _test_equal_guard(
        bodo_out,
        py_output,
        sort_output,
        check_names,
        check_dtype,
        reset_index,
        check_categorical,
        atol,
        rtol,
        check_pandas_types,
    )
    # count how many pes passed the test, since throwing exceptions directly
    # can lead to inconsistency across pes and hangs
    n_passed = reduce_sum(passed)
    assert n_passed == n_pes, "Sequential test failed"
    return bodo_func, w


def check_func_1D(
    func,
    args,
    py_output,
    is_out_distributed,
    distributed: list[tuple[str, int]] | bool | None,
    copy_input,
    sort_output,
    check_names,
    check_dtype,
    reset_index,
    check_typing_issues,
    convert_columns_to_pandas,
    additional_compiler_arguments,
    set_columns_name_to_none,
    reorder_columns,
    n_pes,
    check_categorical,
    atol,
    rtol,
    check_pandas_types,
) -> Callable:
    """Check function output against Python while setting the inputs/outputs as
    1D distributed
    """
    kwargs = {}
    if distributed is None:
        kwargs["all_returns_distributed"] = is_out_distributed
        kwargs["all_args_distributed_block"] = True
        dist_map = [True] * len(args)
    elif isinstance(distributed, bool):
        kwargs["distributed"] = distributed
        dist_map = [distributed] * len(args)
    else:
        kwargs["distributed"] = [a for a, _ in distributed]
        args_to_dist = {i for _, i in distributed}
        dist_map = [i in args_to_dist for i in range(len(args))]

    if additional_compiler_arguments != None:
        kwargs.update(additional_compiler_arguments)

    dist_args = tuple(
        _get_dist_arg(a, copy_input, False, check_typing_issues) if to_dist else a
        for a, to_dist in zip(args, dist_map)
    )

    bodo_func = bodo.jit(func, **kwargs)
    bodo_output = bodo_func(*dist_args)
    # NOTE: We need to gather the output before converting to pandas.
    # The rationale behind this:
    # Suppose we have two output arrays from two ranks: [[1]] (single element nested array), [None].
    # For bodo_output, if we convert to pandas first, [[1]] will become ["[1]" (string type)], and [None] will become [NaN (float type)]. After gathering, the result will be ["[1]" (string), NaN (float)]
    # For py_output, since it's predefined by the test writer, it will convert [[1], None] to pandas i.e. ["[1]", "nan"] (both are strings), which does not equal ["[1]" (string), NaN (float)].
    # Thus, asserting bodo_output = py_output will fail, which is not what we want in this case
    if is_out_distributed:
        bodo_output = _gather_output(bodo_output)
    if convert_columns_to_pandas:
        bodo_output = convert_non_pandas_columns(bodo_output)
    if set_columns_name_to_none:
        bodo_output.columns.name = None
    if reorder_columns:
        bodo_output.sort_index(axis=1, inplace=True)

    # only rank 0 should check if gatherv() called on output
    passed = 1

    if not is_out_distributed or bodo.get_rank() == 0:
        passed = _test_equal_guard(
            bodo_output,
            py_output,
            sort_output,
            check_names,
            check_dtype,
            reset_index,
            check_categorical,
            atol,
            rtol,
            check_pandas_types,
        )

    n_passed = reduce_sum(passed)
    assert n_passed == n_pes, "Parallel 1D test failed"
    return bodo_func


def check_func_1D_var(
    func,
    args,
    py_output,
    is_out_distributed,
    distributed: list[str] | bool | None,
    copy_input,
    sort_output,
    check_names,
    check_dtype,
    reset_index,
    check_typing_issues,
    convert_columns_to_pandas,
    additional_compiler_arguments,
    set_columns_name_to_none,
    reorder_columns,
    n_pes,
    check_categorical,
    atol,
    rtol,
    check_pandas_types,
) -> Callable:
    """Check function output against Python while setting the inputs/outputs as
    1D distributed variable length
    """
    kwargs = {}
    if distributed is None:
        kwargs["all_returns_distributed"] = is_out_distributed
        kwargs["all_args_distributed_varlength"] = True
        dist_map = [True] * len(args)
    elif isinstance(distributed, bool):
        kwargs["distributed"] = distributed
        dist_map = [distributed] * len(args)
    else:
        kwargs["distributed"] = [a for a, _ in distributed]
        args_to_dist = {i for _, i in distributed}
        dist_map = [i in args_to_dist for i in range(len(args))]

    if additional_compiler_arguments != None:
        kwargs.update(additional_compiler_arguments)

    dist_args = tuple(
        _get_dist_arg(a, copy_input, True, check_typing_issues) if to_dist else a
        for a, to_dist in zip(args, dist_map)
    )

    bodo_func = bodo.jit(func, **kwargs)
    bodo_output = bodo_func(*dist_args)
    # NOTE: We need to gather the output before converting to pandas.
    # See note in check_func_1D for the rationale behind this.
    if is_out_distributed:
        bodo_output = _gather_output(bodo_output)
    if convert_columns_to_pandas:
        bodo_output = convert_non_pandas_columns(bodo_output)
    if set_columns_name_to_none:
        bodo_output.columns.name = None
    if reorder_columns:
        bodo_output.sort_index(axis=1, inplace=True)

    passed = 1
    if not is_out_distributed or bodo.get_rank() == 0:
        passed = _test_equal_guard(
            bodo_output,
            py_output,
            sort_output,
            check_names,
            check_dtype,
            reset_index,
            check_categorical,
            atol,
            rtol,
            check_pandas_types,
        )
    n_passed = reduce_sum(passed)
    assert n_passed == n_pes, "Parallel 1D Var test failed"
    return bodo_func


def check_func_spawn(
    func,
    args,
    py_output,
    is_out_distributed,
    distributed: list[tuple[str, int]] | bool | None,
    copy_input,
    sort_output,
    check_names,
    check_dtype,
    reset_index,
    check_typing_issues,
    convert_columns_to_pandas,
    additional_compiler_arguments,
    set_columns_name_to_none,
    reorder_columns,
    n_pes,
    check_categorical,
    atol,
    rtol,
    check_pandas_types,
):
    """Check function output against Python while setting the inputs/outputs as
    1D distributed
    """

    # Skip spawn testing if the test requires specific data distributions which may
    # confict with spawn's defaults
    if distributed is not None:
        return

    assert n_pes == 1, "Spawn mode tests should only run with 1 rank"

    kwargs = {"spawn": True}
    if additional_compiler_arguments != None:
        kwargs.update(additional_compiler_arguments)

    args = tuple(_get_arg(a, copy_input) for a in args)

    bodo_func = bodo.jit(func, **kwargs)
    bodo_output = bodo_func(*args)
    if convert_columns_to_pandas:
        bodo_output = convert_non_pandas_columns(bodo_output)
    if set_columns_name_to_none:
        bodo_output.columns.name = None
    if reorder_columns:
        bodo_output.sort_index(axis=1, inplace=True)

    _test_equal(
        bodo_output,
        py_output,
        sort_output,
        check_names,
        check_dtype,
        reset_index,
        check_categorical,
        atol,
        rtol,
        check_pandas_types,
    )


def _get_arg(a, copy=False):
    if copy and hasattr(a, "copy"):
        return a.copy()
    return a


T = TypeVar("T", pytypes.FunctionType, pd.Series, pd.DataFrame)


def _get_dist_arg(
    a: T, copy: bool = False, var_length: bool = False, check_typing_issues: bool = True
) -> T:
    """Get distributed chunk for 'a' on current rank (for input to test functions)"""
    if copy and hasattr(a, "copy"):
        a = a.copy()

    if isinstance(a, pytypes.FunctionType):
        return a

    bodo_typ = bodo.typeof(a)
    if not (is_distributable_typ(bodo_typ) or is_distributable_tuple_typ(bodo_typ)):
        return a

    if is_bodosql_context_type(bodo_typ):
        from bodosql import BodoSQLContext

        # Distribute each of the DataFrames.
        new_dict = {
            name: _get_dist_arg(df, copy, var_length, check_typing_issues)
            for name, df in a.tables.items()
        }
        return BodoSQLContext(new_dict, a.catalog, bodo_typ.default_tz)

    # PyArrow doesn't support shape
    l = len(a) if isinstance(a, pa.Array) else a.shape[0]

    start, end = get_start_end(l)
    # for var length case to be different than regular 1D in chunk sizes, add
    # one extra element to the second processor
    if var_length and bodo.get_size() >= 2 and l > bodo.get_size():
        if bodo.get_rank() == 0:
            end -= 1
        if bodo.get_rank() == 1:
            start -= 1

    if isinstance(a, (pd.Series, pd.DataFrame)):
        out_val = a.iloc[start:end]
    else:
        out_val = a[start:end]

    if check_typing_issues:
        _check_typing_issues(out_val)
    return out_val


def _test_equal_guard(
    bodo_out,
    py_out,
    sort_output=False,
    check_names=True,
    check_dtype=False,
    reset_index=False,
    check_categorical=False,
    atol=1e-08,
    rtol=1e-05,
    check_pandas_types=True,
):
    # no need to avoid exceptions if running with a single process and hang is not
    # possible. TODO: remove _test_equal_guard in general when [BE-2223] is resolved
    if bodo.get_size() == 1:
        _test_equal(
            bodo_out,
            py_out,
            sort_output,
            check_names,
            check_dtype,
            reset_index,
            check_categorical,
            atol,
            rtol,
            check_pandas_types,
        )
        return 1
    passed = 1
    try:
        _test_equal(
            bodo_out,
            py_out,
            sort_output,
            check_names,
            check_dtype,
            reset_index,
            check_categorical,
            atol,
            rtol,
            check_pandas_types,
        )
    except Exception as e:
        print(e)
        passed = 0
    return passed


# We need to sort the index and values for effective comparison
def sort_series_values_index(S):
    if S.index.dtype == pd.StringDtype("pyarrow"):
        S.index = S.index.astype("string")

    # Avoid Arrow array sorting bugs in Pandas as of 2.2
    if isinstance(S.index.dtype, pd.ArrowDtype):
        pa_index_arr = S.index.array._pa_array.combine_chunks()
        # Decode dictionary-encoded strings since to_pandas() converts dictionary array
        # to categorical.
        if pa.types.is_dictionary(pa_index_arr.type):
            pa_index_arr = pa_index_arr.dictionary_decode()
        S = S.set_axis(pa_index_arr.to_pandas()).rename_axis(S.index.names)

    S1 = S.sort_index()
    # pandas fails if all null integer column is sorted
    if S1.isnull().all():
        return S1
    # Replace PyArrow strings with regular strings since Arrow doesn't support sort for
    # dict(large_string)
    if S1.dtype == pd.StringDtype("pyarrow"):
        S1 = S1.astype("string")
    return S1.sort_values(kind="mergesort")


def _is_nested_arrow_dtype(dtype):
    """return True if Pandas dtype is a nested Arrow dtype (map/struct/list)"""
    return isinstance(dtype, pd.ArrowDtype) and isinstance(
        dtype.pyarrow_dtype, (pa.MapType, pa.StructType, pa.ListType, pa.LargeListType)
    )


def sort_dataframe_values_index(df):
    """sort data frame based on values and index"""
    if isinstance(df.index, pd.MultiIndex):
        # rename index in case names are None
        index_names = [f"index_{i}" for i in range(len(df.index.names))]
        list_col_names = [
            c
            for i, c in enumerate(df.columns)
            # Avoid sorting nested dtypes since not supported in Pandas yet
            if not _is_nested_arrow_dtype(df.dtypes.iloc[i])
        ] + index_names
        return df.rename_axis(index_names).sort_values(list_col_names, kind="mergesort")

    eName = "index123"
    list_col_names = [
        c
        for i, c in enumerate(df.columns)
        # Avoid sorting nested dtypes since not supported in Pandas yet
        if not _is_nested_arrow_dtype(df.dtypes.iloc[i])
    ] + [eName]
    if None in list_col_names:
        raise RuntimeError(
            "Testing error in sort_dataframe_values_index: None in column names"
        )

    # Sort only works on hashable datatypes
    # Thus we convert (non-hashable) list-like types to (hashable) tuples
    df = df.map(
        lambda x: (
            tuple(x)
            if isinstance(x, (list, np.ndarray, pd.core.arrays.ExtensionArray))
            else x
        )
    )

    # Avoid Arrow array sorting bugs in Pandas as of 2.2
    if isinstance(df.index.dtype, pd.ArrowDtype):
        pa_index_arr = df.index.array._pa_array.combine_chunks()
        # Decode dictionary-encoded strings since to_pandas() converts dictionary array
        # to categorical.
        if pa.types.is_dictionary(pa_index_arr.type):
            pa_index_arr = pa_index_arr.dictionary_decode()
        df = df.set_index(pa_index_arr.to_pandas()).rename_axis(df.index.names)

    return df.rename_axis(eName).sort_values(list_col_names, kind="mergesort")


def _to_pa_array(py_out, bodo_arr_type):
    """Convert object array to Arrow array with specified Bodo type"""
    if isinstance(py_out, np.ndarray) and isinstance(py_out.dtype, np.dtypes.StrDType):
        py_out = py_out.astype(object)
    if (
        isinstance(bodo_arr_type, bodo.IntegerArrayType)
        and isinstance(py_out, np.ndarray)
        and np.issubdtype(py_out.dtype, np.floating)
    ):
        # When trying to convert a numpy float array to an integer array we need to convert to a pandas nullable integer array first
        # to avoid issues with NaN/None values
        py_out = pd.array(py_out, str(bodo_arr_type.dtype).capitalize())
    arrow_type = bodo.io.helpers._numba_to_pyarrow_type(
        bodo_arr_type, use_dict_arr=True
    )[0]
    arrow_type_no_dict = bodo.io.helpers._numba_to_pyarrow_type(bodo_arr_type)[0]
    py_out = pa.array(py_out, arrow_type_no_dict)
    if arrow_type != arrow_type_no_dict:
        py_out = bodo.libs.array.convert_arrow_arr_to_dict(py_out, arrow_type)
    return py_out


def _test_equal(
    bodo_out,
    py_out,
    sort_output=False,
    check_names=True,
    check_dtype=False,
    reset_index=False,
    check_categorical=False,
    atol: float = 1e-08,
    rtol: float = 1e-05,
    check_pandas_types=True,
) -> None:
    try:
        from scipy.sparse import csr_matrix
    except ImportError:
        csr_matrix = type(None)

    # Bodo converts lists to array in array(item) array cases
    if isinstance(py_out, list) and isinstance(bodo_out, np.ndarray):
        py_out = np.array(py_out)

    # Bodo returns PyArrow decimal scalar
    if isinstance(py_out, Decimal):
        py_out = pa.scalar(py_out)

    if isinstance(py_out, pd.Series):
        if isinstance(bodo_out.dtype, pd.ArrowDtype) and not isinstance(
            py_out.dtype, pd.ArrowDtype
        ):
            check_dtype = False
            pa_type = bodo_out.dtype.pyarrow_dtype
            # Convert nested types
            if (
                pa.types.is_map(pa_type)
                or pa.types.is_struct(pa_type)
                or pa.types.is_large_list(pa_type)
            ):
                py_out = pd.Series(
                    _to_pa_array(
                        py_out.map(
                            lambda a: None
                            if isinstance(a, float) and np.isnan(a)
                            else a
                        ).values,
                        bodo.typeof(bodo_out.values),
                    ),
                    py_out.index,
                    bodo_out.dtype,
                    py_out.name,
                )
        if sort_output:
            py_out = sort_series_values_index(py_out)
            bodo_out = sort_series_values_index(bodo_out)
        if reset_index:
            py_out.reset_index(inplace=True, drop=True)
            bodo_out.reset_index(inplace=True, drop=True)
        # we return typed extension arrays like StringArray for all APIs but Pandas
        # doesn't return them by default in all APIs yet.
        if py_out.dtype in (object, np.bool_):
            check_dtype = False
        # TODO: support freq attribute of DatetimeIndex/TimedeltaIndex
        pd.testing.assert_series_equal(
            bodo_out,
            py_out,
            check_names=check_names,
            check_categorical=check_categorical,
            check_dtype=check_dtype,
            check_index_type=False,
            check_freq=False,
            check_series_type=check_pandas_types,
            atol=atol,
            rtol=rtol,
        )
    elif isinstance(py_out, pd.Index):
        if sort_output:
            py_out = py_out.sort_values()
            bodo_out = bodo_out.sort_values()
        # avoid assert_index_equal() issues for ArrowStringArray comparison (exact=False
        # still fails for some reason).
        # Note: The pd.StringDtype must be the left to ensure we pick the correct operator.
        if pd.StringDtype("pyarrow") == bodo_out.dtype:
            bodo_out = bodo_out.astype(object)
        if isinstance(bodo_out, pd.MultiIndex):
            bodo_out = pd.MultiIndex(
                levels=[
                    (
                        v.values.to_numpy()
                        if isinstance(v.values, pd.arrays.ArrowStringArray)
                        else v
                    )
                    for v in bodo_out.levels
                ],
                codes=bodo_out.codes,
                names=bodo_out.names,
            )
        pd.testing.assert_index_equal(
            bodo_out,
            py_out,
            check_names=check_names,
            exact="equiv" if check_dtype else False,
            check_categorical=False,
        )
    elif isinstance(py_out, pd.DataFrame):
        if sort_output:
            py_out = sort_dataframe_values_index(py_out)
            bodo_out = sort_dataframe_values_index(bodo_out)
        if reset_index:
            py_out.reset_index(inplace=True, drop=True)
            bodo_out.reset_index(inplace=True, drop=True)

        # We return typed extension arrays like StringArray for all APIs but Pandas
        # & Spark doesn't return them by default in all APIs yet.
        py_out_dtypes = py_out.dtypes.values.tolist()

        if object in py_out_dtypes or np.bool_ in py_out_dtypes:
            check_dtype = False
        pd.testing.assert_frame_equal(
            bodo_out,
            py_out,
            check_names=check_names,
            check_dtype=check_dtype,
            check_index_type=False,
            check_column_type=False,
            check_freq=False,
            check_categorical=check_categorical,
            check_frame_type=check_pandas_types,
            atol=atol,
            rtol=rtol,
        )
    # Convert object array py_out to Pandas PyArrow array to match Bodo
    # Avoid changing string arrays to avoid regressions in current infrastructure
    elif (
        isinstance(bodo_out, pd.arrays.ArrowExtensionArray)
        and not isinstance(bodo_out, pd.arrays.ArrowStringArray)
        and not isinstance(py_out, pd.arrays.ArrowExtensionArray)
    ):
        py_out = _to_pa_array(py_out, bodo.typeof(bodo_out))
        py_out = pd.Series(py_out)
        bodo_out = pd.Series(bodo_out)
        if sort_output:
            py_out = py_out.sort_values().reset_index(drop=True)
            bodo_out = bodo_out.sort_values().reset_index(drop=True)
        pd.testing.assert_series_equal(
            py_out,
            bodo_out,
            check_dtype=False,
            atol=atol,
            rtol=rtol,
        )
    elif isinstance(py_out, np.ndarray):
        if sort_output:
            py_out = np.sort(py_out)
            bodo_out = np.sort(bodo_out)
        # use tester of Pandas for array of objects since Numpy doesn't handle np.nan
        # properly
        if py_out.dtype == np.dtype("O") and (
            bodo_out.dtype == np.dtype("O")
            or isinstance(
                bodo_out.dtype,
                (
                    pd.BooleanDtype,
                    pd.Int8Dtype,
                    pd.Int16Dtype,
                    pd.Int32Dtype,
                    pd.Int64Dtype,
                    pd.UInt8Dtype,
                    pd.UInt16Dtype,
                    pd.UInt32Dtype,
                    pd.UInt64Dtype,
                ),
            )
        ):
            # struct array needs special handling in nested case
            if len(py_out) > 0 and isinstance(py_out[0], dict):
                _test_equal_struct_array(bodo_out, py_out)
            else:
                pd.testing.assert_series_equal(
                    pd.Series(py_out),
                    pd.Series(bodo_out),
                    check_dtype=False,
                    atol=atol,
                    rtol=rtol,
                )
        else:
            # parallel reduction can result in floating point differences
            if py_out.dtype in (np.float32, np.float64, np.complex128, np.complex64):
                np.testing.assert_allclose(bodo_out, py_out, atol=atol, rtol=rtol)
            elif isinstance(bodo_out, pd.arrays.ArrowStringArray):
                pd.testing.assert_extension_array_equal(
                    bodo_out,
                    pd.array(py_out, "string[pyarrow]"),
                    rtol=rtol,
                    atol=atol,
                )
            elif isinstance(bodo_out, pd.arrays.FloatingArray):
                pd.testing.assert_extension_array_equal(
                    bodo_out,
                    pd.array(py_out, bodo_out.dtype),
                    rtol=rtol,
                    atol=atol,
                )
            else:
                np.testing.assert_array_equal(bodo_out, py_out)
    # check for array since is_extension_array_dtype() matches dtypes also
    elif pd.api.types.is_array_like(py_out) and pd.api.types.is_extension_array_dtype(
        py_out
    ):
        # bodo currently returns object array instead of pd StringArray
        if not pd.api.types.is_extension_array_dtype(bodo_out):
            bodo_out = pd.array(bodo_out)
        if sort_output:
            py_out = py_out[py_out.argsort()]
            bodo_out = bodo_out[bodo_out.argsort()]
        # We don't care about category order so sort always.
        if isinstance(py_out, pd.Categorical):
            py_out = pd.Categorical(py_out, categories=py_out.categories.sort_values())
        if isinstance(bodo_out, pd.Categorical):
            bodo_out = pd.Categorical(
                bodo_out, categories=bodo_out.categories.sort_values()
            )
        pd.testing.assert_extension_array_equal(
            bodo_out, py_out, check_dtype=False, rtol=rtol, atol=atol
        )
    elif isinstance(py_out, csr_matrix):
        # https://stackoverflow.com/questions/30685024/check-if-two-scipy-sparse-csr-matrix-are-equal
        #
        # Similar to np.assert_array_equal we compare nan's like numbers,
        # so two nan's are considered equal. To detect nan's in sparse matrices,
        # we use the fact that nan's return False in all comparisons
        # according to IEEE-754, so nan is the only value that satisfies
        # `nan != nan` in a sparse matrix.
        # https://stackoverflow.com/questions/1565164/what-is-the-rationale-for-all-comparisons-returning-false-for-ieee754-nan-values
        #
        # Here, `(py_out != py_out).multiply(bodo_out != bodo_out)` counts the
        # number of instances where both values are nan, so the assertion
        # passes if in all the instances such that py_out != bodo_out, we also
        # know that both values are nan. Here, `.multiply()` performs logical-and
        # between nan instances of `py_out` and nan instances of `bodo_out`.
        assert (
            isinstance(bodo_out, csr_matrix)
            and py_out.shape == bodo_out.shape
            and (py_out != bodo_out).nnz
            == ((py_out != py_out).multiply(bodo_out != bodo_out)).nnz
        )
    # pyarrow array types
    elif isinstance(py_out, pa.Array):
        pd.testing.assert_series_equal(
            pd.Series(py_out),
            pd.Series(bodo_out),
            check_dtype=False,
            atol=atol,
            rtol=rtol,
        )
    elif isinstance(py_out, (float, np.floating, np.complex128, np.complex64)):
        # avoid equality check since paralellism can affect floating point operations
        np.testing.assert_allclose(py_out, bodo_out, rtol=rtol, atol=atol)
    elif isinstance(py_out, tuple) or (
        isinstance(py_out, list)
        and len(py_out) > 0
        and is_distributable_typ(bodo.typeof(py_out))
    ):
        assert len(py_out) == len(bodo_out)
        for p, b in zip(py_out, bodo_out):
            _test_equal(
                b,
                p,
                sort_output,
                check_names,
                check_dtype,
                rtol=rtol,
                atol=atol,
                check_pandas_types=check_pandas_types,
            )
    elif isinstance(py_out, dict):
        _test_equal_struct(
            bodo_out,
            py_out,
            sort_output,
            check_names,
            check_dtype,
            reset_index,
        )
    elif py_out is pd.NaT:
        assert py_out is bodo_out
    # Bodo returns np.nan instead of pd.NA for nullable float data to avoid typing
    # issues
    elif py_out is pd.NA and np.isnan(bodo_out):
        pass
    elif isinstance(py_out, pd.CategoricalDtype):
        np.testing.assert_equal(bodo_out.categories.values, py_out.categories.values)
        assert bodo_out.ordered == py_out.ordered
    elif isinstance(bodo_out, pa.Decimal128Scalar) and isinstance(
        py_out, pa.Decimal128Scalar
    ):
        assert pa.compute.equal(bodo_out, py_out).as_py()
    else:
        np.testing.assert_equal(bodo_out, py_out)


def _test_equal_struct(
    bodo_out,
    py_out,
    sort_output=False,
    check_names=True,
    check_dtype=False,
    reset_index=False,
):
    """check struct/dict to be equal. checking individual elements separately since
    regular assertion cannot handle nested arrays properly
    """
    assert py_out.keys() == bodo_out.keys()
    for py_field, bodo_field in zip(py_out, bodo_out):
        _test_equal(
            bodo_field,
            py_field,
            sort_output,
            check_names,
            check_dtype,
            reset_index,
        )


def _test_equal_struct_array(
    bodo_out,
    py_out,
    sort_output=False,
    check_names=True,
    check_dtype=False,
    reset_index=False,
):
    """check struct arrays to be equal. checking individual elements separately since
    assert_series_equal() cannot handle nested case properly
    """
    assert len(py_out) == len(bodo_out)
    for i in range(len(py_out)):
        py_val = py_out[i]
        bodo_val = bodo_out[i]
        if pd.isna(py_val):
            assert pd.isna(bodo_val)
            continue
        _test_equal_struct(
            bodo_val,
            py_val,
            sort_output,
            check_names,
            check_dtype,
            reset_index,
        )


def _gather_output(bodo_output):
    """gather bodo output from all processes. Uses bodo.gatherv() if there are no typing
    issues (e.g. empty object array). Otherwise, uses mpi4py's gather.
    """

    # don't gather scalar items of tuples since replicated
    if isinstance(bodo_output, tuple):
        return tuple(
            t if bodo.utils.typing.is_scalar_type(bodo.typeof(t)) else _gather_output(t)
            for t in bodo_output
        )

    try:
        _check_typing_issues(bodo_output)
        bodo_output = bodo.gatherv(bodo_output)
    except Exception:
        comm = MPI.COMM_WORLD
        bodo_output_list = comm.gather(bodo_output)
        if bodo.get_rank() == 0:
            if isinstance(
                bodo_output_list[0], (np.ndarray, pd.arrays.NumpyExtensionArray)
            ):
                bodo_output = np.concatenate(bodo_output_list)
            elif isinstance(bodo_output_list[0], pd.arrays.ArrowExtensionArray):
                pd.concat([pd.Series(a) for a in bodo_output_list]).values
            else:
                bodo_output = pd.concat(bodo_output_list)

    return bodo_output


def _typeof(val):
    # Pandas returns an object array for .values or to_numpy() call on Series of
    # nullable int/float, which can't be handled in typeof. Bodo returns a
    # nullable int/float array
    # see test_series_to_numpy[numeric_series_val3] and
    # test_series_get_values[series_val4]
    if (
        isinstance(val, np.ndarray)
        and val.dtype == np.dtype("O")
        and all(
            (isinstance(a, float) and np.isnan(a)) or isinstance(a, int) for a in val
        )
    ):
        return bodo.libs.int_arr_ext.IntegerArrayType(bodo.int64)
    elif isinstance(val, pd.arrays.FloatingArray):
        return bodo.libs.float_arr_ext.FloatingArrayType(bodo.float64)
    # TODO: add handling of Series with Float64 values here
    elif isinstance(val, pd.DataFrame) and any(
        isinstance(val.iloc[:, i].dtype, pd.core.arrays.floating.FloatingDtype)
        for i in range(len(val.columns))
    ):
        col_typs = []
        for i in range(len(val.columns)):
            S = val.iloc[:, i]
            if isinstance(S.dtype, pd.core.arrays.floating.FloatingDtype):
                col_typs.append(
                    bodo.libs.float_arr_ext.typeof_pd_float_dtype(S.dtype, None)
                )
            else:
                col_typs.append(bodo.hiframes.boxing._infer_series_arr_type(S).dtype)
        col_typs = (dtype_to_array_type(typ) for typ in col_typs)
        col_names = tuple(val.columns.to_list())
        index_typ = numba.typeof(val.index)
        return bodo.DataFrameType(col_typs, index_typ, col_names)
    elif isinstance(val, pd.Series) and isinstance(
        val.dtype, pd.core.arrays.floating.FloatingDtype
    ):
        return bodo.SeriesType(
            bodo.libs.float_arr_ext.typeof_pd_float_dtype(val.dtype, None),
            index=numba.typeof(val.index),
            name_typ=numba.typeof(val.name),
        )
    elif isinstance(val, pytypes.FunctionType):
        # function type isn't accurate, but good enough for the purposes of _typeof
        return types.FunctionType(types.none())
    return bodo.typeof(val)


def is_bool_object_series(S):
    if isinstance(S, pd.Series):
        S = S.values
    return (
        S.dtype == np.dtype("O")
        and bodo.hiframes.boxing._infer_ndarray_obj_dtype(S).dtype
        == numba.core.types.bool_
    )


def is_list_str_object_series(S):
    if isinstance(S, pd.Series):
        S = S.values
    return S.dtype == np.dtype("O") and bodo.hiframes.boxing._infer_ndarray_obj_dtype(
        S
    ).dtype == numba.core.types.List(numba.core.types.unicode_type)


def has_udf_call(fir):
    """returns True if function IR 'fir' has a UDF call."""
    for block in fir.blocks.values():
        for stmt in block.body:
            if (
                isinstance(stmt, ir.Assign)
                and isinstance(stmt.value, ir.Global)
                and isinstance(stmt.value.value, numba.core.registry.CPUDispatcher)
            ):
                if (
                    stmt.value.value._compiler.pipeline_class
                    == bodo.compiler.BodoCompilerUDF
                ):
                    return True

    return False


class DeadcodeTestPipeline(bodo.compiler.BodoCompiler):
    """
    pipeline used in test_join_deadcode_cleanup and test_csv_remove_col0_used_for_len
    with an additional PreserveIR pass then bodo_pipeline
    """

    def define_pipelines(self):
        [pipeline] = self._create_bodo_pipeline(
            distributed=True, inline_calls_pass=False
        )
        pipeline._finalized = False
        pipeline.add_pass_after(PreserveIR, NopythonRewrites)
        pipeline.finalize()
        return [pipeline]


class SeriesOptTestPipeline(bodo.compiler.BodoCompiler):
    """
    pipeline used in test_series_apply_df_output with an additional PreserveIR pass
    after SeriesPass
    """

    def define_pipelines(self):
        [pipeline] = self._create_bodo_pipeline(
            distributed=True, inline_calls_pass=False
        )
        pipeline._finalized = False
        pipeline.add_pass_after(PreserveIRTypeMap, bodo.compiler.BodoSeriesPass)
        pipeline.finalize()
        return [pipeline]


class ParforTestPipeline(bodo.compiler.BodoCompiler):
    """
    pipeline used in test_parfor_optimizations with an additional PreserveIR pass
    after ParforPass
    """

    def define_pipelines(self):
        [pipeline] = self._create_bodo_pipeline(
            distributed=True, inline_calls_pass=False
        )
        pipeline._finalized = False
        pipeline.add_pass_after(PreserveIR, bodo.compiler.ParforPreLoweringPass)
        pipeline.finalize()
        return [pipeline]


class ColumnDelTestPipeline(bodo.compiler.BodoCompiler):
    """
    pipeline used in test_column_del_pass with an additional PreserveIRTypeMap pass
    after BodoTableColumnDelPass
    """

    def define_pipelines(self):
        [pipeline] = self._create_bodo_pipeline(
            distributed=True, inline_calls_pass=False
        )
        pipeline._finalized = False
        pipeline.add_pass_after(PreserveIRTypeMap, bodo.compiler.BodoTableColumnDelPass)
        pipeline.finalize()
        return [pipeline]


@register_pass(mutates_CFG=False, analysis_only=False)
class PreserveIRTypeMap(PreserveIR):
    """
    Extension to PreserveIR that also saves the typemap.
    """

    _name = "preserve_ir_typemap"

    def __init__(self):
        PreserveIR.__init__(self)

    def run_pass(self, state):
        PreserveIR.run_pass(self, state)
        state.metadata["preserved_typemap"] = state.typemap.copy()
        state.metadata["preserved_calltypes"] = state.calltypes.copy()
        return False


class TypeInferenceTestPipeline(bodo.compiler.BodoCompiler):
    """
    pipeline used in bodosql tests with an additional PreserveIR pass
    after BodoTypeInference. This is used to monitor the code being generated.
    """

    def define_pipelines(self):
        [pipeline] = self._create_bodo_pipeline(
            distributed=True, inline_calls_pass=False
        )
        pipeline._finalized = False
        pipeline.add_pass_after(PreserveIR, bodo.compiler.BodoTypeInference)
        pipeline.finalize()
        return [pipeline]


class DistTestPipeline(bodo.compiler.BodoCompiler):
    """
    pipeline with an additional PreserveIR pass
    after DistributedPass
    """

    def define_pipelines(self):
        [pipeline] = self._create_bodo_pipeline(
            distributed=True, inline_calls_pass=False
        )
        pipeline._finalized = False
        pipeline.add_pass_after(PreserveIR, bodo.compiler.BodoDistributedPass)
        pipeline.finalize()
        return [pipeline]


class SeqTestPipeline(bodo.compiler.BodoCompiler):
    """
    Bodo sequential pipeline with an additional PreserveIR pass
    after LowerBodoIRExtSeq
    """

    def define_pipelines(self):
        [pipeline] = self._create_bodo_pipeline(
            distributed=False, inline_calls_pass=False
        )
        pipeline._finalized = False
        pipeline.add_pass_after(PreserveIR, bodo.compiler.LowerBodoIRExtSeq)
        pipeline.finalize()
        return [pipeline]


@register_pass(analysis_only=False, mutates_CFG=True)
class ArrayAnalysisPass(FunctionPass):
    _name = "array_analysis_pass"

    def __init__(self):
        FunctionPass.__init__(self)

    def run_pass(self, state):
        array_analysis = numba.parfors.array_analysis.ArrayAnalysis(
            state.typingctx,
            state.func_ir,
            state.typemap,
            state.calltypes,
        )
        array_analysis.run(state.func_ir.blocks)
        state.func_ir._definitions = numba.core.ir_utils.build_definitions(
            state.func_ir.blocks
        )
        state.metadata["preserved_array_analysis"] = array_analysis
        return False


class AnalysisTestPipeline(bodo.compiler.BodoCompiler):
    """
    pipeline used in test_dataframe_array_analysis()
    additional ArrayAnalysis pass that preserves analysis object
    """

    # Avoid copy propagation so we don't delete variables used to
    # check array analysis.
    avoid_copy_propagation = True

    def define_pipelines(self):
        [pipeline] = self._create_bodo_pipeline(
            distributed=True, inline_calls_pass=False
        )
        pipeline._finalized = False
        pipeline.add_pass_after(ArrayAnalysisPass, bodo.compiler.BodoSeriesPass)
        pipeline.finalize()
        return [pipeline]


def check_timing_func(func, args):
    """Function for computing runtimes. First run is to get the code compiled and second
    run is to recompute with the compiled code"""
    bodo_func = bodo.jit(func)
    bodo_func(*args)
    t1 = time.time()
    bodo_func(*args)
    t2: float = time.time()
    delta_t = round(t2 - t1, 4)
    print("Time:", delta_t, end=" ")
    assert True


def string_list_ent(x):
    if isinstance(
        x, (int, np.int64, float, pd.Timestamp, datetime.date, datetime.time)
    ):
        return str(x)
    if isinstance(x, dict):
        l_str = []
        for k in x:
            estr = '"' + str(k) + '": ' + string_list_ent(x[k])
            l_str.append(estr)
        return "{" + ", ".join(l_str) + "}"
    if isinstance(
        x,
        (
            list,
            np.ndarray,
            pd.arrays.IntegerArray,
            pd.arrays.FloatingArray,
            pd.arrays.ArrowStringArray,
        ),
    ):
        l_str = []
        if all(isinstance(elem, tuple) for elem in x):
            return string_list_ent(dict(x))
        for e_val in x:
            l_str.append(string_list_ent(e_val))
        return "[" + ",".join(l_str) + "]"
    if pd.isna(x):
        return "nan"
    if isinstance(x, str):
        return x
    if isinstance(x, Decimal):
        if x == Decimal("0"):
            return "0"
        e_s = str(x)
        if e_s.find(".") != -1:
            f_s = e_s.strip("0").strip(".")
            return f_s
        return e_s
    print("Failed to find matching type")
    assert False


# The functionality below exist because in the case of column having
# a list-string or Decimal as data type, several functionalities are missing from pandas:
# For pandas and list of strings:
# ---sort_values
# ---groupby/join/drop_duplicates
# ---hashing
# For pandas and list of decimals:
# ---mean
# ---median
# ---var/std
#
# The solution:
# ---to transform columns of list string into columns of strings and therefore
#    amenable to sort_values.
# ---to transform columns of decimals into columns of floats
#
# Note: We cannot use df_copy["e_col_name"].str.join(',') because of unahashable list.
def convert_non_pandas_columns(df):
    if not isinstance(df, pd.DataFrame):
        return df

    df_copy = df.copy()
    # Manually invalidate the cached typing information.
    df_copy._bodo_meta = None
    list_col = df.columns.to_list()
    if len(list_col) > 0:
        n_rows = df_copy[list_col[0]].size
    else:
        n_rows = df_copy.shape[0]
    # Determine which columns have list of strings in them
    # Determine which columns have Decimals in them.
    col_names_list_string = []
    col_names_array_item = []
    col_names_arrow_array_item = []
    col_names_decimal = []
    col_names_bytes = []
    for e_col_name in list_col:
        e_col = df[e_col_name]
        nb_list_string = 0
        nb_array_item = 0
        nb_arrow_array_item = 0
        nb_decimal = 0
        nb_bytes = 0
        for i_row in range(n_rows):
            e_ent = e_col.iat[i_row]
            if isinstance(
                e_ent,
                (
                    list,
                    np.ndarray,
                    pd.arrays.BooleanArray,
                    pd.arrays.IntegerArray,
                    pd.arrays.FloatingArray,
                    pd.arrays.StringArray,
                    pd.arrays.ArrowStringArray,
                ),
            ):
                if len(e_ent) > 0:
                    if isinstance(e_ent[0], str):
                        nb_list_string += 1
                    if isinstance(
                        e_ent[0],
                        (int, float, np.integer, np.floating),
                    ):
                        nb_array_item += 1
                    for e_val in e_ent:
                        if isinstance(
                            e_val,
                            (
                                list,
                                dict,
                                tuple,
                                Decimal,
                                datetime.time,
                                np.ndarray,
                                pd.arrays.IntegerArray,
                                pd.arrays.FloatingArray,
                            ),
                        ):
                            nb_arrow_array_item += 1
                else:
                    nb_array_item += 1
            if isinstance(e_ent, dict):
                nb_arrow_array_item += 1
            if isinstance(e_ent, Decimal):
                nb_decimal += 1
            if isinstance(e_ent, bytearray):
                nb_bytes += 1
        if nb_list_string > 0:
            col_names_list_string.append(e_col_name)
        elif nb_arrow_array_item > 0:
            col_names_arrow_array_item.append(e_col_name)
        elif nb_array_item > 0:
            col_names_array_item.append(e_col_name)
        elif nb_decimal > 0:
            col_names_decimal.append(e_col_name)
        elif nb_bytes > 0:
            col_names_bytes.append(e_col_name)
    for e_col_name in col_names_list_string:
        e_list_str = []
        e_col = df[e_col_name]

        for i_row in range(n_rows):
            e_ent = e_col.iat[i_row]
            if isinstance(
                e_ent,
                (list, np.ndarray, pd.arrays.StringArray, pd.arrays.ArrowStringArray),
            ):
                f_ent = [x if not pd.isna(x) else "None" for x in e_ent]
                e_str = ",".join(f_ent) + ","
                e_list_str.append(e_str)
            else:
                e_list_str.append(None)
        df_copy[e_col_name] = e_list_str
    for e_col_name in col_names_array_item:
        e_list_str = []
        e_col = df[e_col_name]
        for i_row in range(n_rows):
            e_ent = e_col.iat[i_row]
            if isinstance(
                e_ent,
                (
                    list,
                    np.ndarray,
                    pd.arrays.BooleanArray,
                    pd.arrays.IntegerArray,
                    pd.arrays.FloatingArray,
                    pd.arrays.StringArray,
                    pd.arrays.ArrowStringArray,
                ),
            ):
                e_str = ",".join([str(x) for x in e_ent]) + ","
                e_list_str.append(e_str)
            else:
                e_list_str.append(None)
        df_copy[e_col_name] = e_list_str
    for e_col_name in col_names_arrow_array_item:
        e_list_str = []
        e_col = df[e_col_name]
        for i_row in range(n_rows):
            e_ent = e_col.iat[i_row]
            f_ent = string_list_ent(e_ent)
            e_list_str.append(f_ent)
        df_copy[e_col_name] = e_list_str
    for e_col_name in col_names_decimal:
        e_list_float = []
        e_col = df[e_col_name]
        for i_row in range(n_rows):
            e_ent = e_col.iat[i_row]
            if isinstance(e_ent, Decimal):
                e_list_float.append(float(e_ent))
            else:
                e_list_float.append(np.nan)
        df_copy[e_col_name] = e_list_float
    for e_col_name in col_names_bytes:
        # Convert bytearray to bytes
        df_copy[e_col_name] = df[e_col_name].apply(
            lambda x: bytes(x) if isinstance(x, bytearray) else x
        )
    return df_copy


# Mapping Between Numpy Dtype and Equivalent Pandas Extension Dtype
# Bodo returns the Pandas Dtype while other implementations like Pandas and Spark
# return the Numpy equivalent. Need to convert during testing.
np_to_pd_dtype: dict[np.dtype, pd.api.extensions.ExtensionDtype] = {
    np.dtype(np.int8): pd.Int8Dtype,
    np.dtype(np.int16): pd.Int16Dtype,
    np.dtype(np.int32): pd.Int32Dtype,
    np.dtype(np.int64): pd.Int64Dtype,
    np.dtype(np.uint8): pd.UInt8Dtype,
    np.dtype(np.uint16): pd.UInt16Dtype,
    np.dtype(np.uint32): pd.UInt32Dtype,
    np.dtype(np.uint64): pd.UInt64Dtype,
    np.dtype(np.str_): pd.StringDtype,
    np.dtype(np.bool_): pd.BooleanDtype,
}


def sync_dtypes(py_out, bodo_out_dtypes):
    py_out_dtypes = py_out.dtypes.values.tolist()

    if any(
        isinstance(dtype, pd.api.extensions.ExtensionDtype) for dtype in bodo_out_dtypes
    ):
        for i, (py_dtype, bodo_dtype) in enumerate(zip(py_out_dtypes, bodo_out_dtypes)):
            if isinstance(bodo_dtype, np.dtype) and py_dtype == bodo_dtype:
                continue
            if (
                isinstance(py_dtype, pd.api.extensions.ExtensionDtype)
                and py_dtype == bodo_dtype
            ):
                continue
            elif (
                isinstance(bodo_dtype, pd.api.extensions.ExtensionDtype)
                and isinstance(py_dtype, np.dtype)
                and py_dtype in np_to_pd_dtype
                and np_to_pd_dtype[py_dtype]() == bodo_dtype
            ):
                py_out[py_out.columns[i]] = py_out[py_out.columns[i]].astype(bodo_dtype)
    return py_out


# This function allows to check the coherency of parallel output.
# That is, do we get the same result on one or on two or more MPI processes?
#
# No need for fancy stuff here. All output is unsorted. When we have the
# sort_values working for list_string column the use of conversion with col_names
# would be removed.
#
# Were the functionality of the list-string supported in pandas, we would not need
# any such function.
def check_parallel_coherency(
    func,
    args,
    sort_output=False,
    reset_index=False,
    additional_compiler_arguments=None,
):
    n_pes = bodo.get_size()

    # Computing the output in serial mode
    copy_input = True
    call_args_serial = tuple(_get_arg(a, copy_input) for a in args)
    kwargs = {"all_args_distributed_block": False, "all_returns_distributed": False}
    if additional_compiler_arguments != None:
        kwargs.update(additional_compiler_arguments)
    bodo_func_serial = bodo.jit(func, **kwargs)
    serial_output_raw = bodo_func_serial(*call_args_serial)
    serial_output_final = convert_non_pandas_columns(serial_output_raw)

    # If running on just one processor, nothing more is needed.
    if n_pes == 1:
        return

    # Computing the parallel input and output.
    kwargs = {"all_args_distributed_block": True, "all_returns_distributed": True}
    if additional_compiler_arguments != None:
        kwargs.update(additional_compiler_arguments)
    bodo_func_parall = bodo.jit(func, **kwargs)
    call_args_parall = tuple(
        _get_dist_arg(a, copy=True, var_length=False) for a in args
    )

    parall_output_raw = bodo_func_parall(*call_args_parall)
    parall_output_proc = convert_non_pandas_columns(parall_output_raw)
    # Collating the parallel output on just one processor.
    _check_typing_issues(parall_output_proc)
    parall_output_final = bodo.gatherv(parall_output_proc)

    # Doing the sorting. Mandatory here
    if sort_output:
        serial_output_final = sort_dataframe_values_index(serial_output_final)
        parall_output_final = sort_dataframe_values_index(parall_output_final)

    # reset_index if asked.
    if reset_index:
        serial_output_final.reset_index(drop=True, inplace=True)
        parall_output_final.reset_index(drop=True, inplace=True)

    passed = 1
    if bodo.get_rank() == 0:
        try:
            pd.testing.assert_frame_equal(
                serial_output_final,
                parall_output_final,
                check_dtype=False,
                check_column_type=False,
            )
        except Exception as e:
            print(e)
            passed = 0
    n_passed = reduce_sum(passed)
    assert n_passed == n_pes, "Parallel test failed"


def gen_random_arrow_array_struct_int(span, n, return_map=False):
    random.seed(0)
    e_list = []
    for _ in range(n):
        valA = random.randint(0, span)
        valB = random.randint(0, span)
        e_ent = {"A": valA, "B": valB}
        e_list.append(e_ent)
    dtype = pd.ArrowDtype(
        pa.struct([pa.field("A", pa.int64()), pa.field("B", pa.int64())])
    )
    if return_map:
        dtype = pd.ArrowDtype(pa.map_(pa.large_string(), pa.int64()))
    S = pd.Series(e_list, dtype=dtype)
    return S


def gen_random_arrow_array_struct_list_int(span, n, return_map=False):
    random.seed(0)
    e_list = []
    for _ in range(n):
        # We cannot allow empty block because if the first one is such type
        # gets found to be wrong.
        valA = [random.randint(0, span) for _ in range(random.randint(1, 5))]
        valB = [random.randint(0, span) for _ in range(random.randint(1, 5))]
        e_ent = {"A": valA, "B": valB}
        e_list.append(e_ent)

    dtype = pd.ArrowDtype(
        pa.struct(
            [
                pa.field("A", pa.large_list(pa.int64())),
                pa.field("B", pa.large_list(pa.int64())),
            ]
        )
    )
    if return_map:
        dtype = pd.ArrowDtype(pa.map_(pa.large_string(), pa.large_list(pa.int64())))
    S = pd.Series(e_list, dtype=dtype)
    return S


def gen_random_arrow_list_list_decimal(rec_lev, prob_none, n):
    random.seed(0)

    def random_list_rec(rec_lev):
        if random.random() < prob_none:
            return None
        else:
            if rec_lev == 0:
                return Decimal(
                    str(random.randint(1, 10)) + "." + str(random.randint(1, 10))
                )
            else:
                return [
                    random_list_rec(rec_lev - 1) for _ in range(random.randint(1, 3))
                ]

    return [random_list_rec(rec_lev) for _ in range(n)]


def gen_random_arrow_list_list_int(rec_lev, prob_none, n):
    random.seed(0)

    def random_list_rec(rec_lev):
        if random.random() < prob_none:
            return None
        else:
            if rec_lev == 0:
                return random.randint(0, 10)
            else:
                return [
                    random_list_rec(rec_lev - 1) for _ in range(random.randint(1, 3))
                ]

    return [random_list_rec(rec_lev) for _ in range(n)]


def gen_random_arrow_list_list_double(rec_lev, prob_none, n):
    random.seed(0)

    def random_list_rec(rec_lev):
        if random.random() < prob_none:
            return None
        else:
            if rec_lev == 0:
                return 0.4 + random.randint(0, 10)
            else:
                return [
                    random_list_rec(rec_lev - 1) for _ in range(random.randint(1, 3))
                ]

    return [random_list_rec(rec_lev) for _ in range(n)]


def gen_random_arrow_struct_struct(span, n, return_map=False):
    random.seed(0)
    e_list = []
    for _ in range(n):
        valA1 = random.randint(0, span)
        valA2 = random.randint(0, span)
        valB1 = random.randint(0, span)
        valB2 = random.randint(0, span)
        e_ent = {"A": {"A1": valA1, "A2": valA2}, "B": {"B1": valB1, "B2": valB2}}
        e_list.append(e_ent)

    dtype = pd.ArrowDtype(
        pa.struct(
            [
                pa.field(
                    "A",
                    pa.struct([pa.field("A1", pa.int64()), pa.field("A2", pa.int64())]),
                ),
                pa.field(
                    "B",
                    pa.struct([pa.field("B1", pa.int64()), pa.field("B2", pa.int64())]),
                ),
            ]
        )
    )
    if return_map:
        dtype = pd.ArrowDtype(
            pa.map_(pa.large_string(), pa.map_(pa.large_string(), pa.int64()))
        )
    S = pd.Series(e_list, dtype=dtype)
    return S


def gen_random_arrow_struct_string(string_size, n):
    random.seed(0)
    return [
        {
            "A": "".join(
                random.choices(string.ascii_uppercase + string.digits, k=string_size)
            ),
            "B": "".join(
                random.choices(string.ascii_uppercase + string.digits, k=string_size)
            ),
        }
        for _ in range(n)
    ]


def gen_random_arrow_array_struct_string(string_size, num_structs, n):
    return [gen_random_arrow_struct_string(string_size, num_structs) for _ in range(n)]


def gen_nonascii_list(num_strings):
    """
    Generate list of num_strings number of non-ASCII strings
    Non-ASCII Reference: https://rbutterworth.nfshost.com/Tables/compose/
    """

    list_non_ascii_strings = [
        "À È Ì",
        "Á É Í",
        "Â Ê Î",
        "Ã Ẽ Ĩ",
        "Ä Ë Ï",
        "Å Ů ẘ ẙ",
        "Ā Ē Ī",
        "Ă Ĕ Ĭ",
        "Ą Ę Į",
        "Ǎ Ě Ǐ",
        "Ɨ Ø ƀ",
        "Ȩ Ç Ḑ",
        "Ő Ű",
        "ǖ ǘ ǚ ǜ",
        "Æ æ",
        "Œ œ",
        "Ð ð",
        "Þ þ",
        "Ŋ ŋ",
        "ẞ ß",
        "ſ ſ",
        "İ ı",
        "ĸ",
        "ə",
        "ʻ",
        "♩ ♪ ♫ ♬ ♭ ♮ ♯",
        "ⁱ ⁿ ª º",
        "ʰ ʲ ˡ ʳ ˢ ʷ ˣ ʸ",
        "⁰ ¹ ² ³ ⁴ ⁵ ⁶ ⁷ ⁸ ⁹",
        "⁽ ⁺ ⁼ ⁾",
        "₍ ₊ ₌ ₎",
        "₀ ₁ ₂ ₃ ₄ ₅ ₆ ₇ ₈ ₉",
        "½⅓¼⅕⅙⅐⅛⅑ ⅔⅖ ¾⅗ ⅘ ⅚⅝ ⅞",
        "± × ÷ √",
        "≠ ≤ ≥ ≡",
        "← → ⇒",
        "∴ ∵",
        "¦ ¬ ⋄",
        "° ∞ ‰",
        "µ ∅",
        "« »",
        "‹ ›",
        "“ ”",
        "‘ ’",
        "‚ „",
        "〞〝",
        "¡",
        "¿",
        "§",
        "¶",
        "…",
        "·",
        "¸",
        "–",
        "—",
        "©",
        "®",
        "℠",
        "™",
        "₥",
        "¢",
        "¤",
        "€",
        "£",
        "₡",
        "¥",
        "₦",
        "₨",
        "₩",
        "฿",
        "₫",
        "₠",
        "₣",
        "₤",
        "₧",
        "₢",
        "∞",
    ] * 2

    return list_non_ascii_strings[0:num_strings]


def gen_random_list_string_array(option, n):
    """Generate a random array of list(string)
    option=1 for series with nullable values
    option=2 for series without nullable entries.
    """
    random.seed(0)

    def rand_col_str(n):
        e_ent = []
        for _ in range(n):
            k = random.randint(1, 3)
            val = "".join(random.choices(["À", "B", "C"], k=k))
            e_ent.append(val)
        return e_ent

    def rand_col_l_str(n):
        e_list = []
        for _ in range(n):
            if random.random() < 0.1:
                e_ent = None
            else:
                e_ent = rand_col_str(random.randint(1, 3))
            e_list.append(e_ent)
        return e_list

    def rand_col_l_str_none_no_first(n):
        e_list_list = []
        for _ in range(n):
            e_list = []
            for idx in range(random.randint(1, 4)):
                # The None on the first index creates some problems.
                if random.random() < 0.1 and idx > 0:
                    val = None
                else:
                    k = random.randint(1, 3)
                    val = "".join(random.choices(["À", "B", "C"], k=k))
                e_list.append(val)
            e_list_list.append(e_list)
        return e_list_list

    if option == 1:
        e_list = pd.Series(
            rand_col_l_str(n), dtype=pd.ArrowDtype(pa.large_list(pa.large_string()))
        ).values
    if option == 2:
        e_list = rand_col_str(n)
    if option == 3:
        e_list = pd.Series(
            rand_col_l_str_none_no_first(n),
            dtype=pd.ArrowDtype(pa.large_list(pa.large_string())),
        ).values
    return e_list


def gen_random_decimal_array(option, n):
    """Compute a random decimal series for tests
    option=1 will give random arrays with collision happening (guaranteed for n>100)
    option=2 will give random arrays with collision unlikely to happen
    """
    random.seed(0)

    def random_str1():
        e_str1 = str(1 + random.randint(1, 8))
        e_str2 = str(1 + random.randint(1, 8))
        return Decimal(e_str1 + "." + e_str2)

    def random_str2():
        klen1 = random.randint(1, 7)
        klen2 = random.randint(1, 7)
        e_str1 = "".join([str(1 + random.randint(1, 8)) for _ in range(klen1)])
        e_str2 = "".join([str(1 + random.randint(1, 8)) for _ in range(klen2)])
        esign = "" if random.randint(1, 2) == 1 else "-"
        return Decimal(esign + e_str1 + "." + e_str2)

    if option == 1:
        e_list = [random_str1() for _ in range(n)]
    if option == 2:
        e_list = [random_str2() for _ in range(n)]
    return pd.Series(e_list)


def gen_random_string_binary_array(n, max_str_len=10, is_binary=False):
    """
    helper function that generates a random string array
    """
    random.seed(0)
    str_vals = []
    for _ in range(n):
        # store NA with 30% chance
        if random.random() < 0.3:
            str_vals.append(None)
            continue

        k = random.randint(1, max_str_len)
        val = "".join(random.choices(string.ascii_uppercase + string.digits, k=k))
        if is_binary:
            val = val.encode("utf-8")
        str_vals.append(val)

    # use consistent string array type with Bodo to avoid output comparison errors
    return np.array(str_vals, dtype="object")  # avoid unichr dtype (TODO: support?)


def _check_typing_issues(val):
    """Raises an error if there is a typing issue for value 'val'.
    Runs bodo typing on value and converts warnings to errors.
    """
    from bodo.mpi4py import MPI

    comm = MPI.COMM_WORLD
    try:
        with warnings.catch_warnings(record=True):
            warnings.simplefilter("error")
            bodo.typeof(val)
        errors = comm.allgather(None)
    except Exception as e:
        # The typing issue typically occurs on only a subset of processes,
        # because the process got a chunk of data from Python that is empty
        # or that we cannot currently type correctly.
        # To avoid a hang, we need to notify every rank of the error.
        comm.allgather(e)
        raise
    for e in errors:
        if isinstance(e, Exception):
            raise e


def check_caching(
    impl,
    args,
    is_cached,
    input_dist,
    check_names=False,
    check_dtype=False,
    sort_output=False,
    copy_input=False,
    atol=1e-08,
    rtol=1e-05,
    reset_index=False,
    convert_columns_to_pandas=False,
    check_categorical=False,
    set_columns_name_to_none=False,
    reorder_columns=False,
    py_output=no_default,
    is_out_dist=True,
    args_already_distributed=False,
    check_pandas_types=True,
):
    """Test caching by compiling a BodoSQL function with
    cache=True, then running it again loading from cache.

    This function also tests correctness for the specified input distribution.

    impl: the function to compile
    args: arguments to pass to the function
    is_cached: true if we expect the function to already be cached, false if we do not.
    input_dist: The InputDist for the dataframe arguments. This is used
        in the flags for compiling the function.
    """
    if py_output is no_default:
        py_output = impl(*args)

    # compile impl in the correct dist
    if not args_already_distributed and (
        input_dist == InputDist.OneD or input_dist == InputDist.OneDVar
    ):
        args = tuple(
            _get_dist_arg(
                a,
                copy=copy_input,
                var_length=(InputDist.OneDVar == input_dist),
                check_typing_issues=True,
            )
            for a in args
        )

    all_args_distributed_block = input_dist == InputDist.OneD
    all_args_distributed_varlength = input_dist == InputDist.OneDVar
    all_returns_distributed = input_dist != InputDist.REP and is_out_dist
    returns_maybe_distributed = input_dist != InputDist.REP and is_out_dist
    args_maybe_distributed = input_dist != InputDist.REP
    bodo_func = bodo.jit(
        cache=True,
        all_args_distributed_block=all_args_distributed_block,
        all_args_distributed_varlength=all_args_distributed_varlength,
        all_returns_distributed=all_returns_distributed,
        returns_maybe_distributed=returns_maybe_distributed,
        args_maybe_distributed=args_maybe_distributed,
    )(impl)

    # Add a barrier to reduce the odds of possible race condition
    # between ranks getting a cached implementation.
    bodo.barrier()
    bodo_output = bodo_func(*args)

    # correctness check, copied from the various check_func's
    if convert_columns_to_pandas:
        bodo_output = convert_non_pandas_columns(bodo_output)
    if returns_maybe_distributed:
        bodo_output = _gather_output(bodo_output)
    if set_columns_name_to_none:
        bodo_output.columns.name = None
    if reorder_columns:
        bodo_output.sort_index(axis=1, inplace=True)
    passed = 1
    if not returns_maybe_distributed or bodo.get_rank() == 0:
        passed = _test_equal_guard(
            bodo_output,
            py_output,
            sort_output,
            check_names,
            check_dtype,
            reset_index,
            check_categorical,
            atol,
            rtol,
            check_pandas_types,
        )
    n_passed = reduce_sum(passed)
    assert n_passed == bodo.get_size()

    bodo.barrier()

    # get signature of compiled function
    sig = bodo_func.signatures[0]

    if is_cached:
        # assert that it was loaded from cache
        assert bodo_func._cache_hits[sig] == 1, (
            "Expected a cache hit for function signature"
        )
        assert bodo_func._cache_misses[sig] == 0, (
            "Expected no cache miss for function signature"
        )
    else:
        # assert that it wasn't loaded from cache
        assert bodo_func._cache_hits[sig] == 0, (
            "Expected no cache hits for function signature"
        )
        assert bodo_func._cache_misses[sig] == 1, (
            "Expected a miss for function signature"
        )

    return bodo_output


def _check_for_io_reader_filters(bodo_func, node_class):
    """make sure a Connector node has filters set, and the filtering code in the IR
    is removed
    """
    fir = bodo_func.overloads[bodo_func.signatures[0]].metadata["preserved_ir"]
    read_found = False
    for stmt in fir.blocks[0].body:
        if isinstance(stmt, node_class):
            assert stmt.filters is not None
            read_found = True
        # filtering code has getitem which should be removed
        assert not (is_assign(stmt) and is_expr(stmt.value, "getitem"))

    assert read_found


def _ensure_func_calls_optimized_out(bodo_func, call_names):
    """
    Ensures the bodo_func doesn't contain any calls to functions
    that should be optimzed out.

    Note: Each call_name should be a tuple that matches the output of
    find_callname
    """
    fir = bodo_func.overloads[bodo_func.signatures[0]].metadata["preserved_ir"]
    typemap = bodo_func.overloads[bodo_func.signatures[0]].metadata["preserved_typemap"]
    for _, block in fir.blocks.items():
        for stmt in block.body:
            if (
                isinstance(stmt, ir.Assign)
                and isinstance(stmt.value, ir.Expr)
                and stmt.value.op == "call"
            ):
                call_name = guard(find_callname, fir, stmt.value, typemap)
                assert call_name not in call_names, (
                    f"{call_name} found in IR when it should be optimized out"
                )


# We only run snowflake tests on Azure Pipelines because the Snowflake account credentials
# are stored there (to avoid failing on AWS or our local machines)
def get_snowflake_connection_string(
    db: str,
    schema: str,
    conn_params: dict[str, str] | None = None,
    user: int = 1,
) -> str:
    """
    Generates a common snowflake connection string. Some details (how to determine
    username and password) seem unlikely to change, whereas as some tests could require
    other details (db and schema) to change.
    """
    if user == 1:
        username = os.environ["SF_USERNAME"]
        password = os.environ["SF_PASSWORD"]
        account = "bodopartner.us-east-1"
    elif user == 2:
        username = os.environ["SF_USER2"]
        password = os.environ["SF_PASSWORD2"]
        account = "bodopartner.us-east-1"
    elif user == 3:
        username = os.environ["SF_AZURE_USER"]
        password = os.environ["SF_AZURE_PASSWORD"]
        account = "kl02615.east-us-2.azure"
    else:
        raise ValueError("Invalid user")

    params = {"warehouse": "DEMO_WH"} if conn_params is None else conn_params
    conn = (
        f"snowflake://{username}:{password}@{account}/{db}/{schema}?{urlencode(params)}"
    )
    return conn


def get_rest_catalog_connection_string(
    rest_uri: str,
    warehouse: str,
    credential: str | None = None,
    token: str | None = None,
) -> str:
    """
    Creates a REST Catalog connection string for use in the iceberg connector, either credential or token must be provided
    args:
        rest_uri: uri of the catalog
        warehouse: warehouse to use
        credential: permanent credential to use for authentication
        token: temporary token to use for authentication
    """
    assert credential is not None or token is not None, (
        "credential or token should be provided"
    )
    auth_param = (
        f"credential={credential}" if credential is not None else f"token={token}"
    )
    return f"iceberg+{rest_uri}?{auth_param}&warehouse={warehouse}&scope=PRINCIPAL_ROLE:ALL"


def snowflake_cred_env_vars_present(user: int = 1) -> bool:
    """
    Simple function to check if environment variables for the
    snowflake credentials are set or not. Goes along with
    get_snowflake_connection_string.

    Args:
        user (int, optional): Same user definition as get_snowflake_connection_string.
            Defaults to 1.

    Returns:
        bool: Whether env vars are set or not
    """
    if user == 1:
        return ("SF_USERNAME" in os.environ) and ("SF_PASSWORD" in os.environ)
    elif user == 2:
        return ("SF_USER2" in os.environ) and ("SF_PASSWORD2" in os.environ)
    elif user == 3:
        return ("SF_AZURE_USER" in os.environ) and ("SF_AZURE_PASSWORD" in os.environ)
    else:
        raise ValueError("Invalid user")


@contextmanager
def create_snowflake_table(
    df: pd.DataFrame, base_table_name: str, db: str, schema: str
) -> Generator[str, None, None]:
    """Creates a new table in Snowflake derived from the base table name
    and using the DataFrame. The name from the base name is modified to help
    reduce the likelihood of conflicts during concurrent tests.

    Returns the name of the table added to Snowflake.

    Args:
        df (pd.DataFrame): DataFrame to insert
        base_table_name (str): Base string for generating the table name.
        db (str): Name of the snowflake db.
        schema (str): Name of the snowflake schema

    Returns:
        str: The final table name.
    """
    comm = MPI.COMM_WORLD
    table_name = None
    try:
        if bodo.get_rank() == 0:
            table_name = gen_unique_table_id(base_table_name)
            conn_str = get_snowflake_connection_string(db, schema)
            df.to_sql(
                table_name, conn_str, schema=schema, index=False, if_exists="replace"
            )
        table_name = comm.bcast(table_name)
        yield table_name
    finally:
        drop_snowflake_table(table_name, db, schema)


@contextmanager
def create_snowflake_iceberg_table(
    df: pd.DataFrame, base_table_name: str, db: str, schema: str, iceberg_volume: str
) -> Generator[str, None, None]:
    """Creates a new Iceberg table in Snowflake derived from the base table name
    and using the DataFrame. This first creates a native table and then creates an
    Iceberg table from it

    Returns the name of the table added to Snowflake.

    Args:
        df (pd.DataFrame): DataFrame to insert
        base_table_name (str): Base string for generating the table name.
        db (str): Name of the snowflake db.
        schema (str): Name of the snowflake schema
        iceberg_volume (str): Name of the external volume to use for the Iceberg table.


    Returns:
        str: The final table name.
    """
    comm = MPI.COMM_WORLD
    iceberg_table_name = None
    with create_snowflake_table(df, base_table_name, db, schema) as native_table_name:
        try:
            if bodo.get_rank() == 0:
                iceberg_table_name = gen_unique_table_id(base_table_name)
                query = f"CREATE ICEBERG TABLE {iceberg_table_name} CATALOG='SNOWFLAKE', EXTERNAL_VOLUME='{iceberg_volume}', BASE_LOCATION='{iceberg_table_name}' AS SELECT * FROM {native_table_name}"
                conn_str = get_snowflake_connection_string(db, schema)
                pd.read_sql(query, conn_str)
            iceberg_table_name = comm.bcast(iceberg_table_name)
            yield iceberg_table_name
        finally:
            drop_snowflake_table(
                iceberg_table_name, db, schema, iceberg_volume=iceberg_volume
            )


<<<<<<< HEAD
@contextmanager
def create_polaris_iceberg_table(
    df: pd.DataFrame, base_table_name: str, conn_str: str, schema: str
) -> Generator[str, None, None]:
    """Creates a new Iceberg table in polaris derived from the base table name
    and using the DataFrame.

    Returns the name of the table added to polaris.

    Args:
        df (pd.DataFrame): DataFrame to insert
        base_table_name (str): Base string for generating the table name.
        conn_str (str): Connection string for the polaris server
        schema (str): Name of the polaris schema
    Returns:
        str: The final table name.
    """
    import bodo_iceberg_connector as bic

    comm = MPI.COMM_WORLD
    iceberg_table_name = None
    table_written = False
    try:
        if bodo.get_rank() == 0:
            iceberg_table_name = gen_unique_table_id(base_table_name)

        iceberg_table_name = comm.bcast(iceberg_table_name)

        @bodo.jit(distributed=["df"])
        def write_table(df, table_name, schema, con_str):
            df.to_sql(table_name, con=con_str, schema=schema, if_exists="replace")

        write_table(_get_dist_arg(df), iceberg_table_name, schema, conn_str)
        table_written = True

        yield iceberg_table_name
    finally:
        if table_written:
            run_rank0(bic.delete_table)(
                bodo.io.iceberg.format_iceberg_conn(conn_str),
                schema,
                iceberg_table_name,
            )


=======
>>>>>>> a1d1bb82
def gen_unique_table_id(base_table_name):
    unique_name = str(uuid4()).replace("-", "_")
    return f"{base_table_name}_{unique_name}".lower()


def drop_snowflake_table(
    table_name: str,
    db: str,
    schema: str,
    iceberg_volume: str | None = None,
    user: int = 1,
) -> None:
    """Drops a table from snowflake with the given table_name.
    The db and schema are also provided to connect to Snowflake.

    Args:
        table_name: Table Name inside Snowflake.
        db: Snowflake database name
        schema: Snowflake schema name.
    """
    comm = MPI.COMM_WORLD
    drop_err = None
    if bodo.get_rank() == 0:
        try:
            iceberg_prefix = "iceberg" if iceberg_volume else ""
            conn_str = get_snowflake_connection_string(db, schema, user=user)
            pd.read_sql(f"drop {iceberg_prefix} table IF EXISTS {table_name}", conn_str)
        except Exception as e:
            drop_err = e
    drop_err = comm.bcast(drop_err)
    if isinstance(drop_err, Exception):
        raise drop_err


@contextmanager
def create_snowflake_table_from_select_query(
    query: str, base_table_name: str, db: str, schema: str, case_sensitive: bool = False
) -> Generator[str, None, None]:
    """Creates a new table in Snowflake derived from the base table name
    and using the given select query. The name from the base name is modified to help
    reduce the likelihood of conflicts during concurrent tests.

    Returns the name of the table added to Snowflake.

    Args:
        query (str): A valid Snowfalke SQL query that will be used to create the table.
            This will be a SELECT query as we wrap the query in a create or replace table as clause.
        base_table_name (str): Base string for generating the table name.
        db (str): Name of the snowflake db.
        schema (str): Name of the snowflake schema
        case_sensitive (bool): Whether the table name should be case sensitive or not.
            If case sensitive, the table name will be wrapped in double quotes.

    Returns:
        str: The final table name.
    """
    comm = MPI.COMM_WORLD
    table_name = None
    try:
        if bodo.get_rank() == 0:
            table_name = gen_unique_table_id(base_table_name)
            if case_sensitive:
                table_name = f'"{table_name}"'
            conn_str = get_snowflake_connection_string(db, schema)
            pd.read_sql(f"CREATE or REPLACE TABLE {table_name} as ({query})", conn_str)
        table_name = comm.bcast(table_name)
        yield table_name
    finally:
        drop_snowflake_table(table_name, db, schema)


def generate_comparison_ops_func(op, check_na=False):
    """
    Generates a comparison function. If check_na,
    then we are being called on a scalar value because Pandas
    can't handle NA values in the array. If so, we return None
    if either input is NA.
    """
    op_str = numba.core.utils.OPERATORS_TO_BUILTINS[op]
    func_text = "def test_impl(a, b):\n"
    if check_na:
        func_text += "  if pd.isna(a) or pd.isna(b):\n"
        func_text += "    return None\n"
    func_text += f"  return a {op_str} b\n"
    loc_vars = {}
    exec(func_text, {"pd": pd}, loc_vars)
    return loc_vars["test_impl"]


def find_funcname_in_annotation_ir(annotation, desired_callname):
    """Finds a function call if it exists in the blocks stored
    in the annotation. Returns the name of the LHS variable
    defining the function if it exists and the variables
    defining the arguments with which the function was called.

    Args:
        annotation (TypeAnnotation): Dispatcher annotation
        contain the blocks and typemap.

    Returns:
        tuple(Name of the LHS variable, list[Name of argument variables])

    Raises Assertion Error if the desired_callname is not found.
    """
    # Generate a dummy IR to enable find_callname
    f_ir = ir.FunctionIR(
        annotation.blocks,
        False,
        annotation.func_id,
        ir.Loc("", 0),
        {},
        0,
        [],
    )
    # Update the definitions
    f_ir._definitions = build_definitions(f_ir.blocks)
    # Iterate over the IR
    for block in f_ir.blocks.values():
        for stmt in block.body:
            if isinstance(stmt, ir.Assign):
                callname = guard(find_callname, f_ir, stmt.value, annotation.typemap)
                if callname == desired_callname:
                    return stmt.value.func.name, [var.name for var in stmt.value.args]

    assert False, f"Did not find function {desired_callname} in the IR"


def find_nested_dispatcher_and_args(
    dispatcher, args, func_name, return_dispatcher=True
):
    """Finds a dispatcher in the IR and the arguments with which it was
    called for the given func_name (which matches the output of find_callname).

    Note: This code assumes that if return_dispatcher=True, then the new
    dispatch must be called with the Overload infrastructure. If any other infrastructure
    is used, for example the generated_jit infrastructure, then the given
    code may not work.

    Args:
        dispatcher (Dispatch): A numba/bodo dispatcher
        args (tuple(numba.core.types.Type)): Input tuple of Numba types
        func_name (tuple[str, str]): func_name to find.
        return_dispatcher (bool): Should we find and return the dispatcher + arguments?
            This is True when we are doing this as part of a multi-step traversal.

    Returns a tuple with the dispatcher and the arguments with which it was called.
    """
    sig = types.void(*args)
    cr = dispatcher.get_compile_result(sig)
    annotation = cr.type_annotation
    var_name, arg_names = find_funcname_in_annotation_ir(annotation, func_name)
    if return_dispatcher:
        typemap = annotation.typemap
        arg_types = tuple([typemap[name] for name in arg_names])
        # Find the dispatcher in the IR
        cached_info = typemap[var_name].templates[0]._impl_cache
        return cached_info[
            (numba.core.registry.cpu_target.typing_context, arg_types, ())
        ]


def nanoseconds_to_other_time_units(val, unit_str):
    supported_time_parts = [
        "hour",
        "minute",
        "second",
        "millisecond",
        "microsecond",
        "nanosecond",
    ]

    assert unit_str in supported_time_parts

    if unit_str == "hour":
        return val // ((10**9) * 3600)
    elif unit_str == "minute":
        return val // ((10**9) * 60)
    elif unit_str == "second":
        return val // (10**9)
    elif unit_str == "millisecond":
        return val // (10**6)
    elif unit_str == "microsecond":
        return val // (10**3)
    else:
        return val


def compose_decos(decos):
    def composition(func):
        for deco in reversed(decos):
            func = deco(func)
        return func

    return composition


def get_files_changed():
    """
    Returns a list of any files changed.
    """
    res = subprocess.run(["git", "diff", "--name-only", "main"], capture_output=True)
    return res.stdout.decode("utf-8").strip().split("\n")


files_changed = get_files_changed()


def check_for_compiler_file_changes():
    """
    Function that returns if any of the files critical to the compiler pipeline were
    altered. If this is True, then a larger subset of tests will be run on CI.
    """
    core_compiler_files = {
        "bodo/transforms/distributed_pass.py",
        "bodo/transforms/dataframe_pass.py",
        "bodo/transforms/series_pass.py",
        "bodo/transforms/table_column_del_pass.py",
        "bodo/transforms/typing_pass.py",
        "bodo/transforms/untyped_pass.py",
        "bodo/utils/transform.py",
        "bodo/utils/typing.py",
    }
    for filename in files_changed:
        if filename in core_compiler_files:
            return True
    return False


compiler_files_were_changed = check_for_compiler_file_changes()


# Determine if we are re-running a test due to a flaky failure.
pytest_snowflake_is_rerunning = False


# Determine wether we want to re-run a test due to a flaky failure,
# and set the pytest_snowflake_is_rerunning flag.
def _pytest_snowflake_rerun_filter(err, *args):
    str_err = str(err)
    should_rerun = (
        "HTTP 503: Service Unavailable" in str_err
        or "HTTP 504: Gateway Timeout" in str_err
        or "Could not connect to Snowflake backend after " in str_err
        or "snowflake.connector.vendored.requests.exceptions.ReadTimeout" in str_err
    )
    if should_rerun:
        global pytest_snowflake_is_rerunning
        pytest_snowflake_is_rerunning = True
    return should_rerun


# This is for use as a decorator for a single test function.
# (@pytest_mark_snowflake)
pytest_mark_snowflake = compose_decos(
    (
        pytest.mark.snowflake,
        pytest.mark.slow,
        pytest.mark.flaky(max_runs=3, rerun_filter=_pytest_snowflake_rerun_filter),
    )
)

# This is for marking an entire test file
# (pytestmark = pytest_snowflake)
pytest_snowflake = [
    pytest.mark.snowflake,
    pytest.mark.slow,
    pytest.mark.flaky(max_runs=3, rerun_filter=_pytest_snowflake_rerun_filter),
]

# Decorate
pytest_mark_one_rank = compose_decos(
    (
        pytest.mark.one_rank,
        pytest.mark.skipif(
            bodo.get_size() != 1,
            reason="Test should only run on one rank",
        ),
    )
)


pytest_mark_multi_rank_nightly = compose_decos(
    (
        pytest.mark.multi_rank_nightly,
        pytest.mark.skipif(
            bodo.get_size() == 1
            and os.environ.get("BODO_TESTING_PIPELINE_HAS_MULTI_RANK_TEST", False),
            reason="Skipping test on one rank, will run the test on multiple ranks.",
        ),
    )
)


# This is for using a "mark" or marking a whole file.
pytest_one_rank = [
    pytest.mark.one_rank,
    pytest.mark.skipif(
        bodo.get_size() != 1,
        reason="Test should only run on one rank",
    ),
]


polaris_markers = (
    pytest.mark.polaris,
    pytest.mark.iceberg,
)

# Decorate
pytest_mark_polaris = compose_decos(polaris_markers)


# This is for using a "mark" or marking a whole file.
pytest_polaris = list(polaris_markers)


glue_markers = (
    pytest.mark.glue,
    pytest.mark.iceberg,
    pytest.mark.skipif(
        "AWS_ACCESS_KEY_ID" not in os.environ, reason="requires glue credentials"
    ),
)

# Decorate
pytest_mark_glue = compose_decos(glue_markers)

# This is for using a "mark" or marking a whole file.
pytest_glue = list(glue_markers)

s3_tables_markers = (
    pytest.mark.s3_tables,
    pytest.mark.iceberg,
)

# Decorate
pytest_mark_s3_tables = compose_decos(s3_tables_markers)

# This is for using a "mark" or marking a whole file.
pytest_s3_tables = list(s3_tables_markers)


spawn_mode_markers = (
    pytest.mark.spawn_mode,
    pytest.mark.skipif(
        os.environ.get("BODO_TEST_SPAWN_MODE", "0") == "0",
        reason="requires spawn_mode testing enabled",
    ),
)

# Decorate
pytest_mark_spawn_mode = compose_decos(spawn_mode_markers)


# This is for using a "mark" or marking a whole file.
pytest_spawn_mode = list(spawn_mode_markers)


# Flag to ignore the mass slowing of tests unless specific files are changed
ignore_slow_unless_changed = os.environ.get("BODO_IGNORE_SLOW_UNLESS_CHANGED", False)


def pytest_slow_unless_changed(features):
    """
    Uses the slow marker unless any of the changed files match any of the regex
    corresponding to the entries in the features input, or compiler pass files
    have been changed.

    The defined feature keywords:
        - groupby: any BodoSQL files relating to aggregation
        - window: any BodoSQL files relating window functions
        - joins: any BodoSQL files relating to joins
        - codegen: any in files relating to BodoSQL codegen
        - library: any files in bodo/libs
        - io: any files in bodo/io
        - hiframes: any files in bodo/hiframes
    """
    if ignore_slow_unless_changed:
        return []
    known_features = {
        "groupby": "BodoSQL/calcite_sql/bodosql-calcite-application/src/main/.*Agg.*",
        "window": "BodoSQL/calcite_sql/bodosql-calcite-application/src/main/.*Window.*",
        "join": "BodoSQL/calcite_sql/bodosql-calcite-application/src/main/.*Join.*",
        "codegen": "(BodoSQL/calcite_sql/bodosql-calcite-application/src/main/java/com/bodosql/calcite/application/.*)|(BodoSQL/calcite_sql/bodosql-calcite-application/src/main/java/com/bodosql/calcite/ir/.*)",
        "library": "bodo/libs/.*",
        "io": "bodo/io/.*",
        "hiframes": "bodo/hiframes/.*",
    }
    if len(features) == 0:
        raise Exception(f"Invalid features: {features}")
    patterns = []
    for feature in features:
        if feature not in known_features:
            raise Exception(f"Invalid features: {features}")
        patterns.append(f"({known_features[feature]})")
    p = re.compile("|".join(patterns), re.I)
    if compiler_files_were_changed or any(p.match(f) for f in files_changed):
        return []
    return [pytest.mark.slow]


pytest_slow_unless_codegen = pytest_slow_unless_changed(["library", "codegen"])
pytest_slow_unless_groupby = pytest_slow_unless_changed(
    ["library", "codegen", "groupby"]
)
pytest_slow_unless_window = pytest_slow_unless_changed(["library", "codegen", "window"])
pytest_slow_unless_join = pytest_slow_unless_changed(["library", "codegen", "join"])


# This is for use as a decorator for a single test function.
# (@pytest_mark_pandas)
pytest_mark_pandas = (
    pytest.mark.pandas
    if compiler_files_were_changed
    else compose_decos((pytest.mark.slow, pytest.mark.pandas))
)

# This is for marking an entire test file
# (pytestmark = pytest_pandas)
pytest_pandas = [pytest.mark.pandas] + (
    [] if compiler_files_were_changed else [pytest.mark.slow]
)

# This is for marking an entire test file
# (pytestmark = pytest_perf_regression)
pytest_perf_regression = [
    pytest.mark.skipif(
        "BODO_RUN_REGRESSION_TESTS" not in os.environ,
        reason="only runs per regression tests manually",
    ),
    pytest.mark.perf_regression,
]


@contextmanager
def temp_env_override(env_vars: dict[str, str | None]):
    """Update the current environment variables with key-value pairs provided
    in a dictionary and then restore it after.

    Args
        env_vars (dict(str, str or None)): A dictionary of environment variables to set.
            A value of None indicates a variable should be removed.
    """

    def update_env_vars(env_vars):
        old_env_vars = {}
        for k, v in env_vars.items():
            if k in os.environ:
                old_env_vars[k] = os.environ[k]
            else:
                old_env_vars[k] = None

            if v is None:
                if k in os.environ:
                    del os.environ[k]
            else:
                os.environ[k] = v
        return old_env_vars

    old_env = {}
    try:
        old_env = update_env_vars(env_vars)
        yield
    finally:
        update_env_vars(old_env)


def set_config(name, val):
    """Set global configuration value (both spawner and workers)
    E.g. bodo.hiframes.boxing._use_dict_str_type = True
    """
    from bodo.spawn.utils import set_global_config

    set_global_config(name, val)
    if test_spawn_mode_enabled:
        import bodo.spawn.spawner

        spawner = bodo.spawn.spawner.get_spawner()
        spawner.set_config(name, val)


@contextmanager
def temp_config_override(name: str, val: pt.Any):
    """Update a Bodo global config and restore it after (e.g. bodo_use_decimal)"""

    old_val = getattr(bodo, name)
    try:
        set_config("bodo." + name, val)
        yield
    finally:
        set_config("bodo." + name, old_val)


@contextmanager
def set_broadcast_join(broadcast: bool):
    """
    Context manager for enabling/disabling broadcast join in a test.
    If broadcasting it set the threshold to 1 TB so it will always
    broadcast.

    Args:
        broadcast (bool): Should broadcast be allowed?
    """
    old_threshold = os.environ.get("BODO_BCAST_JOIN_THRESHOLD", None)
    try:
        if broadcast:
            # Set to a very high value of 1 GB
            os.environ["BODO_BCAST_JOIN_THRESHOLD"] = "1000000000"
        else:
            os.environ["BODO_BCAST_JOIN_THRESHOLD"] = "0"
        yield
    finally:
        if old_threshold is None:
            del os.environ["BODO_BCAST_JOIN_THRESHOLD"]
        else:
            os.environ["BODO_BCAST_JOIN_THRESHOLD"] = old_threshold


def nullable_float_arr_maker(L, to_null, to_nan):
    """
    Utility function for helping test cases to generate nullable floating
    point arrays that contain both NULL and NaN. Takes in a list of numbers,
    a list of indices that should be set to NULL, a list of indices that should
    be set to NaN, and outputs the corresponding floating point array.

    For example:
    nullable_float_arr_maker(list(range(10)), [1, 5, 9], [2, 3, 7])

    Outputs the following Series:
    0     0.0
    1    <NA>
    2     NaN
    3     NaN
    4     4.0
    5    <NA>
    6     6.0
    7     NaN
    8     8.0
    9    <NA>
    dtype: Float64
    """
    S = _nullable_float_arr_maker(L, to_null, to_nan)
    # Remove the bodo metadata. It improperly assigns
    # 1D_Var to the series which interferes with the test
    # functionality. Deleting the metadata sets it back to
    # the default of REP distribution.
    del S._bodo_meta
    return S


@bodo.jit(distributed=False)
def _nullable_float_arr_maker(L, to_null, to_nan):
    n = len(L)
    data_arr = np.empty(n, np.float64)
    nulls = np.empty((n + 7) >> 3, dtype=np.uint8)
    A = bodo.libs.float_arr_ext.init_float_array(data_arr, nulls)
    for i in range(len(L)):
        if i in to_null:
            bodo.libs.array_kernels.setna(A, i)
        elif i in to_nan:
            A[i] = np.nan
        else:
            A[i] = L[i]
    return pd.Series(A)


def cast_dt64_to_ns(df):
    """Cast datetime64 to datetime64[ns] to match Bodo since Pandas 2 reads some
    Parquet files as datetime64[us/ms]
    """
    from pandas.api.types import is_datetime64_any_dtype

    for c in df.columns:
        if is_datetime64_any_dtype(df[c]):
            if isinstance(df[c].dtype, pd.DatetimeTZDtype):
                df[c] = df[c].astype(pd.DatetimeTZDtype(tz=df[c].dtype.tz))
            else:
                df[c] = df[c].astype("datetime64[ns]")
    if isinstance(df.index, pd.DatetimeIndex):
        df.index = df.index.astype("datetime64[ns]")
    return df


@contextmanager
def enable_timestamptz():
    """
    Context manager to enable timestamptz in Bodo. This is useful for testing
    timestamptz functionality.
    """

    old_value = bodo.enable_timestamp_tz
    try:
        set_config("bodo.enable_timestamp_tz", True)
        yield
    finally:
        set_config("bodo.enable_timestamp_tz", old_value)


def assert_tables_equal(df1: pd.DataFrame, df2: pd.DataFrame, check_dtype: bool = True):
    """Asserts df1 and df2 have the same data without regard
    for ordering or index.

    Args:
        df1 (pd.DataFrame): First DataFrame.
        df2 (pd.DataFrame): Second DataFrame.
    """
    # Output ordering is not defined so we sort.
    df1 = df1.sort_values(by=list(df1.columns))
    df2 = df2.sort_values(by=list(df2.columns))
    # Drop the index
    df1 = df1.reset_index(drop=True)
    df2 = df2.reset_index(drop=True)
    pd.testing.assert_frame_equal(df1, df2, check_dtype=check_dtype)


def get_query_profile_location(output_dir: str, myrank: int) -> str:
    """
    Get the path to the query profile file given the output directory.
    Note that this method will also assert that the expected files are present.
    """
    assert os.path.isdir(output_dir)
    runs = os.listdir(output_dir)
    assert len(runs) == 1
    profile_path = os.path.join(output_dir, runs[0], f"query_profile_{myrank}.json")
    assert os.path.isfile(profile_path)
    return profile_path


def get_num_test_workers():
    """Return number of workers actually running tests, which is different from
    bodo.get_size() in spawn mode.
    """
    import bodo

    if bodo.spawn_mode or test_spawn_mode_enabled:
        import bodo.spawn.spawner

        spawner = bodo.spawn.spawner.get_spawner()
        return spawner.worker_intercomm.Get_remote_size()

    return bodo.get_size()<|MERGE_RESOLUTION|>--- conflicted
+++ resolved
@@ -2761,7 +2761,6 @@
             )
 
 
-<<<<<<< HEAD
 @contextmanager
 def create_polaris_iceberg_table(
     df: pd.DataFrame, base_table_name: str, conn_str: str, schema: str
@@ -2807,8 +2806,6 @@
             )
 
 
-=======
->>>>>>> a1d1bb82
 def gen_unique_table_id(base_table_name):
     unique_name = str(uuid4()).replace("-", "_")
     return f"{base_table_name}_{unique_name}".lower()
