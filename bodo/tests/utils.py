--- conflicted
+++ resolved
@@ -38,10 +38,7 @@
 from bodo import BodoWarning
 from bodo.mpi4py import MPI
 from bodo.spawn.spawner import SpawnDispatcher
-<<<<<<< HEAD
 from bodo.utils.arrow_conversion import convert_arrow_arr_to_dict
-=======
->>>>>>> 627c71ac
 
 test_spawn_mode_enabled = os.environ.get("BODO_CHECK_FUNC_SPAWN_MODE", "0") != "0"
 
@@ -135,7 +132,6 @@
     return f_ir_text.count(func_name)
 
 
-<<<<<<< HEAD
 def _is_distributable_typ(t):
     """Wrapper for is_distributable_typ that imports the compiler."""
     import bodo.decorators  # noqa
@@ -152,8 +148,6 @@
     return is_distributable_tuple_typ(t)
 
 
-=======
->>>>>>> 627c71ac
 def check_func(
     func,
     args,
@@ -233,7 +227,6 @@
     - check_pandas_types: check if the output types match exactly, e.g. if Bodo returns a BodoDataFrame and python returns a DataFrame throw an error
     """
     import bodo.decorators  # isort:skip # noqa
-    from bodo.utils.utils import is_distributable_tuple_typ, is_distributable_typ
 
     # If dataframe_library_enabled then run compiler tests as df library tests
     # (replaces import pandas as pd with import bodo.pandas as pd)
@@ -1306,7 +1299,6 @@
     check_pandas_types=True,
 ) -> None:
     import bodo.decorators  # isort:skip # noqa
-    from bodo.utils.utils import is_distributable_typ
 
     try:
         from scipy.sparse import csr_matrix
@@ -1677,11 +1669,8 @@
 
 
 def _typeof(val):
-<<<<<<< HEAD
     import bodo.decorators  # noqa
 
-=======
->>>>>>> 627c71ac
     from bodo.utils.typing import dtype_to_array_type
 
     # Pandas returns an object array for .values or to_numpy() call on Series of
