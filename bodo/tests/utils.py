"""
Utility functions for testing such as check_func() that tests a function.
"""

from __future__ import annotations

import datetime
import gzip
import io
import os
import platform
import random
import re
import shutil
import string
import subprocess
import time
import types as pytypes
import typing as pt
import warnings
from collections.abc import Callable, Generator
from contextlib import contextmanager
from decimal import Decimal
from enum import Enum
from typing import TypeVar
from urllib.parse import urlencode
from uuid import uuid4

import numba  # noqa TID253
import numpy as np
import pandas as pd
import pyarrow as pa
import pytest
from numba.core import ir, types  # noqa TID253
from numba.core.ir_utils import build_definitions, find_callname, guard  # noqa TID253

import bodo
import bodo.pandas as bodo_pd
from bodo import BodoWarning
from bodo.mpi4py import MPI
from bodo.spawn.spawner import SpawnDispatcher
from bodo.utils.arrow_conversion import convert_arrow_arr_to_dict

test_spawn_mode_enabled = os.environ.get("BODO_CHECK_FUNC_SPAWN_MODE", "0") != "0"

# TODO: Include testing DBs for other systems: MSSQL, SQLite, ...
sql_user_pass_and_hostname = os.environ.get("BODO_TEST_SQL_DB_CREDENTIAL")
oracle_user_pass_and_hostname = os.environ.get("BODO_TEST_ORACLE_DB_CREDENTIAL")


class NoDefault:
    """Sentinel specifying no default for argument to allow all values including None
    to be provided for the argument.
    """


no_default = NoDefault()


class InputDist(Enum):
    """
    Enum used to represent the various
    distributed analysis options for input
    data.
    """

    REP = 0
    OneD = 1
    OneDVar = 2


def count_array_REPs():
    import bodo.decorators  # isort:skip # noqa
    from bodo.transforms.distributed_pass import Distribution

    vals = bodo.transforms.distributed_pass.dist_analysis.array_dists.values()
    return sum([v == Distribution.REP for v in vals])


def count_parfor_REPs():
    import bodo.decorators  # isort:skip # noqa
    from bodo.transforms.distributed_pass import Distribution

    vals = bodo.transforms.distributed_pass.dist_analysis.parfor_dists.values()
    return sum([v == Distribution.REP for v in vals])


def count_parfor_OneDs():
    import bodo.decorators  # isort:skip # noqa
    from bodo.transforms.distributed_pass import Distribution

    vals = bodo.transforms.distributed_pass.dist_analysis.parfor_dists.values()
    return sum([v == Distribution.OneD for v in vals])


def count_array_OneDs():
    import bodo.decorators  # isort:skip # noqa
    from bodo.transforms.distributed_pass import Distribution

    vals = bodo.transforms.distributed_pass.dist_analysis.array_dists.values()
    return sum([v == Distribution.OneD for v in vals])


def count_parfor_OneD_Vars():
    import bodo.decorators  # isort:skip # noqa
    from bodo.transforms.distributed_pass import Distribution

    vals = bodo.transforms.distributed_pass.dist_analysis.parfor_dists.values()
    return sum([v == Distribution.OneD_Var for v in vals])


def count_array_OneD_Vars():
    import bodo.decorators  # isort:skip # noqa
    from bodo.transforms.distributed_pass import Distribution

    vals = bodo.transforms.distributed_pass.dist_analysis.array_dists.values()
    return sum([v == Distribution.OneD_Var for v in vals])


def dist_IR_contains(f_ir, *args):
    """check if strings 'args' are in function IR 'f_ir'"""
    with io.StringIO() as str_io:
        f_ir.dump(str_io)
        f_ir_text = str_io.getvalue()
    return sum([(s in f_ir_text) for s in args])


def dist_IR_count(f_ir, func_name):
    """count how many times the string 'func_name' is in function IR 'f_ir'"""
    with io.StringIO() as str_io:
        f_ir.dump(str_io)
        f_ir_text = str_io.getvalue()
    return f_ir_text.count(func_name)


def _is_distributable_typ(t):
    """Wrapper for is_distributable_typ that imports the compiler."""
    import bodo.decorators  # noqa
    from bodo.utils.utils import is_distributable_typ

    return is_distributable_typ(t)


def _is_distributable_tuple_typ(t):
    """Wrapper for is_distributable_tuple_typ that imports the compiler."""
    import bodo.decorators  # noqa
    from bodo.utils.utils import is_distributable_tuple_typ

    return is_distributable_tuple_typ(t)


def import_compiler():
    """Import bodo.decorators to ensure compiler is loaded."""
    import bodo.decorators  # noqa


def check_func(
    func,
    args,
    is_out_distributed=None,
    distributed: list[tuple[str, int]] | bool | None = None,
    sort_output=False,
    check_names=True,
    copy_input=False,
    check_dtype=False,
    reset_index=False,
    convert_columns_to_pandas=False,
    py_output: pt.Any | NoDefault = no_default,
    dist_test=True,
    check_typing_issues=True,
    additional_compiler_arguments=None,
    set_columns_name_to_none=False,
    reorder_columns=False,
    only_seq=False,
    only_1D=False,
    only_1DVar=None,
    only_spawn=None,
    check_categorical=False,
    atol: float = 1e-08,
    rtol: float = 1e-05,
    use_table_format=True,
    use_dict_encoded_strings=None,
    use_map_arrays: bool = False,
    convert_to_nullable_float=True,
    check_pandas_types=True,
) -> dict[str, Callable]:
    """test bodo compilation of function 'func' on arguments using REP, 1D, and 1D_Var
    inputs/outputs

    Rationale of the functionalities:
    - is_out_distributed: By default to None and is adjusted according to the REP/1D/1D_Var
    If the is_out_distributed is selected then it is hardcoded here.
    - distributed: Arguments expected to be distributed input. Default to None where all
    arguments are allowed to be distributed (for 1D and 1D Var tests)
    - sort_output: The order of the data produced may not match pandas (e.g. groupby/join).
    In that case, set sort_output=True
    - reset_index: The index produced by pandas may not match the one produced by Bodo for good
    reasons. In that case, set sort_output=True
    - convert_columns_to_pandas: Pandas does not support well some datatype such as decimal,
    list of strings or in general arrow data type. It typically fails at sorting. In that case
    using convert_columns_to_pandas=True will convert the columns to a string format which may help.
    - check_dtype: pandas may produce a column of float while bodo may produce a column of integers
    for some operations. Using check_dtype=False ensures that comparison is still possible.
    - py_output: Sometimes pandas has entirely lacking functionality and we need to put what output
    we expect to obtain.
    - additional_compiler_arguments: For some operations (like pivot_table) some additional compiler
    arguments are needed. These are keyword arguments to bodo.jit() passed as a dictionary.
    - set_columns_name_to_none: Some operation (like pivot_table) set a name to the list of columns.
    This is mostly for esthetic purpose and has limited support, therefore sometimes we have to set
    the name to None.
    - reorder_columns: The columns of the output have some degree of uncertainty sometimes (like pivot_table)
    thus a reordering operation is needed in some cases to make the comparison meaningful.
    - only_seq: Run just the sequential check.
    - only_1D: Run just the check on a 1D Distributed input.
    - only_1DVar: Run just the check on a 1DVar Distributed input.
    - only_spawn: Run just the check with spawn mode.
    - check_categorical: Argument to pass to Pandas assert_frame_equals. We use this if we want to disable
    the check_dtype with a categorical input (as otherwise it will still raise an error).
    - atol: Argument to pass to Pandas assert equals functions. This argument will be used if
    floating point precision can vary due to differences in underlying floating point libraries.
    - rtol: Argument to pass to Pandas assert equals functions. This argument will be used if
    floating point precision can vary due to differences in underlying floating point libraries.
    - use_table_format: flag for loading dataframes in table format for testing.
    If None, tests both formats if input arguments have dataframes.
    - use_dict_encoded_strings: flag for loading string arrays in dictionary-encoded
    format for testing.
    - use_map_arrays: Flag for forcing all input dict-object arrays to be unboxed as map arrays
    If None, tests both formats if input arguments have string arrays.
    - check_typing_issues: raise an error if there is a typing issue for input args.
    Runs bodo typing on arguments and converts warnings to errors.
    - convert_to_nullable_float: convert float inputs to nullable float if the global
    nullable float flag is on.
    - check_pandas_types: check if the output types match exactly, e.g. if Bodo returns a BodoDataFrame and python returns a DataFrame throw an error
    """
    # If dataframe_library_enabled then run compiler tests as df library tests
    # (replaces import pandas as pd with import bodo.pandas as pd)
    # NOTE: This variable takes precedence over other variables
    only_df_lib = bodo.test_dataframe_library_enabled

    # We allow the environment flag BODO_TESTING_ONLY_RUN_1D_VAR to change the default
    # testing behavior, to test with only 1D_var. This environment variable is set in our
    # PR CI environment
    if only_1DVar is None and not (only_seq or only_1D or only_df_lib):
        only_1DVar = os.environ.get("BODO_TESTING_ONLY_RUN_1D_VAR", None) is not None

    run_seq, run_1D, run_1DVar, run_spawn, run_df_lib = (
        False,
        False,
        False,
        False,
        False,
    )
    if only_df_lib:
        if only_1D or only_1DVar or only_seq:
            warnings.warn(
                "Multiple select only options specified, running only df library."
            )
        run_df_lib = True
    elif only_seq:
        if only_1D or only_1DVar:
            warnings.warn(
                "Multiple select only options specified, running only sequential."
            )
        run_seq = True
        dist_test = False
    elif only_1D:
        if only_1DVar:
            warnings.warn("Multiple select only options specified, running only 1D.")
        run_1D = True
    elif only_1DVar:
        run_1DVar = True
    elif only_spawn:
        run_spawn = True
    else:
        run_seq, run_1D, run_1DVar = True, True, True

    # Only run spawn mode if environment variable is set (which is used to test spawn
    # mode manually, not regular nightly runs)
    if test_spawn_mode_enabled:
        run_seq, run_1D, run_1DVar, run_spawn = False, False, False, True
        check_pandas_types = False

    n_pes = bodo.get_size()

    # avoid running sequential tests on multi-process configs to save time
    # is_out_distributed=False may lead to avoiding parallel runs and seq run is
    # necessary to capture the parallelism warning (see "w is not None" below)
    # Ideally we would like to also restrict running parallel tests when we have a single rank,
    # but this can lead to test coverage issues when running with BODO_TESTING_ONLY_RUN_1D_VAR
    # on AWS PR CI, where we only run with just a single rank
    if (
        n_pes > 1
        and not numba.core.config.DEVELOPER_MODE
        and is_out_distributed is not False
        and distributed is not None
    ):
        run_seq = False

    # Avoid testing 1D on CI to run faster. It's not likely to fail independent of
    # 1D_Var.
    if not only_1D and not numba.core.config.DEVELOPER_MODE:
        run_1D = False

    # convert float input to nullable float to test new nullable float functionality
    if convert_to_nullable_float:
        args = _convert_float_to_nullable_float(args)
        py_output = _convert_float_to_nullable_float(py_output)

    call_args = tuple(_get_arg(a, copy_input) for a in args)
    w = None

    # gives the option of passing desired output to check_func
    # in situations where pandas is buggy/lacks support
    if py_output is no_default:
        if convert_columns_to_pandas:
            call_args_mapped = tuple(convert_non_pandas_columns(a) for a in call_args)
            py_output = func(*call_args_mapped)
        else:
            py_output = func(*call_args)
    else:
        if convert_columns_to_pandas:
            py_output = convert_non_pandas_columns(py_output)
    if set_columns_name_to_none:
        py_output.columns.name = None
    if reorder_columns:
        py_output.sort_index(axis=1, inplace=True)

    # List of Output Bodo Functions
    bodo_funcs: dict[str, Callable] = {}

    if run_df_lib:
        # TODO [BSE-4787] Fix schema issues and reenable use_dict_encoded_strings case.
        assert not use_dict_encoded_strings, (
            "use_dict_encoded_strings flag not supported when testing Bodo DataFrames"
        )
        bodo_func = check_func_df_lib(
            func,
            args,
            py_output,
            copy_input,
            sort_output,
            check_names,
            check_dtype,
            reset_index,
            convert_columns_to_pandas,
            set_columns_name_to_none,
            reorder_columns,
            n_pes,
            check_categorical,
            atol,
            rtol,
            check_pandas_types,
        )
        bodo_funcs["df_lib"] = bodo_func
        # Return early to avoid importing compiler.
        return bodo_funcs

    import_compiler()
    saved_TABLE_FORMAT_THRESHOLD = bodo.hiframes.boxing.TABLE_FORMAT_THRESHOLD
    saved_use_dict_str_type = bodo.hiframes.boxing._use_dict_str_type
    saved_struct_size_limit = bodo.hiframes.boxing.struct_size_limit
    try:
        # test table format for dataframes (non-table format tested below if flag is
        # None)
        if use_table_format is None or use_table_format:
            set_config("bodo.hiframes.boxing.TABLE_FORMAT_THRESHOLD", 0)

        # test dict-encoded string arrays if flag is set (dict-encoded tested below if
        # flag is None)
        if use_dict_encoded_strings:
            set_config("bodo.hiframes.boxing._use_dict_str_type", True)

        # Test all dict-like arguments as map arrays (no structs) if flag is set
        if use_map_arrays:
            set_config("bodo.hiframes.boxing.struct_size_limit", -1)

        # sequential
        if run_seq:
            bodo_func, w = check_func_seq(
                func,
                args,
                n_pes,
                py_output,
                copy_input,
                sort_output,
                check_names,
                check_dtype,
                reset_index,
                convert_columns_to_pandas,
                additional_compiler_arguments,
                set_columns_name_to_none,
                reorder_columns,
                check_categorical,
                atol,
                rtol,
                check_pandas_types,
            )
            bodo_funcs["seq"] = bodo_func

            # test string arguments as StringLiteral type also (since StringLiteral is
            # not a subtype of UnicodeType)
            if any(isinstance(a, str) for a in args):
                bodo_func, _ = check_func_seq(
                    func,
                    args,
                    n_pes,
                    py_output,
                    copy_input,
                    sort_output,
                    check_names,
                    check_dtype,
                    reset_index,
                    convert_columns_to_pandas,
                    additional_compiler_arguments,
                    set_columns_name_to_none,
                    reorder_columns,
                    check_categorical,
                    atol,
                    rtol,
                    check_pandas_types,
                    True,
                )
                bodo_funcs["seq-strlit"] = bodo_func

        # distributed test is not needed
        if not dist_test:
            return bodo_funcs

        if is_out_distributed is None and py_output is not pd.NA:
            # assume all distributable output is distributed if not specified
            py_out_typ = _typeof(py_output)
            is_out_distributed = _is_distributable_typ(
                py_out_typ
            ) or _is_distributable_tuple_typ(py_out_typ)

        # skip 1D distributed and 1D distributed variable length tests
        # if no parallelism is found
        # and if neither inputs nor outputs are distributable
        if (
            w is not None  # if no parallelism is found
            and not is_out_distributed  # if output is not distributable
            and not distributed  # If some inputs are required to be distributable
            and not any(
                _is_distributable_typ(_typeof(a))
                or _is_distributable_tuple_typ(_typeof(a))
                for a in args
            )  # if none of the inputs is distributable
        ):
            return bodo_funcs  # no need for distributed checks

        if run_1D:
            bodo_func = check_func_1D(
                func,
                args,
                py_output,
                is_out_distributed,
                distributed,
                copy_input,
                sort_output,
                check_names,
                check_dtype,
                reset_index,
                check_typing_issues,
                convert_columns_to_pandas,
                additional_compiler_arguments,
                set_columns_name_to_none,
                reorder_columns,
                n_pes,
                check_categorical,
                atol,
                rtol,
                check_pandas_types,
            )
            bodo_funcs["1D"] = bodo_func

        if run_1DVar:
            bodo_func = check_func_1D_var(
                func,
                args,
                py_output,
                is_out_distributed,
                distributed,
                copy_input,
                sort_output,
                check_names,
                check_dtype,
                reset_index,
                check_typing_issues,
                convert_columns_to_pandas,
                additional_compiler_arguments,
                set_columns_name_to_none,
                reorder_columns,
                n_pes,
                check_categorical,
                atol,
                rtol,
                check_pandas_types,
            )
            bodo_funcs["1D_var"] = bodo_func
        if run_spawn:
            bodo_func = check_func_spawn(
                func,
                args,
                py_output,
                is_out_distributed,
                distributed,
                copy_input,
                sort_output,
                check_names,
                check_dtype,
                reset_index,
                check_typing_issues,
                convert_columns_to_pandas,
                additional_compiler_arguments,
                set_columns_name_to_none,
                reorder_columns,
                n_pes,
                check_categorical,
                atol,
                rtol,
                check_pandas_types,
            )
            bodo_funcs["spawn"] = bodo_func
    finally:
        set_config(
            "bodo.hiframes.boxing.TABLE_FORMAT_THRESHOLD", saved_TABLE_FORMAT_THRESHOLD
        )
        set_config("bodo.hiframes.boxing._use_dict_str_type", saved_use_dict_str_type)
        set_config("bodo.hiframes.boxing.struct_size_limit", saved_struct_size_limit)

    # test non-table format case if there is any dataframe in input
    if use_table_format is None and any(
        isinstance(_typeof(a), bodo.types.DataFrameType) for a in args
    ):
        inner_funcs = check_func(
            func,
            args,
            is_out_distributed,
            distributed,
            sort_output,
            check_names,
            copy_input,
            check_dtype,
            reset_index,
            convert_columns_to_pandas,
            py_output,
            dist_test,
            check_typing_issues,
            additional_compiler_arguments,
            set_columns_name_to_none,
            reorder_columns,
            only_seq,
            only_1D,
            only_1DVar,
            only_spawn,
            check_categorical,
            atol,
            rtol,
            use_map_arrays=use_map_arrays,
            use_table_format=False,
            use_dict_encoded_strings=use_dict_encoded_strings,
            convert_to_nullable_float=convert_to_nullable_float,
            check_pandas_types=check_pandas_types,
        )
        bodo_funcs.update(
            {f"table-format-{name}": func for name, func in inner_funcs.items()}
        )

    # test dict-encoded string type if there is any string array in input
    if use_dict_encoded_strings is None and any(
        _type_has_str_array(_typeof(a)) for a in args
    ):
        inner_funcs = check_func(
            func,
            args,
            is_out_distributed,
            distributed,
            sort_output,
            check_names,
            copy_input,
            check_dtype,
            reset_index,
            convert_columns_to_pandas,
            py_output,
            dist_test,
            check_typing_issues,
            additional_compiler_arguments,
            set_columns_name_to_none,
            reorder_columns,
            only_seq,
            only_1D,
            only_1DVar,
            only_spawn,
            check_categorical,
            atol,
            rtol,
            # the default case use_table_format=None already tests
            # use_table_format=False above so we just test use_table_format=True for it
            use_table_format=True if use_table_format is None else use_table_format,
            use_dict_encoded_strings=True,
            convert_to_nullable_float=convert_to_nullable_float,
            use_map_arrays=use_map_arrays,
            check_pandas_types=check_pandas_types,
        )
        bodo_funcs.update(
            {f"dict-encoding-{name}": func for name, func in inner_funcs.items()}
        )

    return bodo_funcs


def _convert_float_to_nullable_float(arg):
    """Convert float array/Series/Index/DataFrame to nullable float"""
    # tuple (avoiding isinstance since PySpark Row is a subclass of tuple)
    if type(arg) is tuple:
        return tuple(_convert_float_to_nullable_float(a) for a in arg)

    # Numpy float array
    if (
        isinstance(arg, np.ndarray)
        and arg.dtype in (np.float32, np.float64)
        and arg.ndim == 1
    ):
        return pd.array(arg)

    # Series/Index with float data
    if isinstance(arg, (pd.Series, pd.Index)) and arg.dtype in (np.float32, np.float64):
        return arg.astype("Float32" if arg.dtype == np.float32 else "Float64")

    # DataFrame float columns
    if isinstance(arg, pd.DataFrame) and any(
        a in (np.float32, np.float64) for a in arg.dtypes
    ):
        return pd.DataFrame(
            {c: _convert_float_to_nullable_float(arg[c]) for c in arg.columns}
        )

    return arg


def _type_has_str_array(t):
    """Return True if input type 't' has a string array component: string array,
    string Series, DataFrame with one or more string columns.

    Args:
        t (types.Type): input type

    Returns:
        bool: True if input type 't' has a string array component
    """
    return (
        (t == bodo.types.string_array_type)
        or (
            isinstance(t, bodo.types.SeriesType)
            and t.data == bodo.types.string_array_type
        )
        or (
            isinstance(t, bodo.types.DataFrameType)
            and any(a == bodo.types.string_array_type for a in t.data)
        )
    )


def check_func_seq(
    func,
    args,
    n_pes=None,
    py_output: pt.Any | NoDefault = no_default,
    copy_input=False,
    sort_output=False,
    check_names=True,
    check_dtype=False,
    reset_index=False,
    convert_columns_to_pandas=False,
    additional_compiler_arguments=None,
    set_columns_name_to_none=False,
    reorder_columns=False,
    check_categorical=False,
    atol: float = 1e-08,
    rtol: float = 1e-05,
    check_pandas_types=True,
    test_str_literal=False,
) -> tuple[Callable, list[warnings.WarningMessage]]:
    """check function output against Python without manually setting inputs/outputs
    distributions (keep the function sequential)
    """
    from bodo.tests.utils_jit import reduce_sum

    if n_pes is None:
        n_pes = bodo.get_size()

    kwargs = {"returns_maybe_distributed": False}
    if additional_compiler_arguments != None:
        kwargs.update(additional_compiler_arguments)
    bodo_func = bodo.jit(func, **kwargs)

    # type string inputs as literal
    if test_str_literal:
        # create a wrapper around function and call numba.literally() on str args
        args_str = ", ".join(f"a{i}" for i in range(len(args)))
        func_text = f"def wrapper({args_str}):\n"
        for i in range(len(args)):
            if isinstance(args[i], str):
                func_text += f"  numba.literally(a{i})\n"
        func_text += f"  return bodo_func({args_str})\n"
        loc_vars = {}
        exec(func_text, {"bodo_func": bodo_func, "numba": numba}, loc_vars)
        wrapper = loc_vars["wrapper"]
        bodo_func = bodo.jit(wrapper)

    call_args = tuple(_get_arg(a, copy_input) for a in args)
    # try to catch BodoWarning if no parallelism found
    with warnings.catch_warnings(record=True) as w:
        warnings.filterwarnings(
            "always", message="No parallelism found for function", category=BodoWarning
        )
        bodo_out = bodo_func(*call_args)
        if convert_columns_to_pandas:
            bodo_out = convert_non_pandas_columns(bodo_out)
    if set_columns_name_to_none:
        bodo_out.columns.name = None
    if reorder_columns:
        # Avoid PyArrow failure in sorting dict-encoded string arrays
        if bodo_out.columns.dtype == pd.StringDtype("pyarrow"):
            bodo_out.columns = bodo_out.columns.astype(object)
        bodo_out.sort_index(axis=1, inplace=True)
    passed = _test_equal_guard(
        bodo_out,
        py_output,
        sort_output,
        check_names,
        check_dtype,
        reset_index,
        check_categorical,
        atol,
        rtol,
        check_pandas_types,
    )
    # count how many pes passed the test, since throwing exceptions directly
    # can lead to inconsistency across pes and hangs
    n_passed = reduce_sum(passed)
    assert n_passed == n_pes, "Sequential test failed"
    return bodo_func, w


def check_func_1D(
    func,
    args,
    py_output,
    is_out_distributed,
    distributed: list[tuple[str, int]] | bool | None,
    copy_input,
    sort_output,
    check_names,
    check_dtype,
    reset_index,
    check_typing_issues,
    convert_columns_to_pandas,
    additional_compiler_arguments,
    set_columns_name_to_none,
    reorder_columns,
    n_pes,
    check_categorical,
    atol,
    rtol,
    check_pandas_types,
) -> Callable:
    """Check function output against Python while setting the inputs/outputs as
    1D distributed
    """
    from bodo.tests.utils_jit import reduce_sum

    kwargs = {}
    if distributed is None:
        kwargs["all_returns_distributed"] = is_out_distributed
        kwargs["all_args_distributed_block"] = True
        dist_map = [True] * len(args)
    elif isinstance(distributed, bool):
        kwargs["distributed"] = distributed
        dist_map = [distributed] * len(args)
    else:
        kwargs["distributed"] = [a for a, _ in distributed]
        args_to_dist = {i for _, i in distributed}
        dist_map = [i in args_to_dist for i in range(len(args))]

    if additional_compiler_arguments != None:
        kwargs.update(additional_compiler_arguments)

    dist_args = tuple(
        _get_dist_arg(a, copy_input, False, check_typing_issues) if to_dist else a
        for a, to_dist in zip(args, dist_map)
    )

    bodo_func = bodo.jit(func, **kwargs)
    bodo_output = bodo_func(*dist_args)
    # NOTE: We need to gather the output before converting to pandas.
    # The rationale behind this:
    # Suppose we have two output arrays from two ranks: [[1]] (single element nested array), [None].
    # For bodo_output, if we convert to pandas first, [[1]] will become ["[1]" (string type)], and [None] will become [NaN (float type)]. After gathering, the result will be ["[1]" (string), NaN (float)]
    # For py_output, since it's predefined by the test writer, it will convert [[1], None] to pandas i.e. ["[1]", "nan"] (both are strings), which does not equal ["[1]" (string), NaN (float)].
    # Thus, asserting bodo_output = py_output will fail, which is not what we want in this case
    if is_out_distributed:
        bodo_output = _gather_output(bodo_output)
    if convert_columns_to_pandas:
        bodo_output = convert_non_pandas_columns(bodo_output)
    if set_columns_name_to_none:
        bodo_output.columns.name = None
    if reorder_columns:
        bodo_output.sort_index(axis=1, inplace=True)

    # only rank 0 should check if gatherv() called on output
    passed = 1

    if not is_out_distributed or bodo.get_rank() == 0:
        passed = _test_equal_guard(
            bodo_output,
            py_output,
            sort_output,
            check_names,
            check_dtype,
            reset_index,
            check_categorical,
            atol,
            rtol,
            check_pandas_types,
        )

    n_passed = reduce_sum(passed)
    assert n_passed == n_pes, "Parallel 1D test failed"
    return bodo_func


def check_func_1D_var(
    func,
    args,
    py_output,
    is_out_distributed,
    distributed: list[str] | bool | None,
    copy_input,
    sort_output,
    check_names,
    check_dtype,
    reset_index,
    check_typing_issues,
    convert_columns_to_pandas,
    additional_compiler_arguments,
    set_columns_name_to_none,
    reorder_columns,
    n_pes,
    check_categorical,
    atol,
    rtol,
    check_pandas_types,
) -> Callable:
    """Check function output against Python while setting the inputs/outputs as
    1D distributed variable length
    """
    from bodo.tests.utils_jit import reduce_sum

    kwargs = {}
    if distributed is None:
        kwargs["all_returns_distributed"] = is_out_distributed
        kwargs["all_args_distributed_varlength"] = True
        dist_map = [True] * len(args)
    elif isinstance(distributed, bool):
        kwargs["distributed"] = distributed
        dist_map = [distributed] * len(args)
    else:
        kwargs["distributed"] = [a for a, _ in distributed]
        args_to_dist = {i for _, i in distributed}
        dist_map = [i in args_to_dist for i in range(len(args))]

    if additional_compiler_arguments != None:
        kwargs.update(additional_compiler_arguments)

    dist_args = tuple(
        _get_dist_arg(a, copy_input, True, check_typing_issues) if to_dist else a
        for a, to_dist in zip(args, dist_map)
    )

    bodo_func = bodo.jit(func, **kwargs)
    bodo_output = bodo_func(*dist_args)
    # NOTE: We need to gather the output before converting to pandas.
    # See note in check_func_1D for the rationale behind this.
    if is_out_distributed:
        bodo_output = _gather_output(bodo_output)
    if convert_columns_to_pandas:
        bodo_output = convert_non_pandas_columns(bodo_output)
    if set_columns_name_to_none:
        bodo_output.columns.name = None
    if reorder_columns:
        bodo_output.sort_index(axis=1, inplace=True)

    passed = 1
    if not is_out_distributed or bodo.get_rank() == 0:
        passed = _test_equal_guard(
            bodo_output,
            py_output,
            sort_output,
            check_names,
            check_dtype,
            reset_index,
            check_categorical,
            atol,
            rtol,
            check_pandas_types,
        )
    n_passed = reduce_sum(passed)
    assert n_passed == n_pes, "Parallel 1D Var test failed"
    return bodo_func


def check_func_spawn(
    func,
    args,
    py_output,
    is_out_distributed,
    distributed: list[tuple[str, int]] | bool | None,
    copy_input,
    sort_output,
    check_names,
    check_dtype,
    reset_index,
    check_typing_issues,
    convert_columns_to_pandas,
    additional_compiler_arguments,
    set_columns_name_to_none,
    reorder_columns,
    n_pes,
    check_categorical,
    atol,
    rtol,
    check_pandas_types,
):
    """Check function output against Python while running Jit in Spawn Mode."""

    # Skip spawn testing if the test requires specific data distributions which may
    # confict with spawn's defaults
    if distributed is not None:
        return

    assert n_pes == 1, "Spawn mode tests should only run with 1 rank"

    kwargs = {"spawn": True}
    if additional_compiler_arguments != None:
        kwargs.update(additional_compiler_arguments)

    args = tuple(_get_arg(a, copy_input) for a in args)

    bodo_func = bodo.jit(func, **kwargs)
    bodo_output = bodo_func(*args)
    if convert_columns_to_pandas:
        bodo_output = convert_non_pandas_columns(bodo_output)
    if set_columns_name_to_none:
        bodo_output.columns.name = None
    if reorder_columns:
        bodo_output.sort_index(axis=1, inplace=True)

    _test_equal(
        bodo_output,
        py_output,
        sort_output,
        check_names,
        check_dtype,
        reset_index,
        check_categorical,
        atol,
        rtol,
        check_pandas_types,
    )


def _convert_to_bodo_arg(arg):
    """Convert arg to the corresponding Bodo class if possible."""
    if isinstance(arg, pd.DataFrame):
        return bodo_pd.from_pandas(arg)
    elif isinstance(arg, pd.Series):
        # convert to BodoDataFrame, then extract BodoSeries
        ser_name = bodo_pd.utils.BODO_NONE_DUMMY if arg.name is None else arg.name
        bodo_df_arg = bodo_pd.from_pandas(arg.to_frame(name=ser_name))
        bodo_ser_arg = bodo_df_arg[bodo_df_arg.columns[0]]
        bodo_ser_arg.name = arg.name
        return bodo_ser_arg

    return arg


def check_func_df_lib(
    func,
    args,
    py_output,
    copy_input,
    sort_output,
    check_names,
    check_dtype,
    reset_index,
    convert_columns_to_pandas,
    set_columns_name_to_none,
    reorder_columns,
    n_pes,
    check_categorical,
    atol,
    rtol,
    check_pandas_types,
):
    """Check function output against Python while running DataFrame library."""
    assert n_pes == 1, "Dataframe library tests should only run with 1 rank"

    args = tuple(_convert_to_bodo_arg(_get_arg(a, copy_input)) for a in args)

    df_lib_aliases = {"pd": bodo_pd, "pandas": bodo_pd}

    # copy and then restore func's globals in case it is used in another check_func call.
    func_globals = func.__globals__.copy()

    func.__globals__.update(df_lib_aliases)
    bodo_output = func(*args)
    func.__globals__.update(func_globals)

    if convert_columns_to_pandas:
        bodo_output = convert_non_pandas_columns(bodo_output)
    if set_columns_name_to_none:
        bodo_output.columns.name = None
    if reorder_columns:
        bodo_output.sort_index(axis=1, inplace=True)

    _test_equal(
        bodo_output,
        py_output,
        sort_output,
        check_names,
        check_dtype,
        reset_index,
        check_categorical,
        atol,
        rtol,
        # We'll get a different type from Bodo DataFrames
        check_pandas_types=False,
    )


def _get_arg(a, copy=False):
    if copy and hasattr(a, "copy"):
        return a.copy()
    return a


T = TypeVar("T", pytypes.FunctionType, pd.Series, pd.DataFrame)


def _get_dist_arg(
    a: T, copy: bool = False, var_length: bool = False, check_typing_issues: bool = True
) -> T:
    """Get distributed chunk for 'a' on current rank (for input to test functions)"""
    from bodo.tests.utils_jit import get_start_end
    from bodo.utils.typing import is_bodosql_context_type
    from bodo.utils.utils import is_distributable_tuple_typ, is_distributable_typ

    if copy and hasattr(a, "copy"):
        a = a.copy()

    if isinstance(a, pytypes.FunctionType):
        return a

    bodo_typ = bodo.typeof(a)
    if not (is_distributable_typ(bodo_typ) or is_distributable_tuple_typ(bodo_typ)):
        return a

    if is_bodosql_context_type(bodo_typ):
        from bodosql import BodoSQLContext

        # Distribute each of the DataFrames.
        new_dict = {
            name: _get_dist_arg(df, copy, var_length, check_typing_issues)
            for name, df in a.tables.items()
        }
        return BodoSQLContext(new_dict, a.catalog, bodo_typ.default_tz)

    # PyArrow doesn't support shape
    l = len(a) if isinstance(a, pa.Array) else a.shape[0]

    start, end = get_start_end(l)

    # for var length case to be different than regular 1D in chunk sizes, add
    # one extra element to the second processor
    if var_length and bodo.get_size() >= 2 and l > bodo.get_size():
        if bodo.get_rank() == 0:
            end -= 1
        if bodo.get_rank() == 1:
            start -= 1

    if isinstance(a, (pd.Series, pd.DataFrame)):
        out_val = a.iloc[start:end]
    else:
        out_val = a[start:end]

    if check_typing_issues:
        _check_typing_issues(out_val)

    return out_val


def _test_equal_guard(
    bodo_out,
    py_out,
    sort_output=False,
    check_names=True,
    check_dtype=False,
    reset_index=False,
    check_categorical=False,
    atol=1e-08,
    rtol=1e-05,
    check_pandas_types=True,
):
    # no need to avoid exceptions if running with a single process and hang is not
    # possible. TODO: remove _test_equal_guard in general when [BE-2223] is resolved
    if bodo.get_size() == 1:
        _test_equal(
            bodo_out,
            py_out,
            sort_output,
            check_names,
            check_dtype,
            reset_index,
            check_categorical,
            atol,
            rtol,
            check_pandas_types,
        )
        return 1
    passed = 1
    try:
        _test_equal(
            bodo_out,
            py_out,
            sort_output,
            check_names,
            check_dtype,
            reset_index,
            check_categorical,
            atol,
            rtol,
            check_pandas_types,
        )
    except Exception as e:
        print(e)
        passed = 0
    return passed


# We need to sort the index and values for effective comparison
def sort_series_values_index(S):
    if S.index.dtype == pd.StringDtype("pyarrow"):
        S.index = S.index.astype("string")

    # Avoid Arrow array sorting bugs in Pandas as of 2.2
    if isinstance(S.index.dtype, pd.ArrowDtype):
        pa_index_arr = S.index.array._pa_array.combine_chunks()
        # Decode dictionary-encoded strings since to_pandas() converts dictionary array
        # to categorical.
        if pa.types.is_dictionary(pa_index_arr.type):
            pa_index_arr = pa_index_arr.dictionary_decode()
        S = S.set_axis(pa_index_arr.to_pandas()).rename_axis(S.index.names)

    S1 = S.sort_index()
    # pandas fails if all null integer column is sorted
    if S1.isnull().all():
        return S1
    # Replace PyArrow strings with regular strings since Arrow doesn't support sort for
    # dict(large_string)
    if S1.dtype == pd.StringDtype("pyarrow"):
        S1 = S1.astype("string")
    return S1.sort_values(kind="mergesort")


def _is_nested_arrow_dtype(dtype):
    """return True if Pandas dtype is a nested Arrow dtype (map/struct/list)"""
    return isinstance(dtype, pd.ArrowDtype) and isinstance(
        dtype.pyarrow_dtype, (pa.MapType, pa.StructType, pa.ListType, pa.LargeListType)
    )


def sort_dataframe_values_index(df):
    """sort data frame based on values and index"""
    if isinstance(df.index, pd.MultiIndex):
        # rename index in case names are None
        index_names = [f"index_{i}" for i in range(len(df.index.names))]
        list_col_names = [
            c
            for i, c in enumerate(df.columns)
            # Avoid sorting nested dtypes since not supported in Pandas yet
            if not _is_nested_arrow_dtype(df.dtypes.iloc[i])
        ] + index_names
        return df.rename_axis(index_names).sort_values(list_col_names, kind="mergesort")

    eName = "index123"
    list_col_names = [
        c
        for i, c in enumerate(df.columns)
        # Avoid sorting nested dtypes since not supported in Pandas yet
        if not _is_nested_arrow_dtype(df.dtypes.iloc[i])
    ] + [eName]
    if None in list_col_names:
        raise RuntimeError(
            "Testing error in sort_dataframe_values_index: None in column names"
        )

    # Sort only works on hashable datatypes
    # Thus we convert (non-hashable) list-like types to (hashable) tuples
    df = df.map(
        lambda x: (
            tuple(x)
            if isinstance(x, (list, np.ndarray, pd.core.arrays.ExtensionArray))
            else x
        )
    )

    # Avoid Arrow array sorting bugs in Pandas as of 2.2
    if isinstance(df.index.dtype, pd.ArrowDtype):
        pa_index_arr = df.index.array._pa_array.combine_chunks()
        # Decode dictionary-encoded strings since to_pandas() converts dictionary array
        # to categorical.
        if pa.types.is_dictionary(pa_index_arr.type):
            pa_index_arr = pa_index_arr.dictionary_decode()
        df = df.set_index(pa_index_arr.to_pandas()).rename_axis(df.index.names)

    return df.rename_axis(eName).sort_values(list_col_names, kind="mergesort")


def _get_arrow_type_no_dict(pa_type: pa.DataType) -> pa.DataType:
    """Converts dictionary-encoded String arrays to the non-dictionary encoded
    equivalent in nested types."""

    if pa.types.is_large_list(pa_type):
        return pa.large_list(_get_arrow_type_no_dict(pa_type.value_type))
    elif pa.types.is_list(pa_type):
        return pa.list_(_get_arrow_type_no_dict(pa_type.value_type))
    elif pa.types.is_fixed_size_list(pa_type):
        return pa.pa.list_(
            _get_arrow_type_no_dict(pa_type.value_type), pa_type.list_size
        )
    elif pa.types.is_struct(pa_type):
        return pa.struct(
            [
                pa.field(f.name, _get_arrow_type_no_dict(f.type), f.nullable)
                for f in pa_type
            ]
        )
    elif pa.types.is_map(pa_type):
        return pa.map_(
            _get_arrow_type_no_dict(pa_type.key_type),
            _get_arrow_type_no_dict(pa_type.item_type),
            pa_type.keys_sorted,
        )
    elif pa.types.is_dictionary(pa_type) and (
        pa.types.is_string(pa_type.value_type)
        or pa.types.is_large_string(pa_type.value_type)
    ):
        return pa_type.value_type
    elif pa.types.is_dictionary(pa_type):
        return pa.dictionary(
            pa_type.index_type,
            _get_arrow_type_no_dict(pa_type.value_type),
            pa_type.ordered,
        )
    else:
        return pa_type


def _to_pa_array(py_out, pa_type: pa.DataType) -> pa.Array:
    """Converts object Array to Arrow array with specified Arrow type."""

    if isinstance(py_out, np.ndarray) and isinstance(py_out.dtype, np.dtypes.StrDType):
        py_out = py_out.astype(object)
    if (
        pa.types.is_integer(pa_type)
        and isinstance(py_out, np.ndarray)
        and np.issubdtype(py_out.dtype, np.floating)
    ):
        # When trying to convert a numpy float array to an integer array we need to
        # convert to a pandas nullable integer array first to avoid issues with
        # NaN/None values.
        py_out = pd.array(py_out, str(pa_type).capitalize())

    if pd.Series(py_out).isna().all() and len(py_out) > 0:
        # Avoid all pd.NA inputs since pa.array() fails for them
        py_out = np.array([None] * len(py_out))

    pa_type_no_dict = _get_arrow_type_no_dict(pa_type)
    py_out = pa.array(py_out, pa_type_no_dict)

    if pa_type != pa_type_no_dict:
        py_out = convert_arrow_arr_to_dict(py_out, pa_type)

    return py_out


def _test_equal(
    bodo_out,
    py_out,
    sort_output=False,
    check_names=True,
    check_dtype=False,
    reset_index=False,
    check_categorical=False,
    atol: float = 1e-08,
    rtol: float = 1e-05,
    check_pandas_types=True,
) -> None:
    try:
        from scipy.sparse import csr_matrix
    except ImportError:
        csr_matrix = type(None)

    # Bodo converts lists to array in array(item) array cases
    if isinstance(py_out, list) and isinstance(bodo_out, np.ndarray):
        py_out = np.array(py_out)

    # Bodo returns PyArrow decimal scalar
    if isinstance(py_out, Decimal):
        py_out = pa.scalar(py_out)

    if isinstance(py_out, pd.Series):
        if isinstance(bodo_out.dtype, pd.ArrowDtype) and not isinstance(
            py_out.dtype, pd.ArrowDtype
        ):
            check_dtype = False
            pa_type = bodo_out.dtype.pyarrow_dtype
            # Convert nested types
            if (
                pa.types.is_map(pa_type)
                or pa.types.is_struct(pa_type)
                or pa.types.is_large_list(pa_type)
                or pa.types.is_time(pa_type)
            ):
                py_out = pd.Series(
                    _to_pa_array(
                        py_out.map(
                            lambda a: None
                            if isinstance(a, float) and np.isnan(a)
                            else a
                        ).values,
                        pa_type,
                    ),
                    py_out.index,
                    bodo_out.dtype,
                    py_out.name,
                )
        if sort_output:
            py_out = sort_series_values_index(py_out)
            bodo_out = sort_series_values_index(bodo_out)
        if reset_index:
            py_out.reset_index(inplace=True, drop=True)
            bodo_out.reset_index(inplace=True, drop=True)
        # we return typed extension arrays like StringArray for all APIs but Pandas
        # doesn't return them by default in all APIs yet.
        if py_out.dtype in (object, np.bool_):
            check_dtype = False
        # TODO: support freq attribute of DatetimeIndex/TimedeltaIndex
        pd.testing.assert_series_equal(
            bodo_out,
            py_out,
            check_names=check_names,
            check_categorical=check_categorical,
            check_dtype=check_dtype,
            check_index_type=False,
            check_freq=False,
            check_series_type=check_pandas_types,
            atol=atol,
            rtol=rtol,
        )
    elif isinstance(py_out, pd.Index):
        if sort_output:
            py_out = py_out.sort_values()
            bodo_out = bodo_out.sort_values()
        # avoid assert_index_equal() issues for ArrowStringArray comparison (exact=False
        # still fails for some reason).
        # Note: The pd.StringDtype must be the left to ensure we pick the correct operator.
        if pd.StringDtype("pyarrow") == bodo_out.dtype:
            bodo_out = bodo_out.astype(object)
        if isinstance(bodo_out, pd.MultiIndex):
            bodo_out = pd.MultiIndex(
                levels=[
                    (
                        v.values.to_numpy()
                        if isinstance(v.values, pd.arrays.ArrowStringArray)
                        else v
                    )
                    for v in bodo_out.levels
                ],
                codes=bodo_out.codes,
                names=bodo_out.names,
            )
        pd.testing.assert_index_equal(
            bodo_out,
            py_out,
            check_names=check_names,
            exact="equiv" if check_dtype else False,
            check_categorical=False,
        )
    elif isinstance(py_out, pd.DataFrame):
        if sort_output:
            py_out = sort_dataframe_values_index(py_out)
            bodo_out = sort_dataframe_values_index(bodo_out)
        if reset_index:
            py_out.reset_index(inplace=True, drop=True)
            bodo_out.reset_index(inplace=True, drop=True)

        # We return typed extension arrays like StringArray for all APIs but Pandas
        # & Spark doesn't return them by default in all APIs yet.
        py_out_dtypes = py_out.dtypes.values.tolist()

        if object in py_out_dtypes or np.bool_ in py_out_dtypes:
            check_dtype = False
        pd.testing.assert_frame_equal(
            bodo_out,
            py_out,
            check_names=check_names,
            check_dtype=check_dtype,
            check_index_type=False,
            check_column_type=False,
            check_freq=False,
            check_categorical=check_categorical,
            check_frame_type=check_pandas_types,
            atol=atol,
            rtol=rtol,
        )
    # Convert object array py_out to Pandas PyArrow array to match Bodo
    # Avoid changing string arrays to avoid regressions in current infrastructure
    elif (
        isinstance(bodo_out, pd.arrays.ArrowExtensionArray)
        and not isinstance(bodo_out, pd.arrays.ArrowStringArray)
        and not isinstance(py_out, pd.arrays.ArrowExtensionArray)
    ):
        py_out = _to_pa_array(py_out, bodo_out.dtype.pyarrow_dtype).to_pandas()
        bodo_out = pd.Series(bodo_out)
        if sort_output:
            py_out = py_out.sort_values().reset_index(drop=True)
            bodo_out = bodo_out.sort_values().reset_index(drop=True)
        pd.testing.assert_series_equal(
            py_out,
            bodo_out,
            check_dtype=False,
            atol=atol,
            rtol=rtol,
        )
    elif isinstance(py_out, np.ndarray):
        if sort_output:
            py_out = np.sort(py_out)
            bodo_out = np.sort(bodo_out)
        # use tester of Pandas for array of objects since Numpy doesn't handle np.nan
        # properly
        if py_out.dtype == np.dtype("O") and (
            bodo_out.dtype == np.dtype("O")
            or isinstance(
                bodo_out.dtype,
                (
                    pd.BooleanDtype,
                    pd.Int8Dtype,
                    pd.Int16Dtype,
                    pd.Int32Dtype,
                    pd.Int64Dtype,
                    pd.UInt8Dtype,
                    pd.UInt16Dtype,
                    pd.UInt32Dtype,
                    pd.UInt64Dtype,
                ),
            )
        ):
            # struct array needs special handling in nested case
            if len(py_out) > 0 and isinstance(py_out[0], dict):
                _test_equal_struct_array(bodo_out, py_out)
            else:
                pd.testing.assert_series_equal(
                    pd.Series(py_out),
                    pd.Series(bodo_out),
                    check_dtype=False,
                    atol=atol,
                    rtol=rtol,
                )
        else:
            # parallel reduction can result in floating point differences
            if py_out.dtype in (np.float32, np.float64, np.complex128, np.complex64):
                np.testing.assert_allclose(bodo_out, py_out, atol=atol, rtol=rtol)
            elif isinstance(bodo_out, pd.arrays.ArrowStringArray):
                pd.testing.assert_extension_array_equal(
                    bodo_out,
                    pd.array(py_out, "string[pyarrow]"),
                    rtol=rtol,
                    atol=atol,
                )
            elif isinstance(bodo_out, pd.arrays.FloatingArray):
                pd.testing.assert_extension_array_equal(
                    bodo_out,
                    pd.array(py_out, bodo_out.dtype),
                    rtol=rtol,
                    atol=atol,
                )
            else:
                np.testing.assert_array_equal(bodo_out, py_out)
    # check for array since is_extension_array_dtype() matches dtypes also
    elif pd.api.types.is_array_like(py_out) and pd.api.types.is_extension_array_dtype(
        py_out
    ):
        # bodo currently returns object array instead of pd StringArray
        if not pd.api.types.is_extension_array_dtype(bodo_out):
            bodo_out = pd.array(bodo_out)
        if sort_output:
            py_out = py_out[py_out.argsort()]
            bodo_out = bodo_out[bodo_out.argsort()]
        # We don't care about category order so sort always.
        if isinstance(py_out, pd.Categorical):
            py_out = pd.Categorical(py_out, categories=py_out.categories.sort_values())
        if isinstance(bodo_out, pd.Categorical):
            bodo_out = pd.Categorical(
                bodo_out, categories=bodo_out.categories.sort_values()
            )
        pd.testing.assert_extension_array_equal(
            bodo_out, py_out, check_dtype=False, rtol=rtol, atol=atol
        )
    elif isinstance(py_out, csr_matrix):
        # https://stackoverflow.com/questions/30685024/check-if-two-scipy-sparse-csr-matrix-are-equal
        #
        # Similar to np.assert_array_equal we compare nan's like numbers,
        # so two nan's are considered equal. To detect nan's in sparse matrices,
        # we use the fact that nan's return False in all comparisons
        # according to IEEE-754, so nan is the only value that satisfies
        # `nan != nan` in a sparse matrix.
        # https://stackoverflow.com/questions/1565164/what-is-the-rationale-for-all-comparisons-returning-false-for-ieee754-nan-values
        #
        # Here, `(py_out != py_out).multiply(bodo_out != bodo_out)` counts the
        # number of instances where both values are nan, so the assertion
        # passes if in all the instances such that py_out != bodo_out, we also
        # know that both values are nan. Here, `.multiply()` performs logical-and
        # between nan instances of `py_out` and nan instances of `bodo_out`.
        assert (
            isinstance(bodo_out, csr_matrix)
            and py_out.shape == bodo_out.shape
            and (py_out != bodo_out).nnz
            == ((py_out != py_out).multiply(bodo_out != bodo_out)).nnz
        )
    # pyarrow array types
    elif isinstance(py_out, pa.Array):
        pd.testing.assert_series_equal(
            pd.Series(py_out),
            pd.Series(bodo_out),
            check_dtype=False,
            atol=atol,
            rtol=rtol,
        )
    elif isinstance(py_out, (float, np.floating, np.complex128, np.complex64)):
        # avoid equality check since paralellism can affect floating point operations
        np.testing.assert_allclose(py_out, bodo_out, rtol=rtol, atol=atol)
    elif isinstance(py_out, tuple) or (
        isinstance(py_out, list)
        and len(py_out) > 0
        and _is_distributable_typ(bodo.typeof(py_out))
    ):
        assert len(py_out) == len(bodo_out)
        for p, b in zip(py_out, bodo_out):
            _test_equal(
                b,
                p,
                sort_output,
                check_names,
                check_dtype,
                rtol=rtol,
                atol=atol,
                check_pandas_types=check_pandas_types,
            )
    elif isinstance(py_out, dict):
        _test_equal_struct(
            bodo_out,
            py_out,
            sort_output,
            check_names,
            check_dtype,
            reset_index,
        )
    elif py_out is pd.NaT:
        assert py_out is bodo_out
    # Bodo returns np.nan instead of pd.NA for nullable float data to avoid typing
    # issues
    elif py_out is pd.NA and np.isnan(bodo_out):
        pass
    elif isinstance(py_out, pd.CategoricalDtype):
        np.testing.assert_equal(bodo_out.categories.values, py_out.categories.values)
        assert bodo_out.ordered == py_out.ordered
    elif isinstance(bodo_out, pa.Decimal128Scalar) and isinstance(
        py_out, pa.Decimal128Scalar
    ):
        assert pa.compute.equal(bodo_out, py_out).as_py()
    else:
        np.testing.assert_equal(bodo_out, py_out)


def _test_equal_struct(
    bodo_out,
    py_out,
    sort_output=False,
    check_names=True,
    check_dtype=False,
    reset_index=False,
):
    """check struct/dict to be equal. checking individual elements separately since
    regular assertion cannot handle nested arrays properly
    """
    assert py_out.keys() == bodo_out.keys()
    for py_field, bodo_field in zip(py_out, bodo_out):
        _test_equal(
            bodo_field,
            py_field,
            sort_output,
            check_names,
            check_dtype,
            reset_index,
        )


def _test_equal_struct_array(
    bodo_out,
    py_out,
    sort_output=False,
    check_names=True,
    check_dtype=False,
    reset_index=False,
):
    """check struct arrays to be equal. checking individual elements separately since
    assert_series_equal() cannot handle nested case properly
    """
    assert len(py_out) == len(bodo_out)
    for i in range(len(py_out)):
        py_val = py_out[i]
        bodo_val = bodo_out[i]
        if pd.isna(py_val):
            assert pd.isna(bodo_val)
            continue
        _test_equal_struct(
            bodo_val,
            py_val,
            sort_output,
            check_names,
            check_dtype,
            reset_index,
        )


def _gather_output(bodo_output):
    """gather bodo output from all processes. Uses bodo.gatherv() if there are no typing
    issues (e.g. empty object array). Otherwise, uses mpi4py's gather.
    """

    # don't gather scalar items of tuples since replicated
    if isinstance(bodo_output, tuple):
        return tuple(
            t if bodo.utils.typing.is_scalar_type(bodo.typeof(t)) else _gather_output(t)
            for t in bodo_output
        )

    try:
        _check_typing_issues(bodo_output)
        bodo_output = bodo.gatherv(bodo_output)
    except Exception:
        comm = MPI.COMM_WORLD
        bodo_output_list = comm.gather(bodo_output)
        if bodo.get_rank() == 0:
            if isinstance(
                bodo_output_list[0], (np.ndarray, pd.arrays.NumpyExtensionArray)
            ):
                bodo_output = np.concatenate(bodo_output_list)
            elif isinstance(bodo_output_list[0], pd.arrays.ArrowExtensionArray):
                pd.concat([pd.Series(a) for a in bodo_output_list]).values
            else:
                bodo_output = pd.concat(bodo_output_list)

    return bodo_output


def _typeof(val):
    import bodo.decorators  # noqa

    from bodo.utils.typing import dtype_to_array_type

    # Pandas returns an object array for .values or to_numpy() call on Series of
    # nullable int/float, which can't be handled in typeof. Bodo returns a
    # nullable int/float array
    # see test_series_to_numpy[numeric_series_val3] and
    # test_series_get_values[series_val4]
    if (
        isinstance(val, np.ndarray)
        and val.dtype == np.dtype("O")
        and all(
            (isinstance(a, float) and np.isnan(a)) or isinstance(a, int) for a in val
        )
    ):
        return bodo.libs.int_arr_ext.IntegerArrayType(bodo.types.int64)
    elif isinstance(val, pd.arrays.FloatingArray):
        return bodo.libs.float_arr_ext.FloatingArrayType(bodo.types.float64)
    # TODO: add handling of Series with Float64 values here
    elif isinstance(val, pd.DataFrame) and any(
        isinstance(val.iloc[:, i].dtype, pd.core.arrays.floating.FloatingDtype)
        for i in range(len(val.columns))
    ):
        col_typs = []
        for i in range(len(val.columns)):
            S = val.iloc[:, i]
            if isinstance(S.dtype, pd.core.arrays.floating.FloatingDtype):
                col_typs.append(
                    bodo.libs.float_arr_ext.typeof_pd_float_dtype(S.dtype, None)
                )
            else:
                col_typs.append(bodo.hiframes.boxing._infer_series_arr_type(S).dtype)
        col_typs = (dtype_to_array_type(typ) for typ in col_typs)
        col_names = tuple(val.columns.to_list())
        index_typ = numba.typeof(val.index)
        return bodo.types.DataFrameType(col_typs, index_typ, col_names)
    elif isinstance(val, pd.Series) and isinstance(
        val.dtype, pd.core.arrays.floating.FloatingDtype
    ):
        return bodo.types.SeriesType(
            bodo.libs.float_arr_ext.typeof_pd_float_dtype(val.dtype, None),
            index=numba.typeof(val.index),
            name_typ=numba.typeof(val.name),
        )
    elif isinstance(val, (pytypes.FunctionType, SpawnDispatcher)):
        # function type isn't accurate, but good enough for the purposes of _typeof
        return types.FunctionType(types.none())
    return bodo.typeof(val)


def is_bool_object_series(S):
    if isinstance(S, pd.Series):
        S = S.values
    return (
        S.dtype == np.dtype("O")
        and bodo.hiframes.boxing._infer_ndarray_obj_dtype(S).dtype
        == numba.core.types.bool_
    )


def is_list_str_object_series(S):
    if isinstance(S, pd.Series):
        S = S.values
    return S.dtype == np.dtype("O") and bodo.hiframes.boxing._infer_ndarray_obj_dtype(
        S
    ).dtype == numba.core.types.List(numba.core.types.unicode_type)


def has_udf_call(fir):
    """returns True if function IR 'fir' has a UDF call."""
    for block in fir.blocks.values():
        for stmt in block.body:
            if (
                isinstance(stmt, ir.Assign)
                and isinstance(stmt.value, ir.Global)
                and isinstance(stmt.value.value, numba.core.registry.CPUDispatcher)
            ):
                if (
                    stmt.value.value._compiler.pipeline_class
                    == bodo.compiler.BodoCompilerUDF
                ):
                    return True

    return False


def check_timing_func(func, args):
    """Function for computing runtimes. First run is to get the code compiled and second
    run is to recompute with the compiled code"""
    bodo_func = bodo.jit(func)
    bodo_func(*args)
    t1 = time.time()
    bodo_func(*args)
    t2: float = time.time()
    delta_t = round(t2 - t1, 4)
    print("Time:", delta_t, end=" ")
    assert True


def string_list_ent(x):
    if isinstance(
        x, (int, np.int64, float, pd.Timestamp, datetime.date, datetime.time)
    ):
        return str(x)
    if isinstance(x, dict):
        l_str = []
        for k in x:
            estr = '"' + str(k) + '": ' + string_list_ent(x[k])
            l_str.append(estr)
        return "{" + ", ".join(l_str) + "}"
    if isinstance(
        x,
        (
            list,
            np.ndarray,
            pd.arrays.IntegerArray,
            pd.arrays.FloatingArray,
            pd.arrays.ArrowStringArray,
        ),
    ):
        l_str = []
        if all(isinstance(elem, tuple) for elem in x):
            return string_list_ent(dict(x))
        for e_val in x:
            l_str.append(string_list_ent(e_val))
        return "[" + ",".join(l_str) + "]"
    if pd.isna(x):
        return "nan"
    if isinstance(x, str):
        return x
    if isinstance(x, Decimal):
        if x == Decimal("0"):
            return "0"
        e_s = str(x)
        if e_s.find(".") != -1:
            f_s = e_s.strip("0").strip(".")
            return f_s
        return e_s
    print("Failed to find matching type")
    assert False


# The functionality below exist because in the case of column having
# a list-string or Decimal as data type, several functionalities are missing from pandas:
# For pandas and list of strings:
# ---sort_values
# ---groupby/join/drop_duplicates
# ---hashing
# For pandas and list of decimals:
# ---mean
# ---median
# ---var/std
#
# The solution:
# ---to transform columns of list string into columns of strings and therefore
#    amenable to sort_values.
# ---to transform columns of decimals into columns of floats
#
# Note: We cannot use df_copy["e_col_name"].str.join(',') because of unahashable list.
def convert_non_pandas_columns(df):
    if not isinstance(df, pd.DataFrame):
        return df

    df_copy = df.copy()
    # Manually invalidate the cached typing information.
    df_copy._bodo_meta = None
    list_col = df.columns.to_list()
    if len(list_col) > 0:
        n_rows = df_copy[list_col[0]].size
    else:
        n_rows = df_copy.shape[0]
    # Determine which columns have list of strings in them
    # Determine which columns have Decimals in them.
    col_names_list_string = []
    col_names_array_item = []
    col_names_arrow_array_item = []
    col_names_decimal = []
    col_names_bytes = []
    for e_col_name in list_col:
        e_col = df[e_col_name]
        nb_list_string = 0
        nb_array_item = 0
        nb_arrow_array_item = 0
        nb_decimal = 0
        nb_bytes = 0
        for i_row in range(n_rows):
            e_ent = e_col.iat[i_row]
            if isinstance(
                e_ent,
                (
                    list,
                    np.ndarray,
                    pd.arrays.BooleanArray,
                    pd.arrays.IntegerArray,
                    pd.arrays.FloatingArray,
                    pd.arrays.StringArray,
                    pd.arrays.ArrowStringArray,
                ),
            ):
                if len(e_ent) > 0:
                    if isinstance(e_ent[0], str):
                        nb_list_string += 1
                    if isinstance(
                        e_ent[0],
                        (int, float, np.integer, np.floating),
                    ):
                        nb_array_item += 1
                    for e_val in e_ent:
                        if isinstance(
                            e_val,
                            (
                                list,
                                dict,
                                tuple,
                                Decimal,
                                datetime.time,
                                np.ndarray,
                                pd.arrays.IntegerArray,
                                pd.arrays.FloatingArray,
                            ),
                        ):
                            nb_arrow_array_item += 1
                else:
                    nb_array_item += 1
            if isinstance(e_ent, dict):
                nb_arrow_array_item += 1
            if isinstance(e_ent, Decimal):
                nb_decimal += 1
            if isinstance(e_ent, bytearray):
                nb_bytes += 1
        if nb_list_string > 0:
            col_names_list_string.append(e_col_name)
        elif nb_arrow_array_item > 0:
            col_names_arrow_array_item.append(e_col_name)
        elif nb_array_item > 0:
            col_names_array_item.append(e_col_name)
        elif nb_decimal > 0:
            col_names_decimal.append(e_col_name)
        elif nb_bytes > 0:
            col_names_bytes.append(e_col_name)
    for e_col_name in col_names_list_string:
        e_list_str = []
        e_col = df[e_col_name]

        for i_row in range(n_rows):
            e_ent = e_col.iat[i_row]
            if isinstance(
                e_ent,
                (list, np.ndarray, pd.arrays.StringArray, pd.arrays.ArrowStringArray),
            ):
                f_ent = [x if not pd.isna(x) else "None" for x in e_ent]
                e_str = ",".join(f_ent) + ","
                e_list_str.append(e_str)
            else:
                e_list_str.append(None)
        df_copy[e_col_name] = e_list_str
    for e_col_name in col_names_array_item:
        e_list_str = []
        e_col = df[e_col_name]
        for i_row in range(n_rows):
            e_ent = e_col.iat[i_row]
            if isinstance(
                e_ent,
                (
                    list,
                    np.ndarray,
                    pd.arrays.BooleanArray,
                    pd.arrays.IntegerArray,
                    pd.arrays.FloatingArray,
                    pd.arrays.StringArray,
                    pd.arrays.ArrowStringArray,
                ),
            ):
                e_str = ",".join([str(x) for x in e_ent]) + ","
                e_list_str.append(e_str)
            else:
                e_list_str.append(None)
        df_copy[e_col_name] = e_list_str
    for e_col_name in col_names_arrow_array_item:
        e_list_str = []
        e_col = df[e_col_name]
        for i_row in range(n_rows):
            e_ent = e_col.iat[i_row]
            f_ent = string_list_ent(e_ent)
            e_list_str.append(f_ent)
        df_copy[e_col_name] = e_list_str
    for e_col_name in col_names_decimal:
        e_list_float = []
        e_col = df[e_col_name]
        for i_row in range(n_rows):
            e_ent = e_col.iat[i_row]
            if isinstance(e_ent, Decimal):
                e_list_float.append(float(e_ent))
            else:
                e_list_float.append(np.nan)
        df_copy[e_col_name] = e_list_float
    for e_col_name in col_names_bytes:
        # Convert bytearray to bytes
        df_copy[e_col_name] = df[e_col_name].apply(
            lambda x: bytes(x) if isinstance(x, bytearray) else x
        )
    return df_copy


# Mapping Between Numpy Dtype and Equivalent Pandas Extension Dtype
# Bodo returns the Pandas Dtype while other implementations like Pandas and Spark
# return the Numpy equivalent. Need to convert during testing.
np_to_pd_dtype: dict[np.dtype, pd.api.extensions.ExtensionDtype] = {
    np.dtype(np.int8): pd.Int8Dtype,
    np.dtype(np.int16): pd.Int16Dtype,
    np.dtype(np.int32): pd.Int32Dtype,
    np.dtype(np.int64): pd.Int64Dtype,
    np.dtype(np.uint8): pd.UInt8Dtype,
    np.dtype(np.uint16): pd.UInt16Dtype,
    np.dtype(np.uint32): pd.UInt32Dtype,
    np.dtype(np.uint64): pd.UInt64Dtype,
    np.dtype(np.str_): pd.StringDtype,
    np.dtype(np.bool_): pd.BooleanDtype,
}


def sync_dtypes(py_out, bodo_out_dtypes):
    py_out_dtypes = py_out.dtypes.values.tolist()

    if any(
        isinstance(dtype, pd.api.extensions.ExtensionDtype) for dtype in bodo_out_dtypes
    ):
        for i, (py_dtype, bodo_dtype) in enumerate(zip(py_out_dtypes, bodo_out_dtypes)):
            if isinstance(bodo_dtype, np.dtype) and py_dtype == bodo_dtype:
                continue
            if (
                isinstance(py_dtype, pd.api.extensions.ExtensionDtype)
                and py_dtype == bodo_dtype
            ):
                continue
            elif (
                isinstance(bodo_dtype, pd.api.extensions.ExtensionDtype)
                and isinstance(py_dtype, np.dtype)
                and py_dtype in np_to_pd_dtype
                and np_to_pd_dtype[py_dtype]() == bodo_dtype
            ):
                py_out[py_out.columns[i]] = py_out[py_out.columns[i]].astype(bodo_dtype)
    return py_out


# This function allows to check the coherency of parallel output.
# That is, do we get the same result on one or on two or more MPI processes?
#
# No need for fancy stuff here. All output is unsorted. When we have the
# sort_values working for list_string column the use of conversion with col_names
# would be removed.
#
# Were the functionality of the list-string supported in pandas, we would not need
# any such function.
def check_parallel_coherency(
    func,
    args,
    sort_output=False,
    reset_index=False,
    additional_compiler_arguments=None,
):
    from bodo.tests.utils_jit import reduce_sum

    n_pes = bodo.get_size()

    # Computing the output in serial mode
    copy_input = True
    call_args_serial = tuple(_get_arg(a, copy_input) for a in args)
    kwargs = {"all_args_distributed_block": False, "all_returns_distributed": False}
    if additional_compiler_arguments != None:
        kwargs.update(additional_compiler_arguments)
    bodo_func_serial = bodo.jit(func, **kwargs)
    serial_output_raw = bodo_func_serial(*call_args_serial)
    serial_output_final = convert_non_pandas_columns(serial_output_raw)

    # If running on just one processor, nothing more is needed.
    if n_pes == 1:
        return

    # Computing the parallel input and output.
    kwargs = {"all_args_distributed_block": True, "all_returns_distributed": True}
    if additional_compiler_arguments != None:
        kwargs.update(additional_compiler_arguments)
    bodo_func_parall = bodo.jit(func, **kwargs)
    call_args_parall = tuple(
        _get_dist_arg(a, copy=True, var_length=False) for a in args
    )

    parall_output_raw = bodo_func_parall(*call_args_parall)
    parall_output_proc = convert_non_pandas_columns(parall_output_raw)
    # Collating the parallel output on just one processor.
    _check_typing_issues(parall_output_proc)
    parall_output_final = bodo.gatherv(parall_output_proc)

    # Doing the sorting. Mandatory here
    if sort_output:
        serial_output_final = sort_dataframe_values_index(serial_output_final)
        parall_output_final = sort_dataframe_values_index(parall_output_final)

    # reset_index if asked.
    if reset_index:
        serial_output_final.reset_index(drop=True, inplace=True)
        parall_output_final.reset_index(drop=True, inplace=True)

    passed = 1
    if bodo.get_rank() == 0:
        try:
            pd.testing.assert_frame_equal(
                serial_output_final,
                parall_output_final,
                check_dtype=False,
                check_column_type=False,
            )
        except Exception as e:
            print(e)
            passed = 0
    n_passed = reduce_sum(passed)
    assert n_passed == n_pes, "Parallel test failed"


def gen_random_arrow_array_struct_int(span, n, return_map=False):
    random.seed(0)
    e_list = []
    for _ in range(n):
        valA = random.randint(0, span)
        valB = random.randint(0, span)
        e_ent = {"A": valA, "B": valB}
        e_list.append(e_ent)
    dtype = pd.ArrowDtype(
        pa.struct([pa.field("A", pa.int64()), pa.field("B", pa.int64())])
    )
    if return_map:
        dtype = pd.ArrowDtype(pa.map_(pa.large_string(), pa.int64()))
    S = pd.Series(e_list, dtype=dtype)
    return S


def gen_random_arrow_array_struct_list_int(span, n, return_map=False):
    random.seed(0)
    e_list = []
    for _ in range(n):
        # We cannot allow empty block because if the first one is such type
        # gets found to be wrong.
        valA = [random.randint(0, span) for _ in range(random.randint(1, 5))]
        valB = [random.randint(0, span) for _ in range(random.randint(1, 5))]
        e_ent = {"A": valA, "B": valB}
        e_list.append(e_ent)

    dtype = pd.ArrowDtype(
        pa.struct(
            [
                pa.field("A", pa.large_list(pa.int64())),
                pa.field("B", pa.large_list(pa.int64())),
            ]
        )
    )
    if return_map:
        dtype = pd.ArrowDtype(pa.map_(pa.large_string(), pa.large_list(pa.int64())))
    S = pd.Series(e_list, dtype=dtype)
    return S


def gen_random_arrow_list_list_decimal(rec_lev, prob_none, n):
    random.seed(0)

    def random_list_rec(rec_lev):
        if random.random() < prob_none:
            return None
        else:
            if rec_lev == 0:
                return Decimal(
                    str(random.randint(1, 10)) + "." + str(random.randint(1, 10))
                )
            else:
                return [
                    random_list_rec(rec_lev - 1) for _ in range(random.randint(1, 3))
                ]

    return [random_list_rec(rec_lev) for _ in range(n)]


def gen_random_arrow_list_list_int(rec_lev, prob_none, n):
    random.seed(0)

    def random_list_rec(rec_lev):
        if random.random() < prob_none:
            return None
        else:
            if rec_lev == 0:
                return random.randint(0, 10)
            else:
                return [
                    random_list_rec(rec_lev - 1) for _ in range(random.randint(1, 3))
                ]

    return [random_list_rec(rec_lev) for _ in range(n)]


def gen_random_arrow_list_list_double(rec_lev, prob_none, n):
    random.seed(0)

    def random_list_rec(rec_lev):
        if random.random() < prob_none:
            return None
        else:
            if rec_lev == 0:
                return 0.4 + random.randint(0, 10)
            else:
                return [
                    random_list_rec(rec_lev - 1) for _ in range(random.randint(1, 3))
                ]

    return [random_list_rec(rec_lev) for _ in range(n)]


def gen_random_arrow_struct_struct(span, n, return_map=False):
    random.seed(0)
    e_list = []
    for _ in range(n):
        valA1 = random.randint(0, span)
        valA2 = random.randint(0, span)
        valB1 = random.randint(0, span)
        valB2 = random.randint(0, span)
        e_ent = {"A": {"A1": valA1, "A2": valA2}, "B": {"B1": valB1, "B2": valB2}}
        e_list.append(e_ent)

    dtype = pd.ArrowDtype(
        pa.struct(
            [
                pa.field(
                    "A",
                    pa.struct([pa.field("A1", pa.int64()), pa.field("A2", pa.int64())]),
                ),
                pa.field(
                    "B",
                    pa.struct([pa.field("B1", pa.int64()), pa.field("B2", pa.int64())]),
                ),
            ]
        )
    )
    if return_map:
        dtype = pd.ArrowDtype(
            pa.map_(pa.large_string(), pa.map_(pa.large_string(), pa.int64()))
        )
    S = pd.Series(e_list, dtype=dtype)
    return S


def gen_random_arrow_struct_string(string_size, n):
    random.seed(0)
    return [
        {
            "A": "".join(
                random.choices(string.ascii_uppercase + string.digits, k=string_size)
            ),
            "B": "".join(
                random.choices(string.ascii_uppercase + string.digits, k=string_size)
            ),
        }
        for _ in range(n)
    ]


def gen_random_arrow_array_struct_string(string_size, num_structs, n):
    return [gen_random_arrow_struct_string(string_size, num_structs) for _ in range(n)]


def gen_nonascii_list(num_strings):
    """
    Generate list of num_strings number of non-ASCII strings
    Non-ASCII Reference: https://rbutterworth.nfshost.com/Tables/compose/
    """

    list_non_ascii_strings = [
        "À È Ì",
        "Á É Í",
        "Â Ê Î",
        "Ã Ẽ Ĩ",
        "Ä Ë Ï",
        "Å Ů ẘ ẙ",
        "Ā Ē Ī",
        "Ă Ĕ Ĭ",
        "Ą Ę Į",
        "Ǎ Ě Ǐ",
        "Ɨ Ø ƀ",
        "Ȩ Ç Ḑ",
        "Ő Ű",
        "ǖ ǘ ǚ ǜ",
        "Æ æ",
        "Œ œ",
        "Ð ð",
        "Þ þ",
        "Ŋ ŋ",
        "ẞ ß",
        "ſ ſ",
        "İ ı",
        "ĸ",
        "ə",
        "ʻ",
        "♩ ♪ ♫ ♬ ♭ ♮ ♯",
        "ⁱ ⁿ ª º",
        "ʰ ʲ ˡ ʳ ˢ ʷ ˣ ʸ",
        "⁰ ¹ ² ³ ⁴ ⁵ ⁶ ⁷ ⁸ ⁹",
        "⁽ ⁺ ⁼ ⁾",
        "₍ ₊ ₌ ₎",
        "₀ ₁ ₂ ₃ ₄ ₅ ₆ ₇ ₈ ₉",
        "½⅓¼⅕⅙⅐⅛⅑ ⅔⅖ ¾⅗ ⅘ ⅚⅝ ⅞",
        "± × ÷ √",
        "≠ ≤ ≥ ≡",
        "← → ⇒",
        "∴ ∵",
        "¦ ¬ ⋄",
        "° ∞ ‰",
        "µ ∅",
        "« »",
        "‹ ›",
        "“ ”",
        "‘ ’",
        "‚ „",
        "〞〝",
        "¡",
        "¿",
        "§",
        "¶",
        "…",
        "·",
        "¸",
        "–",
        "—",
        "©",
        "®",
        "℠",
        "™",
        "₥",
        "¢",
        "¤",
        "€",
        "£",
        "₡",
        "¥",
        "₦",
        "₨",
        "₩",
        "฿",
        "₫",
        "₠",
        "₣",
        "₤",
        "₧",
        "₢",
        "∞",
    ] * 2

    return list_non_ascii_strings[0:num_strings]


def gen_random_list_string_array(option, n):
    """Generate a random array of list(string)
    option=1 for series with nullable values
    option=2 for series without nullable entries.
    """
    random.seed(0)

    def rand_col_str(n):
        e_ent = []
        for _ in range(n):
            k = random.randint(1, 3)
            val = "".join(random.choices(["À", "B", "C"], k=k))
            e_ent.append(val)
        return e_ent

    def rand_col_l_str(n):
        e_list = []
        for _ in range(n):
            if random.random() < 0.1:
                e_ent = None
            else:
                e_ent = rand_col_str(random.randint(1, 3))
            e_list.append(e_ent)
        return e_list

    def rand_col_l_str_none_no_first(n):
        e_list_list = []
        for _ in range(n):
            e_list = []
            for idx in range(random.randint(1, 4)):
                # The None on the first index creates some problems.
                if random.random() < 0.1 and idx > 0:
                    val = None
                else:
                    k = random.randint(1, 3)
                    val = "".join(random.choices(["À", "B", "C"], k=k))
                e_list.append(val)
            e_list_list.append(e_list)
        return e_list_list

    if option == 1:
        e_list = pd.Series(
            rand_col_l_str(n), dtype=pd.ArrowDtype(pa.large_list(pa.large_string()))
        ).values
    if option == 2:
        e_list = rand_col_str(n)
    if option == 3:
        e_list = pd.Series(
            rand_col_l_str_none_no_first(n),
            dtype=pd.ArrowDtype(pa.large_list(pa.large_string())),
        ).values
    return e_list


def gen_random_decimal_array(option, n):
    """Compute a random decimal series for tests
    option=1 will give random arrays with collision happening (guaranteed for n>100)
    option=2 will give random arrays with collision unlikely to happen
    """
    random.seed(0)

    def random_str1():
        e_str1 = str(1 + random.randint(1, 8))
        e_str2 = str(1 + random.randint(1, 8))
        return Decimal(e_str1 + "." + e_str2)

    def random_str2():
        klen1 = random.randint(1, 7)
        klen2 = random.randint(1, 7)
        e_str1 = "".join([str(1 + random.randint(1, 8)) for _ in range(klen1)])
        e_str2 = "".join([str(1 + random.randint(1, 8)) for _ in range(klen2)])
        esign = "" if random.randint(1, 2) == 1 else "-"
        return Decimal(esign + e_str1 + "." + e_str2)

    if option == 1:
        e_list = [random_str1() for _ in range(n)]
    if option == 2:
        e_list = [random_str2() for _ in range(n)]
    return pd.Series(e_list)


def gen_random_string_binary_array(n, max_str_len=10, is_binary=False):
    """
    helper function that generates a random string array
    """
    random.seed(0)
    str_vals = []
    for _ in range(n):
        # store NA with 30% chance
        if random.random() < 0.3:
            str_vals.append(None)
            continue

        k = random.randint(1, max_str_len)
        val = "".join(random.choices(string.ascii_uppercase + string.digits, k=k))
        if is_binary:
            val = val.encode("utf-8")
        str_vals.append(val)

    # use consistent string array type with Bodo to avoid output comparison errors
    return np.array(str_vals, dtype="object")  # avoid unichr dtype (TODO: support?)


def _check_typing_issues(val):
    """Raises an error if there is a typing issue for value 'val'.
    Runs bodo typing on value and converts warnings to errors.
    """
    from bodo.mpi4py import MPI

    comm = MPI.COMM_WORLD
    try:
        with warnings.catch_warnings(record=True):
            warnings.simplefilter("error")
            bodo.typeof(val)
        errors = comm.allgather(None)
    except Exception as e:
        # The typing issue typically occurs on only a subset of processes,
        # because the process got a chunk of data from Python that is empty
        # or that we cannot currently type correctly.
        # To avoid a hang, we need to notify every rank of the error.
        comm.allgather(e)
        raise
    for e in errors:
        if isinstance(e, Exception):
            raise e


def check_caching(
    impl,
    args,
    is_cached,
    input_dist,
    check_names=False,
    check_dtype=False,
    sort_output=False,
    copy_input=False,
    atol=1e-08,
    rtol=1e-05,
    reset_index=False,
    convert_columns_to_pandas=False,
    check_categorical=False,
    set_columns_name_to_none=False,
    reorder_columns=False,
    py_output=no_default,
    is_out_dist=True,
    args_already_distributed=False,
    check_pandas_types=True,
):
    """Test caching by compiling a BodoSQL function with
    cache=True, then running it again loading from cache.

    This function also tests correctness for the specified input distribution.

    impl: the function to compile
    args: arguments to pass to the function
    is_cached: true if we expect the function to already be cached, false if we do not.
    input_dist: The InputDist for the dataframe arguments. This is used
        in the flags for compiling the function.
    """
    from bodo.tests.utils_jit import reduce_sum

    if py_output is no_default:
        py_output = impl(*args)

    # compile impl in the correct dist
    if not args_already_distributed and (
        input_dist == InputDist.OneD or input_dist == InputDist.OneDVar
    ):
        args = tuple(
            _get_dist_arg(
                a,
                copy=copy_input,
                var_length=(InputDist.OneDVar == input_dist),
                check_typing_issues=True,
            )
            for a in args
        )

    all_args_distributed_block = input_dist == InputDist.OneD
    all_args_distributed_varlength = input_dist == InputDist.OneDVar
    all_returns_distributed = input_dist != InputDist.REP and is_out_dist
    returns_maybe_distributed = input_dist != InputDist.REP and is_out_dist
    args_maybe_distributed = input_dist != InputDist.REP
    bodo_func = bodo.jit(
        cache=True,
        all_args_distributed_block=all_args_distributed_block,
        all_args_distributed_varlength=all_args_distributed_varlength,
        all_returns_distributed=all_returns_distributed,
        returns_maybe_distributed=returns_maybe_distributed,
        args_maybe_distributed=args_maybe_distributed,
    )(impl)

    # Add a barrier to reduce the odds of possible race condition
    # between ranks getting a cached implementation.
    bodo.barrier()
    bodo_output = bodo_func(*args)

    # correctness check, copied from the various check_func's
    if convert_columns_to_pandas:
        bodo_output = convert_non_pandas_columns(bodo_output)
    if returns_maybe_distributed:
        bodo_output = _gather_output(bodo_output)
    if set_columns_name_to_none:
        bodo_output.columns.name = None
    if reorder_columns:
        bodo_output.sort_index(axis=1, inplace=True)
    passed = 1
    if not returns_maybe_distributed or bodo.get_rank() == 0:
        passed = _test_equal_guard(
            bodo_output,
            py_output,
            sort_output,
            check_names,
            check_dtype,
            reset_index,
            check_categorical,
            atol,
            rtol,
            check_pandas_types,
        )
    n_passed = reduce_sum(passed)
    assert n_passed == bodo.get_size()

    bodo.barrier()

    # get signature of compiled function
    sig = bodo_func.signatures[0]

    if is_cached:
        # assert that it was loaded from cache
        assert bodo_func._cache_hits[sig] == 1, (
            "Expected a cache hit for function signature"
        )
        assert bodo_func._cache_misses[sig] == 0, (
            "Expected no cache miss for function signature"
        )
    else:
        # assert that it wasn't loaded from cache
        assert bodo_func._cache_hits[sig] == 0, (
            "Expected no cache hits for function signature"
        )
        assert bodo_func._cache_misses[sig] == 1, (
            "Expected a miss for function signature"
        )

    return bodo_output


def _check_for_io_reader_filters(bodo_func, node_class):
    """make sure a Connector node has filters set, and the filtering code in the IR
    is removed
    """
    from bodo.utils.utils import is_assign, is_expr

    fir = bodo_func.overloads[bodo_func.signatures[0]].metadata["preserved_ir"]
    read_found = False
    for stmt in fir.blocks[0].body:
        if isinstance(stmt, node_class):
            assert stmt.filters is not None
            read_found = True
        # filtering code has getitem which should be removed
        assert not (is_assign(stmt) and is_expr(stmt.value, "getitem"))

    assert read_found


def _ensure_func_calls_optimized_out(bodo_func, call_names):
    """
    Ensures the bodo_func doesn't contain any calls to functions
    that should be optimzed out.

    Note: Each call_name should be a tuple that matches the output of
    find_callname
    """
    fir = bodo_func.overloads[bodo_func.signatures[0]].metadata["preserved_ir"]
    typemap = bodo_func.overloads[bodo_func.signatures[0]].metadata["preserved_typemap"]
    for _, block in fir.blocks.items():
        for stmt in block.body:
            if (
                isinstance(stmt, ir.Assign)
                and isinstance(stmt.value, ir.Expr)
                and stmt.value.op == "call"
            ):
                call_name = guard(find_callname, fir, stmt.value, typemap)
                assert call_name not in call_names, (
                    f"{call_name} found in IR when it should be optimized out"
                )


# We only run snowflake tests on Azure Pipelines because the Snowflake account credentials
# are stored there (to avoid failing on AWS or our local machines)
def get_snowflake_connection_string(
    db: str,
    schema: str,
    conn_params: dict[str, str] | None = None,
    user: int = 1,
) -> str:
    """
    Generates a common snowflake connection string. Some details (how to determine
    username and password) seem unlikely to change, whereas as some tests could require
    other details (db and schema) to change.
    """
    if user == 1:
        username = os.environ["SF_USERNAME"]
        password = os.environ["SF_PASSWORD"]
        account = "bodopartner.us-east-1"
    elif user == 2:
        username = os.environ["SF_USER2"]
        password = os.environ["SF_PASSWORD2"]
        account = "bodopartner.us-east-1"
    elif user == 3:
        username = os.environ["SF_AZURE_USER"]
        password = os.environ["SF_AZURE_PASSWORD"]
        account = "kl02615.east-us-2.azure"
    else:
        raise ValueError("Invalid user")

    params = {"warehouse": "DEMO_WH"} if conn_params is None else conn_params
    conn = (
        f"snowflake://{username}:{password}@{account}/{db}/{schema}?{urlencode(params)}"
    )
    return conn


def get_rest_catalog_connection_string(
    rest_uri: str,
    warehouse: str,
    credential: str | None = None,
    token: str | None = None,
) -> str:
    """
    Creates a REST Catalog connection string for use in the iceberg connector, either credential or token must be provided
    args:
        rest_uri: uri of the catalog
        warehouse: warehouse to use
        credential: permanent credential to use for authentication
        token: temporary token to use for authentication
    """
    assert credential is not None or token is not None, (
        "credential or token should be provided"
    )
    auth_param = (
        f"credential={credential}" if credential is not None else f"token={token}"
    )
    return f"iceberg+{rest_uri}?{auth_param}&warehouse={warehouse}&scope=PRINCIPAL_ROLE:ALL"


def snowflake_cred_env_vars_present(user: int = 1) -> bool:
    """
    Simple function to check if environment variables for the
    snowflake credentials are set or not. Goes along with
    get_snowflake_connection_string.

    Args:
        user (int, optional): Same user definition as get_snowflake_connection_string.
            Defaults to 1.

    Returns:
        bool: Whether env vars are set or not
    """
    if user == 1:
        return ("SF_USERNAME" in os.environ) and ("SF_PASSWORD" in os.environ)
    elif user == 2:
        return ("SF_USER2" in os.environ) and ("SF_PASSWORD2" in os.environ)
    elif user == 3:
        return ("SF_AZURE_USER" in os.environ) and ("SF_AZURE_PASSWORD" in os.environ)
    else:
        raise ValueError("Invalid user")


@contextmanager
def create_snowflake_table(
    df: pd.DataFrame, base_table_name: str, db: str, schema: str
) -> Generator[str, None, None]:
    """Creates a new table in Snowflake derived from the base table name
    and using the DataFrame. The name from the base name is modified to help
    reduce the likelihood of conflicts during concurrent tests.

    Returns the name of the table added to Snowflake.

    Args:
        df (pd.DataFrame): DataFrame to insert
        base_table_name (str): Base string for generating the table name.
        db (str): Name of the snowflake db.
        schema (str): Name of the snowflake schema

    Returns:
        str: The final table name.
    """
    comm = MPI.COMM_WORLD
    table_name = None
    try:
        if bodo.get_rank() == 0:
            table_name = gen_unique_table_id(base_table_name)
            conn_str = get_snowflake_connection_string(db, schema)
            df.to_sql(
                table_name, conn_str, schema=schema, index=False, if_exists="replace"
            )
        table_name = comm.bcast(table_name)
        yield table_name
    finally:
        drop_snowflake_table(table_name, db, schema)


@contextmanager
def create_snowflake_iceberg_table(
    df: pd.DataFrame, base_table_name: str, db: str, schema: str, iceberg_volume: str
) -> Generator[str, None, None]:
    """Creates a new Iceberg table in Snowflake derived from the base table name
    and using the DataFrame. This first creates a native table and then creates an
    Iceberg table from it

    Returns the name of the table added to Snowflake.

    Args:
        df (pd.DataFrame): DataFrame to insert
        base_table_name (str): Base string for generating the table name.
        db (str): Name of the snowflake db.
        schema (str): Name of the snowflake schema
        iceberg_volume (str): Name of the external volume to use for the Iceberg table.


    Returns:
        str: The final table name.
    """
    comm = MPI.COMM_WORLD
    iceberg_table_name = None
    with create_snowflake_table(df, base_table_name, db, schema) as native_table_name:
        try:
            if bodo.get_rank() == 0:
                iceberg_table_name = gen_unique_table_id(base_table_name)
                query = f"CREATE ICEBERG TABLE {iceberg_table_name} CATALOG='SNOWFLAKE', EXTERNAL_VOLUME='{iceberg_volume}', BASE_LOCATION='{iceberg_table_name}' AS SELECT * FROM {native_table_name}"
                conn_str = get_snowflake_connection_string(db, schema)
                pd.read_sql(query, conn_str)
            iceberg_table_name = comm.bcast(iceberg_table_name)
            yield iceberg_table_name
        finally:
            drop_snowflake_table(
                iceberg_table_name, db, schema, iceberg_volume=iceberg_volume
            )


def gen_unique_table_id(base_table_name):
    unique_name = str(uuid4()).replace("-", "_")
    return f"{base_table_name}_{unique_name}".lower()


def drop_snowflake_table(
    table_name: str,
    db: str,
    schema: str,
    iceberg_volume: str | None = None,
    user: int = 1,
) -> None:
    """Drops a table from snowflake with the given table_name.
    The db and schema are also provided to connect to Snowflake.

    Args:
        table_name: Table Name inside Snowflake.
        db: Snowflake database name
        schema: Snowflake schema name.
    """
    comm = MPI.COMM_WORLD
    drop_err = None
    if bodo.get_rank() == 0:
        try:
            iceberg_prefix = "iceberg" if iceberg_volume else ""
            conn_str = get_snowflake_connection_string(db, schema, user=user)
            pd.read_sql(f"drop {iceberg_prefix} table IF EXISTS {table_name}", conn_str)
        except Exception as e:
            drop_err = e
    drop_err = comm.bcast(drop_err)
    if isinstance(drop_err, Exception):
        raise drop_err


@contextmanager
def create_snowflake_table_from_select_query(
    query: str, base_table_name: str, db: str, schema: str, case_sensitive: bool = False
) -> Generator[str, None, None]:
    """Creates a new table in Snowflake derived from the base table name
    and using the given select query. The name from the base name is modified to help
    reduce the likelihood of conflicts during concurrent tests.

    Returns the name of the table added to Snowflake.

    Args:
        query (str): A valid Snowfalke SQL query that will be used to create the table.
            This will be a SELECT query as we wrap the query in a create or replace table as clause.
        base_table_name (str): Base string for generating the table name.
        db (str): Name of the snowflake db.
        schema (str): Name of the snowflake schema
        case_sensitive (bool): Whether the table name should be case sensitive or not.
            If case sensitive, the table name will be wrapped in double quotes.

    Returns:
        str: The final table name.
    """
    comm = MPI.COMM_WORLD
    table_name = None
    try:
        if bodo.get_rank() == 0:
            table_name = gen_unique_table_id(base_table_name)
            if case_sensitive:
                table_name = f'"{table_name}"'
            conn_str = get_snowflake_connection_string(db, schema)
            pd.read_sql(f"CREATE or REPLACE TABLE {table_name} as ({query})", conn_str)
        table_name = comm.bcast(table_name)
        yield table_name
    finally:
        drop_snowflake_table(table_name, db, schema)


def generate_comparison_ops_func(op, check_na=False):
    """
    Generates a comparison function. If check_na,
    then we are being called on a scalar value because Pandas
    can't handle NA values in the array. If so, we return None
    if either input is NA.
    """
    op_str = numba.core.utils.OPERATORS_TO_BUILTINS[op]
    func_text = "def test_impl(a, b):\n"
    if check_na:
        func_text += "  if pd.isna(a) or pd.isna(b):\n"
        func_text += "    return None\n"
    func_text += f"  return a {op_str} b\n"
    loc_vars = {}
    exec(func_text, {"pd": pd}, loc_vars)
    return loc_vars["test_impl"]


def find_funcname_in_annotation_ir(annotation, desired_callname):
    """Finds a function call if it exists in the blocks stored
    in the annotation. Returns the name of the LHS variable
    defining the function if it exists and the variables
    defining the arguments with which the function was called.

    Args:
        annotation (TypeAnnotation): Dispatcher annotation
        contain the blocks and typemap.

    Returns:
        tuple(Name of the LHS variable, list[Name of argument variables])

    Raises Assertion Error if the desired_callname is not found.
    """
    # Generate a dummy IR to enable find_callname
    f_ir = ir.FunctionIR(
        annotation.blocks,
        False,
        annotation.func_id,
        ir.Loc("", 0),
        {},
        0,
        [],
    )
    # Update the definitions
    f_ir._definitions = build_definitions(f_ir.blocks)
    # Iterate over the IR
    for block in f_ir.blocks.values():
        for stmt in block.body:
            if isinstance(stmt, ir.Assign):
                callname = guard(find_callname, f_ir, stmt.value, annotation.typemap)
                if callname == desired_callname:
                    return stmt.value.func.name, [var.name for var in stmt.value.args]

    assert False, f"Did not find function {desired_callname} in the IR"


def find_nested_dispatcher_and_args(
    dispatcher, args, func_name, return_dispatcher=True
):
    """Finds a dispatcher in the IR and the arguments with which it was
    called for the given func_name (which matches the output of find_callname).

    Note: This code assumes that if return_dispatcher=True, then the new
    dispatch must be called with the Overload infrastructure. If any other infrastructure
    is used, for example the generated_jit infrastructure, then the given
    code may not work.

    Args:
        dispatcher (Dispatch): A numba/bodo dispatcher
        args (tuple(numba.core.types.Type)): Input tuple of Numba types
        func_name (tuple[str, str]): func_name to find.
        return_dispatcher (bool): Should we find and return the dispatcher + arguments?
            This is True when we are doing this as part of a multi-step traversal.

    Returns a tuple with the dispatcher and the arguments with which it was called.
    """
    sig = types.void(*args)
    cr = dispatcher.get_compile_result(sig)
    annotation = cr.type_annotation
    var_name, arg_names = find_funcname_in_annotation_ir(annotation, func_name)
    if return_dispatcher:
        typemap = annotation.typemap
        arg_types = tuple([typemap[name] for name in arg_names])
        # Find the dispatcher in the IR
        cached_info = typemap[var_name].templates[0]._impl_cache
        return cached_info[
            (numba.core.registry.cpu_target.typing_context, arg_types, ())
        ]


def nanoseconds_to_other_time_units(val, unit_str):
    supported_time_parts = [
        "hour",
        "minute",
        "second",
        "millisecond",
        "microsecond",
        "nanosecond",
    ]

    assert unit_str in supported_time_parts

    if unit_str == "hour":
        return val // ((10**9) * 3600)
    elif unit_str == "minute":
        return val // ((10**9) * 60)
    elif unit_str == "second":
        return val // (10**9)
    elif unit_str == "millisecond":
        return val // (10**6)
    elif unit_str == "microsecond":
        return val // (10**3)
    else:
        return val


def compose_decos(decos):
    def composition(func):
        for deco in reversed(decos):
            func = deco(func)
        return func

    return composition


def get_files_changed():
    """
    Returns a list of any files changed.
    """
    res = subprocess.run(["git", "diff", "--name-only", "main"], capture_output=True)
    return res.stdout.decode("utf-8").strip().split("\n")


files_changed = get_files_changed()


def check_for_compiler_file_changes():
    """
    Function that returns if any of the files critical to the compiler pipeline were
    altered. If this is True, then a larger subset of tests will be run on CI.
    """
    core_compiler_files = {
        "bodo/transforms/distributed_pass.py",
        "bodo/transforms/dataframe_pass.py",
        "bodo/transforms/series_pass.py",
        "bodo/transforms/table_column_del_pass.py",
        "bodo/transforms/typing_pass.py",
        "bodo/transforms/untyped_pass.py",
        "bodo/utils/transform.py",
        "bodo/utils/typing.py",
    }
    for filename in files_changed:
        if filename in core_compiler_files:
            return True
    return False


compiler_files_were_changed = check_for_compiler_file_changes()


# Determine if we are re-running a test due to a flaky failure.
pytest_snowflake_is_rerunning = False


# Determine wether we want to re-run a test due to a flaky failure,
# and set the pytest_snowflake_is_rerunning flag.
def _pytest_snowflake_rerun_filter(err, *args):
    str_err = str(err)
    should_rerun = (
        "HTTP 503: Service Unavailable" in str_err
        or "HTTP 504: Gateway Timeout" in str_err
        or "Could not connect to Snowflake backend after " in str_err
        or "snowflake.connector.vendored.requests.exceptions.ReadTimeout" in str_err
    )
    if should_rerun:
        global pytest_snowflake_is_rerunning
        pytest_snowflake_is_rerunning = True
    return should_rerun


# This is for use as a decorator for a single test function.
# (@pytest_mark_snowflake)
pytest_mark_snowflake = compose_decos(
    (
        pytest.mark.snowflake,
        pytest.mark.slow,
        pytest.mark.flaky(max_runs=3, rerun_filter=_pytest_snowflake_rerun_filter),
    )
)

# This is for marking an entire test file
# (pytestmark = pytest_snowflake)
pytest_snowflake = [
    pytest.mark.snowflake,
    pytest.mark.slow,
    pytest.mark.flaky(max_runs=3, rerun_filter=_pytest_snowflake_rerun_filter),
]

# Decorate
pytest_mark_one_rank = compose_decos(
    (
        pytest.mark.one_rank,
        pytest.mark.skipif(
            bodo.get_size() != 1,
            reason="Test should only run on one rank",
        ),
    )
)


pytest_mark_multi_rank_nightly = compose_decos(
    (
        pytest.mark.multi_rank_nightly,
        pytest.mark.skipif(
            bodo.get_size() == 1
            and os.environ.get("BODO_TESTING_PIPELINE_HAS_MULTI_RANK_TEST", False),
            reason="Skipping test on one rank, will run the test on multiple ranks.",
        ),
    )
)


# This is for using a "mark" or marking a whole file.
pytest_one_rank = [
    pytest.mark.one_rank,
    pytest.mark.skipif(
        bodo.get_size() != 1,
        reason="Test should only run on one rank",
    ),
]


polaris_markers = (
    pytest.mark.polaris,
    pytest.mark.iceberg,
    pytest.mark.slow,
)

# Decorate
pytest_mark_polaris = compose_decos(polaris_markers)


# This is for using a "mark" or marking a whole file.
pytest_polaris = list(polaris_markers)


glue_markers = (
    pytest.mark.glue,
    pytest.mark.iceberg,
    pytest.mark.skipif(
        "AWS_ACCESS_KEY_ID" not in os.environ, reason="requires glue credentials"
    ),
)

# Decorate
pytest_mark_glue = compose_decos(glue_markers)

# This is for using a "mark" or marking a whole file.
pytest_glue = list(glue_markers)

s3_tables_markers = (
    pytest.mark.s3_tables,
    pytest.mark.iceberg,
)

# Decorate
pytest_mark_s3_tables = compose_decos(s3_tables_markers)

# This is for using a "mark" or marking a whole file.
pytest_s3_tables = list(s3_tables_markers)


spawn_mode_markers = (
    pytest.mark.spawn_mode,
    pytest.mark.skipif(
        os.environ.get("BODO_TEST_SPAWN_MODE", "0") == "0",
        reason="requires spawn_mode testing enabled",
    ),
)

# Decorate
pytest_mark_spawn_mode = compose_decos(spawn_mode_markers)


# This is for using a "mark" or marking a whole file.
pytest_spawn_mode = list(spawn_mode_markers)

# Decorator for skipping individual tests within a file marked as DataFrame Library
# tests.
pytest_mark_not_df_lib = pytest.mark.skipif(
    bodo.test_dataframe_library_enabled, reason="Test requires compiler."
)


# Flag to ignore the mass slowing of tests unless specific files are changed
ignore_slow_unless_changed = os.environ.get("BODO_IGNORE_SLOW_UNLESS_CHANGED", False)


def pytest_slow_unless_changed(features):
    """
    Uses the slow marker unless any of the changed files match any of the regex
    corresponding to the entries in the features input, or compiler pass files
    have been changed.

    The defined feature keywords:
        - groupby: any BodoSQL files relating to aggregation
        - window: any BodoSQL files relating window functions
        - joins: any BodoSQL files relating to joins
        - codegen: any in files relating to BodoSQL codegen
        - library: any files in bodo/libs
        - io: any files in bodo/io
        - hiframes: any files in bodo/hiframes
    """
    if ignore_slow_unless_changed:
        return []
    known_features = {
        "groupby": "BodoSQL/calcite_sql/bodosql-calcite-application/src/main/.*Agg.*",
        "window": "BodoSQL/calcite_sql/bodosql-calcite-application/src/main/.*Window.*",
        "join": "BodoSQL/calcite_sql/bodosql-calcite-application/src/main/.*Join.*",
        "codegen": "(BodoSQL/calcite_sql/bodosql-calcite-application/src/main/java/com/bodosql/calcite/application/.*)|(BodoSQL/calcite_sql/bodosql-calcite-application/src/main/java/com/bodosql/calcite/ir/.*)",
        "library": "bodo/libs/.*",
        "io": "bodo/io/.*",
        "hiframes": "bodo/hiframes/.*",
    }
    if len(features) == 0:
        raise Exception(f"Invalid features: {features}")
    patterns = []
    for feature in features:
        if feature not in known_features:
            raise Exception(f"Invalid features: {features}")
        patterns.append(f"({known_features[feature]})")
    p = re.compile("|".join(patterns), re.I)
    if compiler_files_were_changed or any(p.match(f) for f in files_changed):
        return []
    return [pytest.mark.slow]


pytest_slow_unless_codegen = pytest_slow_unless_changed(["library", "codegen"])
pytest_slow_unless_groupby = pytest_slow_unless_changed(
    ["library", "codegen", "groupby"]
)
pytest_slow_unless_window = pytest_slow_unless_changed(["library", "codegen", "window"])
pytest_slow_unless_join = pytest_slow_unless_changed(["library", "codegen", "join"])


# This is for use as a decorator for a single test function.
# (@pytest_mark_pandas)
pytest_mark_pandas = (
    pytest.mark.pandas
    if compiler_files_were_changed
    else compose_decos((pytest.mark.slow, pytest.mark.pandas))
)

# This is for marking an entire test file
# (pytestmark = pytest_pandas)
pytest_pandas = [pytest.mark.pandas] + (
    [] if compiler_files_were_changed else [pytest.mark.slow]
)

# This is for marking an entire test file
# (pytestmark = pytest_perf_regression)
pytest_perf_regression = [
    pytest.mark.skipif(
        "BODO_RUN_REGRESSION_TESTS" not in os.environ,
        reason="only runs per regression tests manually",
    ),
    pytest.mark.perf_regression,
]


@contextmanager
def temp_env_override(env_vars: dict[str, str | None]):
    """Update the current environment variables with key-value pairs provided
    in a dictionary and then restore it after.

    Args
        env_vars (dict(str, str or None)): A dictionary of environment variables to set.
            A value of None indicates a variable should be removed.
    """

    def update_env_vars(env_vars):
        old_env_vars = {}
        for k, v in env_vars.items():
            if k in os.environ:
                old_env_vars[k] = os.environ[k]
            else:
                old_env_vars[k] = None

            if v is None:
                if k in os.environ:
                    del os.environ[k]
            else:
                os.environ[k] = v
        return old_env_vars

    old_env = {}
    try:
        old_env = update_env_vars(env_vars)
        yield
    finally:
        update_env_vars(old_env)


def set_config(name, val):
    """Set global configuration value (both spawner and workers)
    E.g. bodo.hiframes.boxing._use_dict_str_type = True
    """
    from bodo.spawn.utils import set_global_config

    set_global_config(name, val)
    if test_spawn_mode_enabled:
        import bodo.spawn.spawner

        spawner = bodo.spawn.spawner.get_spawner()
        spawner.set_config(name, val)


@contextmanager
def temp_config_override(name: str, val: pt.Any):
    """Update a Bodo global config and restore it after (e.g. bodo_use_decimal)"""

    old_val = getattr(bodo, name)
    try:
        set_config("bodo." + name, val)
        yield
    finally:
        set_config("bodo." + name, old_val)


@contextmanager
def set_broadcast_join(broadcast: bool):
    """
    Context manager for enabling/disabling broadcast join in a test.
    If broadcasting it set the threshold to 1 TB so it will always
    broadcast.

    Args:
        broadcast (bool): Should broadcast be allowed?
    """
    old_threshold = os.environ.get("BODO_BCAST_JOIN_THRESHOLD", None)
    try:
        if broadcast:
            # Set to a very high value of 1 GB
            os.environ["BODO_BCAST_JOIN_THRESHOLD"] = "1000000000"
        else:
            os.environ["BODO_BCAST_JOIN_THRESHOLD"] = "0"
        yield
    finally:
        if old_threshold is None:
            del os.environ["BODO_BCAST_JOIN_THRESHOLD"]
        else:
            os.environ["BODO_BCAST_JOIN_THRESHOLD"] = old_threshold


def nullable_float_arr_maker(L, to_null, to_nan):
    """
    Utility function for helping test cases to generate nullable floating
    point arrays that contain both NULL and NaN. Takes in a list of numbers,
    a list of indices that should be set to NULL, a list of indices that should
    be set to NaN, and outputs the corresponding floating point array.

    For example:
    nullable_float_arr_maker(list(range(10)), [1, 5, 9], [2, 3, 7])

    Outputs the following Series:
    0     0.0
    1    <NA>
    2     NaN
    3     NaN
    4     4.0
    5    <NA>
    6     6.0
    7     NaN
    8     8.0
    9    <NA>
    dtype: Float64
    """
    from bodo.tests.utils_jit import _nullable_float_arr_maker

    S = _nullable_float_arr_maker(L, to_null, to_nan)
    return S


<<<<<<< HEAD
@bodo.jit(distributed=False)
def _nullable_float_arr_maker(L, to_null, to_nan):
    n = len(L)
    data_arr = np.empty(n, np.float64)
    nulls = np.empty((n + 7) >> 3, dtype=np.uint8)
    A = bodo.libs.float_arr_ext.init_float_array(data_arr, nulls)
    for i in range(len(L)):
        if i in to_null:
            bodo.libs.array_kernels.setna(A, i)
        elif i in to_nan:
            A[i] = np.nan
        else:
            A[i] = L[i]
    return A


=======
>>>>>>> 352c6f66
def cast_dt64_to_ns(df):
    """Cast datetime64 to datetime64[ns] to match Bodo since Pandas 2 reads some
    Parquet files as datetime64[us/ms]
    """
    from pandas.api.types import is_datetime64_any_dtype

    for c in df.columns:
        if is_datetime64_any_dtype(df[c]):
            if isinstance(df[c].dtype, pd.DatetimeTZDtype):
                df[c] = df[c].astype(pd.DatetimeTZDtype(tz=df[c].dtype.tz))
            else:
                df[c] = df[c].astype("datetime64[ns]")
    if isinstance(df.index, pd.DatetimeIndex):
        df.index = df.index.astype("datetime64[ns]")
    return df


@contextmanager
def enable_timestamptz():
    """
    Context manager to enable timestamptz in Bodo. This is useful for testing
    timestamptz functionality.
    """

    old_value = bodo.enable_timestamp_tz
    try:
        set_config("bodo.enable_timestamp_tz", True)
        yield
    finally:
        set_config("bodo.enable_timestamp_tz", old_value)


def assert_tables_equal(df1: pd.DataFrame, df2: pd.DataFrame, check_dtype: bool = True):
    """Asserts df1 and df2 have the same data without regard
    for ordering or index.

    Args:
        df1 (pd.DataFrame): First DataFrame.
        df2 (pd.DataFrame): Second DataFrame.
    """
    # Output ordering is not defined so we sort.
    df1 = df1.sort_values(by=list(df1.columns))
    df2 = df2.sort_values(by=list(df2.columns))
    # Drop the index
    df1 = df1.reset_index(drop=True)
    df2 = df2.reset_index(drop=True)
    pd.testing.assert_frame_equal(df1, df2, check_dtype=check_dtype)


def get_query_profile_location(output_dir: str, myrank: int) -> str:
    """
    Get the path to the query profile file given the output directory.
    Note that this method will also assert that the expected files are present.
    """
    assert os.path.isdir(output_dir)
    runs = os.listdir(output_dir)
    assert len(runs) == 1
    profile_path = os.path.join(output_dir, runs[0], f"query_profile_{myrank}.json")
    assert os.path.isfile(profile_path)
    return profile_path


def get_num_test_workers():
    """Return number of workers actually running tests, which is different from
    bodo.get_size() in spawn mode.
    """
    import bodo

    if bodo.spawn_mode or test_spawn_mode_enabled:
        import bodo.spawn.spawner

        spawner = bodo.spawn.spawner.get_spawner()
        return spawner.worker_intercomm.Get_remote_size()

    return bodo.get_size()


<<<<<<< HEAD
pytest_mark_oracle = compose_decos(
    (
        pytest.mark.oracle,
        pytest.mark.slow,
        pytest.mark.skipif(
            os.name == "posix"
            and platform.system() == "Linux"
            and "arm" in platform.machine().lower()
            or "aarch64" in platform.machine().lower()
        ),
    )
)
pytest_oracle = [
    pytest.mark.oracle,
    pytest.mark.slow,
    pytest.mark.skipif(
        os.name == "posix"
        and platform.system() == "Linux"
        and "arm" in platform.machine().lower()
        or "aarch64" in platform.machine().lower()
    ),
]
=======
def compress_dir(dir_name):
    if bodo.get_rank() == 0:
        for fname in [
            f
            for f in os.listdir(dir_name)
            if f.endswith(".csv") and os.path.getsize(os.path.join(dir_name, f)) > 0
        ]:
            full_fname = os.path.join(dir_name, fname)
            out_fname = full_fname + ".gz"
            with open(full_fname, "rb") as f_in:
                with gzip.open(out_fname, "wb") as f_out:
                    shutil.copyfileobj(f_in, f_out)
            os.remove(full_fname)
    bodo.barrier()


def uncompress_dir(dir_name):
    if bodo.get_rank() == 0:
        for fname in [f for f in os.listdir(dir_name) if f.endswith(".gz")]:
            full_fname = os.path.join(dir_name, fname)
            with gzip.open(full_fname, "rb") as f_in:
                with open(full_fname.removesuffix(".gz"), "wb") as f_out:
                    shutil.copyfileobj(f_in, f_out)
            os.remove(full_fname)
    bodo.barrier()
>>>>>>> 352c6f66
<|MERGE_RESOLUTION|>--- conflicted
+++ resolved
@@ -3330,25 +3330,6 @@
     return S
 
 
-<<<<<<< HEAD
-@bodo.jit(distributed=False)
-def _nullable_float_arr_maker(L, to_null, to_nan):
-    n = len(L)
-    data_arr = np.empty(n, np.float64)
-    nulls = np.empty((n + 7) >> 3, dtype=np.uint8)
-    A = bodo.libs.float_arr_ext.init_float_array(data_arr, nulls)
-    for i in range(len(L)):
-        if i in to_null:
-            bodo.libs.array_kernels.setna(A, i)
-        elif i in to_nan:
-            A[i] = np.nan
-        else:
-            A[i] = L[i]
-    return A
-
-
-=======
->>>>>>> 352c6f66
 def cast_dt64_to_ns(df):
     """Cast datetime64 to datetime64[ns] to match Bodo since Pandas 2 reads some
     Parquet files as datetime64[us/ms]
@@ -3426,16 +3407,18 @@
     return bodo.get_size()
 
 
-<<<<<<< HEAD
 pytest_mark_oracle = compose_decos(
     (
         pytest.mark.oracle,
         pytest.mark.slow,
         pytest.mark.skipif(
-            os.name == "posix"
-            and platform.system() == "Linux"
-            and "arm" in platform.machine().lower()
-            or "aarch64" in platform.machine().lower()
+            (
+                os.name == "posix"
+                and platform.system() == "Linux"
+                and "arm" in platform.machine().lower()
+                or "aarch64" in platform.machine().lower()
+            )
+            or platform.system() == "Windows"
         ),
     )
 )
@@ -3443,13 +3426,17 @@
     pytest.mark.oracle,
     pytest.mark.slow,
     pytest.mark.skipif(
-        os.name == "posix"
-        and platform.system() == "Linux"
-        and "arm" in platform.machine().lower()
-        or "aarch64" in platform.machine().lower()
+        (
+            os.name == "posix"
+            and platform.system() == "Linux"
+            and "arm" in platform.machine().lower()
+            or "aarch64" in platform.machine().lower()
+        )
+        or platform.system() == "Windows"
     ),
 ]
-=======
+
+
 def compress_dir(dir_name):
     if bodo.get_rank() == 0:
         for fname in [
@@ -3474,5 +3461,4 @@
                 with open(full_fname.removesuffix(".gz"), "wb") as f_out:
                     shutil.copyfileobj(f_in, f_out)
             os.remove(full_fname)
-    bodo.barrier()
->>>>>>> 352c6f66
+    bodo.barrier()