--- conflicted
+++ resolved
@@ -1334,11 +1334,7 @@
                             if isinstance(a, float) and np.isnan(a)
                             else a
                         ).values,
-<<<<<<< HEAD
-                        bodo_out.dtype.pyarrow_dtype,
-=======
                         pa_type,
->>>>>>> d9ddf486
                     ),
                     py_out.index,
                     bodo_out.dtype,
