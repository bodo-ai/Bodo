--- conflicted
+++ resolved
@@ -9,13 +9,10 @@
 from bodo.pandas.managers import LazyBlockManager
 from bodo.tests.iceberg_database_helpers.utils import create_iceberg_table, get_spark
 from bodo.tests.test_lazy.utils import pandas_managers  # noqa
-<<<<<<< HEAD
 from bodo.tests.utils import (
     _gather_output,
+    pytest_mark_spawn_mode,
 )
-=======
-from bodo.tests.utils import pytest_mark_spawn_mode
->>>>>>> 1a42ff18
 from bodo.utils.testing import ensure_clean2
 
 
