import os

import pandas as pd
import pytest
from pandas.core.internals.array_manager import ArrayManager

import bodo
from bodo.pandas.frame import BodoDataFrame
from bodo.pandas.managers import LazyBlockManager
from bodo.tests.test_lazy.utils import pandas_managers  # noqa
from bodo.utils.testing import ensure_clean2


@pytest.fixture
def head_df():
    return pd.DataFrame(
        {
            "A0": pd.array([1, 2, 3, 4, 5], dtype="Int64"),
            "B5": pd.array(["a", "bc", "def", "ghij", "klmno"]),
        }
    )


@pytest.fixture
def collect_func():
    return lambda _: pd.DataFrame(
        {
            "A0": pd.array([1, 2, 3, 4, 5] * 8, dtype="Int64"),
            "B5": pd.array(["a", "bc", "def", "ghij", "klmno"] * 8),
        }
    )


@pytest.fixture
def del_func():
    return lambda _: None


def test_pandas_df_lazy_manager_metadata_data(
    pandas_managers, head_df, collect_func, del_func
):
    """
    Test metadata operations are accurate and performed without
    collecting data and data operations are accurate and collect data on
    pandas DataFrame using lazy managers.
    """
    lazy_manager, pandas_manager = pandas_managers
    assert isinstance(head_df._mgr, pandas_manager)
    head_am = head_df._mgr
    lam = lazy_manager(
        [],
        [],
        result_id="abc",
        nrows=40,
        head=head_am,
        collect_func=collect_func,
        del_func=del_func,
    )
    lam_df: pd.DataFrame = pd.DataFrame._from_mgr(lam, [])

    # We haven't fetched data to start
    assert lam_df._mgr._md_result_id is not None

    assert lam_df.shape == (40, 2)
    assert lam_df.dtypes.equals(
        pd.Series(["Int64", "string[python]"], index=["A0", "B5"])
    )

    # With block managers head operations cause data pull when not using a BodoDataFrame
    if isinstance(pandas_manager, ArrayManager):
        assert head_df.equals(lam_df.head(5))
    # Make sure we haven't fetched data
    assert lam_df._mgr._md_result_id is not None

    agg_df = lam_df.groupby("A0").size()
    assert agg_df.equals(
        pd.Series(
            [8, 8, 8, 8, 8], index=pd.Index([1, 2, 3, 4, 5], dtype="Int64", name="A0")
        )
    )
    assert lam_df.describe().equals(
        pd.DataFrame(
            {"A0": [40.0, 3.0, 1.4322297480788657, 1, 2, 3, 4, 5]},
            index=pd.Index(
                ["count", "mean", "std", "min", "25%", "50%", "75%", "max"],
                dtype="object",
            ),
            dtype="Float64",
        )
    )
    # Make sure we have fetched data
    assert lam_df._mgr._md_result_id is None


def test_pandas_df_lazy_manager_data_metadata(
    pandas_managers, head_df, collect_func, del_func
):
    """
    Test data operations are accurate and collect data and metadata operations
    are accurate after data collection on
    pandas DataFrames using lazy managers.
    """
    head_df = pd.DataFrame(
        {
            "A0": pd.array([1, 2, 3, 4, 5], dtype="Int64"),
            "B5": pd.array(["a", "bc", "def", "ghij", "klmno"]),
        }
    )
    lazy_manager, pandas_manager = pandas_managers
    assert isinstance(head_df._mgr, pandas_manager)
    head_am = head_df._mgr
    lam = lazy_manager(
        [],
        [],
        result_id="abc",
        nrows=40,
        head=head_am,
        collect_func=collect_func,
        del_func=del_func,
    )
    lam_df: pd.DataFrame = pd.DataFrame._from_mgr(lam, [])

    # We haven't fetched data to start
    assert lam_df._mgr._md_result_id is not None

    agg_df = lam_df.groupby("A0").size()
    assert agg_df.equals(
        pd.Series(
            [8, 8, 8, 8, 8], index=pd.Index([1, 2, 3, 4, 5], dtype="Int64", name="A0")
        )
    )

    assert head_df.equals(lam_df.head(5))
    assert lam_df.describe().equals(
        pd.DataFrame(
            {"A0": [40.0, 3.0, 1.4322297480788657, 1, 2, 3, 4, 5]},
            index=pd.Index(
                ["count", "mean", "std", "min", "25%", "50%", "75%", "max"],
                dtype="object",
            ),
            dtype="Float64",
        )
    )
    # Make sure we have fetched data
    assert lam_df._mgr._md_result_id is None
    # Metadata still works after fetch
    assert lam_df.shape == (40, 2)
    assert lam_df.dtypes.equals(
        pd.Series(["Int64", "string[python]"], index=["A0", "B5"])
    )


def test_bodo_df_lazy_managers_metadata_data(
    pandas_managers, head_df, collect_func, del_func
):
    """
    Test metadata operations are accurate and performed without
    collecting data and data operations are accurate and collect data on
    BodoDataFrames using lazy managers.
    """
    head_df = pd.DataFrame(
        {
            "A0": pd.array([1, 2, 3, 4, 5], dtype="Int64"),
            "B5": pd.array(["a", "bc", "def", "ghij", "klmno"]),
        }
    )
    lazy_manager, pandas_manager = pandas_managers
    assert isinstance(head_df._mgr, pandas_manager)
    head_am = head_df._mgr
    lam = lazy_manager(
        [],
        [],
        result_id="abc",
        nrows=40,
        head=head_am,
        collect_func=collect_func,
        del_func=del_func,
    )
    lam_df: BodoDataFrame = BodoDataFrame.from_lazy_mgr(lam, head_df)

    # We haven't fetched data to start
    assert lam_df._mgr._md_result_id is not None

    assert lam_df.shape == (40, 2)
    assert lam_df.dtypes.equals(
        pd.Series(["Int64", "string[python]"], index=["A0", "B5"])
    )

    assert head_df.equals(lam_df.head(5))
    # Make sure we haven't fetched data
    assert lam_df._mgr._md_result_id is not None

    agg_df = lam_df.groupby("A0").size()
    assert agg_df.equals(
        pd.Series(
            [8, 8, 8, 8, 8], index=pd.Index([1, 2, 3, 4, 5], dtype="Int64", name="A0")
        )
    )
    assert lam_df.describe().equals(
        pd.DataFrame(
            {"A0": [40.0, 3.0, 1.4322297480788657, 1, 2, 3, 4, 5]},
            index=pd.Index(
                ["count", "mean", "std", "min", "25%", "50%", "75%", "max"],
                dtype="object",
            ),
            dtype="Float64",
        )
    )
    # Make sure we have fetched data
    assert lam_df._mgr._md_result_id is None


def test_bodo_df_lazy_managers_data_metadata(
    pandas_managers, head_df, collect_func, del_func
):
    """
    Test data operations are accurate and collect data and metadata operations
    are accurate after data collection on
    BodoDataFrames using lazy managers.
    """
    head_df = pd.DataFrame(
        {
            "A0": pd.array([1, 2, 3, 4, 5], dtype="Int64"),
            "B5": pd.array(["a", "bc", "def", "ghij", "klmno"]),
        }
    )
    lazy_manager, pandas_manager = pandas_managers
    assert isinstance(head_df._mgr, pandas_manager)
    head_am = head_df._mgr
    lam = lazy_manager(
        [],
        [],
        result_id="abc",
        nrows=40,
        head=head_am,
        collect_func=collect_func,
        del_func=del_func,
    )
    lam_df: BodoDataFrame = BodoDataFrame.from_lazy_mgr(lam, head_df)

    # We haven't fetched data to start
    assert lam_df._mgr._md_result_id is not None

    agg_df = lam_df.groupby("A0").size()
    assert agg_df.equals(
        pd.Series(
            [8, 8, 8, 8, 8], index=pd.Index([1, 2, 3, 4, 5], dtype="Int64", name="A0")
        )
    )

    assert head_df.equals(lam_df.head(5))
    assert lam_df.describe().equals(
        pd.DataFrame(
            {"A0": [40.0, 3.0, 1.4322297480788657, 1, 2, 3, 4, 5]},
            index=pd.Index(
                ["count", "mean", "std", "min", "25%", "50%", "75%", "max"],
                dtype="object",
            ),
            dtype="Float64",
        )
    )
    # Make sure we have fetched data
    assert lam_df._mgr._md_result_id is None
    # Metadata still works after fetch
    assert lam_df.shape == (40, 2)
    assert lam_df.dtypes.equals(
        pd.Series(["Int64", "string[python]"], index=["A0", "B5"])
    )


def test_bodo_data_frame_pandas_manager(pandas_managers):
    """
    Test basic operations on a bodo series using a pandas manager.
    """
    _, pandas_manager = pandas_managers
    base_df = pd.DataFrame(
        {
            "A0": pd.array([1, 2, 3, 4, 5] * 8, dtype="Int64"),
            "B5": pd.array(["a", "bc", "def", "ghij", "klmno"] * 8),
        }
    )

    df = BodoDataFrame._from_mgr(base_df._mgr, [])
    assert df.shape == (40, 2)
    assert df.dtypes.equals(pd.Series(["Int64", "string[python]"], index=["A0", "B5"]))

    assert base_df.head(5).equals(df.head(5))

    agg_df = df.groupby("A0").size()
    assert agg_df.equals(
        pd.Series(
            [8, 8, 8, 8, 8], index=pd.Index([1, 2, 3, 4, 5], dtype="Int64", name="A0")
        )
    )
    assert df.describe().equals(
        pd.DataFrame(
            {"A0": [40.0, 3.0, 1.4322297480788657, 1, 2, 3, 4, 5]},
            index=pd.Index(
                ["count", "mean", "std", "min", "25%", "50%", "75%", "max"],
                dtype="object",
            ),
            dtype="Float64",
        )
    )


def test_del_func_called_if_not_collected(pandas_managers, head_df, collect_func):
    """Tests that the del function is called when the manager is deleted if the data hasn't been collected yet"""
    lazy_manager, pandas_manager = pandas_managers
    del_called = False

    def del_func(_):
        nonlocal del_called
        del_called = True

    lsa = lazy_manager(
        [],
        [],
        result_id="abc",
        nrows=40,
        head=head_df._mgr,
        collect_func=collect_func,
        del_func=del_func,
    )
    del lsa
    assert del_called


def test_del_func_not_called_if_collected(pandas_managers, head_df, collect_func):
    """Tests that the del function is not called when the manager is deleted if the data has been collected"""
    lazy_manager, pandas_manager = pandas_managers
    del_called = False

    def del_func(_):
        nonlocal del_called
        del_called = True

    lsa = lazy_manager(
        [],
        [],
        result_id="abc",
        nrows=40,
        head=head_df._mgr,
        collect_func=collect_func,
        del_func=del_func,
    )
    lsa._collect()
    del lsa
    assert not del_called


def test_len(pandas_managers, head_df, collect_func):
    """Tests that len() returns the right value and does not trigger data fetch"""
    lazy_manager, pandas_manager = pandas_managers

    lam = lazy_manager(
        [],
        [],
        result_id="abc",
        nrows=40,
        head=head_df._mgr,
        collect_func=collect_func,
        del_func=del_func,
    )

    if isinstance(lam, LazyBlockManager):
        pytest.skip(
            "Can't easily override methods for `LazyBlockManager` since it's implemented in Cython"
        )

    # len() does not trigger a data fetch
    assert len(lam) == 40
    lam_df: BodoDataFrame = BodoDataFrame.from_lazy_mgr(lam, head_df)
    assert lam_df._lazy

    # force collect
    lam._collect()
    assert not lam_df._lazy
    assert len(lam) == 40


def test_slice(pandas_managers, head_df, collect_func):
    """Tests that slicing returns the correct value and does not trigger data fetch unnecessarily"""
    lazy_manager, pandas_manager = pandas_managers

    lam = lazy_manager(
        [],
        [],
        result_id="abc",
        nrows=40,
        head=head_df._mgr,
        collect_func=collect_func,
        del_func=del_func,
    )

    if isinstance(lam, LazyBlockManager):
        pytest.skip(
            "Can't easily override methods for `LazyBlockManager` since it's implemented in Cython"
        )

    # slicing head does not trigger a data fetch
    lam_df: BodoDataFrame = BodoDataFrame.from_lazy_mgr(lam, head_df)
    lam_sliced_head_df = lam_df[1:3]
    assert lam_df._lazy
    assert lam_sliced_head_df.equals(head_df[1:3])

    # slicing for cols triggers a data fetch
    lam_sliced_df = lam_df["A0"]
    assert not lam_df._lazy
    assert lam_sliced_df.equals(collect_func(0)["A0"])

    # slicing for rows after slicing over cols
    lam_sliced_twice_df = lam_sliced_df[1:3]
    assert lam_sliced_twice_df.equals(collect_func(0)["A0"][1:3])
    lam_sliced_twice_df = lam_sliced_df[10:30]
    assert lam_sliced_twice_df.equals(collect_func(0)["A0"][10:30])


<<<<<<< HEAD
def test_json(collect_func):
    """Tests that to_json() writes the frame correctly and does not trigger data fetch"""
=======
def test_parquet(collect_func):
    """Tests that to_parquet() writes the frame correctly and does not trigger data fetch"""
>>>>>>> 81857013

    @bodo.jit(spawn=True)
    def _get_bodo_df(df):
        return df

<<<<<<< HEAD
    @bodo.jit(spawn=True)
    def _read_bodo_df(fname):
        read_df = pd.read_json(path_or_buf=fname, orient="records", lines=True)
        return read_df

    df = collect_func(0)
    bodo_df = _get_bodo_df(df)
    fname = os.path.join("bodo", "tests", "data", "example")

    with ensure_clean2(fname):
        bodo_df.to_json(path_or_buf=fname, orient="records", lines=True)
        assert bodo_df._lazy
        read_df = _read_bodo_df(fname)
=======
    df = collect_func(0)
    bodo_df = _get_bodo_df(df)
    fname = os.path.join("bodo", "tests", "data", "example")
    with ensure_clean2(fname):
        bodo_df.to_parquet(fname)
        assert bodo_df._lazy
        read_df = pd.read_parquet(fname)
>>>>>>> 81857013

    pd.testing.assert_frame_equal(
        read_df,
        df,
        check_dtype=False,
    )
    pd.testing.assert_frame_equal(
        bodo_df,
        df,
        check_dtype=False,
<<<<<<< HEAD
    )
=======
    )


def test_parquet_param(collect_func):
    """Tests that to_parquet() raises an error on unsupported parameters"""

    @bodo.jit(spawn=True)
    def _get_bodo_df(df):
        return df

    df = collect_func(0)
    bodo_df = _get_bodo_df(df)
    fname = os.path.join("bodo", "tests", "data", "example")

    with ensure_clean2(fname):
        with pytest.raises(
            bodo.utils.typing.BodoError,
            match=r"DataFrame.to_parquet\(\): only pyarrow engine supported",
        ):
            bodo_df.to_parquet(fname, engine="fastparquet")
        with pytest.raises(
            bodo.utils.typing.BodoError,
            match=r"to_parquet\(\): row_group_size must be integer",
        ):
            bodo_df.to_parquet(fname, row_group_size="a")
>>>>>>> 81857013
<|MERGE_RESOLUTION|>--- conflicted
+++ resolved
@@ -416,33 +416,13 @@
     assert lam_sliced_twice_df.equals(collect_func(0)["A0"][10:30])
 
 
-<<<<<<< HEAD
-def test_json(collect_func):
-    """Tests that to_json() writes the frame correctly and does not trigger data fetch"""
-=======
 def test_parquet(collect_func):
     """Tests that to_parquet() writes the frame correctly and does not trigger data fetch"""
->>>>>>> 81857013
 
     @bodo.jit(spawn=True)
     def _get_bodo_df(df):
         return df
 
-<<<<<<< HEAD
-    @bodo.jit(spawn=True)
-    def _read_bodo_df(fname):
-        read_df = pd.read_json(path_or_buf=fname, orient="records", lines=True)
-        return read_df
-
-    df = collect_func(0)
-    bodo_df = _get_bodo_df(df)
-    fname = os.path.join("bodo", "tests", "data", "example")
-
-    with ensure_clean2(fname):
-        bodo_df.to_json(path_or_buf=fname, orient="records", lines=True)
-        assert bodo_df._lazy
-        read_df = _read_bodo_df(fname)
-=======
     df = collect_func(0)
     bodo_df = _get_bodo_df(df)
     fname = os.path.join("bodo", "tests", "data", "example")
@@ -450,7 +430,6 @@
         bodo_df.to_parquet(fname)
         assert bodo_df._lazy
         read_df = pd.read_parquet(fname)
->>>>>>> 81857013
 
     pd.testing.assert_frame_equal(
         read_df,
@@ -461,9 +440,6 @@
         bodo_df,
         df,
         check_dtype=False,
-<<<<<<< HEAD
-    )
-=======
     )
 
 
@@ -489,4 +465,36 @@
             match=r"to_parquet\(\): row_group_size must be integer",
         ):
             bodo_df.to_parquet(fname, row_group_size="a")
->>>>>>> 81857013
+
+
+def test_json(collect_func):
+    """Tests that to_json() writes the frame correctly and does not trigger data fetch"""
+
+    @bodo.jit(spawn=True)
+    def _get_bodo_df(df):
+        return df
+
+    @bodo.jit(spawn=True)
+    def _read_bodo_df(fname):
+        read_df = pd.read_json(path_or_buf=fname, orient="records", lines=True)
+        return read_df
+
+    df = collect_func(0)
+    bodo_df = _get_bodo_df(df)
+    fname = os.path.join("bodo", "tests", "data", "example")
+
+    with ensure_clean2(fname):
+        bodo_df.to_json(path_or_buf=fname, orient="records", lines=True)
+        assert bodo_df._lazy
+        read_df = _read_bodo_df(fname)
+
+    pd.testing.assert_frame_equal(
+        read_df,
+        df,
+        check_dtype=False,
+    )
+    pd.testing.assert_frame_equal(
+        bodo_df,
+        df,
+        check_dtype=False,
+    )