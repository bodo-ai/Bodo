import os

import pandas as pd
import pytest
from pandas.core.internals.array_manager import ArrayManager

import bodo
from bodo.pandas.frame import BodoDataFrame
from bodo.pandas.managers import LazyBlockManager
from bodo.tests.iceberg_database_helpers.utils import create_iceberg_table, get_spark
from bodo.tests.test_lazy.utils import pandas_managers  # noqa
<<<<<<< HEAD
from bodo.tests.utils import (
    _gather_output,
)
=======
from bodo.utils.testing import ensure_clean2
>>>>>>> 81857013


@pytest.fixture
def head_df():
    return pd.DataFrame(
        {
            "A0": pd.array([1, 2, 3, 4, 5], dtype="Int64"),
            "B5": pd.array(["a", "bc", "def", "ghij", "klmno"]),
        }
    )


@pytest.fixture
def collect_func():
    return lambda _: pd.DataFrame(
        {
            "A0": pd.array([1, 2, 3, 4, 5] * 8, dtype="Int64"),
            "B5": pd.array(["a", "bc", "def", "ghij", "klmno"] * 8),
        }
    )


@pytest.fixture
def del_func():
    return lambda _: None


def test_pandas_df_lazy_manager_metadata_data(
    pandas_managers, head_df, collect_func, del_func
):
    """
    Test metadata operations are accurate and performed without
    collecting data and data operations are accurate and collect data on
    pandas DataFrame using lazy managers.
    """
    lazy_manager, pandas_manager = pandas_managers
    assert isinstance(head_df._mgr, pandas_manager)
    head_am = head_df._mgr
    lam = lazy_manager(
        [],
        [],
        result_id="abc",
        nrows=40,
        head=head_am,
        collect_func=collect_func,
        del_func=del_func,
    )
    lam_df: pd.DataFrame = pd.DataFrame._from_mgr(lam, [])

    # We haven't fetched data to start
    assert lam_df._mgr._md_result_id is not None

    assert lam_df.shape == (40, 2)
    assert lam_df.dtypes.equals(
        pd.Series(["Int64", "string[python]"], index=["A0", "B5"])
    )

    # With block managers head operations cause data pull when not using a BodoDataFrame
    if isinstance(pandas_manager, ArrayManager):
        assert head_df.equals(lam_df.head(5))
    # Make sure we haven't fetched data
    assert lam_df._mgr._md_result_id is not None

    agg_df = lam_df.groupby("A0").size()
    assert agg_df.equals(
        pd.Series(
            [8, 8, 8, 8, 8], index=pd.Index([1, 2, 3, 4, 5], dtype="Int64", name="A0")
        )
    )
    assert lam_df.describe().equals(
        pd.DataFrame(
            {"A0": [40.0, 3.0, 1.4322297480788657, 1, 2, 3, 4, 5]},
            index=pd.Index(
                ["count", "mean", "std", "min", "25%", "50%", "75%", "max"],
                dtype="object",
            ),
            dtype="Float64",
        )
    )
    # Make sure we have fetched data
    assert lam_df._mgr._md_result_id is None


def test_pandas_df_lazy_manager_data_metadata(
    pandas_managers, head_df, collect_func, del_func
):
    """
    Test data operations are accurate and collect data and metadata operations
    are accurate after data collection on
    pandas DataFrames using lazy managers.
    """
    head_df = pd.DataFrame(
        {
            "A0": pd.array([1, 2, 3, 4, 5], dtype="Int64"),
            "B5": pd.array(["a", "bc", "def", "ghij", "klmno"]),
        }
    )
    lazy_manager, pandas_manager = pandas_managers
    assert isinstance(head_df._mgr, pandas_manager)
    head_am = head_df._mgr
    lam = lazy_manager(
        [],
        [],
        result_id="abc",
        nrows=40,
        head=head_am,
        collect_func=collect_func,
        del_func=del_func,
    )
    lam_df: pd.DataFrame = pd.DataFrame._from_mgr(lam, [])

    # We haven't fetched data to start
    assert lam_df._mgr._md_result_id is not None

    agg_df = lam_df.groupby("A0").size()
    assert agg_df.equals(
        pd.Series(
            [8, 8, 8, 8, 8], index=pd.Index([1, 2, 3, 4, 5], dtype="Int64", name="A0")
        )
    )

    assert head_df.equals(lam_df.head(5))
    assert lam_df.describe().equals(
        pd.DataFrame(
            {"A0": [40.0, 3.0, 1.4322297480788657, 1, 2, 3, 4, 5]},
            index=pd.Index(
                ["count", "mean", "std", "min", "25%", "50%", "75%", "max"],
                dtype="object",
            ),
            dtype="Float64",
        )
    )
    # Make sure we have fetched data
    assert lam_df._mgr._md_result_id is None
    # Metadata still works after fetch
    assert lam_df.shape == (40, 2)
    assert lam_df.dtypes.equals(
        pd.Series(["Int64", "string[python]"], index=["A0", "B5"])
    )


def test_bodo_df_lazy_managers_metadata_data(
    pandas_managers, head_df, collect_func, del_func
):
    """
    Test metadata operations are accurate and performed without
    collecting data and data operations are accurate and collect data on
    BodoDataFrames using lazy managers.
    """
    head_df = pd.DataFrame(
        {
            "A0": pd.array([1, 2, 3, 4, 5], dtype="Int64"),
            "B5": pd.array(["a", "bc", "def", "ghij", "klmno"]),
        }
    )
    lazy_manager, pandas_manager = pandas_managers
    assert isinstance(head_df._mgr, pandas_manager)
    head_am = head_df._mgr
    lam = lazy_manager(
        [],
        [],
        result_id="abc",
        nrows=40,
        head=head_am,
        collect_func=collect_func,
        del_func=del_func,
    )
    lam_df: BodoDataFrame = BodoDataFrame.from_lazy_mgr(lam, head_df)

    # We haven't fetched data to start
    assert lam_df._mgr._md_result_id is not None

    assert lam_df.shape == (40, 2)
    assert lam_df.dtypes.equals(
        pd.Series(["Int64", "string[python]"], index=["A0", "B5"])
    )

    assert head_df.equals(lam_df.head(5))
    # Make sure we haven't fetched data
    assert lam_df._mgr._md_result_id is not None

    agg_df = lam_df.groupby("A0").size()
    assert agg_df.equals(
        pd.Series(
            [8, 8, 8, 8, 8], index=pd.Index([1, 2, 3, 4, 5], dtype="Int64", name="A0")
        )
    )
    assert lam_df.describe().equals(
        pd.DataFrame(
            {"A0": [40.0, 3.0, 1.4322297480788657, 1, 2, 3, 4, 5]},
            index=pd.Index(
                ["count", "mean", "std", "min", "25%", "50%", "75%", "max"],
                dtype="object",
            ),
            dtype="Float64",
        )
    )
    # Make sure we have fetched data
    assert lam_df._mgr._md_result_id is None


def test_bodo_df_lazy_managers_data_metadata(
    pandas_managers, head_df, collect_func, del_func
):
    """
    Test data operations are accurate and collect data and metadata operations
    are accurate after data collection on
    BodoDataFrames using lazy managers.
    """
    head_df = pd.DataFrame(
        {
            "A0": pd.array([1, 2, 3, 4, 5], dtype="Int64"),
            "B5": pd.array(["a", "bc", "def", "ghij", "klmno"]),
        }
    )
    lazy_manager, pandas_manager = pandas_managers
    assert isinstance(head_df._mgr, pandas_manager)
    head_am = head_df._mgr
    lam = lazy_manager(
        [],
        [],
        result_id="abc",
        nrows=40,
        head=head_am,
        collect_func=collect_func,
        del_func=del_func,
    )
    lam_df: BodoDataFrame = BodoDataFrame.from_lazy_mgr(lam, head_df)

    # We haven't fetched data to start
    assert lam_df._mgr._md_result_id is not None

    agg_df = lam_df.groupby("A0").size()
    assert agg_df.equals(
        pd.Series(
            [8, 8, 8, 8, 8], index=pd.Index([1, 2, 3, 4, 5], dtype="Int64", name="A0")
        )
    )

    assert head_df.equals(lam_df.head(5))
    assert lam_df.describe().equals(
        pd.DataFrame(
            {"A0": [40.0, 3.0, 1.4322297480788657, 1, 2, 3, 4, 5]},
            index=pd.Index(
                ["count", "mean", "std", "min", "25%", "50%", "75%", "max"],
                dtype="object",
            ),
            dtype="Float64",
        )
    )
    # Make sure we have fetched data
    assert lam_df._mgr._md_result_id is None
    # Metadata still works after fetch
    assert lam_df.shape == (40, 2)
    assert lam_df.dtypes.equals(
        pd.Series(["Int64", "string[python]"], index=["A0", "B5"])
    )


def test_bodo_data_frame_pandas_manager(pandas_managers):
    """
    Test basic operations on a bodo series using a pandas manager.
    """
    _, pandas_manager = pandas_managers
    base_df = pd.DataFrame(
        {
            "A0": pd.array([1, 2, 3, 4, 5] * 8, dtype="Int64"),
            "B5": pd.array(["a", "bc", "def", "ghij", "klmno"] * 8),
        }
    )

    df = BodoDataFrame._from_mgr(base_df._mgr, [])
    assert df.shape == (40, 2)
    assert df.dtypes.equals(pd.Series(["Int64", "string[python]"], index=["A0", "B5"]))

    assert base_df.head(5).equals(df.head(5))

    agg_df = df.groupby("A0").size()
    assert agg_df.equals(
        pd.Series(
            [8, 8, 8, 8, 8], index=pd.Index([1, 2, 3, 4, 5], dtype="Int64", name="A0")
        )
    )
    assert df.describe().equals(
        pd.DataFrame(
            {"A0": [40.0, 3.0, 1.4322297480788657, 1, 2, 3, 4, 5]},
            index=pd.Index(
                ["count", "mean", "std", "min", "25%", "50%", "75%", "max"],
                dtype="object",
            ),
            dtype="Float64",
        )
    )


def test_del_func_called_if_not_collected(pandas_managers, head_df, collect_func):
    """Tests that the del function is called when the manager is deleted if the data hasn't been collected yet"""
    lazy_manager, pandas_manager = pandas_managers
    del_called = False

    def del_func(_):
        nonlocal del_called
        del_called = True

    lsa = lazy_manager(
        [],
        [],
        result_id="abc",
        nrows=40,
        head=head_df._mgr,
        collect_func=collect_func,
        del_func=del_func,
    )
    del lsa
    assert del_called


def test_del_func_not_called_if_collected(pandas_managers, head_df, collect_func):
    """Tests that the del function is not called when the manager is deleted if the data has been collected"""
    lazy_manager, pandas_manager = pandas_managers
    del_called = False

    def del_func(_):
        nonlocal del_called
        del_called = True

    lsa = lazy_manager(
        [],
        [],
        result_id="abc",
        nrows=40,
        head=head_df._mgr,
        collect_func=collect_func,
        del_func=del_func,
    )
    lsa._collect()
    del lsa
    assert not del_called


def test_len(pandas_managers, head_df, collect_func):
    """Tests that len() returns the right value and does not trigger data fetch"""
    lazy_manager, pandas_manager = pandas_managers

    lam = lazy_manager(
        [],
        [],
        result_id="abc",
        nrows=40,
        head=head_df._mgr,
        collect_func=collect_func,
        del_func=del_func,
    )

    if isinstance(lam, LazyBlockManager):
        pytest.skip(
            "Can't easily override methods for `LazyBlockManager` since it's implemented in Cython"
        )

    # len() does not trigger a data fetch
    assert len(lam) == 40
    lam_df: BodoDataFrame = BodoDataFrame.from_lazy_mgr(lam, head_df)
    assert lam_df._lazy

    # force collect
    lam._collect()
    assert not lam_df._lazy
    assert len(lam) == 40


def test_slice(pandas_managers, head_df, collect_func):
    """Tests that slicing returns the correct value and does not trigger data fetch unnecessarily"""
    lazy_manager, pandas_manager = pandas_managers

    lam = lazy_manager(
        [],
        [],
        result_id="abc",
        nrows=40,
        head=head_df._mgr,
        collect_func=collect_func,
        del_func=del_func,
    )

    if isinstance(lam, LazyBlockManager):
        pytest.skip(
            "Can't easily override methods for `LazyBlockManager` since it's implemented in Cython"
        )

    # slicing head does not trigger a data fetch
    lam_df: BodoDataFrame = BodoDataFrame.from_lazy_mgr(lam, head_df)
    lam_sliced_head_df = lam_df[1:3]
    assert lam_df._lazy
    assert lam_sliced_head_df.equals(head_df[1:3])

    # slicing for cols triggers a data fetch
    lam_sliced_df = lam_df["A0"]
    assert not lam_df._lazy
    assert lam_sliced_df.equals(collect_func(0)["A0"])

    # slicing for rows after slicing over cols
    lam_sliced_twice_df = lam_sliced_df[1:3]
    assert lam_sliced_twice_df.equals(collect_func(0)["A0"][1:3])
    lam_sliced_twice_df = lam_sliced_df[10:30]
    assert lam_sliced_twice_df.equals(collect_func(0)["A0"][10:30])


<<<<<<< HEAD
@pytest.mark.iceberg
def test_sql(iceberg_database, iceberg_table_conn, collect_func):
    """Tests that to_sql() writes the frame correctly and does not trigger data fetch"""
=======
def test_parquet(collect_func):
    """Tests that to_parquet() writes the frame correctly and does not trigger data fetch"""
>>>>>>> 81857013

    @bodo.jit(spawn=True)
    def _get_bodo_df(df):
        return df

    df = collect_func(0)
    bodo_df = _get_bodo_df(df)
<<<<<<< HEAD

    # create table in iceberg_database
    table_name = "TEST_TABLE_NAME"
    db_schema, warehouse_loc = iceberg_database(table_name)
    conn = iceberg_table_conn(table_name, db_schema, warehouse_loc, False)
    sql_schema = [("A0", "float", True), ("B5", "string", True)]
    spark = get_spark()
    if bodo.get_rank() == 0:
        create_iceberg_table(df, sql_schema, table_name, spark)
    bodo.barrier()

    bodo_df.to_sql(table_name, conn, db_schema, if_exists="replace")
    assert bodo_df._lazy

    bodo_out = bodo.jit()(lambda: pd.read_sql_table(table_name, conn, db_schema))()
    read_df = _gather_output(bodo_out)
=======
    fname = os.path.join("bodo", "tests", "data", "example")
    with ensure_clean2(fname):
        bodo_df.to_parquet(fname)
        assert bodo_df._lazy
        read_df = pd.read_parquet(fname)
>>>>>>> 81857013

    pd.testing.assert_frame_equal(
        read_df,
        df,
        check_dtype=False,
    )
    pd.testing.assert_frame_equal(
        bodo_df,
        df,
        check_dtype=False,
<<<<<<< HEAD
    )
=======
    )


def test_parquet_param(collect_func):
    """Tests that to_parquet() raises an error on unsupported parameters"""

    @bodo.jit(spawn=True)
    def _get_bodo_df(df):
        return df

    df = collect_func(0)
    bodo_df = _get_bodo_df(df)
    fname = os.path.join("bodo", "tests", "data", "example")

    with ensure_clean2(fname):
        with pytest.raises(
            bodo.utils.typing.BodoError,
            match=r"DataFrame.to_parquet\(\): only pyarrow engine supported",
        ):
            bodo_df.to_parquet(fname, engine="fastparquet")
        with pytest.raises(
            bodo.utils.typing.BodoError,
            match=r"to_parquet\(\): row_group_size must be integer",
        ):
            bodo_df.to_parquet(fname, row_group_size="a")
>>>>>>> 81857013
<|MERGE_RESOLUTION|>--- conflicted
+++ resolved
@@ -9,13 +9,10 @@
 from bodo.pandas.managers import LazyBlockManager
 from bodo.tests.iceberg_database_helpers.utils import create_iceberg_table, get_spark
 from bodo.tests.test_lazy.utils import pandas_managers  # noqa
-<<<<<<< HEAD
+from bodo.utils.testing import ensure_clean2
 from bodo.tests.utils import (
     _gather_output,
 )
-=======
-from bodo.utils.testing import ensure_clean2
->>>>>>> 81857013
 
 
 @pytest.fixture
@@ -423,14 +420,8 @@
     assert lam_sliced_twice_df.equals(collect_func(0)["A0"][10:30])
 
 
-<<<<<<< HEAD
-@pytest.mark.iceberg
-def test_sql(iceberg_database, iceberg_table_conn, collect_func):
-    """Tests that to_sql() writes the frame correctly and does not trigger data fetch"""
-=======
 def test_parquet(collect_func):
     """Tests that to_parquet() writes the frame correctly and does not trigger data fetch"""
->>>>>>> 81857013
 
     @bodo.jit(spawn=True)
     def _get_bodo_df(df):
@@ -438,30 +429,11 @@
 
     df = collect_func(0)
     bodo_df = _get_bodo_df(df)
-<<<<<<< HEAD
-
-    # create table in iceberg_database
-    table_name = "TEST_TABLE_NAME"
-    db_schema, warehouse_loc = iceberg_database(table_name)
-    conn = iceberg_table_conn(table_name, db_schema, warehouse_loc, False)
-    sql_schema = [("A0", "float", True), ("B5", "string", True)]
-    spark = get_spark()
-    if bodo.get_rank() == 0:
-        create_iceberg_table(df, sql_schema, table_name, spark)
-    bodo.barrier()
-
-    bodo_df.to_sql(table_name, conn, db_schema, if_exists="replace")
-    assert bodo_df._lazy
-
-    bodo_out = bodo.jit()(lambda: pd.read_sql_table(table_name, conn, db_schema))()
-    read_df = _gather_output(bodo_out)
-=======
     fname = os.path.join("bodo", "tests", "data", "example")
     with ensure_clean2(fname):
         bodo_df.to_parquet(fname)
         assert bodo_df._lazy
         read_df = pd.read_parquet(fname)
->>>>>>> 81857013
 
     pd.testing.assert_frame_equal(
         read_df,
@@ -472,9 +444,6 @@
         bodo_df,
         df,
         check_dtype=False,
-<<<<<<< HEAD
-    )
-=======
     )
 
 
@@ -500,4 +469,42 @@
             match=r"to_parquet\(\): row_group_size must be integer",
         ):
             bodo_df.to_parquet(fname, row_group_size="a")
->>>>>>> 81857013
+
+
+@pytest.mark.iceberg
+def test_sql(iceberg_database, iceberg_table_conn, collect_func):
+    """Tests that to_sql() writes the frame correctly and does not trigger data fetch"""
+
+    @bodo.jit(spawn=True)
+    def _get_bodo_df(df):
+        return df
+
+    df = collect_func(0)
+    bodo_df = _get_bodo_df(df)
+
+    # create table in iceberg_database
+    table_name = "TEST_TABLE_NAME"
+    db_schema, warehouse_loc = iceberg_database(table_name)
+    conn = iceberg_table_conn(table_name, db_schema, warehouse_loc, False)
+    sql_schema = [("A0", "float", True), ("B5", "string", True)]
+    spark = get_spark()
+    if bodo.get_rank() == 0:
+        create_iceberg_table(df, sql_schema, table_name, spark)
+    bodo.barrier()
+
+    bodo_df.to_sql(table_name, conn, db_schema, if_exists="replace")
+    assert bodo_df._lazy
+
+    bodo_out = bodo.jit()(lambda: pd.read_sql_table(table_name, conn, db_schema))()
+    read_df = _gather_output(bodo_out)
+
+    pd.testing.assert_frame_equal(
+        read_df,
+        df,
+        check_dtype=False,
+    )
+    pd.testing.assert_frame_equal(
+        bodo_df,
+        df,
+        check_dtype=False,
+    )