import os

import pandas as pd
import pytest
from pandas.core.internals.array_manager import ArrayManager

import bodo
from bodo.pandas.frame import BodoDataFrame
from bodo.pandas.managers import LazyBlockManager
from bodo.tests.iceberg_database_helpers.utils import create_iceberg_table, get_spark
from bodo.tests.test_lazy.utils import pandas_managers  # noqa
from bodo.tests.utils import (
    _gather_output,
    pytest_mark_spawn_mode,
)
from bodo.utils.testing import ensure_clean2
from bodo.utils.utils import run_rank0


@pytest.fixture
def head_df():
    return pd.DataFrame(
        {
            "A0": pd.array([1, 2, 3, 4, 5], dtype="Int64"),
            "B5": pd.array(["a", "bc", "def", "ghij", "klmno"]),
        }
    )


@pytest.fixture
def collect_func():
    return lambda _: pd.DataFrame(
        {
            "A0": pd.array([1, 2, 3, 4, 5] * 8, dtype="Int64"),
            "B5": pd.array(["a", "bc", "def", "ghij", "klmno"] * 8),
        }
    )


@pytest.fixture
def del_func():
    return lambda _: None


def test_pandas_df_lazy_manager_metadata_data(
    pandas_managers, head_df, collect_func, del_func
):
    """
    Test metadata operations are accurate and performed without
    collecting data and data operations are accurate and collect data on
    pandas DataFrame using lazy managers.
    """
    lazy_manager, pandas_manager = pandas_managers
    assert isinstance(head_df._mgr, pandas_manager)
    head_am = head_df._mgr
    lam = lazy_manager(
        [],
        [],
        result_id="abc",
        nrows=40,
        head=head_am,
        collect_func=collect_func,
        del_func=del_func,
    )
    lam_df: pd.DataFrame = pd.DataFrame._from_mgr(lam, [])

    # We haven't fetched data to start
    assert lam_df._mgr._md_result_id is not None

    assert lam_df.shape == (40, 2)
    assert lam_df.dtypes.equals(
        pd.Series(["Int64", "string[python]"], index=["A0", "B5"])
    )

    # With block managers head operations cause data pull when not using a BodoDataFrame
    if isinstance(pandas_manager, ArrayManager):
        assert head_df.equals(lam_df.head(5))
    # Make sure we haven't fetched data
    assert lam_df._mgr._md_result_id is not None

    agg_df = lam_df.groupby("A0").size()
    assert agg_df.equals(
        pd.Series(
            [8, 8, 8, 8, 8], index=pd.Index([1, 2, 3, 4, 5], dtype="Int64", name="A0")
        )
    )
    assert lam_df.describe().equals(
        pd.DataFrame(
            {"A0": [40.0, 3.0, 1.4322297480788657, 1, 2, 3, 4, 5]},
            index=pd.Index(
                ["count", "mean", "std", "min", "25%", "50%", "75%", "max"],
                dtype="object",
            ),
            dtype="Float64",
        )
    )
    # Make sure we have fetched data
    assert lam_df._mgr._md_result_id is None


def test_pandas_df_lazy_manager_data_metadata(
    pandas_managers, head_df, collect_func, del_func
):
    """
    Test data operations are accurate and collect data and metadata operations
    are accurate after data collection on
    pandas DataFrames using lazy managers.
    """
    head_df = pd.DataFrame(
        {
            "A0": pd.array([1, 2, 3, 4, 5], dtype="Int64"),
            "B5": pd.array(["a", "bc", "def", "ghij", "klmno"]),
        }
    )
    lazy_manager, pandas_manager = pandas_managers
    assert isinstance(head_df._mgr, pandas_manager)
    head_am = head_df._mgr
    lam = lazy_manager(
        [],
        [],
        result_id="abc",
        nrows=40,
        head=head_am,
        collect_func=collect_func,
        del_func=del_func,
    )
    lam_df: pd.DataFrame = pd.DataFrame._from_mgr(lam, [])

    # We haven't fetched data to start
    assert lam_df._mgr._md_result_id is not None

    agg_df = lam_df.groupby("A0").size()
    assert agg_df.equals(
        pd.Series(
            [8, 8, 8, 8, 8], index=pd.Index([1, 2, 3, 4, 5], dtype="Int64", name="A0")
        )
    )

    assert head_df.equals(lam_df.head(5))
    assert lam_df.describe().equals(
        pd.DataFrame(
            {"A0": [40.0, 3.0, 1.4322297480788657, 1, 2, 3, 4, 5]},
            index=pd.Index(
                ["count", "mean", "std", "min", "25%", "50%", "75%", "max"],
                dtype="object",
            ),
            dtype="Float64",
        )
    )
    # Make sure we have fetched data
    assert lam_df._mgr._md_result_id is None
    # Metadata still works after fetch
    assert lam_df.shape == (40, 2)
    assert lam_df.dtypes.equals(
        pd.Series(["Int64", "string[python]"], index=["A0", "B5"])
    )


def test_bodo_df_lazy_managers_metadata_data(
    pandas_managers, head_df, collect_func, del_func
):
    """
    Test metadata operations are accurate and performed without
    collecting data and data operations are accurate and collect data on
    BodoDataFrames using lazy managers.
    """
    head_df = pd.DataFrame(
        {
            "A0": pd.array([1, 2, 3, 4, 5], dtype="Int64"),
            "B5": pd.array(["a", "bc", "def", "ghij", "klmno"]),
        }
    )
    lazy_manager, pandas_manager = pandas_managers
    assert isinstance(head_df._mgr, pandas_manager)
    head_am = head_df._mgr
    lam = lazy_manager(
        [],
        [],
        result_id="abc",
        nrows=40,
        head=head_am,
        collect_func=collect_func,
        del_func=del_func,
    )
    lam_df: BodoDataFrame = BodoDataFrame.from_lazy_mgr(lam, head_df)

    # We haven't fetched data to start
    assert lam_df._mgr._md_result_id is not None

    assert lam_df.shape == (40, 2)
    assert lam_df.dtypes.equals(
        pd.Series(["Int64", "string[python]"], index=["A0", "B5"])
    )

    assert head_df.equals(lam_df.head(5))
    # Make sure we haven't fetched data
    assert lam_df._mgr._md_result_id is not None

    agg_df = lam_df.groupby("A0").size()
    assert agg_df.equals(
        pd.Series(
            [8, 8, 8, 8, 8], index=pd.Index([1, 2, 3, 4, 5], dtype="Int64", name="A0")
        )
    )
    assert lam_df.describe().equals(
        pd.DataFrame(
            {"A0": [40.0, 3.0, 1.4322297480788657, 1, 2, 3, 4, 5]},
            index=pd.Index(
                ["count", "mean", "std", "min", "25%", "50%", "75%", "max"],
                dtype="object",
            ),
            dtype="Float64",
        )
    )
    # Make sure we have fetched data
    assert lam_df._mgr._md_result_id is None


def test_bodo_df_lazy_managers_data_metadata(
    pandas_managers, head_df, collect_func, del_func
):
    """
    Test data operations are accurate and collect data and metadata operations
    are accurate after data collection on
    BodoDataFrames using lazy managers.
    """
    head_df = pd.DataFrame(
        {
            "A0": pd.array([1, 2, 3, 4, 5], dtype="Int64"),
            "B5": pd.array(["a", "bc", "def", "ghij", "klmno"]),
        }
    )
    lazy_manager, pandas_manager = pandas_managers
    assert isinstance(head_df._mgr, pandas_manager)
    head_am = head_df._mgr
    lam = lazy_manager(
        [],
        [],
        result_id="abc",
        nrows=40,
        head=head_am,
        collect_func=collect_func,
        del_func=del_func,
    )
    lam_df: BodoDataFrame = BodoDataFrame.from_lazy_mgr(lam, head_df)

    # We haven't fetched data to start
    assert lam_df._mgr._md_result_id is not None

    agg_df = lam_df.groupby("A0").size()
    assert agg_df.equals(
        pd.Series(
            [8, 8, 8, 8, 8], index=pd.Index([1, 2, 3, 4, 5], dtype="Int64", name="A0")
        )
    )

    assert head_df.equals(lam_df.head(5))
    assert lam_df.describe().equals(
        pd.DataFrame(
            {"A0": [40.0, 3.0, 1.4322297480788657, 1, 2, 3, 4, 5]},
            index=pd.Index(
                ["count", "mean", "std", "min", "25%", "50%", "75%", "max"],
                dtype="object",
            ),
            dtype="Float64",
        )
    )
    # Make sure we have fetched data
    assert lam_df._mgr._md_result_id is None
    # Metadata still works after fetch
    assert lam_df.shape == (40, 2)
    assert lam_df.dtypes.equals(
        pd.Series(["Int64", "string[python]"], index=["A0", "B5"])
    )


def test_bodo_data_frame_pandas_manager(pandas_managers):
    """
    Test basic operations on a bodo series using a pandas manager.
    """
    _, pandas_manager = pandas_managers
    base_df = pd.DataFrame(
        {
            "A0": pd.array([1, 2, 3, 4, 5] * 8, dtype="Int64"),
            "B5": pd.array(["a", "bc", "def", "ghij", "klmno"] * 8),
        }
    )

    df = BodoDataFrame._from_mgr(base_df._mgr, [])
    assert df.shape == (40, 2)
    assert df.dtypes.equals(pd.Series(["Int64", "string[python]"], index=["A0", "B5"]))

    assert base_df.head(5).equals(df.head(5))

    agg_df = df.groupby("A0").size()
    assert agg_df.equals(
        pd.Series(
            [8, 8, 8, 8, 8], index=pd.Index([1, 2, 3, 4, 5], dtype="Int64", name="A0")
        )
    )
    assert df.describe().equals(
        pd.DataFrame(
            {"A0": [40.0, 3.0, 1.4322297480788657, 1, 2, 3, 4, 5]},
            index=pd.Index(
                ["count", "mean", "std", "min", "25%", "50%", "75%", "max"],
                dtype="object",
            ),
            dtype="Float64",
        )
    )


def test_del_func_called_if_not_collected(pandas_managers, head_df, collect_func):
    """Tests that the del function is called when the manager is deleted if the data hasn't been collected yet"""
    lazy_manager, pandas_manager = pandas_managers
    del_called = False

    def del_func(_):
        nonlocal del_called
        del_called = True

    lsa = lazy_manager(
        [],
        [],
        result_id="abc",
        nrows=40,
        head=head_df._mgr,
        collect_func=collect_func,
        del_func=del_func,
    )
    del lsa
    assert del_called


def test_del_func_not_called_if_collected(pandas_managers, head_df, collect_func):
    """Tests that the del function is not called when the manager is deleted if the data has been collected"""
    lazy_manager, pandas_manager = pandas_managers
    del_called = False

    def del_func(_):
        nonlocal del_called
        del_called = True

    lsa = lazy_manager(
        [],
        [],
        result_id="abc",
        nrows=40,
        head=head_df._mgr,
        collect_func=collect_func,
        del_func=del_func,
    )
    lsa._collect()
    del lsa
    assert not del_called


def test_len(pandas_managers, head_df, collect_func):
    """Tests that len() returns the right value and does not trigger data fetch"""
    lazy_manager, pandas_manager = pandas_managers

    lam = lazy_manager(
        [],
        [],
        result_id="abc",
        nrows=40,
        head=head_df._mgr,
        collect_func=collect_func,
        del_func=del_func,
    )

    if isinstance(lam, LazyBlockManager):
        pytest.skip(
            "Can't easily override methods for `LazyBlockManager` since it's implemented in Cython"
        )

    # len() does not trigger a data fetch
    assert len(lam) == 40
    lam_df: BodoDataFrame = BodoDataFrame.from_lazy_mgr(lam, head_df)
    assert lam_df._lazy

    # force collect
    lam._collect()
    assert not lam_df._lazy
    assert len(lam) == 40


def test_slice(pandas_managers, head_df, collect_func):
    """Tests that slicing returns the correct value and does not trigger data fetch unnecessarily"""
    lazy_manager, pandas_manager = pandas_managers

    lam = lazy_manager(
        [],
        [],
        result_id="abc",
        nrows=40,
        head=head_df._mgr,
        collect_func=collect_func,
        del_func=del_func,
    )

    if isinstance(lam, LazyBlockManager):
        pytest.skip(
            "Can't easily override methods for `LazyBlockManager` since it's implemented in Cython"
        )

    # slicing head does not trigger a data fetch
    lam_df: BodoDataFrame = BodoDataFrame.from_lazy_mgr(lam, head_df)
    lam_sliced_head_df = lam_df[1:3]
    assert lam_df._lazy
    assert lam_sliced_head_df.equals(head_df[1:3])

    # slicing for cols triggers a data fetch
    lam_sliced_df = lam_df["A0"]
    assert not lam_df._lazy
    assert lam_sliced_df.equals(collect_func(0)["A0"])

    # slicing for rows after slicing over cols
    lam_sliced_twice_df = lam_sliced_df[1:3]
    assert lam_sliced_twice_df.equals(collect_func(0)["A0"][1:3])
    lam_sliced_twice_df = lam_sliced_df[10:30]
    assert lam_sliced_twice_df.equals(collect_func(0)["A0"][10:30])


@pytest_mark_spawn_mode
def test_parquet(collect_func):
    """Tests that to_parquet() writes the frame correctly and does not trigger data fetch"""

    @bodo.jit(spawn=True)
    def _get_bodo_df(df):
        return df

    df = collect_func(0)
    bodo_df = _get_bodo_df(df)
    fname = os.path.join("bodo", "tests", "data", "example")
    with ensure_clean2(fname):
        bodo_df.to_parquet(fname)
        assert bodo_df._lazy
        read_df = pd.read_parquet(fname)

    pd.testing.assert_frame_equal(
        read_df,
        df,
        check_dtype=False,
    )
    pd.testing.assert_frame_equal(
        bodo_df,
        df,
        check_dtype=False,
    )


@pytest_mark_spawn_mode
def test_parquet_param(collect_func):
    """Tests that to_parquet() raises an error on unsupported parameters"""

    @bodo.jit(spawn=True)
    def _get_bodo_df(df):
        return df

    df = collect_func(0)
    bodo_df = _get_bodo_df(df)
    fname = os.path.join("bodo", "tests", "data", "example")

    with ensure_clean2(fname):
        with pytest.raises(
            bodo.utils.typing.BodoError,
            match=r"DataFrame.to_parquet\(\): only pyarrow engine supported",
        ):
            bodo_df.to_parquet(fname, engine="fastparquet")
        with pytest.raises(
            bodo.utils.typing.BodoError,
            match=r"to_parquet\(\): row_group_size must be integer",
        ):
            bodo_df.to_parquet(fname, row_group_size="a")


@pytest_mark_spawn_mode
<<<<<<< HEAD
def test_json(collect_func):
    """Tests that to_json() writes the frame correctly and does not trigger data fetch"""
=======
@pytest.mark.iceberg
@run_rank0
def test_sql(iceberg_database, iceberg_table_conn, collect_func):
    """Tests that to_sql() writes the frame correctly and does not trigger data fetch"""
>>>>>>> c003946b

    @bodo.jit(spawn=True)
    def _get_bodo_df(df):
        return df

<<<<<<< HEAD
    @bodo.jit(spawn=True)
    def _read_bodo_df(fname):
        read_df = pd.read_json(path_or_buf=fname, orient="records", lines=True)
        return read_df

    df = collect_func(0)
    bodo_df = _get_bodo_df(df)
    fname = os.path.join("bodo", "tests", "data", "example")

    with ensure_clean2(fname):
        bodo_df.to_json(path_or_buf=fname, orient="records", lines=True)
        assert bodo_df._lazy
        read_df = _read_bodo_df(fname)
=======
    df = collect_func(0)
    bodo_df = _get_bodo_df(df)

    # create table in iceberg_database
    table_name = "TEST_TABLE_NAME"
    db_schema, warehouse_loc = iceberg_database(table_name)
    conn = iceberg_table_conn(table_name, db_schema, warehouse_loc, False)
    sql_schema = [("A0", "float", True), ("B5", "string", True)]
    spark = get_spark()
    create_iceberg_table(df, sql_schema, table_name, spark)

    bodo_df.to_sql(table_name, conn, db_schema, if_exists="replace")
    assert bodo_df._lazy

    bodo_out = bodo.jit()(lambda: pd.read_sql_table(table_name, conn, db_schema))()
    read_df = _gather_output(bodo_out)
>>>>>>> c003946b

    pd.testing.assert_frame_equal(
        read_df,
        df,
        check_dtype=False,
    )
    pd.testing.assert_frame_equal(
        bodo_df,
        df,
        check_dtype=False,
    )<|MERGE_RESOLUTION|>--- conflicted
+++ resolved
@@ -476,35 +476,15 @@
 
 
 @pytest_mark_spawn_mode
-<<<<<<< HEAD
-def test_json(collect_func):
-    """Tests that to_json() writes the frame correctly and does not trigger data fetch"""
-=======
 @pytest.mark.iceberg
 @run_rank0
 def test_sql(iceberg_database, iceberg_table_conn, collect_func):
     """Tests that to_sql() writes the frame correctly and does not trigger data fetch"""
->>>>>>> c003946b
 
     @bodo.jit(spawn=True)
     def _get_bodo_df(df):
         return df
 
-<<<<<<< HEAD
-    @bodo.jit(spawn=True)
-    def _read_bodo_df(fname):
-        read_df = pd.read_json(path_or_buf=fname, orient="records", lines=True)
-        return read_df
-
-    df = collect_func(0)
-    bodo_df = _get_bodo_df(df)
-    fname = os.path.join("bodo", "tests", "data", "example")
-
-    with ensure_clean2(fname):
-        bodo_df.to_json(path_or_buf=fname, orient="records", lines=True)
-        assert bodo_df._lazy
-        read_df = _read_bodo_df(fname)
-=======
     df = collect_func(0)
     bodo_df = _get_bodo_df(df)
 
@@ -521,7 +501,40 @@
 
     bodo_out = bodo.jit()(lambda: pd.read_sql_table(table_name, conn, db_schema))()
     read_df = _gather_output(bodo_out)
->>>>>>> c003946b
+
+    pd.testing.assert_frame_equal(
+        read_df,
+        df,
+        check_dtype=False,
+    )
+    pd.testing.assert_frame_equal(
+        bodo_df,
+        df,
+        check_dtype=False,
+    )
+
+
+@pytest_mark_spawn_mode
+def test_json(collect_func):
+    """Tests that to_json() writes the frame correctly and does not trigger data fetch"""
+
+    @bodo.jit(spawn=True)
+    def _get_bodo_df(df):
+        return df
+
+    @bodo.jit(spawn=True)
+    def _read_bodo_df(fname):
+        read_df = pd.read_json(path_or_buf=fname, orient="records", lines=True)
+        return read_df
+
+    df = collect_func(0)
+    bodo_df = _get_bodo_df(df)
+    fname = os.path.join("bodo", "tests", "data", "example")
+
+    with ensure_clean2(fname):
+        bodo_df.to_json(path_or_buf=fname, orient="records", lines=True)
+        assert bodo_df._lazy
+        read_df = _read_bodo_df(fname)
 
     pd.testing.assert_frame_equal(
         read_df,
