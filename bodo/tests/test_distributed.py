# Copyright (C) 2019 Bodo Inc. All rights reserved.
import pandas as pd
import numpy as np
import pytest

import numba
import bodo
from bodo.utils.typing import BodoWarning, BodoError
from bodo.tests.utils import (
    count_array_REPs,
    count_parfor_REPs,
    count_parfor_OneDs,
    count_array_OneDs,
    dist_IR_contains,
    get_start_end,
    count_array_OneD_Vars,
    _get_dist_arg,
    _test_equal,
)


@pytest.mark.parametrize("A", [np.arange(11), np.arange(33).reshape(11, 3)])
def test_array_shape1(A):
    # get first dimention size using array.shape for distributed arrays
    def impl1(A):
        return A.shape[0]

    bodo_func = bodo.jit(distributed={"A"})(impl1)
    start, end = get_start_end(len(A))
    assert bodo_func(A[start:end]) == impl1(A)
    assert count_array_REPs() == 0
    assert dist_IR_contains("dist_reduce")


def test_array_shape2():
    # get first dimention size using array.shape for distributed arrays
    # transposed array case
    def impl1(A):
        B = A.T
        return B.shape[1]

    bodo_func = bodo.jit(distributed={"A"})(impl1)
    n = 11
    A = np.arange(n * 3).reshape(n, 3)
    start, end = get_start_end(n)
    assert bodo_func(A[start:end]) == impl1(A)
    assert count_array_REPs() == 0
    assert dist_IR_contains("dist_reduce")
    # TODO: test Array.ctypes.shape[0] cases


@pytest.mark.parametrize("A", [np.arange(11), np.arange(33).reshape(11, 3)])
def test_array_shape3(A):
    # get first dimention size using array.shape for distributed arrays
    def impl1(A):
        return A.shape

    bodo_func = bodo.jit(distributed={"A"})(impl1)
    start, end = get_start_end(len(A))
    assert bodo_func(A[start:end]) == impl1(A)
    assert count_array_REPs() == 0
    assert dist_IR_contains("dist_reduce")


def test_array_shape4():
    # transposed array case
    def impl1(A):
        B = A.T
        return B.shape

    bodo_func = bodo.jit(distributed={"A"})(impl1)
    n = 11
    A = np.arange(n * 3).reshape(n, 3)
    start, end = get_start_end(n)
    assert bodo_func(A[start:end]) == impl1(A)
    assert count_array_REPs() == 0
    assert dist_IR_contains("dist_reduce")


def test_array_len1():
    # get first dimention size using array.shape for distributed arrays
    def impl1(A):
        return len(A)

    bodo_func = bodo.jit(distributed={"A"})(impl1)
    n = 11
    A = np.arange(n * 3).reshape(n, 3)
    start, end = get_start_end(n)
    assert bodo_func(A[start:end]) == impl1(A)
    assert count_array_REPs() == 0
    assert dist_IR_contains("dist_reduce")
    # TODO: tests with array created inside the function


@pytest.mark.parametrize("A", [np.arange(11), np.arange(33).reshape(11, 3)])
def test_array_size1(A):
    def impl1(A):
        return A.size

    bodo_func = bodo.jit(distributed={"A"})(impl1)
    start, end = get_start_end(len(A))
    assert bodo_func(A[start:end]) == impl1(A)
    assert count_array_REPs() == 0
    assert dist_IR_contains("dist_reduce")
    # TODO: tests with array created inside the function


def test_1D_Var_parfor1():
    # 1D_Var parfor where index is used in computation
    def impl1(A, B):
        C = A[B != 0]
        s = 0
        for i in bodo.prange(len(C)):
            s += i + C[i]
        return s

    bodo_func = bodo.jit(distributed={"A", "B"})(impl1)
    A = np.arange(11)
    start, end = get_start_end(len(A))
    B = np.arange(len(A)) % 2
    assert bodo_func(A[start:end], B[start:end]) == impl1(A, B)
    assert count_array_REPs() == 0


def test_1D_Var_parfor2():
    # 1D_Var parfor where index is used in computation
    def impl1(A, B):
        C = A[B != 0]
        s = 0
        for i in bodo.prange(len(C)):
            s += i + C[i, 0]
        return s

    bodo_func = bodo.jit(distributed={"A", "B"})(impl1)
    A = np.arange(33).reshape(11, 3)
    start, end = get_start_end(len(A))
    B = np.arange(len(A)) % 2
    assert bodo_func(A[start:end], B[start:end]) == impl1(A, B)
    assert count_array_REPs() == 0


def test_print1():
    # no vararg
    # TODO: capture stdout and make sure there is only one print
    def impl1(a, b):
        print(a, b)

    bodo_func = bodo.jit()(impl1)
    bodo_func(1, 2)
    bodo_func(np.ones(3), 3)
    bodo_func((3, 4), 2)


def test_print2():
    # vararg
    # TODO: capture stdout and make sure there is only one print
    def impl1(a):
        print(*a)

    bodo_func = bodo.jit()(impl1)
    bodo_func((3, 4))
    bodo_func((3, np.ones(3)))


def test_print3():
    # arg and vararg
    # TODO: capture stdout and make sure there is only one print
    def impl1(a, b):
        print(a, *b)

    bodo_func = bodo.jit()(impl1)
    bodo_func(1, (3, 4))
    bodo_func(np.ones(3), (3, np.ones(3)))


@pytest.mark.parametrize("A", [np.arange(11), np.arange(33).reshape(11, 3)])
def test_1D_Var_alloc_simple(A):
    # make sure 1D_Var alloc and parfor handling works for 1D/2D arrays
    def impl1(A, B):
        C = A[B]
        return C.sum()

    bodo_func = bodo.jit(distributed={"A", "B"})(impl1)
    start, end = get_start_end(len(A))
    B = np.arange(len(A)) % 2 != 0
    assert bodo_func(A[start:end], B[start:end]) == impl1(A, B)
    assert count_array_REPs() == 0


def test_1D_Var_alloc1():
    # XXX: test with different PYTHONHASHSEED values
    def impl1(A, B):
        C = A[B]
        n = len(C)
        if n < 1:
            D = C + 1.0
        else:
            # using prange instead of an operator to avoid empty being inside the
            # parfor init block, with parfor stop variable already transformed
            D = np.empty(n)
            for i in bodo.prange(n):
                D[i] = C[i] + 1.0
        return D

    bodo_func = bodo.jit(distributed={"A", "B", "D"})(impl1)
    A = np.arange(11)
    start, end = get_start_end(len(A))
    B = np.arange(len(A)) % 2 != 0
    res = bodo_func(A[start:end], B[start:end]).sum()
    dist_sum = bodo.jit(
        lambda a: bodo.libs.distributed_api.dist_reduce(
            a, np.int32(bodo.libs.distributed_api.Reduce_Type.Sum.value)
        )
    )
    assert dist_sum(res) == impl1(A, B).sum()
    assert count_parfor_REPs() == 0


def test_1D_Var_alloc2():
    # XXX: test with different PYTHONHASHSEED values
    # 2D case
    def impl1(A, B):
        m = A.shape[1]
        C = A[B]
        n = C.shape[0]  # len(C), TODO: fix array analysis
        if n < 1:
            D = C + 1.0
        else:
            # using prange instead of an operator to avoid empty being inside the
            # parfor init block, with parfor stop variable already transformed
            D = np.empty((n, m))
            for i in bodo.prange(n):
                D[i] = C[i] + 1.0
        return D

    bodo_func = bodo.jit(distributed={"A", "B", "D"})(impl1)
    A = np.arange(33).reshape(11, 3)
    start, end = get_start_end(len(A))
    B = np.arange(len(A)) % 2 != 0
    res = bodo_func(A[start:end], B[start:end]).sum()
    dist_sum = bodo.jit(
        lambda a: bodo.libs.distributed_api.dist_reduce(
            a, np.int32(bodo.libs.distributed_api.Reduce_Type.Sum.value)
        )
    )
    assert dist_sum(res) == impl1(A, B).sum()
    assert count_parfor_REPs() == 0


def test_1D_Var_alloc3():
    # XXX: test with different PYTHONHASHSEED values
    # Series case
    def impl1(A, B):
        C = A[B]
        n = len(C)
        if n < 1:
            D = C + 1.0
        else:
            # using prange instead of an operator to avoid empty being inside the
            # parfor init block, with parfor stop variable already transformed
            D = pd.Series(np.empty(n))
            for i in bodo.prange(n):
                D.values[i] = C.values[i] + 1.0
        return D

    bodo_func = bodo.jit(distributed={"A", "B", "D"})(impl1)
    A = pd.Series(np.arange(11))
    start, end = get_start_end(len(A))
    B = np.arange(len(A)) % 2 != 0
    res = bodo_func(A[start:end], B[start:end]).sum()
    dist_sum = bodo.jit(
        lambda a: bodo.libs.distributed_api.dist_reduce(
            a, np.int32(bodo.libs.distributed_api.Reduce_Type.Sum.value)
        )
    )
    assert dist_sum(res) == impl1(A, B).sum()
    assert count_parfor_REPs() == 0


def test_str_alloc_equiv1():
    def impl(n):
        C = bodo.libs.str_arr_ext.pre_alloc_string_array(n, 10)
        return len(C)

    bodo_func = bodo.jit()(impl)
    n = 11
    assert bodo_func(n) == n
    assert count_array_REPs() == 0
    assert not dist_IR_contains("dist_reduce")


def test_series_alloc_equiv1():
    def impl(n):
        if n < 10:
            S = pd.Series(np.ones(n))
        else:
            S = pd.Series(np.zeros(n))
        # B = np.full(len(S), 2)  # TODO: np.full dist handling
        B = np.empty(len(S))
        return B

    bodo_func = bodo.jit(distributed={"B"})(impl)
    n = 11
    bodo_func(n)
    assert count_parfor_REPs() == 0
    assert not dist_IR_contains("dist_reduce")


# TODO: test other array types
@pytest.mark.parametrize(
    "A", [np.arange(11), np.arange(33).reshape(11, 3), pd.Series(["aa", "bb", "c"] * 4)]
)
@pytest.mark.parametrize(
    "s", [slice(3), slice(1, 9), slice(7, None), slice(4, 6), slice(-3, None)]
)
def test_getitem_slice_1D(A, s):
    # get a slice of 1D array
    def impl1(A, s):
        return A[s]

    bodo_func = bodo.jit(distributed={"A"})(impl1)
    start, end = get_start_end(len(A))
    np.testing.assert_array_equal(bodo_func(A[start:end], s), impl1(A, s))
    assert count_array_OneDs() > 0


@pytest.mark.parametrize(
    "A", [np.arange(11), np.arange(33).reshape(11, 3), pd.Series(["aa", "bb", "c"] * 4)]
)
@pytest.mark.parametrize("s", [slice(3), slice(1, 9), slice(7, None), slice(4, 6)])
def test_getitem_slice_1D_Var(A, s):
    # get a slice of 1D array
    def impl1(A, B, s):
        C = A[B]
        return C[s]

    bodo_func = bodo.jit(distributed={"A", "B"})(impl1)
    start, end = get_start_end(len(A))
    B = np.arange(len(A)) % 2 != 0
    np.testing.assert_array_equal(
        bodo_func(A[start:end], B[start:end], s), impl1(A, B, s)
    )
    assert count_array_OneD_Vars() > 0


# TODO: np.arange(33).reshape(11, 3)
@pytest.mark.parametrize(
    "A", [pd.Series(np.arange(11)), pd.Series(["aafa", "bbac", "cff"] * 4)]
)
@pytest.mark.parametrize("s", [0, 1, 3, 7, 10, -1, -2])
def test_getitem_int_1D(A, s):
    # get a single value of 1D_Block array
    def impl1(A, s):
        return A.values[s]

    bodo_func = bodo.jit(distributed={"A"})(impl1)
    start, end = get_start_end(len(A))
    if A.ndim == 1:
        assert bodo_func(A[start:end], s) == impl1(A, s)
    else:
        np.testing.assert_array_equal(bodo_func(A[start:end], s), impl1(A, s))
    assert count_array_OneDs() > 0


# TODO: np.arange(33).reshape(11, 3)
@pytest.mark.parametrize("A", [pd.Series(np.arange(11))])
#    pd.Series(['aafa', 'bbac', 'cff']*4)])
@pytest.mark.parametrize("s", [0, 1, 3, -1, -2])
def test_getitem_int_1D_Var(A, s):
    # get a single value of 1D_Block array
    def impl1(A, B, s):
        C = A.values[B]
        return C[s]

    bodo_func = bodo.jit(distributed={"A", "B"})(impl1)
    start, end = get_start_end(len(A))
    B = np.arange(len(A)) % 2 != 0
    if A.ndim == 1:
        assert bodo_func(A[start:end], B[start:end], s) == impl1(A, B, s)
    else:
        np.testing.assert_array_equal(
            bodo_func(A[start:end], B[start:end], s), impl1(A, B, s)
        )
    assert count_array_OneD_Vars() > 0


def test_getitem_const_slice_multidim():
    """test getitem of multi-dim distributed array with a constant slice in first
    dimension.
    """
    def impl(A):
        return A[1:3,0,1:]

    bodo_func = bodo.jit(distributed={"A"})(impl)
    n = 5
    A = np.arange(n*n*n).reshape(n, n, n)
    start, end = get_start_end(len(A))
    np.testing.assert_array_equal(bodo_func(A[start:end]), impl(A))


def test_dist_tuple1():
    def impl1(A):
        B1, B2 = A
        return (B1 + B2).sum()

    n = 11
    A = (np.arange(n), np.ones(n))
    start, end = get_start_end(n)
    A_par = (A[0][start:end], A[1][start:end])
    bodo_func = bodo.jit(distributed={"A"})(impl1)
    assert bodo_func(A_par) == impl1(A)
    assert count_array_OneDs() > 0


def test_dist_tuple2():
    # TODO: tuple getitem with variable index
    def impl1(A, B):
        C = (A, B)
        return C

    n = 11
    A = np.arange(n)
    B = np.ones(n)
    start, end = get_start_end(n)
    bodo_func = bodo.jit(distributed={"A", "B", "C"})(impl1)

    py_out = impl1(A, B)
    bodo_out = bodo_func(A[start:end], B[start:end])
    np.testing.assert_array_equal(bodo_out[0], py_out[0][start:end])
    np.testing.assert_array_equal(bodo_out[1], py_out[1][start:end])
    assert count_array_OneDs() > 0


def test_dist_tuple3():
    """Make sure passing a dist tuple with non-dist elements doesn't cause REP
    """

    def impl1(v):
        (_, df) = v
        return df

    n = 11
    df = pd.DataFrame({"A": np.arange(n)})
    v = (n, df)
    bodo.jit(distributed={"v", "df"})(impl1)(v)
    assert count_array_OneDs() > 0


def test_dist_list1():
    """Test support for build_list of dist data
    """

    def impl1(df):
        v = [(1, df)]
        return v

    n = 11
    df = pd.DataFrame({"A": np.arange(n)})
    bodo.jit(distributed={"v", "df"})(impl1)(df)
    assert count_array_OneDs() > 0


def test_dist_list_append1():
    """Test support for list.append of dist tuple
    """

    def impl1(df):
        v = [(1, df)]
        v.append((1, df))
        return v

    n = 11
    df = pd.DataFrame({"A": np.arange(n)})
    bodo.jit(distributed={"v", "df"})(impl1)(df)
    assert count_array_OneDs() > 0


def test_dist_list_append2():
    """Test support for list.append of dist data
    """

    def impl1(df):
        v = [df]
        v.append(df)
        return v

    n = 11
    df = pd.DataFrame({"A": np.arange(n)})
    bodo.jit(distributed={"v", "df"})(impl1)(df)
    assert count_array_OneDs() > 0


def test_dist_warning1():
    """Make sure BodoWarning is thrown when there is no parallelism discovered due
    to unsupported function
    """

    def impl(n):
        A = np.ones((n, n))
        # using a function we are not likely to support for warning test
        # should be changed when/if we support slogdet()
        return np.linalg.slogdet(A)

    if bodo.get_rank() == 0:  # warning is thrown only on rank 0
        with pytest.warns(BodoWarning, match="No parallelism found for function"):
            bodo.jit(impl)(10)
    else:
        bodo.jit(impl)(10)


def test_dist_warning2():
    """Make sure BodoWarning is thrown when there is no parallelism discovered due
    to return of dataframe
    """

    def impl(n):
        return pd.DataFrame({"A": np.ones(n)})

    if bodo.get_rank() == 0:  # warning is thrown only on rank 0
        with pytest.warns(BodoWarning, match="No parallelism found for function"):
            bodo.jit(impl)(10)
    else:
        bodo.jit(impl)(10)


def test_dist_warning3():
    """Make sure BodoWarning is thrown when a tuple variable with both distributable
    and non-distributable elemets is returned
    """

    def impl(n):
        df = pd.DataFrame({"A": np.ones(n)})
        return (n, df)

    if bodo.get_rank() == 0:  # warning is thrown only on rank 0
        with pytest.warns(BodoWarning, match="No parallelism found for function"):
            bodo.jit(impl)(10)
    else:
        bodo.jit(impl)(10)


<<<<<<< HEAD
def test_empty_object_array_warning():
    """Make sure BodoWarning is thrown when there is an empty object array in input
    """

    def impl(A):
        return A

    with pytest.warns(BodoWarning, match="Empty object array passed to Bodo"):
        bodo.jit(impl)(np.array([], dtype=np.object))
    with pytest.warns(BodoWarning, match="Empty object array passed to Bodo"):
        bodo.jit(impl)(pd.Series(np.array([], dtype=np.object)))
=======
def test_dist_flags():
    """Make sure Bodo flags are preserved when the same Dispatcher that has distributed
    flags is called with different data types, triggering multiple compilations.
    See #357
    """

    def impl(A):
        return A.sum()

    n = 50
    A = np.arange(n)
    bodo_func = bodo.jit(all_args_distributed=True)(impl)
    result_bodo = bodo_func(_get_dist_arg(A, False))
    result_python = impl(A)
    if bodo.get_rank() == 0:
        _test_equal(result_bodo, result_python)

    A = np.arange(n, dtype=np.float64)  # change dtype to trigger compilation again
    result_bodo = bodo_func(_get_dist_arg(A, False))
    result_python = impl(A)
    if bodo.get_rank() == 0:
        _test_equal(result_bodo, result_python)
>>>>>>> 775b6697


def test_dist_objmode():
    """Test use of objmode inside prange including a reduction.
    Tests a previous issue where deepcopy in get_parfor_reductions failed for
    ObjModeLiftedWith const.
    """
    import scipy.special as sc

    def objmode_test(n):
        A = np.arange(n)
        s = 0
        for i in bodo.prange(len(A)):
            x = A[i]
            with bodo.objmode(y="float64"):
                y = sc.entr(x)  # call entropy function on each data element
            s += y
        return s

    assert bodo.jit(objmode_test)(10) == objmode_test(10)


def test_diagnostics_not_compiled_error():
    """make sure error is thrown when calling diagnostics for a function that is not
    compiled yet
    """

    def test_impl():
        return np.arange(10).sum()

    with pytest.raises(BodoError, match="Distributed diagnostics not available for"):
        bodo.jit(test_impl).distributed_diagnostics()<|MERGE_RESOLUTION|>--- conflicted
+++ resolved
@@ -539,7 +539,6 @@
         bodo.jit(impl)(10)
 
 
-<<<<<<< HEAD
 def test_empty_object_array_warning():
     """Make sure BodoWarning is thrown when there is an empty object array in input
     """
@@ -551,7 +550,8 @@
         bodo.jit(impl)(np.array([], dtype=np.object))
     with pytest.warns(BodoWarning, match="Empty object array passed to Bodo"):
         bodo.jit(impl)(pd.Series(np.array([], dtype=np.object)))
-=======
+
+
 def test_dist_flags():
     """Make sure Bodo flags are preserved when the same Dispatcher that has distributed
     flags is called with different data types, triggering multiple compilations.
@@ -574,7 +574,6 @@
     result_python = impl(A)
     if bodo.get_rank() == 0:
         _test_equal(result_bodo, result_python)
->>>>>>> 775b6697
 
 
 def test_dist_objmode():
