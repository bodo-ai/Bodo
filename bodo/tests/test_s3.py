import numpy as np
import pandas as pd
import pyarrow as pa
import pyarrow.csv as csv
import pyarrow.dataset as ds
import pyarrow.parquet as pq
import pytest
from pyarrow import fs as pafs

import bodo
from bodo.tests.utils import _get_dist_arg, cast_dt64_to_ns, check_func
from bodo.utils.testing import ensure_clean2

pytestmark = pytest.mark.s3


@pytest.mark.parquet
def test_no_use_ssl(datapath, minio_server_with_s3_envs, s3_bucket):
    _, _, address = minio_server_with_s3_envs

    def test_impl(address, fpath):
        return pd.read_parquet(
            fpath,
            storage_options={"anon": False, "endpoint_url": address, "use_ssl": False},
        )

    py_output = pd.read_parquet(datapath("example.parquet"))

    check_func(
        test_impl,
        (
            f"http://{address}/",
            f"s3://{s3_bucket}/example.parquet",
        ),
        py_output=py_output,
        convert_to_nullable_float=False,
    )


# Memory leak check is disabled because to_parquet lowers a
# constant, which has a leak
# TODO: Readd memory_leak_check
def test_partition_cols(minio_server_with_s3_envs, s3_bucket):
    """Test s3 to_parquet partition_cols."""
    for case in [0, 1]:
        bd_fname = f"s3://{s3_bucket}/bd_file.pq"
        df = pd.DataFrame({"A": [0, 0, 0, 1, 1, 1], "B": [0, 1, 2, 3, 4, 5]})
        part_cols = ["A"]
        if case == 0:
            write = lambda df: df.to_parquet(bd_fname, partition_cols=part_cols)
        else:
            write = lambda df: df.to_parquet(bd_fname + "/", partition_cols=part_cols)
        write_jit = bodo.jit(write, all_args_distributed_block=True)
        with ensure_clean2(bd_fname):
            write_jit(_get_dist_arg(df, False))
            A0_actual = bodo.jit(returns_maybe_distributed=False)(
                lambda: pd.read_parquet(f"{bd_fname}/A=0")
            )()
            A1_actual = bodo.jit(returns_maybe_distributed=False)(
                lambda: pd.read_parquet(f"{bd_fname}/A=1")
            )()
        A0_expected = pd.DataFrame({"B": pd.Series([0, 1, 2], dtype="Int64")})
        A1_expected = pd.DataFrame({"B": pd.Series([3, 4, 5], dtype="Int64")})
        pd.testing.assert_frame_equal(
            A0_actual, A0_expected, check_column_type=False, check_dtype=False
        )
        pd.testing.assert_frame_equal(
            A1_actual, A1_expected, check_column_type=False, check_dtype=False
        )


@pytest.mark.parametrize(
    "bucket_fixture,bucket_name",
    [
        ("s3_bucket", "bodo-test"),
        ("s3_bucket_us_west_2", "bodo-test-2"),
    ],
)
def test_s3_csv_data1(
    minio_server_with_s3_envs, bucket_fixture, datapath, bucket_name, request
):
    """
    test s3 read_csv
    reading from s3_bucket_us_west_2 will check if the s3 auto region
    detection functionality works
    """
    request.getfixturevalue(bucket_fixture)

    def test_impl(fpath):
        return pd.read_csv(
            fpath,
            names=["A", "B", "C", "D"],
            dtype={"A": int, "B": float, "C": float, "D": int},
        )

    fname = datapath("csv_data1.csv")
    py_output = pd.read_csv(
        fname,
        names=["A", "B", "C", "D"],
        dtype={"A": int, "B": float, "C": float, "D": int},
    )

    check_func(
        test_impl,
        (f"s3://{bucket_name}/csv_data1.csv",),
        py_output=py_output,
        convert_to_nullable_float=False,
    )


@pytest.mark.parametrize(
    "bucket_fixture,bucket_name",
    [
        ("s3_bucket", "bodo-test"),
        ("s3_bucket_us_west_2", "bodo-test-2"),
    ],
)
def test_s3_csv_dir(
    minio_server_with_s3_envs, bucket_fixture, datapath, bucket_name, request
):
    """
    test s3 read_csv directory
    reading from s3_bucket_us_west_2 will check if the s3 auto region
    detection functionality works
    the directory name has a space character in it; we had a case where this
    used to fail, so this is a test for avoiding that regression as well.
    """
    request.getfixturevalue(bucket_fixture)

    fname_dir_multi = f"s3://{bucket_name}/example multi.csv"

    def test_impl_with_dtype(fname):
        return pd.read_csv(
            fname,
            dtype={
                "one": np.float32,
                "two": str,
                "three": "bool",
                "four": np.float32,
                "five": str,
            },
        )

    py_out = pd.read_csv(datapath("example.csv"))
    # specify dtype here because small partition of dataframe causes only
    # int values(x.0) in float columns, and causes type mismatch becasue
    # pandas infer them as int columns
    check_func(test_impl_with_dtype, (fname_dir_multi,), py_output=py_out)


def test_s3_csv_data1_compressed(minio_server_with_s3_envs, s3_bucket, datapath):
    """
    test s3 read_csv
    """

    def test_impl_gzip():
        return pd.read_csv(
            "s3://bodo-test/csv_data1.csv.gz", names=["A", "B", "C", "D"], header=None
        )

    def test_impl_bz2():
        return pd.read_csv(
            "s3://bodo-test/csv_data1.csv.bz2", names=["A", "B", "C", "D"], header=None
        )

    fname = datapath("csv_data1.csv")
    py_output = pd.read_csv(fname, names=["A", "B", "C", "D"], header=None)

    check_func(test_impl_gzip, (), py_output=py_output, check_dtype=False)
    check_func(test_impl_bz2, (), py_output=py_output, check_dtype=False)


def test_s3_csv_data_date1(minio_server_with_s3_envs, s3_bucket, datapath):
    """
    test s3 read_csv
    """

    def test_impl():
        return pd.read_csv(
            "s3://bodo-test/csv_data_date1.csv",
            names=["A", "B", "C", "D"],
            dtype={"A": int, "B": float, "D": int},
            parse_dates=[2],
        )

    fname = datapath("csv_data_date1.csv")
    py_output = pd.read_csv(
        fname,
        names=["A", "B", "C", "D"],
        dtype={"A": int, "B": float, "D": int},
        parse_dates=[2],
    )
    check_func(test_impl, (), py_output=py_output, convert_to_nullable_float=False)


def unset_aws_vars():
    """
    We need to unset the AWS env vars so it connects to actual S3 instead of MinIO
    """
    import os

    aws_env_vars = [
        "AWS_S3_ENDPOINT",
    ]
    orig_env_vars = {}
    for v in aws_env_vars:
        if v in os.environ:
            orig_env_vars[v] = os.environ[v]
            del os.environ[v]
        else:
            orig_env_vars[v] = None
    return aws_env_vars, orig_env_vars


def reset_aws_vars(aws_env_vars, orig_env_vars):
    """
    Reset the AWS env vars to their original values
    """
    import os

    for v in aws_env_vars:
        if orig_env_vars[v] is not None:
            os.environ[v] = orig_env_vars[v]


@pytest.mark.skip(reason="BSE-3369: Data link is broken.")
def test_s3_pq_anon_public_dataset(memory_leak_check):
    """
    Test pd.read_parquet(..., storage_options={"anon": True})
    with a public dataset on S3.
    """

    aws_env_vars, orig_env_vars = unset_aws_vars()

    # Read from a public bucket
    def impl():
        df = pd.read_parquet(
            "s3://aws-roda-hcls-datalake/opentargets_1911/19_11_target_list/part-00000-af4c14ab-5cfb-47d9-afc0-58db3bf07129-c000.snappy.parquet",
            storage_options={"anon": True},
        )
        return df

    try:
        check_func(impl, ())
    finally:
        reset_aws_vars(aws_env_vars, orig_env_vars)


@pytest.mark.parametrize(
    "bucket_fixture,bucket_name",
    [("s3_bucket", "bodo-test"), ("s3_bucket_us_west_2", "bodo-test-2")],
)
def test_s3_pq_asof1(
    minio_server_with_s3_envs, bucket_fixture, datapath, bucket_name, request
):
    """
    test s3 read_parquet
    reading from s3_bucket_us_west_2 will check if the s3 auto region
    detection functionality works
    """
    request.getfixturevalue(bucket_fixture)

    def test_impl(fpath):
        return pd.read_parquet(fpath)

    fname = datapath("asof1.pq")
    py_output = cast_dt64_to_ns(pd.read_parquet(fname))
    check_func(test_impl, (f"s3://{bucket_name}/asof1.pq",), py_output=py_output)


def test_s3_pq_groupby3(minio_server_with_s3_envs, s3_bucket, datapath):
    """
    test s3 read_parquet
    """

    def test_impl():
        return pd.read_parquet("s3://bodo-test/groupby3.pq")

    fname = datapath("groupby3.pq")
    py_output = pd.read_parquet(fname)
    check_func(test_impl, (), py_output=py_output)


def test_s3_pq_input_file_name_col(
    minio_server_with_s3_envs, s3_bucket, datapath, memory_leak_check
):
    """
    test s3 read_parquet input_file_name_col functionality
    This is only meant to test that the input_file_name functionality
    works with S3, not the correctness itself.
    """

    def test_impl():
        return pd.read_parquet(
            "s3://bodo-test/groupby3.pq", _bodo_input_file_name_col="filename"
        )

    fname = datapath("groupby3.pq")
    py_output = pd.read_parquet(fname)
    py_output["filename"] = "s3://bodo-test/groupby3.pq"
    check_func(test_impl, (), py_output=py_output)


def test_s3_pq_list_files(
    minio_server_with_s3_envs, s3_bucket, datapath, memory_leak_check
):
    """
    test s3 read_parquet list of files
    """

    def test_impl():
        return pd.read_parquet(
            ["s3://bodo-test/example.parquet", "s3://bodo-test/example2.parquet"]
        )

    def test_impl2(fpaths):
        return pd.read_parquet(fpaths)

    py_output_part1 = pd.read_parquet(datapath("example.parquet"))
    py_output_part2 = pd.read_parquet(datapath("example2.parquet"))
    py_output = pd.concat([py_output_part1, py_output_part2])
    check_func(test_impl, (), py_output=py_output)
    fpaths = ["s3://bodo-test/example.parquet", "s3://bodo-test/example2.parquet"]
    check_func(test_impl2, (fpaths,), py_output=py_output)


@pytest.mark.parametrize(
    "bucket_fixture,bucket_name",
    [("s3_bucket", "bodo-test"), ("s3_bucket_us_west_2", "bodo-test-2")],
)
def test_s3_read_json(
    minio_server_with_s3_envs, bucket_fixture, datapath, bucket_name, request
):
    """
    test read_json from s3
    reading from s3_bucket_us_west_2 will check if the s3 auto region
    detection functionality works
    """
    request.getfixturevalue(bucket_fixture)
    fname_file = f"s3://{bucket_name}/example.json"
    fname_dir_single = f"s3://{bucket_name}/example_single.json"
    fname_dir_multi = f"s3://{bucket_name}/example_multi.json"

    def test_impl(fname):
        return pd.read_json(fname, orient="records", lines=True)

    def test_impl_with_dtype(fname):
        return pd.read_json(
            fname,
            orient="records",
            lines=True,
            dtype={
                "one": np.float32,
                "two": str,
                "three": "bool",
                "four": np.float32,
                "five": str,
            },
        )

    py_out = test_impl(datapath("example.json"))
    check_func(test_impl, (fname_file,), py_output=py_out)
    check_func(test_impl, (fname_dir_single,), py_output=py_out)
    # specify dtype here because small partition of dataframe causes only
    # int values(x.0) in float columns, and causes type mismatch becasue
    # pandas infer them as int columns
    check_func(test_impl_with_dtype, (fname_dir_multi,), py_output=py_out)


@pytest.fixture(
    params=[
        pd.DataFrame(
            {
                "A": [1.1, np.nan, 4.2, 3.1, -1.3],
                "B": [True, False, False, True, True],
                "C": [1, 4, -5, -11, 6],
            }
        )
    ]
)
def test_df(request):
    return request.param


@pytest.mark.parametrize(
    "bucket_fixture,bucket_name",
    [("s3_bucket", "bodo-test"), ("s3_bucket_us_west_2", "bodo-test-2")],
)
# Memory leak check is disabled because to_parquet lowers a
# constant, which has a leak
# TODO: Readd memory_leak_check
def test_s3_parquet_write_seq(
    minio_server_with_s3_envs, bucket_fixture, test_df, bucket_name, request
):
    """
    test s3 to_parquet sequentially
    writing to s3_bucket_us_west_2 will check if the s3 auto region
    detection functionality works
    """
    from bodo.spawn.utils import run_rank0

    request.getfixturevalue(bucket_fixture)

    def test_write(test_df, fpath):
        test_df.to_parquet(fpath)

    bodo_write = bodo.jit(test_write)
    bodo_write(test_df, f"s3://{bucket_name}/test_df_bodo_seq.pq")
    bodo.barrier()

    @run_rank0
    def read_table():
        fs = pafs.S3FileSystem(endpoint_override="http://localhost:9000")
        out_df = pq.read_table(
            f"{bucket_name}/test_df_bodo_seq.pq", filesystem=fs
        ).to_pandas()
        return out_df

    out_df = read_table()
    pd.testing.assert_frame_equal(
        out_df, test_df, check_dtype=False, check_column_type=False
    )


# Memory leak check is disabled because to_parquet lowers a
# constant, which has a leak
# TODO: Readd memory_leak_check
def test_s3_parquet_write_1D(minio_server_with_s3_envs, s3_bucket, test_df):
    """
    test s3 to_parquet in 1D distributed
    """
    from bodo.spawn.utils import run_rank0

    def test_write(test_df):
        test_df.to_parquet("s3://bodo-test/test_df_bodo_1D.pq")

    bodo_write = bodo.jit(all_args_distributed_block=True)(test_write)
    bodo_write(_get_dist_arg(test_df, False))
    bodo.barrier()

    @run_rank0
    def read_table():
        fs = pafs.S3FileSystem(endpoint_override="http://localhost:9000")
        out_df = pq.read_table(
            "bodo-test/test_df_bodo_1D.pq", filesystem=fs
        ).to_pandas()
        return out_df

    out_df = read_table()
    pd.testing.assert_frame_equal(
        out_df, test_df, check_dtype=False, check_column_type=False
    )


# Memory leak check is disabled because to_parquet lowers a
# constant, which has a leak
# TODO: Readd memory_leak_check
def test_s3_parquet_write_1D_var(minio_server_with_s3_envs, s3_bucket, test_df):
    """
    test s3 to_parquet in 1D var
    """
    from bodo.spawn.utils import run_rank0

    def test_write(test_df):
        test_df.to_parquet("s3://bodo-test/test_df_bodo_1D_var.pq")

    bodo_write = bodo.jit(all_args_distributed_varlength=True)(test_write)
    bodo_write(_get_dist_arg(test_df, False, True))
    bodo.barrier()

    @run_rank0
    def read_table():
        fs = pafs.S3FileSystem(endpoint_override="http://localhost:9000")
        out_df = pq.read_table(
            "bodo-test/test_df_bodo_1D_var.pq", filesystem=fs
        ).to_pandas()
        return out_df

    out_df = read_table()
    pd.testing.assert_frame_equal(
        out_df, test_df, check_dtype=False, check_column_type=False
    )


@pytest.mark.parametrize(
    "bucket_fixture,bucket_name",
    [("s3_bucket", "bodo-test"), ("s3_bucket_us_west_2", "bodo-test-2")],
)
def test_s3_csv_write_seq(
    minio_server_with_s3_envs, bucket_fixture, test_df, bucket_name, request
):
    """
    test s3 to_csv sequentially
    writing to s3_bucket_us_west_2 will check if the s3 auto region
    detection functionality works
    """
    from bodo.spawn.utils import run_rank0

    request.getfixturevalue(bucket_fixture)

    def test_write(test_df, fpath):
        test_df.to_csv(
            fpath,
            index=False,
            header=False,
        )

    bodo_write = bodo.jit(test_write)
    bodo_write(test_df, f"s3://{bucket_name}/test_df_bodo_seq.csv")
    bodo.barrier()

    @run_rank0
    def read_table():
        fs = pafs.S3FileSystem(
            endpoint_override="http://localhost:9000",
            region="us-east-1" if bucket_name == "bodo-test" else "us-west-2",
        )
        file_obj = fs.open_input_file(f"{bucket_name}/test_df_bodo_seq.csv")
        out_df = csv.read_csv(
            file_obj,
            read_options=csv.ReadOptions(column_names=["A", "B", "C"]),
            convert_options=csv.ConvertOptions(
                column_types={"A": "float64", "B": "bool", "C": "int64"}
            ),
        ).to_pandas()
        return out_df

    out_df = read_table()

    pd.testing.assert_frame_equal(
        out_df, test_df, check_dtype=False, check_column_type=False
    )


def test_s3_csv_write_1D(minio_server_with_s3_envs, s3_bucket, test_df):
    """
    test s3 to_csv in 1D distributed
    """
    from bodo.spawn.utils import run_rank0

    def test_write(test_df):
        test_df.to_csv("s3://bodo-test/test_df_bodo_1D.csv", index=False, header=False)

    bodo_write = bodo.jit(all_args_distributed_block=True)(test_write)
    bodo_write(_get_dist_arg(test_df, False))
    bodo.barrier()

    @run_rank0
    def read_table():
        fs = pafs.S3FileSystem(endpoint_override="http://localhost:9000")
        dataset = ds.dataset(
            "bodo-test/test_df_bodo_1D.csv/",
            format=ds.CsvFileFormat(
                read_options=csv.ReadOptions(column_names=["A", "B", "C"]),
                convert_options=csv.ConvertOptions(
                    column_types={"A": "float64", "B": "bool", "C": "int64"}
                ),
            ),
            filesystem=fs,
            schema=pa.schema(
                [
                    ("A", pa.float64()),
                    ("B", pa.bool_()),
                    ("C", pa.int64()),
                ]
            ),
        )

        out_df = dataset.to_table().to_pandas()

        return out_df

    out_df = read_table()
    pd.testing.assert_frame_equal(
        out_df, test_df, check_dtype=False, check_column_type=False
    )


def test_s3_csv_write_1D_var(minio_server_with_s3_envs, s3_bucket, test_df):
    """
    test s3 to_csv in 1D var
    """
    from bodo.spawn.utils import run_rank0

    def test_write(test_df):
        test_df.to_csv(
            "s3://bodo-test/test_df_bodo_1D_var.csv", index=False, header=False
        )

    bodo_write = bodo.jit(all_args_distributed_varlength=True)(test_write)
    bodo_write(_get_dist_arg(test_df, False, True))
    bodo.barrier()

    @run_rank0
    def read_table():
        fs = pafs.S3FileSystem(endpoint_override="http://localhost:9000")
        dataset = ds.dataset(
            "bodo-test/test_df_bodo_1D_var.csv/",
            format=ds.CsvFileFormat(
                read_options=csv.ReadOptions(column_names=["A", "B", "C"]),
                convert_options=csv.ConvertOptions(
                    column_types={"A": "float64", "B": "bool", "C": "int64"}
                ),
            ),
            filesystem=fs,
            schema=pa.schema(
                [
                    ("A", pa.float64()),
                    ("B", pa.bool_()),
                    ("C", pa.int64()),
                ]
            ),
        )
        out_df = dataset.to_table().to_pandas()
        return out_df

    out_df = read_table()
    pd.testing.assert_frame_equal(
        out_df, test_df, check_dtype=False, check_column_type=False
    )


def test_s3_csv_write_header_seq(minio_server_with_s3_envs, s3_bucket, test_df):
    """
    test s3 to_csv with header sequentially
    """
    from bodo.spawn.utils import run_rank0

    def test_write(test_df):
        test_df.to_csv("s3://bodo-test/test_df_bodo_header_seq.csv", index=False)

    bodo_write = bodo.jit(test_write)
    bodo_write(test_df)
    bodo.barrier()

    @run_rank0
    def read_table():
        fs = pafs.S3FileSystem(endpoint_override="http://localhost:9000")
        file_obj = fs.open_input_file("bodo-test/test_df_bodo_header_seq.csv")
        out_df = csv.read_csv(file_obj)
        return out_df.to_pandas()

    out_df = read_table()

    pd.testing.assert_frame_equal(
        out_df, test_df, check_dtype=False, check_column_type=False
    )


def test_s3_csv_write_header_1D(minio_server_with_s3_envs, s3_bucket, test_df):
    """
    test s3 to_csv with header in 1D distributed
    """
    from bodo.spawn.utils import run_rank0

    def test_write(test_df):
        test_df.to_csv("s3://bodo-test/test_df_bodo_header_1D.csv", index=False)

    bodo_write = bodo.jit(all_args_distributed_block=True)(test_write)
    bodo_write(_get_dist_arg(test_df, False))
    bodo.barrier()

    @run_rank0
    def read_table():
        fs = pafs.S3FileSystem(endpoint_override="http://localhost:9000")
        dataset = ds.dataset(
            "bodo-test/test_df_bodo_header_1D.csv/",
            format="csv",
            filesystem=fs,
            schema=pa.schema(
                [
                    ("A", pa.float64()),
                    ("B", pa.bool_()),
                    ("C", pa.int64()),
                ]
            ),
        )
        out_df = dataset.to_table().to_pandas()
        return out_df

    out_df = read_table()

    pd.testing.assert_frame_equal(
        out_df, test_df, check_dtype=False, check_column_type=False
    )


def test_s3_csv_write_header_1D_var(minio_server_with_s3_envs, s3_bucket, test_df):
    """
    test s3 to_csv with header in 1D var
    """
    from bodo.spawn.utils import run_rank0

    def test_write(test_df):
        test_df.to_csv("s3://bodo-test/test_df_bodo_header_1D_var.csv", index=False)

    bodo_write = bodo.jit(all_args_distributed_varlength=True)(test_write)
    bodo_write(_get_dist_arg(test_df, False, True))
    bodo.barrier()

    @run_rank0
    def read_table():
        fs = pafs.S3FileSystem(endpoint_override="http://localhost:9000")
        dataset = ds.dataset(
            "bodo-test/test_df_bodo_header_1D_var.csv/",
            format="csv",
            filesystem=fs,
            schema=pa.schema(
                [
                    ("A", pa.float64()),
                    ("B", pa.bool_()),
                    ("C", pa.int64()),
                ]
            ),
        )
        out_df = dataset.to_table().to_pandas()

        return out_df

    out_df = read_table()
    pd.testing.assert_frame_equal(
        out_df, test_df, check_dtype=False, check_column_type=False
    )


def test_s3_csv_write_file_prefix(minio_server_with_s3_envs, s3_bucket, test_df):
    """Test S3 to_csv with unique distributed file prefix"""

    def test_write(test_df):
        test_df.to_csv(
            "s3://bodo-test/test_df_bodo_file_prefix.csv", _bodo_file_prefix="test-"
        )

    bodo_write = bodo.jit(all_args_distributed_block=True)(test_write)
    bodo_write(_get_dist_arg(test_df, False))
    bodo.barrier()

    fs = pafs.S3FileSystem(endpoint_override="http://localhost:9000")
    info = fs.get_file_info(
        pafs.FileSelector("bodo-test/test_df_bodo_file_prefix.csv/")
    )
    file_names: list[str] = [f.base_name for f in info]
    assert all(f.startswith("test-") for f in file_names)


@pytest.mark.timeout(1000)
def test_s3_json_write_file_prefix(minio_server_with_s3_envs, s3_bucket, test_df):
    """Test S3 to_json with unique distributed file prefix"""

    def test_write(test_df):
        test_df.to_json(
            "s3://bodo-test/test_df_bodo_file_prefix.json", _bodo_file_prefix="test-"
        )

    bodo_write = bodo.jit(all_args_distributed_block=True)(test_write)
    bodo_write(_get_dist_arg(test_df, False))
    bodo.barrier()

    fs = pafs.S3FileSystem(endpoint_override="http://localhost:9000")
    info = fs.get_file_info(
        pafs.FileSelector("bodo-test/test_df_bodo_file_prefix.json/")
    )
    file_names: list[str] = [f.base_name for f in info]
    assert all(f.startswith("test-") for f in file_names)


@pytest.mark.timeout(1000)
@pytest.mark.parametrize(
    "bucket_fixture,bucket_name",
    [("s3_bucket", "bodo-test"), ("s3_bucket_us_west_2", "bodo-test-2")],
)
def test_s3_json_write_records_lines_seq(
    minio_server_with_s3_envs, bucket_fixture, test_df, bucket_name, request
):
    """
    test s3 to_json(orient="records", lines=True) sequentially
    writing to s3_bucket_us_west_2 will check if the s3 auto region
    detection functionality works
    """
    from bodo.spawn.utils import run_rank0

    request.getfixturevalue(bucket_fixture)

    def test_write(test_df, fpath):
        test_df.to_json(
            fpath,
            orient="records",
            lines=True,
        )

    bodo_write = bodo.jit(test_write)
    bodo_write(test_df, f"s3://{bucket_name}/df_records_lines_seq.json")
    bodo.barrier()

    @run_rank0
    def read_table():
        fs = pafs.S3FileSystem(
            endpoint_override="http://localhost:9000",
            region="us-east-1" if bucket_name == "bodo-test" else "us-west-2",
        )
        dataset = ds.dataset(
            "bodo-test/df_records_lines_seq.json", format="json", filesystem=fs
        )
        out_df = dataset.to_table().to_pandas()
        return out_df

    out_df = read_table()
    pd.testing.assert_frame_equal(
        out_df, test_df, check_dtype=False, check_column_type=False
    )


@pytest.mark.timeout(1000)
def test_s3_json_write_records_lines_1D(minio_server_with_s3_envs, s3_bucket, test_df):
    """
    test s3 to_json(orient="records", lines=True) in 1D distributed
    """
    from bodo.spawn.utils import run_rank0

    def test_write(test_df):
        test_df.to_json(
            "s3://bodo-test/df_records_lines_1D.json", orient="records", lines=True
        )

    bodo_write = bodo.jit(all_args_distributed_block=True)(test_write)
    bodo_write(_get_dist_arg(test_df, False))
    bodo.barrier()

    @run_rank0
    def read_table():
        fs = pafs.S3FileSystem(endpoint_override="http://localhost:9000")
        dataset = ds.dataset(
            "bodo-test/df_records_lines_1D.json", format="json", filesystem=fs
        )
        out_df = dataset.to_table().to_pandas()
        return out_df

    out_df = read_table()
    pd.testing.assert_frame_equal(
        out_df, test_df, check_dtype=False, check_column_type=False
    )


@pytest.mark.timeout(1000)
def test_s3_json_write_records_lines_1D_var(
    minio_server_with_s3_envs, s3_bucket, test_df
):
    """
    test s3 to_json(orient="records", lines=True) in 1D var
    """
    from bodo.spawn.utils import run_rank0

    def test_write(test_df):
        test_df.to_json(
            "s3://bodo-test/df_records_lines_1D_var.json", orient="records", lines=True
        )

    bodo_write = bodo.jit(all_args_distributed_varlength=True)(test_write)
    bodo_write(_get_dist_arg(test_df, False, True))
    bodo.barrier()

    @run_rank0
    def read_table():
        fs = pafs.S3FileSystem(endpoint_override="http://localhost:9000")
        dataset = ds.dataset(
            "bodo-test/df_records_lines_1D_var.json", format="json", filesystem=fs
        )
        out_df = dataset.to_table().to_pandas()
        return out_df

    out_df = read_table()
    pd.testing.assert_frame_equal(
        out_df, test_df, check_dtype=False, check_column_type=False
    )


@pytest.mark.df_lib
@pytest.mark.jit_dependency
def test_s3_parquet_read(minio_server_with_s3_envs, s3_bucket, test_df):
    """
    read_parquet
    test the parquet file we just wrote sequentially
    """
<<<<<<< HEAD
    import bodo.decorators  # noqa
    from bodo.utils.utils import run_rank0
=======
    from bodo.spawn.utils import run_rank0
>>>>>>> b0c9776c

    @run_rank0
    def write_table():
        table = pa.Table.from_pandas(test_df)
        fs = pafs.S3FileSystem(endpoint_override="http://localhost:9000")
        pq.write_table(table, "bodo-test/test_df_bodo_read.pq", filesystem=fs)

    write_table()

    def test_read():
        return pd.read_parquet("s3://bodo-test/test_df_bodo_read.pq")

    check_func(test_read, (), py_output=test_df)


def test_s3_csv_read(minio_server_with_s3_envs, s3_bucket, test_df):
    """
    read_csv
    test the csv file we just wrote sequentially
    """
    from bodo.spawn.utils import run_rank0

    @run_rank0
    def write_table():
        table = pa.Table.from_pandas(test_df)
        fs = pafs.S3FileSystem(endpoint_override="http://localhost:9000")
        fs.create_dir("bodo-test")
        out_file_object = fs.open_output_stream("bodo-test/test_df_bodo_read.csv")
        csv.write_csv(
            table,
            out_file_object,
            write_options=csv.WriteOptions(
                include_header=False,
            ),
        )

    write_table()

    def test_read():
        return pd.read_csv(
            "s3://bodo-test/test_df_bodo_read.csv",
            names=["A", "B", "C"],
            dtype={"A": float, "B": "bool", "C": int},
        )

    check_func(test_read, (), py_output=test_df)


def test_s3_csv_read_header(minio_server_with_s3_envs, s3_bucket, test_df):
    """
    read_csv with header and infer dtypes
    test the csv file we just wrote sequentially
    """
    from bodo.spawn.utils import run_rank0

    @run_rank0
    def write_table():
        table = pa.Table.from_pandas(test_df)
        fs = pafs.S3FileSystem(endpoint_override="http://localhost:9000")
        out_file_object = fs.open_output_stream(
            "bodo-test/test_df_bodo_read_header.csv"
        )
        csv.write_csv(
            table,
            out_file_object,
        )

    write_table()

    def test_read():
        return pd.read_csv(
            "s3://bodo-test/test_df_bodo_read_header.csv",
        )

    check_func(test_read, (), py_output=test_df)


@pytest.fixture(params=[np.arange(5, dtype=np.int64)])
def test_np_arr(request):
    return request.param


def test_s3_np_tofile_seq(minio_server_with_s3_envs, s3_bucket, test_np_arr):
    """
    test s3 to_file
    """

    def test_write(test_np_arr):
        test_np_arr.tofile("s3://bodo-test/test_np_arr_bodo_seq.dat")

    bodo_write = bodo.jit(test_write)
    bodo_write(test_np_arr)


def test_s3_np_tofile_1D(minio_server_with_s3_envs, s3_bucket, test_np_arr):
    """
    test s3 to_file in 1D distributed
    """

    def test_write(test_np_arr):
        test_np_arr.tofile("s3://bodo-test/test_np_arr_bodo_1D.dat")

    bodo_write = bodo.jit(all_args_distributed_block=True)(test_write)
    bodo_write(_get_dist_arg(test_np_arr, True))


def test_s3_np_tofile_1D_var(minio_server_with_s3_envs, s3_bucket, test_np_arr):
    """
    test s3 to_file in 1D Var
    """

    def test_write(test_np_arr):
        test_np_arr.tofile("s3://bodo-test/test_np_arr_bodo_1D_var.dat")

    bodo_write = bodo.jit(all_args_distributed_varlength=True)(test_write)
    bodo_write(_get_dist_arg(test_np_arr, True, True))


def test_s3_np_fromfile_seq(minio_server_with_s3_envs, s3_bucket, test_np_arr):
    """
    fromfile
    test the dat file we just wrote sequentially
    """

    def test_read():
        return np.fromfile("s3://bodo-test/test_np_arr_bodo_seq.dat", np.int64)

    check_func(test_read, (), py_output=test_np_arr)


def test_s3_np_fromfile_seq_count_offset(
    minio_server_with_s3_envs, s3_bucket, test_np_arr
):
    """
    fromfile with count and offset
    """

    count = 2
    offset = 1

    def test_read():
        bytes_per_int64 = 8
        return np.fromfile(
            "s3://bodo-test/test_np_arr_bodo_seq.dat",
            np.int64,
            count=count,
            offset=offset * bytes_per_int64,
        )

    check_func(test_read, (), py_output=test_np_arr[offset : offset + count])


def test_s3_np_fromfile_seq_large_count(
    minio_server_with_s3_envs, s3_bucket, test_np_arr
):
    """
    fromfile with count larger than the length of the data
    test to read all the data and not throw an error
    """

    count = len(test_np_arr) + 1

    def test_read():
        return np.fromfile(
            "s3://bodo-test/test_np_arr_bodo_seq.dat", np.int64, count=count
        )

    check_func(test_read, (), py_output=test_np_arr[:count])


def test_s3_np_fromfile_seq_large_offset(
    minio_server_with_s3_envs, s3_bucket, test_np_arr
):
    """
    fromfile with offset larger than the length of the data
    this setup raises a ValueError which is expected
    """

    offset = len(test_np_arr) + 1

    def test_read():
        bytes_per_int64 = 8
        return np.fromfile(
            "s3://bodo-test/test_np_arr_bodo_seq.dat",
            np.int64,
            offset=offset * bytes_per_int64,
        )

    with pytest.raises(ValueError, match="negative dimensions not allowed"):
        bodo.jit(distributed=False)(test_read)()


def test_s3_np_fromfile_1D(minio_server_with_s3_envs, s3_bucket, test_np_arr):
    """
    fromfile
    test the dat file we just wrote in 1D
    """

    def test_read():
        return np.fromfile("s3://bodo-test/test_np_arr_bodo_1D.dat", np.int64)

    check_func(test_read, (), py_output=test_np_arr)


def test_s3_np_fromfile_1D_var(minio_server_with_s3_envs, s3_bucket, test_np_arr):
    """
    fromfile
    test the dat file we just wrote in 1D
    """

    def test_read():
        return np.fromfile("s3://bodo-test/test_np_arr_bodo_1D_var.dat", np.int64)

    check_func(test_read, (), py_output=test_np_arr)


@pytest.mark.timeout(1000)
def test_s3_json_read(minio_server_with_s3_envs, s3_bucket, test_df):
    """
    read_json(orient="records", lines=True)
    test the json file we just wrote sequentially
    """
    from bodo.spawn.utils import run_rank0

    @run_rank0
    def write_table():
        fs = pafs.S3FileSystem(endpoint_override="http://localhost:9000")
        with fs.open_output_stream("bodo-test/df_records_lines.json") as f:
            test_df.to_json(
                f,
                orient="records",
                lines=True,
            )

    write_table()

    def test_read():
        return pd.read_json(
            "s3://bodo-test/df_records_lines.json",
            orient="records",
            lines=True,
        )

    def test_read_infer_dtype():
        return pd.read_json(
            "s3://bodo-test/df_records_lines.json",
            orient="records",
            lines=True,
            dtype={"A": float, "B": "bool", "C": int},  # type: ignore
        )

    check_func(test_read, (), py_output=test_df)
    check_func(test_read_infer_dtype, (), py_output=test_df)


@pytest.mark.slow
@pytest.mark.timeout(1000)
def test_s3_json_data_has_path(
    minio_server_with_s3_envs, s3_bucket, datapath, memory_leak_check
):
    """
    test s3 read_json where data includes ://path
    """

    def test_impl():
        return pd.read_json("s3://bodo-test/path_example.json", lines=True)

    py_output = pd.read_json(datapath("path_example.json"), lines=True)
    check_func(test_impl, (), py_output=py_output)


@pytest.mark.skip("DeltaTable doesn't seem to support custom S3 endpoints")
def test_read_parquet_from_s3_deltalake(minio_server_with_s3_envs, s3_bucket):
    """
    DeltaTable doesn't seem to support custom S3 endpoints, so we can't test
    using MinIO on CI for now.
    Run the test manually:

    import bodo
    import pandas as pd
    import os

    # 427 account
    os.environ["AWS_ACCESS_KEY_ID"] = "AKIA...."
    os.environ["AWS_SECRET_ACCESS_KEY"] = "OOibMP..."

    def read_data(f):
        df = pd.read_parquet(f)
        return df

    bodo_read_data = bodo.jit(distributed=["df"])(read_data)

    print(bodo_read_data("s3://deltalake-sample/simple_table"))
    ## Expected output:
    #       id
    #    0   5
    #    1   7
    #    2   9

    print(bodo_read_data("s3://deltalake-sample/example_deltalake"))
    ## Expected output:
    #       value
    #    0      1
    #    1      1
    #    2      2
    #    3      3
    #    4      2
    #    5      3
    """

    def impl():
        df = pd.read_parquet("s3://bodo-test/example_deltalake")
        return df

    py_output = pd.DataFrame({"value": [1, 1, 2, 3, 2, 3]})
    check_func(impl, (), py_output=py_output, check_dtype=False)


@pytest.mark.timeout(1000)
def test_read_parquet_glob_s3(
    minio_server_with_s3_envs, s3_bucket, datapath, memory_leak_check
):
    def test_impl(filename):
        df = pd.read_parquet(filename)
        return df

    filename = "s3://bodo-test/int_nulls_multi.pq"
    pyout = pd.read_parquet(datapath("int_nulls_multi.pq"))
    # add glob patterns (only for Bodo, pandas doesn't support it)
    glob_pattern_1 = filename + "/part*.parquet"
    check_func(test_impl, (glob_pattern_1,), py_output=pyout, check_dtype=False)
    glob_pattern_2 = filename + "/part*-3af07a60-*ab59*.parquet"
    check_func(test_impl, (glob_pattern_2,), py_output=pyout, check_dtype=False)


@pytest.mark.timeout(1000)
def test_read_parquet_trailing_sep_s3(
    minio_server_with_s3_envs, s3_bucket, datapath, memory_leak_check
):
    def test_impl():
        df = pd.read_parquet("s3://bodo-test/int_nulls_multi.pq/")
        return df

    pyout = pd.read_parquet(datapath("int_nulls_multi.pq"))
    check_func(test_impl, (), py_output=pyout, check_dtype=False)


@pytest.mark.slow
@pytest.mark.timeout(1000)
def test_s3_csv_anon_public_dataset(memory_leak_check):
    """
    Test pd.read_csv(..., storage_options={"anon": True})
    with a public dataset on S3.
    """
    aws_env_vars, orig_env_vars = unset_aws_vars()

    # Read from a public bucket
    def impl():
        df = pd.read_csv(
            "s3://databrew-public-datasets-us-east-1/resolution.csv",
            storage_options={"anon": True},
        )
        return df

    try:
        check_func(impl, ())
    finally:
        reset_aws_vars(aws_env_vars, orig_env_vars)


@pytest.mark.slow
@pytest.mark.timeout(1000)
def test_s3_json_anon_public_dataset(memory_leak_check):
    """
    Test pd.read_json(..., storage_options={"anon": True})
    with a public dataset on S3.
    """
    aws_env_vars, orig_env_vars = unset_aws_vars()

    # Read from a public bucket
    def impl():
        df = pd.read_json(
            "s3://awsglue-datasets/examples/us-legislators/all/memberships.json",
            lines=True,
            storage_options={"anon": True},
        )
        # returning subset of column only (there's 'nan' vs. nan issue)
        return df[["area_id", "on_behalf_of_id", "organization_id", "role"]]

    try:
        check_func(impl, ())
    finally:
        reset_aws_vars(aws_env_vars, orig_env_vars)


@pytest.mark.timeout(1000)
def test_read_parquet_invalid_list_of_files(
    minio_server_with_s3_envs, s3_bucket, datapath
):
    from bodo.utils.typing import BodoError

    def test_impl(fnames):
        df = pd.read_parquet(fnames)
        return df

    with pytest.raises(
        BodoError,
        match=r"Make sure the list/glob passed to read_parquet\(\) only contains paths to files \(no directories\)",
    ):
        fnames = ["s3://bodo-test/groupby3.pq", "s3://bodo-test/int_nulls_multi.pq"]
        bodo.jit(test_impl)(fnames)

    with pytest.raises(
        BodoError,
        match=r"Make sure the list/glob passed to read_parquet\(\) only contains paths to files \(no directories\)",
    ):
        fnames = ["s3://bodo-test/int_nulls_multi.pq", "s3://bodo-test/groupby3.pq"]
        bodo.jit(test_impl)(fnames)

    with pytest.raises(
        BodoError,
        match=r"Make sure the list/glob passed to read_parquet\(\) only contains paths to files \(no directories\)",
    ):
        fnames = [
            "s3://bodo-test/test_df_bodo_1D.pq",
            "s3://bodo-test/int_nulls_multi.pq",
        ]
        bodo.jit(test_impl)(fnames)<|MERGE_RESOLUTION|>--- conflicted
+++ resolved
@@ -875,18 +875,12 @@
 
 
 @pytest.mark.df_lib
-@pytest.mark.jit_dependency
 def test_s3_parquet_read(minio_server_with_s3_envs, s3_bucket, test_df):
     """
     read_parquet
     test the parquet file we just wrote sequentially
     """
-<<<<<<< HEAD
-    import bodo.decorators  # noqa
-    from bodo.utils.utils import run_rank0
-=======
-    from bodo.spawn.utils import run_rank0
->>>>>>> b0c9776c
+    from bodo.spawn.utils import run_rank0
 
     @run_rank0
     def write_table():
