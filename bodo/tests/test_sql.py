import io
import re
import string
import sys
import traceback

import numpy as np
import pandas as pd
import pytest
import sqlalchemy as sa

import bodo
from bodo.mpi4py import MPI
from bodo.tests.user_logging_utils import (
    check_logger_msg,
    create_string_io_logger,
    set_logging_stream,
)
from bodo.tests.utils import (
    check_func,
    oracle_user_pass_and_hostname,
<<<<<<< HEAD
    pytest_mark_oracle,
    reduce_sum,
=======
>>>>>>> 352c6f66
    sql_user_pass_and_hostname,
)
from bodo.utils.testing import ensure_clean_mysql_psql_table

pytestmark = [pytest.mark.sql, pytest.mark.slow]


@pytest.mark.parametrize("chunksize", [None, 4])
def test_write_sql_aws(chunksize, memory_leak_check):
    """This test for a write down on a SQL database"""
    from bodo.tests.utils_jit import get_start_end, reduce_sum

    def test_impl_write_sql(df, table_name, conn, chunksize):
        df.to_sql(table_name, conn, if_exists="replace", chunksize=chunksize)

    def test_specific_dataframe(test_impl, is_distributed, df_in, chunksize):
        conn = "mysql+pymysql://" + sql_user_pass_and_hostname + "/employees"

        with ensure_clean_mysql_psql_table(conn, "test_table_ABCD") as table_name:
            bodo_impl = bodo.jit(all_args_distributed_block=is_distributed)(test_impl)
            if is_distributed:
                start, end = get_start_end(len(df_in))
                df_input = df_in.iloc[start:end]
            else:
                df_input = df_in
            bodo_impl(df_input, table_name, conn, chunksize)
            bodo.barrier()
            passed = 1
            if bodo.get_rank() == 0:
                try:
                    df_load = pd.read_sql(f"SELECT * FROM {table_name}", conn)
                    # The writing does not preserve the order a priori
                    l_cols = df_in.columns.to_list()
                    df_in_sort = df_in.sort_values(l_cols).reset_index(drop=True)
                    df_load_sort = (
                        df_load[l_cols].sort_values(l_cols).reset_index(drop=True)
                    )
                    pd.testing.assert_frame_equal(
                        df_load_sort, df_in_sort, check_column_type=False
                    )
                except Exception as e:
                    print("".join(traceback.format_exception(None, e, e.__traceback__)))
                    passed = 0
            n_passed = reduce_sum(passed)
            n_pes = bodo.get_size()
            assert n_passed == n_pes, "test_write_sql_aws failed"
            bodo.barrier()

    rng = np.random.default_rng(5)
    len_list = 20
    list_int = rng.choice(10, len_list)
    list_double = rng.choice([4.0, np.nan], len_list)
    list_datetime = pd.date_range("2001-01-01", periods=len_list)
    df1 = pd.DataFrame({"A": list_int, "B": list_double, "C": list_datetime})
    test_specific_dataframe(test_impl_write_sql, False, df1, chunksize)
    test_specific_dataframe(test_impl_write_sql, True, df1, chunksize)


# TODO: Add memory_leak_check when bug is resolved.
def test_sql_if_exists_fail_errorchecking():
    """
    This test with the option if_exists="fail" (which is the default)
    It will fail because the database is already present.
    """
    # Create the Table
    conn = "mysql+pymysql://" + sql_user_pass_and_hostname + "/employees"
    with ensure_clean_mysql_psql_table(conn, "test_table_already_exists") as table_name:
        # Initialize Table with Empty Columns
        if bodo.get_rank() == 0:
            df_empty = pd.DataFrame({"A": [], "B": [], "C": []})
            df_empty.to_sql(table_name, conn)
        bodo.barrier()

        def test_impl_fails(df, table_name, conn):
            df.to_sql(table_name, conn)

        rng = np.random.default_rng(5)
        len_list = 20
        list_int = rng.integers(1, 10, len_list)
        list_double = rng.choice([4.0, np.nan], len_list, p=[0.33, 0.67])
        list_datetime = pd.date_range("2001-01-01", periods=len_list)
        df1 = pd.DataFrame({"A": list_int, "B": list_double, "C": list_datetime})

        bodo_impl = bodo.jit(all_args_distributed_block=True)(test_impl_fails)
        #    with pytest.raises(ValueError, match="Table .* already exists"):
        with pytest.raises(ValueError, match="error in to_sql.* operation"):
            bodo_impl(df1, table_name, conn)


def test_sql_hardcoded_aws(memory_leak_check):
    """This test for an hardcoded request and connection"""

    def test_impl_hardcoded():
        sql_request = "select * from employees"
        conn = "mysql+pymysql://" + sql_user_pass_and_hostname + "/employees"
        frame = pd.read_sql(sql_request, conn)
        return frame

    check_func(test_impl_hardcoded, ())


def test_read_sql_hardcoded_time_offset_aws(memory_leak_check):
    """This test does not pass because the type of dates is not supported"""

    def test_impl_offset():
        sql_request = "select * from employees limit 1000 offset 4000"
        conn = "mysql+pymysql://" + sql_user_pass_and_hostname + "/employees"
        frame = pd.read_sql(sql_request, conn)
        return frame

    check_func(test_impl_offset, ())


def test_read_sql_hardcoded_limit_aws(memory_leak_check):
    def test_impl_limit():
        sql_request = "select * from employees limit 1000"
        conn = "mysql+pymysql://" + sql_user_pass_and_hostname + "/employees"
        frame = pd.read_sql(sql_request, conn)
        return frame

    check_func(test_impl_limit, ())


def test_sql_limit_inference():
    f = bodo.ir.sql_ext.req_limit
    # Simple query
    sql_request = "select * from employees limit 1000"
    assert f(sql_request) == 1000
    # White space
    sql_request = "select * from employees limit 1000   "
    assert f(sql_request) == 1000
    # White space
    sql_request = "select * from employees limit 1000 \n\n\n\n  "
    assert f(sql_request) == 1000

    # Check that we do not match with an offset
    sql_request = "select * from employees limit 1, 1000"
    assert f(sql_request) is None
    sql_request = "select * from employees limit 1000 offset 1"
    assert f(sql_request) is None

    # Check that we select the right limit in a nested query
    sql_request = "with table1 as (select * from employees limit 1000) select * from table1 limit 500"
    assert f(sql_request) == 500

    # Check that we don't select an inner limit
    sql_request = "select * from employees, (select table1.A, table2.B from table1 FULL OUTER join table2 on table1.A = table2.A limit 1000)"
    assert f(sql_request) is None


def test_limit_inferrence_small_table(memory_leak_check):
    """
    Checks that a query where the limit is much larger than the size
    of the table succeeds. We create a very small table and then set
    the limit to be much greater than the table size.
    """
    comm = MPI.COMM_WORLD

    conn = "mysql+pymysql://" + sql_user_pass_and_hostname + "/employees"
    with ensure_clean_mysql_psql_table(conn) as table_name:
        df = pd.DataFrame({"A": [1.12, 1.1] * 5, "B": [213, -7] * 5})
        # Create the table once.
        write_err = None
        if bodo.get_rank() == 0:
            try:
                df.to_sql(table_name, conn, if_exists="replace")
            except Exception as e:
                write_err = e
        write_err = comm.bcast(write_err)
        if isinstance(write_err, Exception):
            raise write_err

        def test_impl_limit(conn):
            """
            Test receiving the table with limit 1000 while there are only
            10 rows.
            """
            sql_request = f"select A from `{table_name}` limit 1000"
            frame = pd.read_sql(sql_request, conn)
            return frame

        check_func(test_impl_limit, (conn,), check_dtype=False)


def test_sql_single_column(memory_leak_check):
    """
    Test that loading using a single column has a correct result.
    This can break if dead column elimination is applied incorrectly.
    """
    comm = MPI.COMM_WORLD

    def write_sql(df, table_name, conn):
        df.to_sql(table_name, conn, if_exists="replace")

    conn = "mysql+pymysql://" + sql_user_pass_and_hostname + "/employees"
    with ensure_clean_mysql_psql_table(conn) as table_name:
        query1 = f"select A, B, C from `{table_name}`"
        query2 = f"select * from `{table_name}`"

        df = pd.DataFrame(
            {"A": [1.12, 1.1] * 5, "B": [213, -7] * 5, "C": [31, 247] * 5}
        )
        # Create the table once.
        write_err = None
        if bodo.get_rank() == 0:
            try:
                write_sql(df, table_name, conn)
            except Exception as e:
                write_err = e
        write_err = comm.bcast(write_err)
        if isinstance(write_err, Exception):
            raise write_err

        def test_impl1(conn):
            sql_request = query1
            frame = pd.read_sql(sql_request, conn)
            return frame["B"]

        def test_impl2(conn):
            sql_request = query2
            frame = pd.read_sql(sql_request, conn)
            return frame["B"]

        check_func(test_impl1, (conn,), check_dtype=False)
        check_func(test_impl2, (conn,), check_dtype=False)


def test_sql_use_index_column(memory_leak_check):
    """
    Test that loading a single and index using index_col has a correct result.
    This can break if dead column elimination is applied incorrectly.
    """
    comm = MPI.COMM_WORLD

    def write_sql(df, table_name, conn):
        df.to_sql(table_name, conn, if_exists="replace")

    conn = "mysql+pymysql://" + sql_user_pass_and_hostname + "/employees"

    with ensure_clean_mysql_psql_table(conn) as table_name:
        query = f"select A, B, C from `{table_name}`"

        df = pd.DataFrame(
            {"A": [1.12, 1.1] * 5, "B": [213, -7] * 5, "C": [31, 247] * 5}
        )
        # Create the table once.
        write_err = None
        if bodo.get_rank() == 0:
            try:
                write_sql(df, table_name, conn)
            except Exception as e:
                write_err = e
        write_err = comm.bcast(write_err)
        if isinstance(write_err, Exception):
            raise write_err

        def test_impl(conn):
            sql_request = query
            frame = pd.read_sql(sql_request, conn, index_col="A")
            return frame["B"]

        check_func(test_impl, (conn,), check_dtype=False)
        stream = io.StringIO()
        logger = create_string_io_logger(stream)
        with set_logging_stream(logger, 1):
            bodo.jit(test_impl)(conn)
            # Check the columns were pruned
            check_logger_msg(stream, "Columns loaded ['B', 'A']")


def test_read_sql_hardcoded_twocol_aws(memory_leak_check):
    """Selecting two columns without dates"""

    def test_impl_hardcoded_twocol():
        sql_request = "select first_name,last_name from employees"
        conn = "mysql+pymysql://" + sql_user_pass_and_hostname + "/employees"
        frame = pd.read_sql(sql_request, conn)
        return frame

    check_func(test_impl_hardcoded_twocol, ())


def test_sql_argument_passing(memory_leak_check):
    """Test passing SQL query and connection as arguments"""

    def test_impl_arg_passing(sql_request, conn):
        df = pd.read_sql(sql_request, conn)
        return df

    sql_request = "select * from employees"
    conn = "mysql+pymysql://" + sql_user_pass_and_hostname + "/employees"
    check_func(test_impl_arg_passing, (sql_request, conn))


def test_read_sql_column_function(memory_leak_check):
    """
    Test a SQL query that uses an unaliased function.
    """
    comm = MPI.COMM_WORLD

    def write_sql(df, table_name, conn):
        df.to_sql(table_name, conn, if_exists="replace")

    conn = "mysql+pymysql://" + sql_user_pass_and_hostname + "/employees"
    with ensure_clean_mysql_psql_table(conn) as table_name:
        df = pd.DataFrame({"A": [1.12, 1.1] * 5, "B": [213, -7] * 5})
        # Create the table once.
        write_err = None
        if bodo.get_rank() == 0:
            try:
                write_sql(df, table_name, conn)
            except Exception as e:
                write_err = e
        write_err = comm.bcast(write_err)
        if isinstance(write_err, Exception):
            raise write_err

        def test_impl(conn):
            sql_request = f"select B, count(*) from `{table_name}` group by B"
            frame = pd.read_sql(sql_request, conn)
            return frame

        check_func(test_impl, (conn,), check_dtype=False)


# ---------------------Oracle Database------------------------#
# Queries used from
# https://www.oracle.com/news/connect/run-sql-data-queries-with-pandas.html


<<<<<<< HEAD
@pytest_mark_oracle
=======
@pytest.mark.slow
@pytest.mark.skipif(
    sys.platform == "win32", reason="Need to install Oracle client on Windows"
)
>>>>>>> 352c6f66
def test_oracle_read_sql_basic(memory_leak_check):
    """Test simple SQL query with Oracle DB"""

    def impl():
        sql_request = "select * from orders"
        conn = "oracle+cx_oracle://" + oracle_user_pass_and_hostname + "/ORACLE"
        frame = pd.read_sql(sql_request, conn)
        return frame

    check_func(impl, ())

    def impl2():
        sql_request = "select pono, ordate from orders"
        conn = "oracle+cx_oracle://" + oracle_user_pass_and_hostname + "/ORACLE"
        frame = pd.read_sql(sql_request, conn)
        return frame

    check_func(impl2, ())

    def impl3():
        sql_request = "select pono from orders"
        conn = "oracle+cx_oracle://" + oracle_user_pass_and_hostname + "/ORACLE"
        frame = pd.read_sql(sql_request, conn)
        return frame

    # [left]:  Int64  vs. [right]: int64
    check_func(impl3, (), check_dtype=False)


<<<<<<< HEAD
@pytest_mark_oracle
=======
@pytest.mark.slow
@pytest.mark.skipif(
    sys.platform == "win32", reason="Need to install Oracle client on Windows"
)
>>>>>>> 352c6f66
def test_oracle_read_sql_count(memory_leak_check):
    """Test SQL query count(*) and a single column Oracle DB"""

    conn = "oracle+cx_oracle://" + oracle_user_pass_and_hostname + "/ORACLE"

    def write_sql(df, table_name, conn):
        # Explicitly set column datatype to be Float
        # See https://github.com/pandas-dev/pandas/issues/52715
        df.to_sql(table_name, conn, if_exists="replace", dtype={"A": sa.FLOAT})

    table_name = "test_small_table"

    df = pd.DataFrame({"A": [1.12, 1.1] * 5, "B": [213, -7] * 5})
    # Create the table once.
    if bodo.get_rank() == 0:
        write_sql(df, table_name, conn)
    bodo.barrier()

    def test_impl(conn):
        sql_request = "select B, count(*) from test_small_table group by B"
        frame = pd.read_sql(sql_request, conn)
        return frame

    check_func(test_impl, (conn,), check_dtype=False)


<<<<<<< HEAD
@pytest_mark_oracle
=======
@pytest.mark.slow
@pytest.mark.skipif(
    sys.platform == "win32", reason="Need to install Oracle client on Windows"
)
>>>>>>> 352c6f66
def test_oracle_read_sql_join(memory_leak_check):
    """Test SQL query join Oracle DB"""

    def impl():
        sql_request = """
        SELECT
            ordate,
            empl,
            price*quantity*(1-discount/100) AS total,
            price*quantity*(discount/100) AS off
            FROM orders INNER JOIN details
            ON orders.pono = details.pono
            ORDER BY ordate
        """
        conn = "oracle+cx_oracle://" + oracle_user_pass_and_hostname + "/ORACLE"
        frame = pd.read_sql(sql_request, conn)
        return frame

    check_func(impl, ())


<<<<<<< HEAD
@pytest_mark_oracle
=======
@pytest.mark.slow
@pytest.mark.skipif(
    sys.platform == "win32", reason="Need to install Oracle client on Windows"
)
>>>>>>> 352c6f66
def test_oracle_read_sql_gb(memory_leak_check):
    """Test SQL query group by, column alias, and round Oracle DB"""

    def impl():
        sql_request = """
        SELECT
            brand,
            ROUND(AVG(price),2) AS MEAN
            FROM details
            GROUP BY brand
        """
        conn = "oracle+cx_oracle://" + oracle_user_pass_and_hostname + "/ORACLE"
        frame = pd.read_sql(sql_request, conn)
        return frame

    check_func(impl, ())


<<<<<<< HEAD
@pytest_mark_oracle
=======
@pytest.mark.slow
@pytest.mark.skipif(
    sys.platform == "win32", reason="Need to install Oracle client on Windows"
)
>>>>>>> 352c6f66
@pytest.mark.parametrize("is_distributed", [True, False])
def test_write_sql_oracle(is_distributed, memory_leak_check):
    """Test to_sql with Oracle database
    Data is compared vs. original DF
    """
    from bodo.tests.utils_jit import get_start_end, reduce_sum

    def test_impl_write_sql(df, table_name, conn):
        df.to_sql(table_name, conn, if_exists="replace")

    rng = np.random.default_rng(5)
    len_list = 20
    list_int = rng.integers(1, 10, len_list)
    list_double = rng.choice([4.0, np.nan], len_list, p=[0.33, 0.67])
    list_datetime = pd.date_range("2001-01-01", periods=len_list)
    df_in = pd.DataFrame({"a": list_int, "b": list_double, "c": list_datetime})

    table_name = "to_sql_table"
    if is_distributed:
        start, end = get_start_end(len(df_in))
        df_input = df_in.iloc[start:end]
    else:
        df_input = df_in
    conn = "oracle+cx_oracle://" + oracle_user_pass_and_hostname + "/ORACLE"
    bodo.jit(all_args_distributed_block=is_distributed)(test_impl_write_sql)(
        df_input, table_name, conn
    )
    bodo.barrier()
    passed = 1
    if bodo.get_rank() == 0:
        try:
            # to_sql adds index column by default. Setting it here explicitly.
            df_load = pd.read_sql(
                "select * from " + table_name, conn, index_col="index"
            )
            # The writing does not preserve the order a priori
            l_cols = df_in.columns.to_list()
            df_in_sort = df_in.sort_values(l_cols).reset_index(drop=True)
            df_load_sort = df_load[l_cols].sort_values(l_cols).reset_index(drop=True)
            pd.testing.assert_frame_equal(
                df_load_sort, df_in_sort, check_column_type=False
            )
        except Exception as e:
            print("".join(traceback.format_exception(None, e, e.__traceback__)))
            passed = 0
    n_passed = reduce_sum(passed)
    n_pes = bodo.get_size()
    assert n_passed == n_pes, "test_write_sql_oracle failed"
    bodo.barrier()


def test_to_sql_invalid_password():
    """
    Tests df.to_sql when writing with an invalid password
    and thus triggering an exception. This checks that a
    hang won't occur if df.to_sql raises an exception.
    """

    @bodo.jit
    def impl(df):
        return df.to_sql(
            "mytable",
            "mysql+pymysql://admin:GARBAGEPASSWORD@bodo-engine-ci.copjdp5mkwpk.us-east-2.rds.amazonaws.com",
        )

    df = pd.DataFrame({"A": np.arange(100)})
    with pytest.raises(ValueError, match=re.escape("error in to_sql() operation")):
        impl(df)


@pytest.mark.slow
def test_mysql_show(memory_leak_check):
    """Test MySQL: SHOW query"""

    def impl():
        sql_request = "show databases"
        conn = "mysql+pymysql://" + sql_user_pass_and_hostname + "/employees"
        frame = pd.read_sql(sql_request, conn)
        return frame

    check_func(impl, (), is_out_distributed=False)


@pytest.mark.skip(reason="bad internal function error only here.")
def test_mysql_describe(memory_leak_check):
    """Test MySQL: DESCRIBE query"""

    def impl():
        sql_request = "DESCRIBE salaries"
        conn = "mysql+pymysql://" + sql_user_pass_and_hostname + "/employees"
        frame = pd.read_sql(sql_request, conn)
        return frame

    check_func(impl, (), is_out_distributed=False)

    def impl():
        sql_request = "DESC salaries"
        conn = "mysql+pymysql://" + sql_user_pass_and_hostname + "/employees"
        frame = pd.read_sql(sql_request, conn)
        return frame

    check_func(impl, (), is_out_distributed=False)


@pytest.mark.slow
@pytest.mark.skip(reason="disable all postgreSQL tests for now")
def test_postgre_show(memory_leak_check):
    """Test PostgreSQL: SHOW query"""

    def impl():
        sql_request = "show all"
        conn = "postgresql+psycopg2://" + postgres_user_pass_and_hostname + "/TEST_DB"
        frame = pd.read_sql(sql_request, conn)
        return frame

    check_func(impl, (), is_out_distributed=False)


# ---------------------PostgreSQL Database------------------------#
# Queries used from
# https://www.postgresqltutorial.com/postgresql-select/

postgres_user_pass_and_hostname = "bodo:edJEh6RCUWMefuoZXTIy@bodo-postgre-test.copjdp5mkwpk.us-east-2.rds.amazonaws.com"


@pytest.mark.slow
@pytest.mark.skip(reason="disable all postgreSQL tests for now")
def test_postgres_read_sql_basic(memory_leak_check):
    """Test simple SQL query with PostgreSQL DBMS"""

    conn = "postgresql+psycopg2://" + postgres_user_pass_and_hostname + "/TEST_DB"

    def impl(conn):
        sql_request = "select * from actor"
        frame = pd.read_sql(sql_request, conn)
        return frame

    check_func(impl, (conn,))

    def impl2(conn):
        sql_request = "SELECT first_name, last_name, email FROM customer"
        frame = pd.read_sql(sql_request, conn)
        return frame

    check_func(impl2, (conn,))

    def impl3(conn):
        sql_request = (
            "SELECT first_name || ' ' || last_name AS full_name, email FROM customer"
        )
        frame = pd.read_sql(sql_request, conn)
        return frame

    check_func(impl3, (conn,))

    def impl4(conn):
        sql_request = "SELECT actor_id from actor"
        frame = pd.read_sql(sql_request, conn)
        return frame

    # [left]:  Int64  vs. [right]: int64
    check_func(impl4, (conn,), check_dtype=False)


@pytest.mark.slow
@pytest.mark.skip(reason="disable all postgreSQL tests for now")
def test_postgres_read_sql_count(memory_leak_check):
    """Test SQL query count(*) and a single column PostgreSQL DB"""

    conn = "postgresql+psycopg2://" + postgres_user_pass_and_hostname + "/TEST_DB"

    def test_impl(conn):
        sql_request = """
        SELECT staff_id,
                COUNT(*)
        FROM payment
        GROUP BY staff_id
        """
        frame = pd.read_sql(sql_request, conn)
        return frame

    check_func(test_impl, (conn,), check_dtype=False)


@pytest.mark.slow
@pytest.mark.skip(reason="disable all postgreSQL tests for now")
def test_postgres_read_sql_join(memory_leak_check):
    """Test SQL query join PostgreSQL DB"""

    conn = "postgresql+psycopg2://" + postgres_user_pass_and_hostname + "/TEST_DB"

    # 1 and 2 Taken from
    # https://github.com/YashMotwani/Sakila-DVD-Rental-database-Analysis/blob/master/Yash_Investigate_Relational_Database.txt
    def impl(conn):
        sql_request = """
        SELECT f.title, c.name, COUNT(r.rental_id)
        FROM film_category fc
        JOIN category c
        ON c.category_id = fc.category_id
        JOIN film f
        ON f.film_id = fc.film_id
        JOIN inventory i
        ON i.film_id = f.film_id
        JOIN rental r
        ON r.inventory_id = i.inventory_id
        WHERE c.name IN ('Animation', 'Children', 'Classics', 'Comedy', 'Family', 'Music')
        GROUP BY 1, 2
        ORDER BY 2, 1
        """
        frame = pd.read_sql(sql_request, conn)
        return frame

    check_func(impl, (conn,))

    def impl2(conn):
        sql_request = """
        SELECT f.title, c.name, f.rental_duration, NTILE(4) OVER (ORDER BY f.rental_duration) AS standard_quartile
        FROM film_category fc
        JOIN category c
        ON c.category_id = fc.category_id
        JOIN film f
        ON f.film_id = fc.film_id
        WHERE c.name IN ('Animation', 'Children', 'Classics', 'Comedy', 'Family', 'Music')
        ORDER BY 3
        """
        frame = pd.read_sql(sql_request, conn)
        return frame

    check_func(impl2, (conn,))

    def impl3(conn):
        sql_request = """
        SELECT film.film_id, title, inventory_id
        FROM film
        LEFT JOIN inventory
        ON inventory.film_id = film.film_id
        """
        frame = pd.read_sql(sql_request, conn)
        return frame

    check_func(impl3, (conn,))


@pytest.mark.slow
@pytest.mark.skip(reason="disable all postgreSQL tests for now")
def test_postgres_read_sql_gb(memory_leak_check):
    """Test SQL query group by, column alias, and round PostgreSQL DB"""

    conn = "postgresql+psycopg2://" + postgres_user_pass_and_hostname + "/TEST_DB"

    def impl(conn):
        sql_request = """
        SELECT
            customer_id,
            staff_id,
            ROUND(AVG(amount), 2) AS Average
        FROM
            payment
        GROUP BY
            customer_id, staff_id
        """
        frame = pd.read_sql(sql_request, conn)
        return frame

    check_func(impl, (conn,), check_dtype=False)

    def impl2(conn):
        sql_request = """
        SELECT
            DATE(payment_date) paid_date,
            SUM(amount) sum
        FROM
            payment
        GROUP BY
            DATE(payment_date)
        ORDER BY paid_date
        """
        frame = pd.read_sql(sql_request, conn)
        return frame

    check_func(impl2, (conn,), check_dtype=False)


@pytest.mark.slow
@pytest.mark.skip(reason="disable all postgreSQL tests for now")
def test_postgres_read_sql_having(memory_leak_check):
    """Test SQL query HAVING PostgreSQL DB"""

    conn = "postgresql+psycopg2://" + postgres_user_pass_and_hostname + "/TEST_DB"

    def impl(conn):
        sql_request = """
        SELECT customer_id, SUM(amount)
        FROM payment
        GROUP BY customer_id
        HAVING SUM (amount) > 200
        ORDER BY customer_id
        """
        frame = pd.read_sql(sql_request, conn)
        return frame

    check_func(impl, (conn,), check_dtype=False)


@pytest.mark.slow
@pytest.mark.skip(reason="disable all postgreSQL tests for now")
@pytest.mark.parametrize("is_distributed", [True, False])
def test_to_sql_postgres(is_distributed, memory_leak_check):
    """
    Test to_sql with PostgreSQL database
    Data is compared vs. original DF
    """
    from bodo.tests.utils_jit import get_start_end, reduce_sum

    def test_impl_write_sql(df, table_name, conn):
        df.to_sql(table_name, conn, if_exists="replace")

    # Gen Unique Table Name and Reset Table
    conn = "postgresql+psycopg2://" + postgres_user_pass_and_hostname + "/TEST_DB"
    with ensure_clean_mysql_psql_table(conn, "to_sql_table") as table_name:
        # Gen Random DF
        rng = np.random.default_rng(5)
        len_list = 20
        list_int = rng.choice(10, len_list)
        list_double = rng.choice([4.0, np.nan], len_list)
        list_datetime = pd.date_range("2001-01-01", periods=len_list)
        df_in = pd.DataFrame({"a": list_int, "b": list_double, "c": list_datetime})
        if is_distributed:
            start, end = get_start_end(len(df_in))
            df_input = df_in.iloc[start:end]
        else:
            df_input = df_in

        bodo.jit(all_args_distributed_block=is_distributed)(test_impl_write_sql)(
            df_input, table_name, conn
        )
        bodo.barrier()
        passed = 1
        if bodo.get_rank() == 0:
            try:
                # to_sql adds index column by default. Setting it here explicitly.
                df_load = pd.read_sql(
                    "select * from " + table_name, conn, index_col="index"
                )
                # The writing does not preserve the order a priori
                l_cols = df_in.columns.to_list()
                df_in_sort = df_in.sort_values(l_cols).reset_index(drop=True)
                df_load_sort = (
                    df_load[l_cols].sort_values(l_cols).reset_index(drop=True)
                )
                pd.testing.assert_frame_equal(
                    df_load_sort, df_in_sort, check_column_type=False
                )
            except Exception as e:
                print("".join(traceback.format_exception(None, e, e.__traceback__)))
                passed = 0
        n_passed = reduce_sum(passed)
        n_pes = bodo.get_size()
        assert n_passed == n_pes, "test_to_sql_postgres failed"
        bodo.barrier()


@pytest.mark.skip
@pytest_mark_oracle
@pytest.mark.parametrize("is_distributed", [True, False])
def test_to_sql_oracle(is_distributed, memory_leak_check):
    """Test to_sql with Oracle database
    Data is compared vs. original DF
    """
    from bodo.tests.utils_jit import get_start_end, reduce_sum

    def test_impl_write_sql(df, table_name, conn):
        df.to_sql(table_name, conn, index=False, if_exists="replace")

    rng = np.random.default_rng(5)
    # To ensure we're above rank 0 100 row limit
    len_list = 330
    list_int = rng.choice(10, len_list)
    list_double = rng.choice([4.0, np.nan], len_list)
    letters = np.array(list(string.ascii_letters))
    list_string = [
        "".join(rng.choice(letters, size=rng.integers(10, 100)))
        for _ in range(len_list)
    ]
    list_datetime = pd.date_range("2001-01-01", periods=len_list)
    list_date = [d.date() for d in pd.date_range("2021-11-06", periods=len_list)]
    df_in = pd.DataFrame(
        {
            "a": list_int,
            "b": list_double,
            "c": list_string,
            "d": list_date,
            "e": list_datetime,
        }
    )
    table_name = "to_sql_table"
    if is_distributed:
        start, end = get_start_end(len(df_in))
        df_input = df_in.iloc[start:end]
    else:
        df_input = df_in
    conn = "oracle+cx_oracle://" + oracle_user_pass_and_hostname + "/ORACLE"
    bodo.jit(all_args_distributed_block=is_distributed)(test_impl_write_sql)(
        df_input, table_name, conn
    )
    bodo.barrier()
    passed = 1
    if bodo.get_rank() == 0:
        try:
            df_load = pd.read_sql(
                "select * from " + table_name,
                conn,
            )
            # The writing does not preserve the order a priori
            l_cols = df_in.columns.to_list()
            df_in_sort = df_in.sort_values(l_cols).reset_index(drop=True)
            df_load_sort = df_load[l_cols].sort_values(l_cols).reset_index(drop=True)
            # check_dtype is False because Date column is read by Pandas as `object`
            pd.testing.assert_frame_equal(
                df_load_sort, df_in_sort, check_dtype=False, check_column_type=False
            )
        except Exception as e:
            print("".join(traceback.format_exception(None, e, e.__traceback__)))
            passed = 0
    n_passed = reduce_sum(passed)
    n_pes = bodo.get_size()
    assert n_passed == n_pes, "test_to_sql_oracle failed"
    bodo.barrier()<|MERGE_RESOLUTION|>--- conflicted
+++ resolved
@@ -1,7 +1,6 @@
 import io
 import re
 import string
-import sys
 import traceback
 
 import numpy as np
@@ -19,11 +18,7 @@
 from bodo.tests.utils import (
     check_func,
     oracle_user_pass_and_hostname,
-<<<<<<< HEAD
     pytest_mark_oracle,
-    reduce_sum,
-=======
->>>>>>> 352c6f66
     sql_user_pass_and_hostname,
 )
 from bodo.utils.testing import ensure_clean_mysql_psql_table
@@ -354,14 +349,8 @@
 # https://www.oracle.com/news/connect/run-sql-data-queries-with-pandas.html
 
 
-<<<<<<< HEAD
 @pytest_mark_oracle
-=======
-@pytest.mark.slow
-@pytest.mark.skipif(
-    sys.platform == "win32", reason="Need to install Oracle client on Windows"
-)
->>>>>>> 352c6f66
+@pytest.mark.slow
 def test_oracle_read_sql_basic(memory_leak_check):
     """Test simple SQL query with Oracle DB"""
 
@@ -391,14 +380,8 @@
     check_func(impl3, (), check_dtype=False)
 
 
-<<<<<<< HEAD
 @pytest_mark_oracle
-=======
-@pytest.mark.slow
-@pytest.mark.skipif(
-    sys.platform == "win32", reason="Need to install Oracle client on Windows"
-)
->>>>>>> 352c6f66
+@pytest.mark.slow
 def test_oracle_read_sql_count(memory_leak_check):
     """Test SQL query count(*) and a single column Oracle DB"""
 
@@ -425,14 +408,8 @@
     check_func(test_impl, (conn,), check_dtype=False)
 
 
-<<<<<<< HEAD
 @pytest_mark_oracle
-=======
-@pytest.mark.slow
-@pytest.mark.skipif(
-    sys.platform == "win32", reason="Need to install Oracle client on Windows"
-)
->>>>>>> 352c6f66
+@pytest.mark.slow
 def test_oracle_read_sql_join(memory_leak_check):
     """Test SQL query join Oracle DB"""
 
@@ -454,14 +431,8 @@
     check_func(impl, ())
 
 
-<<<<<<< HEAD
 @pytest_mark_oracle
-=======
-@pytest.mark.slow
-@pytest.mark.skipif(
-    sys.platform == "win32", reason="Need to install Oracle client on Windows"
-)
->>>>>>> 352c6f66
+@pytest.mark.slow
 def test_oracle_read_sql_gb(memory_leak_check):
     """Test SQL query group by, column alias, and round Oracle DB"""
 
@@ -480,14 +451,8 @@
     check_func(impl, ())
 
 
-<<<<<<< HEAD
 @pytest_mark_oracle
-=======
-@pytest.mark.slow
-@pytest.mark.skipif(
-    sys.platform == "win32", reason="Need to install Oracle client on Windows"
-)
->>>>>>> 352c6f66
+@pytest.mark.slow
 @pytest.mark.parametrize("is_distributed", [True, False])
 def test_write_sql_oracle(is_distributed, memory_leak_check):
     """Test to_sql with Oracle database
