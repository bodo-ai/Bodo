from uuid import uuid4

import numpy as np
import pandas as pd
import pyarrow.fs as pa_fs
import pytest
<<<<<<< HEAD
=======
from pyiceberg.catalog.rest import RestCatalog
>>>>>>> a1d1bb82
from pyiceberg.io.pyarrow import _fs_from_file_path

import bodo
from bodo.io.iceberg.catalog import conn_str_to_catalog
from bodo.tests.utils import (
    _get_dist_arg,
    check_func,
    get_rest_catalog_connection_string,
    pytest_polaris,
    temp_env_override,
)
from bodo.utils.utils import run_rank0

pytestmark = pytest_polaris


def test_iceberg_tabular_read(tabular_connection, memory_leak_check):
    """
    Test reading an Iceberg table from a Tabular REST catalog.
    Checksum is used to verify the data is read correctly.
    Column names are used to verify the schema is read correctly.
    """

    rest_uri, tabular_warehouse, tabular_credential = tabular_connection
    con_str = get_rest_catalog_connection_string(
        rest_uri, tabular_warehouse, tabular_credential
    )

    def f():
        df = pd.read_sql_table(
            "nyc_taxi_locations",
            con=con_str,
            schema="examples",
        )
        checksum = df["location_id"].sum()
        return checksum, len(df), list(df.columns)

    check_func(f, (), py_output=(35245, 265, ["location_id", "borough", "zone_name"]))


def test_iceberg_tabular_read_region_detection(tabular_connection, memory_leak_check):
    """
    Creates an s3 fs instance and checks that the region is detected correctly.
    """
    rest_uri, tabular_warehouse, tabular_credential = tabular_connection
    con_str = get_rest_catalog_connection_string(
        rest_uri, tabular_warehouse, tabular_credential
    )
    catalog = conn_str_to_catalog(con_str)
    fs = _fs_from_file_path(tabular_connection, catalog._load_file_io())
    assert isinstance(fs, pa_fs.S3FileSystem)
    assert fs.region == "us-east-1"


def test_iceberg_tabular_read_credential_refresh(
    tabular_connection, memory_leak_check, capfd
):
    """
    Test reading an Iceberg table from a Tabular REST catalog. Sets credentials to be refreshed every request and confirms appropriate logs are present.
    """
    rest_uri, tabular_warehouse, tabular_credential = tabular_connection
    conn_str = get_rest_catalog_connection_string(
        rest_uri, tabular_warehouse, tabular_credential
    )
    with temp_env_override(
        {
            "DEFAULT_ICEBERG_REST_AWS_CREDENTIALS_PROVIDER_TIMEOUT": "0",
            "DEBUG_ICEBERG_REST_AWS_CREDENTIALS_PROVIDER": "1",
        }
    ):
        try:

            @bodo.jit
            def f(conn_str):
                df = pd.read_sql_table(
                    "nyc_taxi_locations",
                    con=conn_str,
                    schema="examples",
                )
                return df

            f(conn_str)
        except Exception:
            out, err = capfd.readouterr()
            with capfd.disabled():
                print(f"STDOUT:\n{out}")
                print(f"STDERR:\n{err}")
            raise

        out, err = capfd.readouterr()
        assert "[DEBUG] Reloading AWS Credentials" in err


@pytest.mark.parametrize(
    "df, rank_skew",
    [
        pytest.param(
            pd.DataFrame({"A": [1, 2, 3], "B": [4, 5, 6]}), False, id="values_all_ranks"
        ),
        pytest.param(
            pd.DataFrame({"A": [1, 2, 3], "B": [4, 5, 6]}), True, id="values_rank_0"
        ),
        pytest.param(
            pd.DataFrame({"A": np.empty((0,), dtype=np.int32)}), False, id="empty"
        ),
    ],
)
def test_iceberg_tabular_write_basic(
    df, polaris_connection, memory_leak_check, rank_skew
):
    """
    Test writing to an Iceberg table in a Tabular REST catalog.
    Checksum is used to verify the data is written correctly.
    """
    rest_uri, tabular_warehouse, tabular_credential = polaris_connection
    table_uuid = run_rank0(uuid4)()
    table_name = f"bodo_write_test_{table_uuid}"

    write_complete = False
    try:
        con_str = get_rest_catalog_connection_string(
            rest_uri, tabular_warehouse, tabular_credential
        )

        def f(df, table_name):
            df.to_sql(
                table_name,
                con=con_str,
                schema="CI",
                index=True,
                if_exists="replace",
            )

        dist_df = _get_dist_arg(df)
        if rank_skew and bodo.get_rank != 0:
            dist_df = dist_df[:0]
        bodo.jit(f, distributed=["df"])(dist_df, table_name)
        write_complete = True

        def read(table_name):
            return pd.read_sql_table(
                table_name,
                con=con_str,
                schema="CI",
            )

        check_func(
            read,
            (table_name,),
            py_output=bodo.allgatherv(dist_df),
            sort_output=True,
            reset_index=True,
        )
    finally:
        try:
            run_rank0(
                lambda: RestCatalog("rest_catalog", uri=rest_uri).purge_table(
                    f"CI.{table_name}"
                )
            )()
        except Exception:
            assert not write_complete, (
                f"Cleanup failed, {table_name} may need manual cleanup"
            )<|MERGE_RESOLUTION|>--- conflicted
+++ resolved
@@ -4,10 +4,7 @@
 import pandas as pd
 import pyarrow.fs as pa_fs
 import pytest
-<<<<<<< HEAD
-=======
 from pyiceberg.catalog.rest import RestCatalog
->>>>>>> a1d1bb82
 from pyiceberg.io.pyarrow import _fs_from_file_path
 
 import bodo
