--- conflicted
+++ resolved
@@ -5,17 +5,10 @@
 import pyarrow.fs as pa_fs
 import pytest
 from pyiceberg.catalog.rest import RestCatalog
-<<<<<<< HEAD
-from pyiceberg.io.pyarrow import _fs_from_file_path
-
-import bodo
-from bodo.io.iceberg.catalog import conn_str_to_catalog
-=======
 
 import bodo
 from bodo.io.iceberg.catalog import conn_str_to_catalog
 from bodo.io.iceberg.common import _fs_from_file_path
->>>>>>> f9469f20
 from bodo.tests.utils import (
     _get_dist_arg,
     check_func,
