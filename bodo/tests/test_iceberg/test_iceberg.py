--- conflicted
+++ resolved
@@ -1173,2666 +1173,6 @@
         bodo.jit(impl)(table_name, conn, db_schema)
 
 
-<<<<<<< HEAD
-@pytest.mark.skip
-@pytest.mark.slow
-def test_write_existing_fail(
-    iceberg_database,
-    iceberg_table_conn,
-    simple_dataframe,
-):
-    """Test that writing to an existing table when if_exists='fail' errors"""
-    base_name, table_name, df = simple_dataframe
-    db_schema, warehouse_loc = iceberg_database(table_name)
-    conn = iceberg_table_conn(table_name, db_schema, warehouse_loc, check_exists=False)
-
-    def impl(df, table_name, conn, db_schema):
-        df.to_sql(table_name, conn, db_schema, if_exists="fail")
-
-    orig_use_dict_str_type = bodo.hiframes.boxing._use_dict_str_type
-    if base_name == "DICT_ENCODED_STRING_TABLE":
-        bodo.hiframes.boxing._use_dict_str_type = True
-
-    try:
-        # TODO Uncomment after adding replicated write support.
-        # err = None
-        # if bodo.get_rank() == 0:
-        #     try:
-        #         with pytest.raises(BodoError, match="already exists"):
-        #             bodo.jit(replicated=["df"])(impl)(df, table_name, conn, db_schema)
-        #     except Exception as e:
-        #         err = e
-        # err = comm.bcast(err)
-        # if isinstance(err, Exception):
-        #     raise err
-
-        with pytest.raises(ValueError, match="already exists"):
-            bodo.jit(distributed=["df"])(impl)(
-                _get_dist_arg(df), table_name, conn, db_schema
-            )
-    finally:
-        bodo.hiframes.boxing._use_dict_str_type = orig_use_dict_str_type
-
-
-@pytest.mark.skip
-@pytest.mark.timeout(1000)
-@pytest.mark.slow
-@pytest.mark.parametrize("read_behavior", ["spark", "bodo"])
-def test_basic_write_replace(
-    iceberg_database,
-    iceberg_table_conn,
-    simple_dataframe,
-    read_behavior,
-    memory_leak_check,
-):
-    """Test basic Iceberg table replace on Spark table"""
-
-    comm = MPI.COMM_WORLD
-    base_name, table_name, df = simple_dataframe
-    db_schema, warehouse_loc = iceberg_database(table_name)
-    conn = iceberg_table_conn(table_name, db_schema, warehouse_loc, check_exists=False)
-
-    def impl(df, table_name, conn, db_schema):
-        df.to_sql(table_name, conn, db_schema, if_exists="replace")
-
-    orig_use_dict_str_type = bodo.hiframes.boxing._use_dict_str_type
-    if base_name == "DICT_ENCODED_STRING_TABLE":
-        bodo.hiframes.boxing._use_dict_str_type = True
-
-    try:
-        # Write using Bodo
-        bodo.jit(distributed=["df"])(impl)(
-            _get_dist_arg(df), table_name, conn, db_schema
-        )
-    finally:
-        bodo.hiframes.boxing._use_dict_str_type = orig_use_dict_str_type
-    # Read using PySpark or Bodo, and then check that it's what's expected
-
-    if table_name == "SIMPLE_STRUCT_TABLE" and read_behavior == "spark":
-        # There's an issue where Spark is unable to read structs that we
-        # write through Iceberg. It's able to read the parquet file
-        # when using `spark.read.format("parquet").load(fname)`
-        # and the Iceberg metadata that we write looks correct,
-        # so it seems like a Spark issue, but needs further investigation.
-        # We're able to read the table using Bodo though.
-        # TODO Open issue
-        return
-
-    if read_behavior == "spark":
-        py_out = spark_reader.read_iceberg_table_single_rank(table_name, db_schema)
-        # Spark reads the column in micro-seconds instead of nano-seconds like
-        # we do, so we need to convert it to match Bodo.
-        if base_name == "DT_TSZ_TABLE":
-            py_out["B"] = py_out["B"].astype("datetime64[ns]")
-    else:
-        assert (
-            read_behavior == "bodo"
-        ), "Read Behavior can only be either `spark` or `bodo`"
-        py_out = bodo.jit()(lambda: pd.read_sql_table(table_name, conn, db_schema))()
-        py_out = _gather_output(py_out)
-
-    # Uncomment if we get Spark to be able to read this table (see comment above)
-    # if table_name == "SIMPLE_STRUCT_TABLE":
-    #     py_out["A"] = py_out["A"].map(lambda x: {"a": x["a"], "b": x["b"]})
-    #     py_out["B"] = py_out["B"].map(lambda x: {"a": x["a"], "b": x["b"], "c": x["c"]})
-
-    comm = MPI.COMM_WORLD
-    passed = None
-    if comm.Get_rank() == 0:
-        passed = _test_equal_guard(df, py_out, sort_output=False, check_dtype=False)
-        table_cmt = (
-            get_spark()
-            .sql(f"DESCRIBE TABLE EXTENDED hadoop_prod.{db_schema}.{table_name}")
-            .filter("col_name = 'Comment'")
-            .select("data_type")
-            .head()
-        )
-        assert (
-            table_cmt is None
-        ), "Expected table comment to be None, but actual comment is not None"
-    passed = comm.bcast(passed)
-    assert passed == 1
-
-    # TODO Uncomment after adding replicated write support.
-    # Test replicated -- only run on rank0, and synchronize errors to avoid hangs
-    # if behavior == "create":
-    #     table_name = f"{table_name}_repl"
-    #
-    # err = None
-    # # Start with 1, it'll become 0 on rank 0 if it fails
-    # passed = 1
-    # if bodo.get_rank() == 0:
-    #     try:
-    #         bodo.jit(replicated=["df"])(impl)(df, table_name, conn, db_schema)
-    #         # Read using PySpark, and then check that it's what's expected
-    #         passed = _test_equal_guard(
-    #             orig_df,
-    #             py_out,
-    #             sort_output=False,
-    #             check_names=True,
-    #             check_dtype=False,
-    #         )
-    #     except Exception as e:
-    #         err = e
-    # err = comm.bcast(err)
-    # if isinstance(err, Exception):
-    #     raise err
-    # n_passed = reduce_sum(passed)
-    # assert n_passed == n_pes)
-
-
-@pytest.mark.skip
-@pytest.mark.timeout(1000)
-@pytest.mark.slow
-@pytest.mark.parametrize("behavior", ["create", "append"])
-@pytest.mark.parametrize("initial_write", ["bodo", "spark"])
-def test_basic_write_new_append(
-    iceberg_database,
-    iceberg_table_conn,
-    simple_dataframe,
-    behavior,
-    initial_write,
-    memory_leak_check,
-):
-    """
-    Test basic Iceberg table write + append on new table
-    (append to table written by Bodo)
-    """
-
-    comm = MPI.COMM_WORLD
-    n_pes = comm.Get_size()
-    base_name, table_name, df = simple_dataframe
-
-    if (
-        table_name == "SIMPLE_LIST_TABLE"
-        and initial_write == "spark"
-        and behavior == "append"
-    ):
-        pytest.skip(
-            reason="During unboxing of Series with lists, we always assume int64 (vs int32) and float64 (vs float32), which doesn't match original schema written by Spark."
-        )
-
-    # We want to use completely new table for each test
-    db_schema, warehouse_loc = iceberg_database(table_name)
-    table_name += f"_{behavior}_{initial_write}"
-    conn = iceberg_table_conn(table_name, db_schema, warehouse_loc, check_exists=False)
-
-    def create_impl(df, table_name, conn, db_schema):
-        df.to_sql(
-            table_name,
-            conn,
-            db_schema,
-            if_exists="append",
-        )
-
-    orig_use_dict_str_type = bodo.hiframes.boxing._use_dict_str_type
-    if base_name == "DICT_ENCODED_STRING_TABLE":
-        bodo.hiframes.boxing._use_dict_str_type = True
-
-    try:
-        impl = bodo.jit(distributed=["df"])(create_impl)
-
-        if initial_write == "bodo" or behavior == "create":
-            # Write using Bodo
-            impl(_get_dist_arg(df), table_name, conn, db_schema)
-        elif initial_write == "spark" and behavior == "append":
-            spark = get_spark()
-            # Write using Spark on rank 0
-            if bodo.get_rank() == 0:
-                _, sql_schema = SIMPLE_TABLES_MAP[f"SIMPLE_{base_name}"]
-                create_iceberg_table(df, sql_schema, table_name, spark)
-            bodo.barrier()
-        elif initial_write == "spark" and behavior == "create":
-            # Nothing to test here.
-            return
-        else:
-            raise ValueError(
-                f"Got unsupported values: initial_write: {initial_write} and behavior: {behavior}."
-            )
-
-        if behavior == "append":
-            # Append using Bodo
-            impl(_get_dist_arg(df), table_name, conn, db_schema)
-    finally:
-        bodo.hiframes.boxing._use_dict_str_type = orig_use_dict_str_type
-
-    expected_df = (
-        pd.concat([df, df]).reset_index(drop=True) if behavior == "append" else df
-    )
-    not_hashable = False
-    for i in range(len(expected_df.columns)):
-        # Technically bytes are hashable but Spark uses bytearray and that's not.
-        if isinstance(expected_df.iloc[0, i], (list, dict, set, bytearray, bytes)):
-            not_hashable = True
-            break
-    if not_hashable:
-        expected_df = convert_non_pandas_columns(expected_df)
-
-    # Read using Bodo and PySpark, and then check that it's what's expected
-    bodo_out = bodo.jit()(lambda: pd.read_sql_table(table_name, conn, db_schema))()
-    bodo_out = _gather_output(bodo_out)
-    passed = None
-    comm = MPI.COMM_WORLD
-    if bodo.get_rank() == 0:
-        if base_name == "DT_TSZ_TABLE":
-            expected_df["B"] = expected_df["B"].fillna(
-                pd.Timestamp(1970, 1, 1, tz="UTC")
-            )
-            bodo_out["B"] = bodo_out["B"].fillna(
-                pd.Timestamp(year=1970, month=1, day=1, tz="UTC")
-            )
-
-        if not_hashable:
-            bodo_out = convert_non_pandas_columns(bodo_out)
-
-        table_cmt = (
-            get_spark()
-            .sql(f"DESCRIBE TABLE EXTENDED hadoop_prod.{db_schema}.{table_name}")
-            .filter("col_name = 'Comment'")
-            .select("data_type")
-            .head()
-        )
-        assert (
-            table_cmt is None
-        ), "Expected table comment to be None, but actual comment is not None"
-
-        passed = _test_equal_guard(
-            bodo_out,
-            expected_df,
-            sort_output=True,
-            check_dtype=False,
-            reset_index=True,
-        )
-
-    passed = comm.bcast(passed)
-    assert passed == 1
-
-    if table_name.startswith("SIMPLE_STRUCT_TABLE"):
-        # There's an issue where Spark is unable to read structs that we
-        # write through Iceberg. It's able to read the parquet file
-        # when using `spark.read.format("parquet").load(fname)`
-        # and the Iceberg metadata that we write looks correct,
-        # so it seems like a Spark issue, but needs further investigation.
-        # We're able to read the table using Bodo though.
-        # TODO Open issue
-        return
-
-    if initial_write == "spark" and behavior == "append" and bodo.get_rank() == 0:
-        # We need to invalidate spark cache, because it doesn't realize
-        # that the table has been modified.
-        spark.sql("CLEAR CACHE;")
-        spark.sql(f"REFRESH TABLE hadoop_prod.{DATABASE_NAME}.{table_name};")
-
-    spark_passed = 1
-    if bodo.get_rank() == 0:
-        spark_out, _, _ = spark_reader.read_iceberg_table(table_name, db_schema)
-
-        # Uncomment if we get Spark to be able to read this table (see comment above)
-        # if table_name == "SIMPLE_STRUCT_TABLE":
-        #     spark_out["A"] = spark_out["A"].map(lambda x: {"a": x["a"], "b": x["b"]})
-        #     spark_out["B"] = spark_out["B"].map(
-        #         lambda x: {"a": x["a"], "b": x["b"], "c": x["c"]}
-        #     )
-
-        # Spark doesn't handle null timestamps properly. It converts them to
-        # 0 (i.e. epoch) instead of NaTs like Pandas does. This modifies both
-        # dataframes to match Spark.
-        if base_name == "DT_TSZ_TABLE":
-            expected_df["B"] = expected_df["B"].fillna(
-                pd.Timestamp(1970, 1, 1, tz="UTC")
-            )
-            spark_out["B"] = (
-                spark_out["B"].astype("datetime64[ns]").dt.tz_localize("UTC")
-            )
-            spark_out["B"] = spark_out["B"].fillna(pd.Timestamp(1970, 1, 1, tz="UTC"))
-
-        if not_hashable:
-            spark_out = convert_non_pandas_columns(spark_out)
-
-        spark_passed = _test_equal_guard(
-            expected_df,
-            spark_out,
-            sort_output=True,
-            check_dtype=False,
-            reset_index=True,
-        )
-    spark_n = reduce_sum(spark_passed)
-    assert spark_n == n_pes
-
-
-def _verify_pq_schema_in_files(
-    warehouse_loc: str,
-    db_schema: str,
-    table_name: str,
-    data_files_before_write: set[str],
-    expected_schema: pa.Schema,
-):
-    """
-    Helper function to validate that the parquet
-    files written by Bodo have the expected schema,
-    including the metadata fields.
-    """
-    passed = 1
-    err = "Parquet field schema metadata validation failed. See error on rank 0"
-    if bodo.get_rank() == 0:
-        try:
-            # Get List of files (only the ones written after Bodo write)
-            data_files = glob.glob(
-                os.path.join(warehouse_loc, db_schema, table_name, "data", "*.parquet")
-            )
-            data_files = list(set(data_files) - data_files_before_write)
-            assert all(os.path.isfile(file) for file in data_files)
-            # Verify that all the parquet files have the correct metadata:
-            for data_file in data_files:
-                pq_file = pq.ParquetFile(data_file)
-                file_schema = pq_file.schema.to_arrow_schema()
-                assert expected_schema.equals(
-                    file_schema, check_metadata=True
-                ), data_file
-        except Exception as e:
-            err = "".join(traceback.format_exception(None, e, e.__traceback__))
-            passed = 0
-    n_passed = reduce_sum(passed)
-    assert n_passed == bodo.get_size(), err
-
-
-def _setup_test_iceberg_field_ids_in_pq_schema(
-    warehouse_loc: str,
-    db_schema: str,
-    table_name: str,
-    mode: str,
-    pa_schema: pa.Schema,
-    df: pd.DataFrame,
-    sql_schema: list[tuple[str, str, bool]],
-) -> tuple[set[str], pa.Schema]:
-    """
-    Helper function for test_iceberg_field_ids_in_pq_schema. This is
-    used for testing both the streaming and non-streaming versions.
-    """
-    passed = 1
-    err = "Setup step failed. See error on rank 0"
-    if bodo.get_rank() == 0:
-        try:
-            if mode == "replace":
-                # Create a dummy table with a completely different schema using Spark.
-                # This will verify that Bodo doesn't use the existing schema when
-                # writing new files.
-                df_, sql_schema_ = SIMPLE_TABLES_MAP["SIMPLE_BOOL_BINARY_TABLE"]
-                create_iceberg_table(df_, sql_schema_, table_name)
-            elif mode == "append":
-                # Write a set of files with Spark first.
-                create_iceberg_table(df, sql_schema, table_name)
-        except Exception as e:
-            err = "".join(traceback.format_exception(None, e, e.__traceback__))
-            passed = 0
-    n_passed = reduce_sum(passed)
-    assert n_passed == bodo.get_size(), err
-
-    data_files_before_write = set()
-    if bodo.get_rank() == 0 and mode in ("append", "replace"):
-        data_files_before_write = set(
-            glob.glob(
-                os.path.join(warehouse_loc, db_schema, table_name, "data", "*.parquet")
-            )
-        )
-    # Construct the expected schema object:
-    passed = 1
-    err = "Constructing expected schema failed. See error on rank 0"
-    expected_schema = None
-    if bodo.get_rank() == 0:
-        try:
-            expected_schema = (
-                bodo.io.iceberg.write.add_iceberg_field_id_md_to_pa_schema(pa_schema)
-            )
-            iceberg_schema_str = bodo_iceberg_connector.pyarrow_to_iceberg_schema_str(
-                expected_schema
-            )
-            expected_schema = expected_schema.with_metadata(
-                {"iceberg.schema": iceberg_schema_str}
-            )
-        except Exception as e:
-            err = "".join(traceback.format_exception(None, e, e.__traceback__))
-            passed = 0
-    n_passed = reduce_sum(passed)
-    assert n_passed == bodo.get_size(), err
-
-    return data_files_before_write, expected_schema
-
-
-ICEBERG_FIELD_IDS_IN_PQ_SCHEMA_TEST_PARAMS: list[tuple[str, pa.Schema]] = [
-    pytest.param(
-        "NUMERIC_TABLE",
-        pa.schema(
-            [
-                pa.field("A", pa.int32(), False),
-                pa.field("B", pa.int64(), False),
-                pa.field("C", pa.float32(), False),
-                pa.field("D", pa.float64(), False),
-                pa.field("E", pa.int32(), True),
-                pa.field("F", pa.int64(), True),
-            ]
-        ),
-        id="simple_numeric",
-    ),
-    pytest.param(
-        "STRUCT_TABLE",
-        pa.schema(
-            [
-                pa.field(
-                    "A",
-                    pa.struct([pa.field("a", pa.int32()), pa.field("b", pa.int64())]),
-                ),
-                pa.field(
-                    "B",
-                    pa.struct(
-                        [
-                            pa.field("a", pa.float64()),
-                            pa.field("b", pa.int64()),
-                            pa.field("c", pa.float64()),
-                        ]
-                    ),
-                ),
-            ]
-        ),
-        id="struct",
-    ),
-    pytest.param(
-        "LIST_TABLE",
-        pa.schema(
-            [
-                pa.field("A", pa.list_(pa.int64())),
-                pa.field("B", pa.list_(pa.string())),
-                pa.field("C", pa.list_(pa.int32())),
-                pa.field("D", pa.list_(pa.float32())),
-                pa.field("E", pa.list_(pa.float64())),
-            ]
-        ),
-        id="list",
-    ),
-]
-
-
-@pytest.mark.skip
-@pytest.mark.slow
-@pytest.mark.parametrize(
-    "base_name,pa_schema", ICEBERG_FIELD_IDS_IN_PQ_SCHEMA_TEST_PARAMS
-)
-@pytest.mark.parametrize("mode", ["create", "replace", "append"])
-def test_iceberg_field_ids_in_pq_schema(
-    base_name,
-    pa_schema,
-    mode,
-    iceberg_database,
-    iceberg_table_conn,
-    memory_leak_check,
-):
-    """
-    Test that the parquet files written by Bodo have the expected
-    metadata. In particular, the fields' metadata should contain
-    the Iceberg Field ID and the schema metadata should have an
-    encoded JSON describing the Iceberg schema.
-    """
-
-    table_name = f"SIMPLE_{base_name}_pq_schema_test_{mode}"
-    db_schema, warehouse_loc = iceberg_database()
-    conn = iceberg_table_conn(table_name, db_schema, warehouse_loc, check_exists=False)
-    df, sql_schema = SIMPLE_TABLES_MAP[f"SIMPLE_{base_name}"]
-
-    if_exists = "fail" if mode == "create" else mode
-
-    if base_name == "LIST_TABLE" and mode == "append":
-        pytest.skip(
-            reason="During unboxing of Series with lists, we always assume int64 (vs int32) and float64 (vs float32), which doesn't match original schema written by Spark."
-        )
-
-    (
-        data_files_before_write,
-        expected_schema,
-    ) = _setup_test_iceberg_field_ids_in_pq_schema(
-        warehouse_loc, db_schema, table_name, mode, pa_schema, df, sql_schema
-    )
-
-    def impl(df, table_name, conn, db_schema):
-        df.to_sql(table_name, conn, db_schema, if_exists=if_exists)
-
-    # Write using Bodo
-    bodo.jit(distributed=["df"])(impl)(_get_dist_arg(df), table_name, conn, db_schema)
-    bodo.barrier()
-
-    _verify_pq_schema_in_files(
-        warehouse_loc, db_schema, table_name, data_files_before_write, expected_schema
-    )
-
-
-@pytest.mark.skip
-@pytest.mark.slow
-def test_iceberg_field_ids_in_pq_schema_append_to_schema_evolved_table(
-    iceberg_database, iceberg_table_conn, memory_leak_check
-):
-    """
-    Test that when appending to a table that has gone through
-    several complicated schema evolutions, we still write
-    the correct metadata in the parquet file. In particular,
-    the fields' metadata should contain the Iceberg Field ID
-    and the schema metadata should have an encoded JSON describing
-    the Iceberg schema (with the correct schema id).
-    """
-    table_name = "schema_evolution_eg_table"
-
-    # We want to use completely new table for each test
-    table_name += "_append"
-    db_schema, warehouse_loc = iceberg_database(table_name)
-    conn = iceberg_table_conn(table_name, db_schema, warehouse_loc, check_exists=False)
-
-    @bodo.jit(distributed=["df"])
-    def impl(df, table_name, conn, db_schema):
-        df.to_sql(table_name, conn, db_schema, if_exists="append")
-
-    # Write using Spark on rank 0
-    passed = 1
-    err = "Setup step failed. See error on rank 0"
-    if bodo.get_rank() == 0:
-        try:
-            schema_evolution_eg_table.create_table(table_name=table_name)
-        except Exception as e:
-            err = "".join(traceback.format_exception(None, e, e.__traceback__))
-            passed = 0
-    n_passed = reduce_sum(passed)
-    assert n_passed == bodo.get_size(), err
-
-    df = pd.DataFrame(
-        {
-            "A": ["salad", "pizza", "pasta"] * 10,
-            "D": [4352, 598237, 23480950, 21329, 423503] * 6,
-            "TY": ["AB", "e3", "tyler"] * 10,
-            "E": np.array([1.56, 2.72, 23.90, 100.84, 234.67, 19.00] * 5, np.float32),
-            "F": np.array([56, 23, 43, 64234, 902, 943] * 5, np.int32),
-        }
-    )
-
-    # Construct the expected schema object.
-    # XXX TODO Investigate why it's large_string here.
-    passed = 1
-    err = "Constructing expected schema failed. See error on rank 0"
-    expected_schema = None
-    if bodo.get_rank() == 0:
-        try:
-            expected_schema = pa.schema(
-                [
-                    pa.field(
-                        "A", pa.large_string(), metadata={ICEBERG_FIELD_ID_MD_KEY: "1"}
-                    ),
-                    pa.field("D", pa.int64(), metadata={ICEBERG_FIELD_ID_MD_KEY: "4"}),
-                    pa.field(
-                        "TY", pa.large_string(), metadata={ICEBERG_FIELD_ID_MD_KEY: "3"}
-                    ),
-                    pa.field(
-                        "E", pa.float32(), metadata={ICEBERG_FIELD_ID_MD_KEY: "5"}
-                    ),
-                    pa.field("F", pa.int32(), metadata={ICEBERG_FIELD_ID_MD_KEY: "6"}),
-                ]
-            )
-            iceberg_schema_str = bodo_iceberg_connector.pyarrow_to_iceberg_schema_str(
-                expected_schema
-            )
-            # This will return a string with schema-id as 0. However, the latest
-            # schema-id is 5, which is what Bodo is expected to write.
-            start_idx = iceberg_schema_str.find('"schema-id":0')
-            assert start_idx != -1, "schema id not in the schema string"
-            iceberg_schema_str = iceberg_schema_str.replace(
-                '"schema-id":0', '"schema-id":5', 1
-            )
-            expected_schema = expected_schema.with_metadata(
-                {"iceberg.schema": iceberg_schema_str}
-            )
-        except Exception as e:
-            err = "".join(traceback.format_exception(None, e, e.__traceback__))
-            passed = 0
-    n_passed = reduce_sum(passed)
-    assert n_passed == bodo.get_size(), err
-
-    data_files_before_write = set()
-    if bodo.get_rank() == 0:
-        data_files_before_write = set(
-            glob.glob(
-                os.path.join(warehouse_loc, db_schema, table_name, "data", "*.parquet")
-            )
-        )
-
-    # Append using Bodo
-    impl(_get_dist_arg(df), table_name, conn, db_schema)
-
-    _verify_pq_schema_in_files(
-        warehouse_loc, db_schema, table_name, data_files_before_write, expected_schema
-    )
-
-
-@pytest.mark.slow
-def test_basic_write_runtime_cols_fail(
-    iceberg_database, iceberg_table_conn, memory_leak_check
-):
-    """
-    Test that Iceberg writes throw an error at compile-time when
-    writing a DataFrame with runtime columns (created using a pivot)
-    """
-
-    table_name = "SIMPLE_NUMERIC_TABLE"
-    db_schema, warehouse_loc = iceberg_database(table_name)
-    conn = iceberg_table_conn(table_name, db_schema, warehouse_loc)
-
-    @bodo.jit
-    def impl(table_name, conn, db_schema):
-        df = pd.read_sql_table(table_name, conn, db_schema)
-        df_piv = pd.pivot_table(
-            df, index=["A"], columns=["B"], values="C", aggfunc="sum"
-        )
-        return df_piv.to_sql(table_name, conn, db_schema, if_exists="replace")
-
-    with pytest.raises(
-        BodoError,
-        match=r"DataFrame\.to_sql\(\) on DataFrames with columns determined at runtime is not yet supported\. Please return the DataFrame to regular Python to update typing information\.",
-    ):
-        impl(table_name, conn, db_schema)
-
-
-@pytest.mark.skip
-@pytest.mark.slow
-def test_basic_write_append_not_null_arrays(
-    iceberg_database, iceberg_table_conn, memory_leak_check
-):
-    """
-    Test that Iceberg appends can write non-nullable float and timestamp
-    arrays to nullable float and timestamp columns in Iceberg. This is a
-    special case since Bodo does not have nullable arrays for these types
-    TODO: [BE-41] Update when nullable floating point arrays are supported
-    """
-
-    df = pd.DataFrame(
-        {
-            "A": pd.Series(
-                [1.0, 2.0, np.nan, 3.0, 4.0, 5.0, None] * 10, dtype="object"
-            ),
-            "B": pd.Series(
-                [1.0, 2.0, np.nan, 3.0, 4.0, 5.0, None] * 10, dtype="object"
-            ),
-            "C": pd.Series(
-                [
-                    pd.NaT,
-                    None,
-                    datetime(2019, 8, 21, 15, 23, 45, 0),
-                    pd.NaT,
-                    None,
-                    datetime(2021, 1, 30, 7, 20, 30, 0),
-                    pd.NaT,
-                ]
-                * 10,
-                dtype="object",
-            ),
-        }
-    )
-
-    sql_schema = [("A", "float", True), ("B", "double", True), ("C", "timestamp", True)]
-
-    table_name = "NULLABLE_TABLE_APPEND_SPARK"
-    db_schema, warehouse_loc = iceberg_database(table_name)
-    conn = iceberg_table_conn(table_name, db_schema, warehouse_loc, check_exists=False)
-
-    # Write using Spark on rank 0
-    spark = get_spark()
-    if bodo.get_rank() == 0:
-        create_iceberg_table(df, sql_schema, table_name, spark)
-    bodo.barrier()
-
-    @bodo.jit(distributed=["df"])
-    def impl(df, table_name, conn, db_schema):
-        df.to_sql(table_name, conn, db_schema, if_exists="append")
-
-    # Cast to non-null types
-    bodo_in_df = df.copy()
-    bodo_in_df["A"] = bodo_in_df["A"].astype("float32")
-    bodo_in_df["B"] = bodo_in_df["B"].astype("float64")
-    bodo_in_df["C"] = bodo_in_df["C"].astype("datetime64[ns]")
-
-    # Append using Bodo. Note that we can't check the output since Bodo and
-    # Spark can not return nulls in float or datetime Pandas arrays. Thus,
-    # we can only check that this does not fail.
-    impl(_get_dist_arg(bodo_in_df), table_name, conn, db_schema)
-
-
-@pytest.mark.skip
-@pytest.mark.slow
-@pytest.mark.parametrize(
-    "name,sql_schema,df,df_write",
-    [
-        pytest.param(
-            "NULL",
-            [("A", "int", True), ("B", "long", True)],
-            pd.DataFrame(
-                {
-                    "A": pd.Series([1, 2, 3, 4, None] * 5, dtype="Int32"),
-                    "B": pd.Series([1, 2, 3, 4, None] * 5, dtype="Int64"),
-                }
-            ),
-            pd.DataFrame(
-                {
-                    "A": pd.Series([6, 7, 8, 9, 10], dtype="int32"),
-                    "B": pd.Series([6, 7, 8, 9, 10], dtype="int64"),
-                }
-            ),
-            id="null",
-        ),
-    ],
-)
-def test_basic_write_upcasting(
-    iceberg_database,
-    iceberg_table_conn,
-    name,
-    sql_schema,
-    df,
-    df_write,
-    memory_leak_check,
-):
-    """
-    Test that Bodo is able to perform null upcasting when writing
-    to Iceberg. This means writing non-nullable arrays to nullable columns.
-    Note that we can only test this for ints right now since all other
-    arrays types are nullable by default
-    TODO: [BE-41] Update when nullable floating point arrays are supported
-    """
-
-    comm = MPI.COMM_WORLD
-    n_pes = comm.Get_size()
-
-    table_name = name + "_UPCASTING_TEST"
-    db_schema, warehouse_loc = iceberg_database()
-    conn = iceberg_table_conn(table_name, db_schema, warehouse_loc, check_exists=False)
-
-    # Write using Spark on rank 0
-    spark = get_spark()
-    if bodo.get_rank() == 0:
-        create_iceberg_table(df, sql_schema, table_name, spark)
-    bodo.barrier()
-
-    @bodo.jit(distributed=["df"])
-    def impl(df, table_name, conn, db_schema):
-        df.to_sql(table_name, conn, db_schema, if_exists="append")
-
-    # Append using Bodo
-    impl(_get_dist_arg(df_write), table_name, conn, db_schema)
-    expected_df = pd.concat([df, df_write])
-
-    # Read using Bodo and then check that it's what's expected
-    bodo_out = bodo.jit()(lambda: pd.read_sql_table(table_name, conn, db_schema))()
-    bodo_out = _gather_output(bodo_out)
-    passed = None
-    if bodo.get_rank() == 0:
-        passed = _test_equal_guard(
-            expected_df,
-            bodo_out,
-            sort_output=True,
-            check_dtype=False,
-            reset_index=True,
-        )
-
-    passed = comm.bcast(passed)
-    assert passed == 1
-
-    spark_passed = 1
-    if bodo.get_rank() == 0:
-        # Read using Spark and then check that it's what's expected
-        spark.sql("CLEAR CACHE;")
-        spark.sql(f"REFRESH TABLE hadoop_prod.{DATABASE_NAME}.{table_name};")
-        spark_out, _, _ = spark_reader.read_iceberg_table(table_name, db_schema)
-        spark_passed = _test_equal_guard(
-            expected_df,
-            spark_out,
-            sort_output=True,
-            check_dtype=False,
-            reset_index=True,
-        )
-
-    spark_n = reduce_sum(spark_passed)
-    assert spark_n == n_pes
-
-
-INT_MAX: int = np.iinfo(np.int32).max
-INT_MIN: int = np.iinfo(np.int32).min
-DOUBLE_MAX: float = np.finfo(np.float64).max
-DOUBLE_MIN: float = np.finfo(np.float64).min
-NULL_ERR = (
-    "Iceberg Parquet Write: Column A contains nulls but is expected to be non-nullable"
-)
-TYPE_ERR = (
-    "Iceberg Parquet Write: Column A is type int64 but is expected to be type int32"
-)
-OTHER_ERR = "See other ranks for runtime error"
-DOWNCAST_INFO = [
-    (
-        "NULL",
-        [("A", "int", False), ("B", "long", False)],
-        pd.DataFrame(
-            {
-                "A": pd.Series([1, 2, 3, 4, 5] * 5, dtype="int32"),
-                "B": pd.Series([1, 2, 3, 4, 5] * 5, dtype="int64"),
-            }
-        ),
-        pd.DataFrame(
-            {
-                "A": pd.Series([6, 7, 8, 9, 10], dtype="Int32"),
-                "B": pd.Series([6, 7, 8, 9, 10], dtype="Int64"),
-            }
-        ),
-        pd.DataFrame(
-            {
-                "A": pd.Series([6, None, 8, None, 10], dtype="Int32"),
-                "B": pd.Series([6, None, 8, None, 10], dtype="Int64"),
-            }
-        ),
-        [NULL_ERR, OTHER_ERR],
-    ),
-    (
-        "TYPE",
-        [("A", "int", False), ("B", "float", False)],
-        pd.DataFrame(
-            {
-                "A": pd.Series([1, 2, 3, 4, 5] * 5, dtype="int32"),
-                "B": pd.Series([1, 2, 3, 4, 5] * 5, dtype="float32"),
-            }
-        ),
-        pd.DataFrame(
-            {
-                "A": pd.Series([6, 7, 8, 9, 10], dtype="int64"),
-                "B": pd.Series([6, 7, 8, 9, 10], dtype="float64"),
-            }
-        ),
-        pd.DataFrame(
-            {
-                "A": pd.Series([INT_MAX + 1, INT_MIN - 1] * 3, dtype="int64"),
-                "B": pd.Series([DOUBLE_MAX, DOUBLE_MIN] * 3, dtype="float64"),
-            }
-        ),
-        [TYPE_ERR, OTHER_ERR],
-    ),
-    (
-        "NULL_AND_TYPE",
-        [("A", "int", False)],
-        pd.DataFrame({"A": pd.Series([1, 2, 3, 4, 5] * 5, dtype="int32")}),
-        pd.DataFrame({"A": pd.Series([6, 7, 8, 9, 10], dtype="Int64")}),
-        pd.DataFrame({"A": pd.Series([INT_MAX + 1, None] * 3, dtype="Int64")}),
-        [NULL_ERR, TYPE_ERR, OTHER_ERR],
-    ),
-]
-
-
-@pytest.fixture(ids=lambda f: f[0], params=DOWNCAST_INFO)
-def downcasting_table_info(request):
-    return request.param
-
-
-@pytest.mark.skip
-@pytest.mark.slow
-def test_basic_write_downcasting_fail(
-    iceberg_database,
-    iceberg_table_conn,
-    downcasting_table_info,
-    # Tests that throw errors are known to cause memory leaks
-    # memory_leak_check
-):
-    """
-    Test that writing to an Iceberg table with incorrect types
-    that would need to be downcasted fails.
-    """
-
-    id, sql_schema, df, df_write, _, _ = downcasting_table_info
-    table_name = id + "_DOWNCASTING_FAIL_TEST"
-    db_schema, warehouse_loc = iceberg_database()
-    conn = iceberg_table_conn(table_name, db_schema, warehouse_loc, check_exists=False)
-
-    # Write using Spark on rank 0
-    spark = get_spark()
-    if bodo.get_rank() == 0:
-        create_iceberg_table(df, sql_schema, table_name, spark)
-    bodo.barrier()
-
-    @bodo.jit(distributed=["df"])
-    def impl(df, table_name, conn, db_schema):
-        df.to_sql(table_name, conn, db_schema, if_exists="append")
-
-    with pytest.raises(
-        BodoError,
-        match="DataFrame schema needs to be an ordered subset of Iceberg table for append",
-    ):
-        impl(_get_dist_arg(df_write), table_name, conn, db_schema)
-
-
-@pytest.mark.skip
-@pytest.mark.slow
-def test_basic_write_downcasting(
-    iceberg_database,
-    iceberg_table_conn,
-    downcasting_table_info,
-    # Tests that throw errors are known to cause memory leaks
-    # memory_leak_check
-):
-    """
-    Test that writing to an Iceberg table while performing type
-    and null downcasting works. This will test a situation that will
-    succeed and a situation that wont. The failing cases occur when
-    there is a null in the array or an overflow would occur.
-    """
-
-    comm = MPI.COMM_WORLD
-    n_pes = comm.Get_size()
-
-    id, sql_schema, df, df_write, df_fail, err_msgs = downcasting_table_info
-    table_name = id + "_DOWNCASTING_TEST"
-    db_schema, warehouse_loc = iceberg_database()
-    conn = iceberg_table_conn(table_name, db_schema, warehouse_loc, check_exists=False)
-
-    # Write using Spark on rank 0
-    spark = get_spark()
-    if bodo.get_rank() == 0:
-        create_iceberg_table(df, sql_schema, table_name, spark)
-    bodo.barrier()
-
-    @bodo.jit(distributed=["df"])
-    def impl(df, table_name, conn, db_schema):
-        df.to_sql(
-            table_name,
-            conn,
-            db_schema,
-            if_exists="append",
-            _bodo_allow_downcasting=True,
-        )
-
-    # Append using Bodo
-    impl(_get_dist_arg(df_write), table_name, conn, db_schema)
-    expected_df = pd.concat([df, df_write])
-
-    # Read using Bodo and then check that it's what's expected
-    bodo_out = bodo.jit()(lambda: pd.read_sql_table(table_name, conn, db_schema))()
-    bodo_out = _gather_output(bodo_out)
-    passed = None
-    if bodo.get_rank() == 0:
-        passed = _test_equal_guard(
-            expected_df,
-            bodo_out,
-            sort_output=True,
-            check_dtype=False,
-            reset_index=True,
-        )
-
-    passed = comm.bcast(passed)
-    assert passed == 1
-
-    spark_passed = 1
-    if bodo.get_rank() == 0:
-        # Read using Spark and then check that it's what's expected
-        spark.sql("CLEAR CACHE;")
-        spark.sql(f"REFRESH TABLE hadoop_prod.{DATABASE_NAME}.{table_name};")
-        spark_out, _, _ = spark_reader.read_iceberg_table(table_name, db_schema)
-        spark_passed = _test_equal_guard(
-            expected_df,
-            spark_out,
-            sort_output=True,
-            check_dtype=False,
-            reset_index=True,
-        )
-
-    spark_n = reduce_sum(spark_passed)
-    assert spark_n == n_pes
-
-    with pytest.raises(RuntimeError) as excinfo:
-        impl(_get_dist_arg(df_fail), table_name, conn, db_schema)
-
-    err_msg: str = excinfo.value.args[0]
-    assert any(err_msg.startswith(msg) for msg in err_msgs)
-
-
-@pytest.mark.skip
-@pytest.mark.slow
-def test_basic_write_downcasting_copy(
-    iceberg_database, iceberg_table_conn, memory_leak_check
-):
-    """
-    Test that downcasting during Iceberg write does not affect the
-    original dataframe by using it after the write step
-    """
-
-    _, sql_schema, df, df_write, _, _ = DOWNCAST_INFO[1]
-    table_name = "DOWNCASTING_COPY_TABLE"
-    db_schema, warehouse_loc = iceberg_database()
-    conn = iceberg_table_conn(table_name, db_schema, warehouse_loc, check_exists=False)
-
-    # Write using Spark on rank 0
-    spark = get_spark()
-    if bodo.get_rank() == 0:
-        create_iceberg_table(df, sql_schema, table_name, spark)
-    bodo.barrier()
-
-    @bodo.jit(distributed=["df"])
-    def impl(df, table_name, conn, db_schema):
-        df.to_sql(
-            table_name,
-            conn,
-            db_schema,
-            if_exists="append",
-            _bodo_allow_downcasting=True,
-        )
-        return df
-
-    # Append using Bodo and Get Output
-    new_df = impl(_get_dist_arg(df_write), table_name, conn, db_schema)
-    comm = MPI.COMM_WORLD
-    passed = _test_equal_guard(_get_dist_arg(df_write), new_df)
-    assert reduce_sum(passed) == comm.Get_size()
-
-
-@pytest.mark.slow
-def test_iceberg_write_error_checking(iceberg_database, iceberg_table_conn):
-    """
-    Tests for known errors thrown when writing an Iceberg table.
-    """
-    table_name = "SIMPLE_BOOL_BINARY_TABLE"
-    db_schema, warehouse_loc = iceberg_database(table_name)
-    conn = iceberg_table_conn(table_name, db_schema, warehouse_loc, check_exists=False)
-    df = SIMPLE_TABLES_MAP[table_name][0]
-
-    # Check that error is raised when schema is not provided
-    def impl1(df, table_name, conn):
-        df.to_sql(table_name, conn)
-
-    with pytest.raises(
-        ValueError,
-        match="schema must be provided when writing to an Iceberg table",
-    ):
-        bodo.jit(distributed=["df"])(impl1)(df, table_name, conn)
-
-    # Check that error is raised when chunksize is provided
-    def impl2(df, table_name, conn, db_schema):
-        df.to_sql(table_name, conn, db_schema, chunksize=5)
-
-    with pytest.raises(ValueError, match="chunksize not supported for Iceberg tables"):
-        bodo.jit(distributed=["df"])(impl2)(df, table_name, conn, db_schema)
-
-    # TODO Remove after adding replicated write support
-    # Check that error is raise when trying to write a replicated dataframe
-    # (unsupported for now)
-    def impl3(df, table_name, conn, db_schema):
-        df.to_sql(table_name, conn, db_schema)
-
-    with pytest.raises(
-        AssertionError, match="Iceberg Write only supported for distributed DataFrames"
-    ):
-        bodo.jit(replicated=["df"])(impl3)(df, table_name, conn, db_schema)
-
-
-@pytest.mark.skip
-@pytest.mark.slow
-def test_read_pq_write_iceberg(iceberg_database, iceberg_table_conn, memory_leak_check):
-    """
-    Some compilation errors can only be observed when running multiple steps.
-    This is to test one such common use case, which is reading a table
-    from a parquet file and writing it as an Iceberg table.
-    This unit test was added as part of https://github.com/bodo-ai/Bodo/pull/4145
-    where an error for such use case was found.
-    """
-
-    # The exact table to use doesn't matter, so picking one at random.
-    df = SIMPLE_TABLES_MAP["SIMPLE_NUMERIC_TABLE"][0]
-    fname = "test_read_pq_write_iceberg_ds.pq"
-
-    # Give it a unique name so there's no conflicts.
-    table_name = "TEST_READ_PQ_WRITE_ICEBERG_TABLE"
-    db_schema, warehouse_loc = iceberg_database()
-    conn = iceberg_table_conn(table_name, db_schema, warehouse_loc, check_exists=False)
-
-    def impl(pq_fname, table_name, conn, db_schema):
-        df = pd.read_parquet(pq_fname)
-        df.to_sql(
-            table_name,
-            conn,
-            db_schema,
-            if_exists="replace",
-            index=False,
-        )
-
-    with ensure_clean2(fname):
-        if bodo.get_rank() == 0:
-            df.to_parquet(fname)
-        bodo.barrier()
-        # We're just running to make sure that it executes,
-        # not for correctness itself, since that is
-        # already being tested by the other unit tests.
-        bodo.jit(impl)(fname, table_name, conn, db_schema)
-
-
-@pytest.mark.skip
-@pytest.mark.slow
-def test_iceberg_missing_optional_column(iceberg_database, iceberg_table_conn):
-    """
-    Test support for adding a dataframe to an iceberg table where the dataframe
-    is missing an optional column.
-    The entire column should be filled with nulls instead of failing.
-    """
-    table_name = "SIMPLE_OPTIONAL_TABLE"
-    write_table_name = f"{table_name}_WRITE"
-    db_schema, warehouse_loc = iceberg_database(table_name)
-    conn = iceberg_table_conn(table_name, db_schema, warehouse_loc, check_exists=False)
-    if bodo.get_rank() == 0:
-        spark = get_spark()
-        spark.sql(
-            f"CREATE TABLE hadoop_prod.{db_schema}.{write_table_name} AS SELECT * FROM hadoop_prod.{db_schema}.{table_name}"
-        )
-    bodo.barrier()
-
-    # Test that a dataframe with a missing optional column can be appended
-    def impl(df, table_name, conn, db_schema):
-        df.to_sql(table_name, conn, db_schema, if_exists="append", index=False)
-
-    df = pd.DataFrame(
-        {
-            "A": np.array([1, 2, 3, 4] * 25, dtype=np.int32),
-        }
-    )
-    try:
-        bodo.jit(distributed=["df"])(impl)(
-            _get_dist_arg(df), write_table_name, conn, db_schema
-        )
-
-        # Read the columns with Spark and check that the missing column is filled
-        # with nulls.
-        spark_out = spark_reader.read_iceberg_table_single_rank(
-            write_table_name, db_schema
-        )
-
-        assert (
-            list(spark_out["B"]).count(None) == 100
-        ), "Missing column not filled with nulls on spark read"
-
-        # Read the columns with Bodo and check that the missing column is filled
-        # with NAs.
-        @bodo.jit
-        def read_bodo(table_name, conn, db_schema):
-            return pd.read_sql_table(table_name, conn, db_schema)
-
-        bodo_out = read_bodo(write_table_name, conn, db_schema)
-        assert (
-            reduce_sum(bodo_out["B"].isna().sum()) == 100
-        ), "Missing column not filled with nulls on Bodo read"
-    finally:
-        if bodo.get_rank() == 0:
-            spark.sql(
-                f"DROP TABLE IF EXISTS hadoop_prod.{db_schema}.{write_table_name}"
-            )
-
-
-@pytest.mark.skip
-@pytest.mark.slow
-def test_iceberg_missing_optional_column_missing_error(
-    iceberg_database, iceberg_table_conn
-):
-    """
-    Test that the correct error is thrown when a dataframe is missing a required
-    column.
-    """
-    table_name = "SIMPLE_OPTIONAL_TABLE"
-    db_schema, warehouse_loc = iceberg_database(table_name)
-    conn = iceberg_table_conn(table_name, db_schema, warehouse_loc, check_exists=False)
-
-    # Test that a dataframe with a missing optional column can be appended
-    def impl(df, table_name, conn, db_schema):
-        df.to_sql(table_name, conn, db_schema, if_exists="append", index=False)
-
-    df = pd.DataFrame(
-        {
-            "B": np.array([1, 2, 3, 4] * 25, dtype=np.int32),
-        }
-    )
-
-    with pytest.raises(
-        BodoError,
-        match="DataFrame schema needs to be an ordered subset of Iceberg table for append",
-    ):
-        bodo.jit(distributed=["df"])(impl)(df, table_name, conn, db_schema)
-
-
-@pytest.mark.skip
-@pytest.mark.slow
-def test_iceberg_missing_optional_column_extra_error(
-    iceberg_database, iceberg_table_conn
-):
-    """
-    Test support for adding a dataframe to an iceberg table where the dataframe
-    has an additional column that is not in the Iceberg table schema.
-    """
-    table_name = "SIMPLE_OPTIONAL_TABLE"
-    db_schema, warehouse_loc = iceberg_database(table_name)
-    conn = iceberg_table_conn(table_name, db_schema, warehouse_loc, check_exists=False)
-
-    # Test that a dataframe with a missing optional column can be appended
-    def impl(df, table_name, conn, db_schema):
-        df.to_sql(table_name, conn, db_schema, if_exists="append", index=False)
-
-    df = pd.DataFrame(
-        {
-            "A": np.array([1, 2, 3, 4] * 25, dtype=np.int32),
-            "C": np.array([1, 2, 3, 4] * 25, dtype=np.int32),
-        }
-    )
-
-    with pytest.raises(
-        BodoError,
-        match=re.escape(
-            "DataFrame schema needs to be an ordered subset of Iceberg table for append"
-        ),
-    ):
-        bodo.jit(distributed=["df"])(impl)(df, table_name, conn, db_schema)
-
-
-@pytest.mark.skip
-@pytest.mark.slow
-def test_iceberg_missing_optional_column_incorrect_field_order(
-    iceberg_database, iceberg_table_conn
-):
-    """
-    Test that the correct error is thrown when a dataframe columns in incorrect order.
-    """
-    table_name = "SIMPLE_OPTIONAL_TABLE"
-    db_schema, warehouse_loc = iceberg_database(table_name)
-    conn = iceberg_table_conn(table_name, db_schema, warehouse_loc, check_exists=False)
-
-    # Test that a dataframe with a missing optional column can be appended
-    def impl(df, table_name, conn, db_schema):
-        df.to_sql(table_name, conn, db_schema, if_exists="append", index=False)
-
-    df = pd.DataFrame(
-        {
-            "B": np.array(["a", "b", "c", "d"] * 25),
-            "A": np.array([1, 2, 3, 4] * 25, dtype=np.int32),
-        }
-    )
-
-    with pytest.raises(
-        BodoError,
-        match=re.escape(
-            "DataFrame schema needs to be an ordered subset of Iceberg table for append"
-        ),
-    ):
-        bodo.jit(distributed=["df"])(impl)(df, table_name, conn, db_schema)
-
-
-@pytest.mark.skip
-@pytest.mark.slow
-def test_iceberg_middle_optional_column(iceberg_database, iceberg_table_conn):
-    """
-    Test support for adding a dataframe to an iceberg table where the dataframe
-    is missing an optional column in the middle of the schema and in the middle
-    of a struct.
-    The entire column should be filled with nulls instead of failing.
-    """
-    table_name = "SIMPLE_OPTIONAL_TABLE_MIDDLE"
-    write_table_name = f"{table_name}_WRITE"
-    db_schema, warehouse_loc = iceberg_database(table_name)
-    conn = iceberg_table_conn(table_name, db_schema, warehouse_loc, check_exists=False)
-    if bodo.get_rank() == 0:
-        spark = get_spark()
-    else:
-        spark = None
-
-    @run_rank0
-    def create_table():
-        spark.sql(
-            f"CREATE TABLE hadoop_prod.{db_schema}.{write_table_name} AS SELECT * FROM hadoop_prod.{db_schema}.{table_name}"
-        )
-
-    create_table()
-
-    # Test that a dataframe with a missing optional column can be appended
-    def impl(df, table_name, conn, db_schema):
-        df.to_sql(table_name, conn, db_schema, if_exists="append", index=False)
-
-    df = pd.DataFrame(
-        {
-            "A": np.array([1, 2, 3, 4] * 25, dtype=np.int32),
-            "C": pd.Series(
-                [{"f1": 10.321, "f3": 30.5}] * 100,
-                dtype=pd.ArrowDtype(
-                    pa.struct([("f1", pa.float64()), ("f3", pa.float64())])
-                ),
-            ),
-            "D": np.array([1, 2, 3, 4] * 25, dtype=np.int64),
-        }
-    )
-    try:
-        bodo.jit(distributed=["df"])(impl)(
-            _get_dist_arg(df), write_table_name, conn, db_schema
-        )
-
-        # Read the bodo output
-        @bodo.jit
-        def read_bodo(table_name, conn, db_schema):
-            return pd.read_sql_table(table_name, conn, db_schema)
-
-        bodo_out = read_bodo(write_table_name, conn, db_schema)
-        bodo_out = _gather_output(bodo_out)
-
-        # Read the columns with Spark and check that the missing column is filled
-        # with nulls.
-        @run_rank0
-        def validate_output(bodo_out):
-            spark_out, _, _ = spark_reader.read_iceberg_table(
-                write_table_name, db_schema
-            )
-            assert (
-                spark_out["B"].isna().sum() == 100
-            ), "Missing column not filled with nulls on spark read"
-            assert (
-                spark_out["C"].map(lambda x: x["f2"]).isna().sum() == 100
-            ), "Missing field not filled with nulls on spark read"
-            assert (
-                bodo_out["B"].isna().sum() == 100
-            ), "Missing column not filled with nulls on Bodo read"
-            assert (
-                bodo_out["C"].map(lambda x: x["f2"]).isna().sum() == 100
-            ), "Missing field not filled with nulls on Bodo read"
-            bodo_out = convert_non_pandas_columns(bodo_out)
-            spark_out = convert_non_pandas_columns(spark_out)
-            assert _test_equal_guard(
-                bodo_out, spark_out, reset_index=True, sort_output=True
-            ), "Bodo and Spark outputs do not match"
-
-        validate_output(bodo_out)
-    finally:
-        if bodo.get_rank() == 0:
-            spark.sql(
-                f"DROP TABLE IF EXISTS hadoop_prod.{db_schema}.{write_table_name}"
-            )
-
-
-def truncate_impl(x: pd.Series, W: int):
-    """
-    Apply the Iceberg truncate transform on Pandas series x.
-
-    Args:
-        x (pd.Series): Array to transform
-        W (int): width for the truncate operation.
-
-    Raises:
-        NotImplementedError: when dtype of x is not string or integer
-
-    Returns:
-        Truncated array
-    """
-    if x.dtype in ["str", "object", "string[python]"]:
-        return x.str.slice(stop=W)
-    elif x.dtype in ["int32", "Int32", "int64", "Int64"]:
-        return x - (((x % W) + W) % W)
-    else:
-        raise NotImplementedError(f"truncate_impl not implemented for {x.dtype}")
-
-
-def null_scalar_wrapper(inner):
-    return lambda x, y: None if x == "null" else inner(x, y)
-
-
-def truncate_scalar_impl(x, W: int):
-    if isinstance(x, str):
-        return x[:W]
-    elif isinstance(x, int):
-        return x - (((x % W) + W) % W)
-    else:
-        raise NotImplementedError(f"truncate_scalar_impl not implemented for {type(x)}")
-
-
-def bucket_scalar_impl(x, y: int) -> int | None:
-    if x is None:
-        return None
-    if x is pd.NA:
-        return x
-
-    # Pandas 2.2.2 converts Int64 data to float in Series.apply for some reason.
-    # We work around this bug by converting back to int.
-    if isinstance(x, float):
-        if np.isnan(x):
-            return pd.NA
-        x = int(x)
-
-    if isinstance(x, int):
-        res = mmh3.hash(struct.pack("<q", x))
-    elif isinstance(x, (datetime, pd.Timestamp)):
-        if pd.isna(x):
-            return None
-        res = mmh3.hash(
-            struct.pack(
-                "<q",
-                int(
-                    round(
-                        (x - datetime(1970, 1, 1, tzinfo=pytz.utc)).total_seconds()
-                        * 1e6
-                    )
-                ),
-            )
-        )
-    elif isinstance(x, date):
-        # Based on https://iceberg.apache.org/spec/#appendix-b-32-bit-hash-requirements,
-        # dates should be hashed as int32 (after computing number of days since epoch),
-        # however Spark, Iceberg-Python and example in Iceberg Spec seems to use
-        # int64.
-        res = mmh3.hash(struct.pack("<q", (x - date(1970, 1, 1)).days))
-    elif isinstance(x, str):
-        res = mmh3.hash(x)
-    else:
-        # TODO: Include Date/Time, Decimal, and UUID Types
-        raise NotImplementedError(f"bucket_scalar_impl not implemented for {type(x)}")
-
-    return (res & 2147483647) % y
-
-
-def identity_scalar_impl(x: str, y):
-    if x == "true":
-        return True
-    elif x == "false":
-        return False
-    else:
-        return x
-
-
-def month_scalar_impl(x: str, y):
-    if "-" in x:
-        parsed = x.split("-")
-        year = int(parsed[0])
-        month = int(parsed[1])
-        return (year - 1970) * 12 + month - 1
-    else:
-        return int(x)
-
-
-SCALAR_TRANSFORM_FUNC = {
-    "years": null_scalar_wrapper(
-        lambda x, _: int(x) - 1970 if int(x) > 1000 else int(x)
-    ),
-    "months": month_scalar_impl,
-    "days": lambda x, _: (
-        datetime.strptime(x, "%Y-%m-%d").date() - date(1970, 1, 1)
-        if "-" in x
-        else int(x)
-    ),
-    "hours": lambda x, _: (
-        (datetime.strptime(x, "%Y-%m-%d-%H") - datetime(1970, 1, 1)).total_seconds()
-        // 3600
-        if "-" in x
-        else int(x)
-    ),
-    "identity": null_scalar_wrapper(identity_scalar_impl),
-    "truncate": truncate_scalar_impl,
-    "bucket": lambda x, _: int(x),  # The scalar is already correct
-}
-
-ARRAY_TRANSFORM_FUNC = {
-    "years": lambda df, _: df.apply(lambda x: None if pd.isna(x) else x.year - 1970),
-    "months": lambda df, _: df.apply(
-        lambda x: None if pd.isna(x) else (x.year - 1970) * 12 + x.month - 1
-    ),
-    "days": lambda df, _: df.apply(
-        lambda x: (
-            None
-            if pd.isna(x)
-            else (
-                (x.date() if isinstance(x, (datetime, pd.Timestamp)) else x)
-                - date(1970, 1, 1)
-            ).days
-        )
-    ),
-    "hours": lambda df, _: df.apply(
-        lambda x: (
-            None if pd.isna(x) else (x.date() - date(1970, 1, 1)).days * 24 + x.hour
-        )
-    ),
-    "identity": lambda df, _: df,
-    "truncate": truncate_impl,
-    # Since the function can return pd.NA, cast to nullable integer array by default
-    "bucket": lambda df, val: df.apply(lambda x: bucket_scalar_impl(x, val)).astype(
-        "Int64"
-    ),
-}
-
-
-@pytest.mark.skip
-@pytest.mark.slow
-@pytest.mark.parametrize("base_name,part_spec", PARTITION_MAP)
-def test_write_partitioned(
-    iceberg_database,
-    iceberg_table_conn,
-    base_name: str,
-    part_spec: list[PartitionField],
-    memory_leak_check,
-):
-    """
-    Tests that appending to a table with a defined partition spec works
-    as expected, i.e. the generated files are partitioned based on the
-    partitioned spec and the transform values are as expected.
-    We then also read the table back using Spark and Bodo and validate
-    that the contents are as expected.
-    """
-    table_name = part_table_name(base_name, part_spec)
-    db_schema, warehouse_loc = iceberg_database(table_name)
-    conn = iceberg_table_conn(table_name, db_schema, warehouse_loc, check_exists=True)
-    comm = MPI.COMM_WORLD
-
-    if "DECIMALS" in table_name:
-        pytest.skip(reason="Bodo cannot write decimals other than (38,18).")
-    if "STRUCT" in table_name:
-        # TODO Add support for this.
-        pytest.skip(
-            reason="Bodo doesn't support writing tables where the partition column is a nested field."
-        )
-
-    @bodo.jit(distributed=["df"])
-    def impl(df, table_name, conn, db_schema):
-        df.to_sql(table_name, conn, db_schema, if_exists="append")
-
-    orig_use_dict_str_type = bodo.hiframes.boxing._use_dict_str_type
-    if base_name == "DICT_ENCODED_STRING_TABLE":
-        bodo.hiframes.boxing._use_dict_str_type = True
-
-    # TODO Add repl test when supported
-
-    df = SIMPLE_TABLES_MAP[f"SIMPLE_{base_name}"][0]
-    try:
-        impl(_get_dist_arg(df), table_name, conn, db_schema)
-    finally:
-        bodo.hiframes.boxing._use_dict_str_type = orig_use_dict_str_type
-
-    bodo.barrier()
-
-    # Check that the files are correctly partitioned
-    passed = 1
-    err = "File partition validation failed. See error on rank 0."
-    if bodo.get_rank() == 0:
-        try:
-            data_files: list[str] = glob.glob(
-                os.path.join(warehouse_loc, db_schema, table_name, "data", "**.parquet")
-            )
-            for data_file in data_files:
-                _test_file_part(data_file, part_spec)
-        except Exception as e:
-            err = "".join(traceback.format_exception(None, e, e.__traceback__))
-            passed = 0
-    n_passed = reduce_sum(passed)
-    assert n_passed == bodo.get_size(), err
-
-    # Read the table back using Spark and Bodo and validate that the
-    # contents are as expected
-    expected_df = pd.concat([df, df]).reset_index(drop=True)
-
-    if base_name == "BOOL_BINARY_TABLE":
-        # [BE-3585] Bodo write binary columns as string when partitioned,
-        # so validating by reading the table back would fail.
-        return
-
-    # Spark doesn't handle null timestamps properly. It converts them to
-    # 0 (i.e. epoch) instead of NaTs like Pandas does. This modifies expected
-    # df to match Spark.
-    if base_name == "DT_TSZ_TABLE":
-        expected_df["B"] = expected_df["B"].fillna(pd.Timestamp(1970, 1, 1, tz="UTC"))
-
-    # Validate Bodo read output:
-    bodo_out = bodo.jit(distributed=["df"])(
-        lambda: pd.read_sql_table(table_name, conn, db_schema)
-    )()  # type: ignore
-
-    # Spark can have inconsistent behavior when reading/writing null
-    # timestamps, so we convert all NaTs to epoch for consistent
-    # comparison
-    if base_name == "DT_TSZ_TABLE":
-        bodo_out["B"] = bodo_out["B"].fillna(
-            pd.Timestamp(year=1970, month=1, day=1, tz="UTC")
-        )
-    bodo_out = _gather_output(bodo_out)
-
-    passed = None
-    if bodo.get_rank() == 0:
-        passed = _test_equal_guard(
-            expected_df,
-            bodo_out,
-            sort_output=True,
-            check_dtype=False,
-            reset_index=True,
-        )
-
-    passed = comm.bcast(passed)
-    assert passed == 1, "Bodo read output doesn't match expected output"
-
-    passed = None
-    if bodo.get_rank() == 0:
-        spark = get_spark()
-        spark.sql("CLEAR CACHE;")
-        spark.sql(f"REFRESH TABLE hadoop_prod.{DATABASE_NAME}.{table_name};")
-        # Validate Spark read output:
-        # We need to invalidate spark cache, because it doesn't realize
-        # that the table has been modified.
-
-        spark_out, _, _ = spark_reader.read_iceberg_table(table_name, db_schema, spark)
-        # Spark doesn't handle null timestamps consistently. It converts them to
-        # 0 (i.e. epoch) instead of NaTs like Pandas does. This modifies the
-        # dataframe to match Spark.
-        if base_name == "DT_TSZ_TABLE":
-            spark_out["B"] = (
-                spark_out["B"].astype("datetime64[ns]").dt.tz_localize("UTC")
-            )
-            spark_out["B"] = spark_out["B"].fillna(pd.Timestamp(1970, 1, 1, tz="UTC"))
-        passed = _test_equal_guard(
-            expected_df,
-            spark_out,
-            sort_output=True,
-            check_dtype=False,
-            reset_index=True,
-        )
-    passed = comm.bcast(passed)
-    assert passed == 1, "Spark read output doesn't match expected output"
-
-
-@pytest.fixture(params=SORT_MAP, ids=lambda x: sort_table_name(x[0], x[1]))
-def sort_cases(request):
-    base_name, sort_order = request.param
-    return (base_name, sort_order, sort_table_name(base_name, sort_order))
-
-
-@pytest.mark.skip
-@pytest.mark.slow
-def test_write_sorted(
-    iceberg_database, iceberg_table_conn, sort_cases, memory_leak_check
-):
-    """
-    Test that we can append to tables with a defined sort-order.
-    We append rows to the table and then verify that all files
-    for the table are sorted as expected.
-    We then also read the table back using Spark and Bodo and validate
-    that the contents are as expected.
-    """
-    base_name, sort_order, table_name = sort_cases
-    db_schema, warehouse_loc = iceberg_database(table_name)
-    conn = iceberg_table_conn(table_name, db_schema, warehouse_loc, check_exists=True)
-    comm = MPI.COMM_WORLD
-
-    @bodo.jit(distributed=["df"])
-    def impl(df, table_name, conn, db_schema):
-        df.to_sql(table_name, conn, db_schema, if_exists="append")
-
-    orig_use_dict_str_type = bodo.hiframes.boxing._use_dict_str_type
-    if base_name == "DICT_ENCODED_STRING_TABLE":
-        bodo.hiframes.boxing._use_dict_str_type = True
-
-    df = SIMPLE_TABLES_MAP[f"SIMPLE_{base_name}"][0]
-    try:
-        impl(_get_dist_arg(df), table_name, conn, db_schema)
-    finally:
-        bodo.hiframes.boxing._use_dict_str_type = orig_use_dict_str_type
-    bodo.barrier()
-
-    # TODO Add repl test when supported
-
-    # Validate that the files are sorted based on the sort order
-    passed = 1
-    err = "Sorted file validation failed. See error on rank 0"
-    if bodo.get_rank() == 0:
-        try:
-            # Get List of Sorted Data Files
-            data_files = glob.glob(
-                os.path.join(warehouse_loc, db_schema, table_name, "data", "*.parquet")
-            )
-            assert all(os.path.isfile(file) for file in data_files)
-
-            # Check Contents of Each Folder
-            for data_file in data_files:
-                _test_file_sorted(data_file, sort_order)
-        except Exception as e:
-            err = "".join(traceback.format_exception(None, e, e.__traceback__))
-            passed = 0
-    n_passed = reduce_sum(passed)
-    assert n_passed == bodo.get_size(), err
-
-    # Read the table back using Spark and Bodo and validate that the
-    # contents are as expected
-    expected_df = pd.concat([df, df]).reset_index(drop=True)
-    # Spark can have inconsistent behavior when reading/writing null
-    # timestamps, so we convert all NaTs to epoch for consistent
-    # comparison
-    if base_name == "DT_TSZ_TABLE":
-        expected_df["B"] = expected_df["B"].fillna(pd.Timestamp(1970, 1, 1, tz="UTC"))
-
-    if base_name == "BOOL_BINARY_TABLE":
-        # [BE-3585] Bodo write binary columns as string when partitioned,
-        # so validating by reading the table back would fail.
-        return
-
-    # Validate Bodo read output:
-    bodo_out = bodo.jit(distributed=["df"])(
-        lambda: pd.read_sql_table(table_name, conn, db_schema)
-    )()  # type: ignore
-    # Spark can have inconsistent behavior when reading/writing null
-    # timestamps, so we convert all NaTs to epoch for consistent
-    # comparison
-    if base_name == "DT_TSZ_TABLE":
-        bodo_out["B"] = bodo_out["B"].fillna(
-            pd.Timestamp(year=1970, month=1, day=1, tz="UTC")
-        )
-    bodo_out = _gather_output(bodo_out)
-
-    passed = None
-    if bodo.get_rank() == 0:
-        passed = _test_equal_guard(
-            expected_df,
-            bodo_out,
-            sort_output=True,
-            check_dtype=False,
-            reset_index=True,
-        )
-
-    passed = comm.bcast(passed)
-    assert passed == 1, "Bodo read output doesn't match expected output"
-
-    passed = None
-    if bodo.get_rank() == 0:
-        # Validate Spark read output:
-        # We need to invalidate spark cache, because it doesn't realize
-        # that the table has been modified.
-        spark = get_spark()
-        spark.sql("CLEAR CACHE;")
-        spark.sql(f"REFRESH TABLE hadoop_prod.{DATABASE_NAME}.{table_name};")
-        spark_out, _, _ = spark_reader.read_iceberg_table(table_name, db_schema, spark)
-        # Spark doesn't handle null timestamps consistently. It sometimes converts them to
-        # 0 (i.e. epoch) instead of NaTs like Pandas does. This modifies expected
-        # df to match Spark.
-        if base_name == "DT_TSZ_TABLE":
-            spark_out["B"] = (
-                spark_out["B"].astype("datetime64[ns]").dt.tz_localize("UTC")
-            )
-            spark_out["B"] = spark_out["B"].fillna(pd.Timestamp(1970, 1, 1, tz="UTC"))
-        passed = _test_equal_guard(
-            expected_df,
-            spark_out,
-            sort_output=True,
-            check_dtype=False,
-            reset_index=True,
-        )
-    passed = comm.bcast(passed)
-    assert passed == 1, "Spark read output doesn't match expected output"
-
-
-@pytest.mark.skip
-@pytest.mark.slow
-@pytest.mark.parametrize("use_dict_encoding_boxing", [False, True])
-def test_write_part_sort(
-    iceberg_database, iceberg_table_conn, use_dict_encoding_boxing, memory_leak_check
-):
-    """
-    Append to a table with both a partition spec and a sort order,
-    and verify that the append was done correctly, i.e. validate
-    that each file is correctly sorted and partitioned.
-    Then read the table using Spark and Bodo and validate that the
-    output is as expected.
-    """
-    table_name = f"PARTSORT_{PART_SORT_TABLE_BASE_NAME}"
-    df, sql_schema = SIMPLE_TABLES_MAP[f"SIMPLE_{PART_SORT_TABLE_BASE_NAME}"]
-    if use_dict_encoding_boxing:
-        table_name += "_DICT_ENCODING"
-        spark = get_spark()
-        if bodo.get_rank() == 0:
-            create_iceberg_table(
-                df,
-                sql_schema,
-                table_name,
-                spark,
-                PART_SORT_TABLE_PARTITION_SPEC,
-                PART_SORT_TABLE_SORT_ORDER,
-            )
-        bodo.barrier()
-    db_schema, warehouse_loc = iceberg_database(table_name)
-    conn = iceberg_table_conn(table_name, db_schema, warehouse_loc, check_exists=True)
-
-    @bodo.jit(distributed=["df"])
-    def impl(df, table_name, conn, db_schema):
-        df.to_sql(table_name, conn, db_schema, if_exists="append")
-
-    orig_use_dict_str_type = bodo.hiframes.boxing._use_dict_str_type
-    bodo.hiframes.boxing._use_dict_str_type = use_dict_encoding_boxing
-
-    try:
-        impl(_get_dist_arg(df), table_name, conn, db_schema)
-    finally:
-        bodo.hiframes.boxing._use_dict_str_type = orig_use_dict_str_type
-    bodo.barrier()
-
-    data_files = glob.glob(
-        os.path.join(warehouse_loc, db_schema, table_name, "data", "**.parquet")
-    )
-    assert all(os.path.isfile(file) for file in data_files)
-
-    passed = 1
-    err = "Partition-Spec/Sort-Order validation of files failed. See error on rank 0"
-    if bodo.get_rank() == 0:
-        try:
-            for data_file in data_files:
-                _test_file_part(data_file, PART_SORT_TABLE_PARTITION_SPEC)
-                _test_file_sorted(data_file, PART_SORT_TABLE_SORT_ORDER)
-        except Exception as e:
-            err = "".join(traceback.format_exception(None, e, e.__traceback__))
-            passed = 0
-    n_passed = reduce_sum(passed)
-    assert n_passed == bodo.get_size(), err
-
-    # Read the table back using Spark and Bodo and validate that the
-    # contents are as expected
-    expected_df = pd.concat([df, df]).reset_index(drop=True)
-
-    passed = None
-    comm = MPI.COMM_WORLD
-    if bodo.get_rank() == 0:
-        # Validate Spark read output:
-        # We need to invalidate spark cache, because it doesn't realize
-        # that the table has been modified.
-        spark = get_spark()
-        spark.sql("CLEAR CACHE;")
-        spark.sql(f"REFRESH TABLE hadoop_prod.{DATABASE_NAME}.{table_name};")
-
-        spark_out, _, _ = spark_reader.read_iceberg_table(table_name, db_schema, spark)
-        passed = _test_equal_guard(
-            expected_df,
-            spark_out,
-            sort_output=True,
-            check_dtype=False,
-            reset_index=True,
-        )
-    passed = comm.bcast(passed)
-    assert passed == 1, "Spark read output doesn't match expected output"
-
-    # Validate Bodo read output:
-    bodo_out = bodo.jit(distributed=["df"])(
-        lambda: pd.read_sql_table(table_name, conn, db_schema)
-    )()  # type: ignore
-    bodo_out = _gather_output(bodo_out)
-
-    passed = None
-    if bodo.get_rank() == 0:
-        passed = _test_equal_guard(
-            expected_df,
-            bodo_out,
-            sort_output=True,
-            check_dtype=False,
-            reset_index=True,
-        )
-
-    passed = comm.bcast(passed)
-    assert passed == 1, "Bodo read output doesn't match expected output"
-
-
-def _test_file_part(file_name: str, part_spec: list[PartitionField]):
-    # Construct Expected Partition Values
-    before = True
-    part_folders = [
-        p.name
-        for p in Path(file_name).parents
-        if (before := before and not str(p).endswith("data"))
-    ]
-    part_values = [folder.split("=")[1] for folder in part_folders]
-    expected_vals = [
-        SCALAR_TRANSFORM_FUNC[trans](val, tval)
-        for val, (_, trans, tval) in zip(part_values, part_spec)
-    ]
-
-    # Check if data adheres to partitioning
-    df = pd.read_parquet(file_name)
-
-    for (col, trans, tval), expected_val in zip(part_spec, expected_vals):
-        trans_col = ARRAY_TRANSFORM_FUNC[trans](df[col], tval)
-
-        if expected_val is None:
-            assert (
-                trans_col.isnull()
-            ).all(), "Partition value does not equal the result after applying the transformation"
-        else:
-            expected_col = pd.Series([expected_val]).astype(trans_col.dtype)[0]
-            assert (
-                trans_col == expected_col
-            ).all(), "Partition value does not equal the result after applying the transformation"
-
-
-def _test_file_sorted(file_name: str, sort_order: list[SortField]):
-    df = pd.read_parquet(file_name, dtype_backend="numpy_nullable")
-    df = cast_dt64_to_ns(df)
-
-    # Compute Transformed Columns
-    new_cols: list[pd.Series] = [
-        ARRAY_TRANSFORM_FUNC[trans](df[col], val)
-        for (col, trans, val, _, _) in sort_order
-    ]
-    idxs = [str(x) for x in range(len(sort_order))]
-    df_vals = pd.DataFrame(dict(zip(idxs, new_cols)))
-
-    # Check if it's sorted
-    ascending = [s.asc for s in sort_order]
-    na_position = ["first" if s.nulls_first else "last" for s in sort_order]
-
-    @bodo.jit(distributed=False)
-    def bodo_sort(df):
-        res = df.sort_values(
-            by=idxs,
-            ascending=ascending,
-            na_position=na_position,
-            ignore_index=False,
-        )
-        return res.reset_index(drop=True)
-
-    sorted_vals = bodo_sort(df_vals)
-    _test_equal(df_vals, sorted_vals, check_dtype=False)
-
-
-@pytest.mark.skip
-@pytest.mark.slow
-@pytest.mark.parametrize("use_dict_encoding_boxing", [False, True])
-def test_write_part_sort_return_orig(
-    iceberg_database,
-    iceberg_table_conn,
-    use_dict_encoding_boxing,
-):
-    """
-    Test that when writing to a table with a defined partition-spec
-    and sort order, performing the sort for the write doesn't modify
-    the original dataframe.
-    This tests that refcounts are handled correctly in the C++
-    code. If there's an issue, this should segfault.
-    """
-
-    comm = MPI.COMM_WORLD
-    table_name = "TEST_WRITE_SORTED_RETURN_ORIG_TABLE"
-    df, sql_schema = SIMPLE_TABLES_MAP[f"SIMPLE_{PART_SORT_TABLE_BASE_NAME}"]
-    if use_dict_encoding_boxing:
-        table_name += "_DICT_ENCODING"
-
-    if bodo.get_rank() == 0:
-        spark = get_spark()
-        create_iceberg_table(
-            df,
-            sql_schema,
-            table_name,
-            spark,
-            PART_SORT_TABLE_PARTITION_SPEC,
-            PART_SORT_TABLE_SORT_ORDER,
-        )
-    bodo.barrier()
-    db_schema, warehouse_loc = iceberg_database()
-    conn = iceberg_table_conn(table_name, db_schema, warehouse_loc, check_exists=True)
-
-    @bodo.jit(distributed=["df"])
-    def impl(df, table_name, conn, db_schema):
-        df.to_sql(
-            table_name,
-            conn,
-            db_schema,
-            if_exists="append",
-            index=False,
-        )
-        return df
-
-    orig_use_dict_str_type = bodo.hiframes.boxing._use_dict_str_type
-    bodo.hiframes.boxing._use_dict_str_type = use_dict_encoding_boxing
-
-    try:
-        out = impl(_get_dist_arg(df), table_name, conn, db_schema)
-        out = _gather_output(out)
-    finally:
-        bodo.hiframes.boxing._use_dict_str_type = orig_use_dict_str_type
-    bodo.barrier()
-
-    passed = None
-    if bodo.get_rank() == 0:
-        passed = _test_equal_guard(
-            df,
-            out,
-            # Do not sort since that defeats the purpose
-            sort_output=False,
-            check_dtype=False,
-            reset_index=False,
-        )
-
-    passed = comm.bcast(passed)
-    assert passed == 1, "Bodo function output doesn't match expected output"
-
-
-@pytest.mark.skip("MERGE INTO")
-@pytest.mark.slow
-def test_merge_into_cow_write_api(
-    iceberg_database,
-    iceberg_table_conn,
-):
-    comm = MPI.COMM_WORLD
-    bodo.barrier()
-
-    db_schema, warehouse_loc = iceberg_database()
-    # Should always only run this test on rank O
-    if bodo.get_rank() != 0:
-        passed = comm.bcast(False)
-        if not passed:
-            raise Exception("Exception on Rank 0")
-        return
-
-    passed = True
-    try:
-        # Create a table to work off of
-        table_name = "MERGE_INTO_COW_WRITE_API"
-        if bodo.get_rank() == 0:
-            df = pd.DataFrame({"A": [1, 2, 3, 4]})
-            create_iceberg_table(df, [("A", "long", True)], table_name)
-
-        conn = iceberg_table_conn(table_name, db_schema, warehouse_loc)
-        conn = bodo.io.iceberg.format_iceberg_conn(conn)
-
-        # Get relevant read info from connector
-        snapshot_id = bodo_iceberg_connector.bodo_connector_get_current_snapshot_id(
-            conn, db_schema, table_name
-        )
-        old_fnames = [
-            x.orig_path
-            for x in bodo_iceberg_connector.get_bodo_parquet_info(
-                conn,
-                db_schema,
-                table_name,
-                None,
-            )[0]
-        ]
-
-        # Write new file into warehouse location
-        new_fname = "new_file.parquet"
-        df_new = pd.DataFrame({"A": [5, 6, 7, 8]})
-        df_new.to_parquet(
-            os.path.join(warehouse_loc, db_schema, table_name, "data", new_fname)
-        )
-
-        # Commit the MERGE INTO COW operation
-        success = bodo_iceberg_connector.commit_merge_cow(
-            conn,
-            db_schema,
-            table_name,
-            warehouse_loc,
-            old_fnames,
-            [new_fname],
-            [0],
-            [{"rowCount": 4}],
-            snapshot_id,
-        )
-        assert success, "MERGE INTO Commit Operation Failed"
-
-        # See if the reported files to read is only the new file
-        new_fnames = [
-            x.orig_path
-            for x in bodo_iceberg_connector.get_bodo_parquet_info(
-                conn,
-                db_schema,
-                table_name,
-                None,
-            )[0]
-        ]
-
-        assert len(new_fnames) == 1 and new_fnames[0] == os.path.join(
-            db_schema, table_name, "data", new_fname
-        )
-
-    except Exception as e:
-        passed = False
-        raise e
-    finally:
-        passed = comm.bcast(passed)
-
-
-@pytest.mark.skip("MERGE INTO")
-@pytest.mark.slow
-def test_merge_into_cow_write_api_partitioned(
-    iceberg_database,
-    iceberg_table_conn,
-):
-    """
-    Test the Iceberg Connectors MERGE INTO COW Write Operation
-    with partitioned Iceberg tables
-    """
-
-    comm = MPI.COMM_WORLD
-    bodo.barrier()
-
-    db_schema, warehouse_loc = iceberg_database()
-
-    # Should always only run this test on rank O
-    if bodo.get_rank() != 0:
-        passed = comm.bcast(False)
-        if not passed:
-            raise Exception("Exception on Rank 0")
-        return
-
-    passed = True
-    try:
-        # Create a table to work off of
-        table_name = "MERGE_INTO_COW_WRITE_API_PARTITIONED"
-        df, sql_schema = SIMPLE_TABLES_MAP["SIMPLE_PRIMITIVES_TABLE"]
-        create_iceberg_table(
-            df,
-            sql_schema,
-            table_name,
-            par_spec=[PartitionField("C", "identity", -1)],
-        )
-
-        conn = iceberg_table_conn(table_name, db_schema, warehouse_loc)
-        conn = bodo.io.iceberg.format_iceberg_conn(conn)
-
-        # Get relevant read info from connector
-        snapshot_id = bodo_iceberg_connector.bodo_connector_get_current_snapshot_id(
-            conn, db_schema, table_name
-        )
-        old_fnames = [
-            x.orig_path
-            for x in bodo_iceberg_connector.get_bodo_parquet_info(
-                conn,
-                db_schema,
-                table_name,
-                None,
-            )[0]
-        ]
-
-        # Write new partitioned files into warehouse location
-        new_paths = []
-        record_counts = []
-
-        # Write a new data file to the "warehouse" to use in the operation
-        # Note, Bodo will essentially do this internally at Parquet Write
-        for part_val, name in [(True, "true"), (False, "false"), (None, "null")]:
-            sub_df = df[df["C"] == part_val]
-            if len(sub_df) == 0:
-                continue
-
-            record_counts.append(len(sub_df))
-            new_path = os.path.join(f"C={name}", "new_file.parquet")
-            new_paths.append(new_path)
-
-            sub_df.to_parquet(
-                os.path.join(warehouse_loc, db_schema, table_name, "data", new_path)
-            )
-
-        # Commit the MERGE INTO COW operation
-        success = bodo_iceberg_connector.commit_merge_cow(
-            conn,
-            db_schema,
-            table_name,
-            warehouse_loc,
-            old_fnames,
-            new_paths,
-            [0] * len(new_paths),
-            [{"rowCount": x} for x in record_counts],
-            snapshot_id,
-        )
-        assert success, "MERGE INTO Commit Operation Failed"
-
-        # See if the reported files to read is only the new file
-        out_fnames = [
-            x.orig_path
-            for x in bodo_iceberg_connector.get_bodo_parquet_info(
-                conn,
-                db_schema,
-                table_name,
-                None,
-            )[0]
-        ]
-
-        assert set(out_fnames) == {
-            os.path.join(db_schema, table_name, "data", path) for path in new_paths
-        }
-
-    except Exception as e:
-        passed = False
-        raise e
-    finally:
-        passed = comm.bcast(passed)
-
-
-@pytest.mark.skip("MERGE INTO")
-@pytest.mark.slow
-def test_merge_into_cow_write_api_snapshot_check(
-    iceberg_database,
-    iceberg_table_conn,
-):
-    comm = MPI.COMM_WORLD
-    bodo.barrier()
-
-    # Note that for the connector, conn_str and warehouse_loc are the same
-    db_schema, warehouse_loc = iceberg_database()
-
-    # Should always only run this test on rank O
-    if bodo.get_rank() != 0:
-        passed = comm.bcast(False)
-        if not passed:
-            raise Exception("Exception on Rank 0")
-        return
-
-    passed = True
-    try:
-        # Create a table to work off of
-        table_name = "MERGE_INTO_COW_WRITE_API_SNAPSHOT_CHECK"
-        df = pd.DataFrame({"A": [1, 2, 3, 4]})
-        create_iceberg_table(df, [("A", "long", True)], table_name)
-
-        conn = iceberg_table_conn(table_name, db_schema, warehouse_loc)
-        # Format the connection string since we don't go through pd.read_sql_table
-        conn = bodo.io.iceberg.format_iceberg_conn(conn)
-
-        # Get relevant read info from connector
-        snapshot_id = bodo_iceberg_connector.bodo_connector_get_current_snapshot_id(
-            conn, db_schema, table_name
-        )
-        old_fnames = [
-            x.orig_path
-            for x in bodo_iceberg_connector.get_bodo_parquet_info(
-                conn,
-                db_schema,
-                table_name,
-                None,
-            )[0]
-        ]
-
-        # Write new file into warehouse location
-        new_fname = "new_file.parquet"
-        df_new = pd.DataFrame({"A": [5, 6, 7, 8]})
-        df_new.to_parquet(
-            os.path.join(warehouse_loc, db_schema, table_name, "data", new_fname)
-        )
-
-        # Update the current snapshot ID by appending data to the table
-        spark = get_spark()
-        spark.sql(
-            f"INSERT INTO hadoop_prod.{db_schema}.{table_name} VALUES (10), (11), (12), (13)"
-        )
-
-        # Attempt to commit a MERGE INTO operation with the old snapshot id
-        # Expect it return False (and prints error)
-        success = bodo_iceberg_connector.commit_merge_cow(
-            conn,
-            db_schema,
-            table_name,
-            warehouse_loc,
-            old_fnames,
-            [new_fname],
-            [0],
-            [{"rowCount": 4}],
-            snapshot_id,
-        )
-        assert not success, "MERGE INTO Commit Operation should not have succeeded"
-
-    except Exception as e:
-        passed = False
-        raise e
-    finally:
-        passed = comm.bcast(passed)
-
-
-@pytest.mark.slow
-def test_merge_into_cow_simple_e2e(iceberg_database, iceberg_table_conn):
-    """
-    Tests a simple end to end example of reading with _bodo_merge_into, performing some modifications,
-    and that writing the changes back with iceberg_merge_cow_py
-    """
-
-    comm = MPI.COMM_WORLD
-
-    # Create a table to work off of
-    table_name = "MERGE_INTO_COW_WRITE_SIMPLE_E2E"
-    if bodo.get_rank() == 0:
-        df = pd.DataFrame({"A": np.arange(10)})
-        create_iceberg_table(df, [("A", "long", True)], table_name)
-    bodo.barrier()
-
-    db_schema, warehouse_loc = iceberg_database()
-    conn = iceberg_table_conn(table_name, db_schema, warehouse_loc)
-
-    def impl1(table_name, conn, db_schema):
-        df, old_fnames, old_snapshot_id = pd.read_sql_table(
-            table_name, conn, db_schema, _bodo_merge_into=True
-        )  # type: ignore
-        df_update = df[df.A > 5]
-        df_update["A"] = df_update["A"] * -10
-
-        df = df.merge(df_update, on="_BODO_ROW_ID", how="left")
-        df["A"] = df["A_y"].fillna(df["A_x"])
-
-        df = df.drop(columns=["_BODO_ROW_ID", "A_y", "A_x"])
-        bodo.io.iceberg.merge_into.iceberg_merge_cow_py(
-            table_name, conn, db_schema, df, old_snapshot_id, old_fnames
-        )
-        return old_snapshot_id
-
-    old_snapshot_id = bodo.jit(impl1)(table_name, conn, db_schema)
-    bodo.barrier()
-
-    passed = True
-    if bodo.get_rank() == 0:
-        # We had issues with spark caching previously, this alleviates those issues
-        spark = get_spark()
-        spark.sql("CLEAR CACHE;")
-        spark.sql(f"REFRESH TABLE hadoop_prod.{DATABASE_NAME}.{table_name};")
-
-        snapshot_id_table = spark.sql(
-            f"""
-            select snapshot_id from hadoop_prod.{db_schema}.{table_name}.history order by made_current_at DESC
-            """
-        ).toPandas()
-
-        # We expect to see two snapshot id's, the first from the creation/insertion of the initial values into
-        # the table, and the second from when we do the merge into.
-        passed = len(snapshot_id_table) == 2 and (
-            old_snapshot_id == snapshot_id_table.iloc[1, 0]
-        )
-
-    passed = comm.bcast(passed)
-    assert passed == 1, "Snapshot ID's do not match expected output"
-
-    passed = True
-    if bodo.get_rank() == 0:
-        bodo_out, _, _ = spark_reader.read_iceberg_table(table_name, db_schema)
-        # See comment above, expected may change if we spark version changes,
-        # but we will always see the negative values (-60, -70, -80, -90),
-        # and never see values > 5
-        expected = pd.DataFrame({"A": [0, 1, 2, 3, 4, 5, -60, -70, -80, -90]})
-        passed = _test_equal_guard(
-            bodo_out,
-            expected,
-            check_dtype=False,
-            sort_output=True,
-            reset_index=True,
-        )
-
-    passed = comm.bcast(passed)
-    assert passed == 1, "Bodo function output doesn't match expected output"
-
-
-@pytest.mark.slow
-def test_merge_into_cow_simple_e2e_partitions(iceberg_database, iceberg_table_conn):
-    """
-    Tests a simple end to end example of reading with _bodo_merge_into, performing some modifications,
-    and then writing the changes back with iceberg_merge_cow_py, this time, on a partitioned table,
-    where we should only read/write back certain files.
-    """
-
-    comm = MPI.COMM_WORLD
-
-    # Create a table to work off of
-    table_name = "MERGE_INTO_COW_WRITE_SIMPLE_E2E_PARTITIONS"
-
-    orig_df = pd.DataFrame(
-        {
-            "A": list(np.arange(8)) * 8,
-            "B": gen_nonascii_list(64),
-            "C": np.arange(64),
-            "D": pd.date_range("2017-01-03", periods=8).repeat(8).tz_localize("UTC"),
-        }
-    )
-
-    if bodo.get_rank() == 0:
-        create_iceberg_table(
-            orig_df,
-            [
-                ("A", "long", True),
-                ("B", "string", True),
-                ("C", "long", True),
-                ("D", "timestamp", True),
-            ],
-            table_name,
-            par_spec=[
-                PartitionField("A", "identity", -1),
-                PartitionField("D", "days", -1),
-            ],
-        )
-    bodo.barrier()
-
-    db_schema, warehouse_loc = iceberg_database()
-    conn = iceberg_table_conn(table_name, db_schema, warehouse_loc)
-
-    def impl1(table_name, conn, db_schema):
-        df, old_fnames, old_snapshot_id = pd.read_sql_table(
-            table_name, conn, db_schema, _bodo_merge_into=True
-        )  # type: ignore
-        # df is partitioned on int column A and the date column D
-        df_update = df[df.A > 4][["_BODO_ROW_ID", "A"]]
-        df_update["A"] = df_update["A"] * -10
-
-        df = df.merge(df_update, on="_BODO_ROW_ID", how="left")
-        df["A"] = df["A_y"].fillna(df["A_x"])
-
-        df = df[["A", "B", "C", "D"]]
-        bodo.io.iceberg.merge_into.iceberg_merge_cow_py(
-            table_name, conn, db_schema, df, old_snapshot_id, old_fnames
-        )
-        return old_snapshot_id
-
-    old_snapshot_id = bodo.jit(impl1)(table_name, conn, db_schema)
-    bodo.barrier()
-
-    passed = False
-    if bodo.get_rank() == 0:
-        spark = get_spark()
-        # We had issues with spark caching previously, this alleviates those issues
-        spark.sql("CLEAR CACHE;")
-        spark.sql(f"REFRESH TABLE hadoop_prod.{DATABASE_NAME}.{table_name};")
-
-        snapshot_id_table = spark.sql(
-            f"""
-            select snapshot_id from hadoop_prod.{db_schema}.{table_name}.history order by made_current_at DESC
-            """
-        ).toPandas()
-
-        # We expect to see two snapshot id's, the first from the creation/insertion of the initial values into
-        # the table, and the second from when we do the merge into.
-        passed = len(snapshot_id_table) == 2 and (
-            old_snapshot_id == snapshot_id_table.iloc[1, 0]
-        )
-
-    passed = comm.bcast(passed)
-    assert passed, "Snapshot ID's do not match expected output"
-
-    # Construct Expected Output
-    expected_out = orig_df.copy()
-    expected_out.loc[expected_out.A > 4, ["A"]] = (
-        expected_out[expected_out.A > 4]["A"] * -10
-    )
-    expected_out = expected_out.sort_values(by="C", ascending=True)
-
-    passed = False
-    err = None
-    if bodo.get_rank() == 0:
-        try:
-            spark_out, _, _ = spark_reader.read_iceberg_table(table_name, db_schema)
-            spark_out = spark_out.sort_values(by="C", ascending=True)
-            spark_out["D"] = (
-                spark_out["D"].astype("datetime64[ns]").dt.tz_localize("UTC")
-            )
-
-            passed = bool(
-                _test_equal_guard(
-                    spark_out,
-                    expected_out,
-                    sort_output=True,
-                    check_dtype=False,
-                    reset_index=True,
-                )
-            )
-        except Exception as e:
-            err = e
-
-    passed, err = comm.bcast((passed, err))
-    if isinstance(err, Exception):
-        raise err
-    assert passed, "Spark output doesn't match expected output"
-
-    # Validate Bodo read output
-    bodo_out = bodo.jit(all_returns_distributed=True)(
-        lambda: pd.read_sql_table(table_name, conn, db_schema)
-    )()  # type: ignore
-    bodo_out = _gather_output(bodo_out)
-
-    passed = False
-    if bodo.get_rank() == 0:
-        passed = bool(
-            _test_equal_guard(
-                expected_out,
-                bodo_out,
-                sort_output=True,
-                check_dtype=False,
-                reset_index=True,
-            )
-        )
-
-    passed = comm.bcast(passed)
-    assert passed, "Bodo read output doesn't match expected output"
-
-
-@pytest.mark.skip
-@pytest.mark.slow
-def test_iceberg_write_nulls_in_dict(iceberg_database, iceberg_table_conn):
-    """
-    Test that Iceberg write works even when there are nulls in
-    the dictionary of a dictionary encoded array. Arrow doesn't
-    support this, so we drop the NAs from all dictionaries ourselves
-    before the write step.
-    See [BE-4331](https://bodo.atlassian.net/browse/BE-4331)
-    for more context.
-    We also explicitly test the table-format case since the codegen
-    for it is slightly different.
-    """
-
-    S = pa.DictionaryArray.from_arrays(
-        np.array([0, 2, 1, 0, 1, 3, 0, 1, 3, 3, 2, 0], dtype=np.int32),
-        pd.Series(["B", None, "A", None]),
-    )
-    A = np.arange(12)
-    empty_df = pd.DataFrame({"S": [], "A": []})
-    sql_schema = [("S", "string", True), ("A", "long", False)]
-    spark = None
-    if bodo.get_rank() == 0:
-        spark = get_spark()
-
-    db_schema, warehouse_loc = iceberg_database()
-
-    @bodo.jit(distributed=["S", "A"])
-    def impl(S, A, table_name, conn, db_schema, if_exists="replace"):
-        S = pd.Series(S)
-        df = pd.DataFrame({"S": S, "A": A})
-        df.to_sql(table_name, conn, db_schema, if_exists=if_exists)
-        return df
-
-    @bodo.jit(distributed=["S", "A"])
-    def impl_table_format(S, A, table_name, conn, db_schema, if_exists="replace"):
-        S = pd.Series(S)
-        df = pd.DataFrame({"S": S, "A": A})
-        # Force dataframe to use table format
-        df = bodo.hiframes.pd_dataframe_ext._tuple_to_table_format_decoded(df)
-        df.to_sql(table_name, conn, db_schema, if_exists=if_exists)
-        return df
-
-    def test_output(impl, S, A, table_name, if_exists="replace"):
-        conn = iceberg_table_conn(
-            table_name, db_schema, warehouse_loc, check_exists=False
-        )
-
-        # Write the data
-        impl(_get_dist_arg(S), _get_dist_arg(A), table_name, conn, db_schema, if_exists)
-        bodo.barrier()
-
-        # Read back
-        exp_df = pd.DataFrame({"S": S, "A": A})
-        bodo_read_out = bodo.jit()(
-            lambda: pd.read_sql_table(table_name, conn, db_schema)
-        )()
-        bodo_read_out = _gather_output(bodo_read_out)
-        bodo.barrier()
-
-        # Check correctness
-        passed = 1
-        if bodo.get_rank() == 0:
-            passed = _test_equal_guard(
-                exp_df,
-                bodo_read_out,
-                sort_output=True,
-                reset_index=True,
-                check_dtype=False,
-            )
-        n_passed = reduce_sum(passed)
-        assert n_passed == bodo.get_size()
-
-    # Test regular write
-    table_name = "TEST_ICEBERG_WRITE_NULLS_IN_DICT_TABLE"
-    test_output(impl, S, A, table_name)
-    test_output(impl_table_format, S, A, f"{table_name}_table_format")
-
-    # Test append to a table with partition on S (dict-encoded column)
-    table_name = "TEST_ICEBERG_WRITE_NULLS_IN_DICT_TABLE_PART_S"
-    if bodo.get_rank() == 0:
-        create_iceberg_table(
-            empty_df,
-            sql_schema,
-            table_name,
-            spark,
-            [PartitionField("S", "truncate", 3)],
-        )
-    test_output(impl, S, A, table_name, "append")
-
-    table_name = "TEST_ICEBERG_WRITE_NULLS_IN_DICT_TABLE_PART_S_TABLE_FORMAT"
-    if bodo.get_rank() == 0:
-        create_iceberg_table(
-            empty_df,
-            sql_schema,
-            table_name,
-            spark,
-            [PartitionField("S", "truncate", 3)],
-        )
-    test_output(impl_table_format, S, A, table_name, "append")
-
-    # Test append to a table with partition on A (non dict-encoded column)
-    table_name = "TEST_ICEBERG_WRITE_NULLS_IN_DICT_TABLE_PART_A"
-    if bodo.get_rank() == 0:
-        create_iceberg_table(
-            empty_df,
-            sql_schema,
-            table_name,
-            spark,
-            [PartitionField("A", "bucket", 4)],
-        )
-    test_output(impl, S, A, table_name, "append")
-
-    table_name = "TEST_ICEBERG_WRITE_NULLS_IN_DICT_TABLE_PART_A_TABLE_FORMAT"
-    if bodo.get_rank() == 0:
-        create_iceberg_table(
-            empty_df,
-            sql_schema,
-            table_name,
-            spark,
-            [PartitionField("A", "bucket", 4)],
-        )
-    test_output(impl_table_format, S, A, table_name, "append")
-
-    # Use the same dict-encoded array for both columns and
-    # partition on one of it (should catch any refcount bugs)
-    sql_schema = [("S", "string", True), ("A", "string", True)]
-
-    table_name = "TEST_ICEBERG_WRITE_NULLS_IN_DICT_TABLE_PART_SS"
-    if bodo.get_rank() == 0:
-        create_iceberg_table(
-            empty_df,
-            sql_schema,
-            table_name,
-            spark,
-            [PartitionField("A", "bucket", 4)],
-        )
-    test_output(impl, S, S, table_name, "append")
-
-
-=======
->>>>>>> a1d1bb82
 def test_batched_read_agg(iceberg_database, iceberg_table_conn, memory_leak_check):
     """
     Test a simple use of batched Iceberg reads by
