import operator
import os
import tempfile

import numba
import numpy as np
import pandas as pd
import pyarrow as pa
import pytest

import bodo
import bodo.pandas as bd
from bodo.pandas.utils import BodoLibFallbackWarning
from bodo.tests.utils import _test_equal, pytest_mark_spawn_mode, temp_config_override

# Various Index kinds to use in test data (assuming maximum size of 100 in input)
MAX_DATA_SIZE = 100


@pytest.fixture(
    params=[
        pd.RangeIndex(MAX_DATA_SIZE),
        pd.date_range("1998-01-01", periods=MAX_DATA_SIZE),
        pd.MultiIndex.from_arrays(
            (np.arange(MAX_DATA_SIZE) * 2, np.arange(MAX_DATA_SIZE) * 4),
            names=["first", "second"],
        ),
    ]
)
def index_val(request):
    return request.param


def test_from_pandas(datapath, index_val):
    """Very simple test to scan a dataframe passed into from_pandas."""

    df = pd.DataFrame(
        {
            "a": [1, 2, 3, 7] * 2,
            "b": [4, 5, 6, 8] * 2,
            "c": ["a", "b", None, "abc"] * 2,
        },
    )
    df.index = index_val[: len(df)]
    # Sequential test
    with temp_config_override("dataframe_library_run_parallel", False):
        bdf = bd.from_pandas(df)
        assert bdf.is_lazy_plan()
        assert bdf._mgr._plan.plan_class == "LogicalGetPandasReadSeq"
        duckdb_plan = bdf._mgr._plan.generate_duckdb()
        _test_equal(duckdb_plan.df, df)
        _test_equal(
            bdf,
            df,
        )
        assert not bdf.is_lazy_plan()
        assert bdf._mgr._plan is None

    # Parallel test
    bdf = bd.from_pandas(df)
    assert bdf.is_lazy_plan()
    assert bdf._mgr._plan.plan_class == "LogicalGetPandasReadParallel"
    _test_equal(
        bdf,
        df,
    )
    assert not bdf.is_lazy_plan()
    assert bdf._mgr._plan is None

    # Make sure projection with a middle column works.
    bdf = bd.from_pandas(df)
    bodo_df2 = bdf["b"]
    df2 = df["b"]
    assert bodo_df2.is_lazy_plan()
    _test_equal(
        bodo_df2,
        df2,
        check_pandas_types=False,
    )


def test_read_parquet(datapath):
    """Very simple test to read a parquet file for sanity checking."""
    path = datapath("example_no_index.parquet")

    bodo_out = bd.read_parquet(path)
    py_out = pd.read_parquet(path)

    _test_equal(
        bodo_out,
        py_out,
    )


@pytest.mark.parametrize(
    "file_path",
    [
        "example_no_index.parquet",
        "example_single_index.parquet",
        "example_multi_index.parquet",
    ],
)
def test_read_parquet_projection_pushdown(datapath, file_path):
    """Make sure basic projection pushdown works for Parquet read end to end."""
    path = datapath(file_path)

    bodo_out = bd.read_parquet(path)[["three", "four"]]
    py_out = pd.read_parquet(path)[["three", "four"]]

    assert bodo_out.is_lazy_plan()

    _test_equal(
        bodo_out,
        py_out,
    )


@pytest.mark.parametrize(
    "df",
    [
        pytest.param(
            pd.DataFrame(
                {
                    "one": [-1.0, np.nan, 2.5, 3.0, 4.0, 6.0, 10.0],
                    "two": ["foo", "bar", "baz", "foo", "bar", "baz", "foo"],
                    "three": [True, False, True, True, True, False, False],
                    "four": [-1.0, 5.1, 2.5, 3.0, 4.0, 6.0, 11.0],
                    "five": ["foo", "bar", "baz", None, "bar", "baz", "foo"],
                }
            ),
            id="df1",
        )
    ],
)
def test_read_parquet_index(df: pd.DataFrame, index_val):
    """Test reading parquet with index column works as expected."""
    df.index = index_val[: len(df)]
    with tempfile.TemporaryDirectory() as tmp:
        path = os.path.join(tmp, "example.pq")

        df.to_parquet(path)

        bodo_out = bd.read_parquet(path)
        py_out = pd.read_parquet(path)

        _test_equal(
            bodo_out,
            py_out,
        )


def test_read_parquet_len_shape(datapath):
    """Test length/shape after read parquet is correct"""
    path = datapath("example_no_index.parquet")

    bodo_out = bd.read_parquet(path)
    py_out = pd.read_parquet(path)

    assert len(bodo_out) == len(py_out)
    # len directly on parquet file doesn't require plan execution
    assert bodo_out.is_lazy_plan()

    # create a new lazy DF
    bodo_out2 = bd.read_parquet(path)

    # test shape
    assert bodo_out2.shape == py_out.shape
    # shape directly on parquet file doesn't require plan execution
    assert bodo_out2.is_lazy_plan()


def test_read_parquet_series_len_shape(datapath):
    """Test length/shape after read parquet is correct"""
    path = datapath("dataframe_library/df1.parquet")

    bodo_out = bd.read_parquet(path)
    bodo_out = bodo_out["A"]
    py_out = pd.read_parquet(path)
    py_out = py_out["A"]

    assert len(bodo_out) == len(py_out)
    # len directly on parquet file doesn't require plan execution
    assert bodo_out.is_lazy_plan()

    # test shape
    assert bodo_out.shape == py_out.shape
    # shape directly on parquet file doesn't require plan execution
    assert bodo_out.is_lazy_plan()


def test_write_parquet(index_val):
    """Test writing a DataFrame to parquet."""
    df = pd.DataFrame(
        {
            "one": [-1.0, np.nan, 2.5, 3.0, 4.0, 6.0, 10.0],
            "two": ["foo", "bar", "baz", "foo", "bar", "baz", "foo"],
            "three": [True, False, True, True, True, False, False],
            "four": [-1.0, 5.1, 2.5, 3.0, 4.0, 6.0, 11.0],
            "five": ["foo", "bar", "baz", None, "bar", "baz", "foo"],
        }
    )
    df.index = index_val[: len(df)]
    with tempfile.TemporaryDirectory() as tmp:
        path = os.path.join(tmp, "test_write.parquet")

        bodo_df = bd.from_pandas(df)
        bodo_df.to_parquet(path)
        assert bodo_df.is_lazy_plan()

        # Read back to check
        py_out = pd.read_parquet(path)
        _test_equal(
            py_out,
            df,
            check_pandas_types=False,
            sort_output=True,
        )

        # Already distributed DataFrame case
        path = os.path.join(tmp, "test_write_dist.parquet")
        bodo_df = bd.from_pandas(df)

        @bodo.jit(spawn=True)
        def f(df):
            return df

        f(bodo_df)
        bodo_df.to_parquet(path)
        # Read back to check
        py_out = pd.read_parquet(path)
        _test_equal(
            py_out,
            df,
            check_pandas_types=False,
            sort_output=True,
        )


def test_projection(datapath):
    """Very simple test for projection for sanity checking."""
    bodo_df1 = bd.read_parquet(datapath("dataframe_library/df1.parquet"))
    bodo_df2 = bodo_df1["D"]

    py_df1 = pd.read_parquet(datapath("dataframe_library/df1.parquet"))
    py_df2 = py_df1["D"]

    # TODO: remove copy when df.apply(axis=0) is implemented
    # TODO: remove forcing collect when copy() bug with RangeIndex(1) is fixed
    _test_equal(
        bodo_df2.copy(),
        py_df2,
        check_pandas_types=False,
        sort_output=True,
        reset_index=True,
    )


@pytest.mark.parametrize(
    "file_path",
    [
        "dataframe_library/df1.parquet",
        "dataframe_library/df1_index.parquet",
        "dataframe_library/df1_multi_index.parquet",
    ],
)
@pytest.mark.parametrize(
    "op", [operator.eq, operator.ne, operator.gt, operator.lt, operator.ge, operator.le]
)
def test_filter_pushdown(datapath, file_path, op):
    """Test for filter with filter pushdown into read parquet."""
    op_str = numba.core.utils.OPERATORS_TO_BUILTINS[op]

    bodo_df1 = bd.read_parquet(datapath(file_path))
    bodo_df2 = bodo_df1[eval(f"bodo_df1.A {op_str} 20")]

    # Make sure bodo_df2 is unevaluated at this point.
    assert bodo_df2.is_lazy_plan()

    pre, post = bd.utils.getPlanStatistics(bodo_df2._mgr._plan)
    _test_equal(pre, 2)
    _test_equal(post, 1)

    py_df1 = pd.read_parquet(datapath(file_path))
    py_df2 = py_df1[eval(f"py_df1.A {op_str} 20")]

    # TODO: remove copy when df.apply(axis=0) is implemented
    _test_equal(
        bodo_df2.copy(),
        py_df2,
        check_pandas_types=False,
        sort_output=True,
        reset_index=True,
    )


@pytest_mark_spawn_mode
@pytest.mark.parametrize(
    "file_path",
    [
        "dataframe_library/df1.parquet",
        "dataframe_library/df1_index.parquet",
        "dataframe_library/df1_multi_index.parquet",
    ],
)
@pytest.mark.parametrize(
    "op", [operator.eq, operator.ne, operator.gt, operator.lt, operator.ge, operator.le]
)
def test_filter_distributed(datapath, file_path, op):
    """Very simple test for filter for sanity checking."""
    bodo_df1 = bd.read_parquet(datapath(file_path))
    py_df1 = pd.read_parquet(datapath(file_path))

    @bodo.jit(spawn=True)
    def f(df):
        return df

    # Force plan to execute but keep distributed.
    f(bodo_df1)
    op_str = numba.core.utils.OPERATORS_TO_BUILTINS[op]

    bodo_df2 = bodo_df1[eval(f"bodo_df1.A {op_str} 20")]

    # Make sure bodo_df2 is unevaluated at this point.
    assert bodo_df2.is_lazy_plan()

    py_df2 = py_df1[eval(f"py_df1.A {op_str} 20")]

    _test_equal(
        bodo_df2.copy(),
        py_df2,
        check_pandas_types=False,
        sort_output=True,
        reset_index=False,
    )


@pytest.mark.parametrize(
    "op", [operator.eq, operator.ne, operator.gt, operator.lt, operator.ge, operator.le]
)
def test_filter(datapath, op):
    """Test for standalone filter."""
    bodo_df1 = bd.read_parquet(datapath("dataframe_library/df1.parquet"))
    py_df1 = pd.read_parquet(datapath("dataframe_library/df1.parquet"))

    # Force read parquet node to execute.
    _test_equal(
        bodo_df1.copy(),
        py_df1,
        check_pandas_types=False,
        sort_output=True,
        reset_index=True,
    )

    op_str = numba.core.utils.OPERATORS_TO_BUILTINS[op]

    bodo_df2 = bodo_df1[eval(f"bodo_df1.A {op_str} 20")]

    # Make sure bodo_df2 is unevaluated at this point.
    assert bodo_df2.is_lazy_plan()

    py_df2 = py_df1[eval(f"py_df1.A {op_str} 20")]

    _test_equal(
        bodo_df2.copy(),
        py_df2,
        check_pandas_types=False,
        sort_output=True,
        reset_index=False,
    )


@pytest.mark.parametrize(
    "file_path",
    [
        "dataframe_library/df1.parquet",
        "dataframe_library/df1_index.parquet",
        "dataframe_library/df1_multi_index.parquet",
    ],
)
@pytest.mark.parametrize("mode", [0, 1, 2])
def test_filter_bound_between(datapath, file_path, mode):
    """Test for filter with filter pushdown into read parquet."""
    bodo_df1 = bd.read_parquet(datapath(file_path))

    @bodo.jit(spawn=True)
    def f(df):
        return df

    if mode == 1:
        f(bodo_df1)
    elif mode == 2:
        bodo_df1._mgr._collect()

    bodo_df2 = bodo_df1[(bodo_df1.A > 20) & (bodo_df1.A < 40)]

    # Make sure bodo_df2 is unevaluated at this point.
    assert bodo_df2.is_lazy_plan()

    py_df1 = pd.read_parquet(datapath(file_path))
    py_df2 = py_df1[(py_df1.A > 20) & (py_df1.A < 40)]

    # TODO: remove copy when df.apply(axis=0) is implemented
    _test_equal(
        bodo_df2.copy(),
        py_df2,
        check_pandas_types=False,
        sort_output=True,
        reset_index=True,
    )


def test_filter_multiple1_pushdown(datapath):
    """Test for multiple filter expression."""
    bodo_df1 = bd.read_parquet(datapath("dataframe_library/df1.parquet"))
    bodo_df2 = bodo_df1[((bodo_df1.A < 20) & ~(bodo_df1.D > 80))]

    # Make sure bodo_df2 is unevaluated at this point.
    assert bodo_df2.is_lazy_plan()

    py_df1 = pd.read_parquet(datapath("dataframe_library/df1.parquet"))
    py_df2 = py_df1[((py_df1.A < 20) & ~(py_df1.D > 80))]

    # TODO: remove copy when df.apply(axis=0) is implemented
    _test_equal(
        bodo_df2.copy(),
        py_df2,
        check_pandas_types=False,
        sort_output=True,
        reset_index=True,
    )


def test_filter_multiple1(datapath):
    """Test for multiple filter expression."""
    bodo_df1 = bd.read_parquet(datapath("dataframe_library/df1.parquet"))
    py_df1 = pd.read_parquet(datapath("dataframe_library/df1.parquet"))

    # Force read parquet node to execute.
    _test_equal(
        bodo_df1.copy(),
        py_df1,
        check_pandas_types=False,
        sort_output=True,
        reset_index=True,
    )

    bodo_df2 = bodo_df1[((bodo_df1.A < 20) & ~(bodo_df1.D > 80))]
    py_df2 = py_df1[((py_df1.A < 20) & ~(py_df1.D > 80))]

    # Make sure bodo_df2 is unevaluated at this point.
    assert bodo_df2.is_lazy_plan()

    # TODO: remove copy when df.apply(axis=0) is implemented
    _test_equal(
        bodo_df2.copy(),
        py_df2,
        check_pandas_types=False,
        sort_output=True,
        reset_index=True,
    )


def test_filter_string_pushdown(datapath):
    """Test for filtering based on a string pushed down to read parquet."""
    bodo_df1 = bd.read_parquet(datapath("dataframe_library/df1.parquet"))
    bodo_df2 = bodo_df1[bodo_df1.B == "gamma"]

    # Make sure bodo_df2 is unevaluated at this point.
    assert bodo_df2.is_lazy_plan()

    pre, post = bd.utils.getPlanStatistics(bodo_df2._mgr._plan)
    _test_equal(pre, 2)
    _test_equal(post, 1)

    py_df1 = pd.read_parquet(datapath("dataframe_library/df1.parquet"))
    py_df2 = py_df1[py_df1.B == "gamma"]

    _test_equal(
        bodo_df2.copy(),
        py_df2,
        check_pandas_types=False,
        sort_output=True,
        reset_index=True,
    )


def test_filter_string(datapath):
    """Test for standalone string filter."""
    bodo_df1 = bd.read_parquet(datapath("dataframe_library/df1.parquet"))
    py_df1 = pd.read_parquet(datapath("dataframe_library/df1.parquet"))

    # Force read parquet node to execute.
    _test_equal(
        bodo_df1.copy(),
        py_df1,
        check_pandas_types=False,
        sort_output=True,
        reset_index=True,
    )

    bodo_df2 = bodo_df1[bodo_df1.B == "gamma"]

    # Make sure bodo_df2 is unevaluated at this point.
    assert bodo_df2.is_lazy_plan()

    py_df2 = py_df1[py_df1.B == "gamma"]

    _test_equal(
        bodo_df2.copy(),
        py_df2,
        check_pandas_types=False,
        sort_output=True,
        reset_index=True,
    )


@pytest.mark.parametrize(
    "op", [operator.eq, operator.ne, operator.gt, operator.lt, operator.ge, operator.le]
)
def test_filter_datetime_pushdown(datapath, op):
    """Test for standalone filter."""
    op_str = numba.core.utils.OPERATORS_TO_BUILTINS[op]
    bodo_df1 = bd.read_parquet(datapath("dataframe_library/df1.parquet"))
    bodo_df2 = bodo_df1[
        eval(f"bodo_df1.F {op_str} pd.to_datetime('2025-07-17 22:39:02')")
    ]

    # Make sure bodo_df2 is unevaluated at this point.
    assert bodo_df2.is_lazy_plan()

    pre, post = bd.utils.getPlanStatistics(bodo_df2._mgr._plan)
    _test_equal(pre, 2)
    _test_equal(post, 1)

    py_df1 = pd.read_parquet(datapath("dataframe_library/df1.parquet"))
    py_df2 = py_df1[eval(f"py_df1.F {op_str} pd.to_datetime('2025-07-17 22:39:02')")]

    _test_equal(
        bodo_df2.copy(),
        py_df2,
        check_pandas_types=False,
        sort_output=True,
        reset_index=True,
    )


@pytest.mark.parametrize(
    "op", [operator.eq, operator.ne, operator.gt, operator.lt, operator.ge, operator.le]
)
def test_filter_datetime(datapath, op):
    """Test for standalone filter."""
    bodo_df1 = bd.read_parquet(datapath("dataframe_library/df1.parquet"))
    py_df1 = pd.read_parquet(datapath("dataframe_library/df1.parquet"))

    # Force read parquet node to execute so the filter doesn't get pushed into the read.
    _test_equal(
        bodo_df1.copy(),
        py_df1,
        check_pandas_types=False,
        sort_output=True,
        reset_index=True,
    )

    op_str = numba.core.utils.OPERATORS_TO_BUILTINS[op]

    bodo_df2 = bodo_df1[
        eval(f"bodo_df1.F {op_str} pd.to_datetime('2025-07-17 22:39:02')")
    ]

    # Make sure bodo_df2 is unevaluated at this point.
    assert bodo_df2.is_lazy_plan()

    py_df2 = py_df1[eval(f"py_df1.F {op_str} pd.to_datetime('2025-07-17 22:39:02')")]

    _test_equal(
        bodo_df2.copy(),
        py_df2,
        check_pandas_types=False,
        sort_output=True,
        reset_index=True,
    )


def test_head_pushdown(datapath):
    """Test for head pushed down to read parquet."""
    bodo_df1 = bd.read_parquet(datapath("dataframe_library/df1.parquet"))
    bodo_df2 = bodo_df1.head(3)

    # Make sure bodo_df2 is unevaluated at this point.
    assert bodo_df2.is_lazy_plan()

    pre, post = bd.utils.getPlanStatistics(bodo_df2._plan)
    _test_equal(pre, 2)
    _test_equal(post, 1)

    # Contents not guaranteed to be the same as Pandas so just check length.
    assert len(bodo_df2) == 3


def test_projection_head_pushdown(datapath):
    """Test for projection and head pushed down to read parquet."""
    bodo_df1 = bd.read_parquet(datapath("dataframe_library/df1.parquet"))
    bodo_df2 = bodo_df1["D"]
    bodo_df3 = bodo_df2.head(3)

    # Make sure bodo_df2 is unevaluated at this point.
    assert bodo_df3.is_lazy_plan()

    # Contents not guaranteed to be the same as Pandas so just check length.
    assert len(bodo_df3) == 3


def test_series_head(datapath):
    """Test for Series.head() reading from Pandas."""
    bodo_df1 = bd.read_parquet(datapath("dataframe_library/df1.parquet"))
    bodo_df2 = bodo_df1["D"]
    bodo_df2.execute_plan()
    bodo_df3 = bodo_df2.head(3)

    # Make sure bodo_df3 is unevaluated at this point.
    assert bodo_df3.is_lazy_plan()

    # Contents not guaranteed to be the same as Pandas so just check length.
    assert len(bodo_df3) == 3


def test_head(datapath):
    """Test for head pushed down to read parquet."""
    bodo_df1 = bd.read_parquet(datapath("dataframe_library/df1.parquet"))
    py_df1 = pd.read_parquet(datapath("dataframe_library/df1.parquet"))

    _test_equal(
        bodo_df1.copy(),
        py_df1,
        check_pandas_types=False,
        sort_output=True,
        reset_index=True,
    )

    bodo_df2 = bodo_df1.head(3)

    # Make sure bodo_df2 is unevaluated at this point.
    assert bodo_df2.is_lazy_plan()

    # Contents not guaranteed to be the same as Pandas so just check length.
    assert len(bodo_df2) == 3


def test_apply(datapath, index_val):
    """Very simple test for df.apply() for sanity checking."""
    df = pd.DataFrame(
        {
            "a": pd.array([1, 2, 3] * 10, "Int64"),
            "b": pd.array([4, 5, 6] * 10, "Int64"),
            "c": ["a", "b", "c"] * 10,
        },
        index=index_val[:30],
    )
    bdf = bd.from_pandas(df)
    out_pd = df.apply(lambda x: x["a"] + 1, axis=1)
    out_bodo = bdf.apply(lambda x: x["a"] + 1, axis=1)
    _test_equal(out_bodo, out_pd, check_pandas_types=False)


def test_chain_python_func(datapath, index_val):
    """Make sure chaining multiple Series functions that run in Python works"""
    df = pd.DataFrame(
        {
            "A": pd.array([1, 2, 3, 7], "Int64"),
            "B": ["A1\t", "B1 ", "C1\n", "Abc\t"],
            "C": pd.array([4, 5, 6, -1], "Int64"),
        }
    )
    df.index = index_val[: len(df)]
    bdf = bd.from_pandas(df)
    out_pd = df.B.str.strip().str.lower()
    out_bodo = bdf.B.str.strip().str.lower()
    assert out_bodo.is_lazy_plan()
    _test_equal(out_bodo, out_pd, check_pandas_types=False)


@pytest.mark.parametrize(
    "na_action",
    [
        pytest.param(None, id="na_action_none"),
        pytest.param("ignore", id="na_action_ignore"),
    ],
)
def test_series_map(datapath, index_val, na_action):
    """Very simple test for Series.map() for sanity checking."""
    df = pd.DataFrame(
        {
            "A": pd.array([None, None, 3, 7, 2] * 2, "Int64"),
            "B": [None, None, "B1", "C1", "Abc"] * 2,
            "C": pd.array([4, 5, 6, -1, 1] * 2, "Int64"),
        }
    )
    df.index = index_val[: len(df)]

    def func(x):
        return str(x)

    bdf = bd.from_pandas(df)
    out_pd = df.A.map(func, na_action=na_action)
    out_bodo = bdf.A.map(func, na_action=na_action)
    assert out_bodo.is_lazy_plan()
    _test_equal(out_bodo, out_pd, check_pandas_types=False)


def test_set_df_column(datapath, index_val):
    """Test setting a dataframe column with a Series function of the same dataframe."""
    df = pd.DataFrame(
        {
            "A": pd.array([1, 2, 3, 7], "Int64"),
            "B": ["A1\t", "B1 ", "C1\n", "Abc\t"],
            "C": pd.array([4, 5, 6, -1], "Int64"),
        }
    )
    df.index = index_val[: len(df)]
    bdf = bd.from_pandas(df)

    # Single projection, new column
    bdf["D"] = bdf["B"].str.strip()
    pdf = df.copy()
    pdf["D"] = pdf["B"].str.strip()
    assert bdf.is_lazy_plan()
    _test_equal(bdf, pdf, check_pandas_types=False)

    # Single projection, existing column
    bdf = bd.from_pandas(df)
    bdf["B"] = bdf["B"].str.strip()
    pdf = df.copy()
    pdf["B"] = pdf["B"].str.strip()
    assert bdf.is_lazy_plan()
    _test_equal(bdf, pdf, check_pandas_types=False)

    # Multiple projections, new column
    bdf = bd.from_pandas(df)
    bdf["D"] = bdf["B"].str.strip().map(lambda x: x + "1")
    pdf = df.copy()
    pdf["D"] = pdf["B"].str.strip().map(lambda x: x + "1")
    assert bdf.is_lazy_plan()
    _test_equal(bdf, pdf, check_pandas_types=False)

    # Multiple projections, existing column
    bdf = bd.from_pandas(df)
    bdf["B"] = bdf["B"].str.strip().map(lambda x: x + "1")
    pdf = df.copy()
    pdf["B"] = pdf["B"].str.strip().map(lambda x: x + "1")
    assert bdf.is_lazy_plan()
    _test_equal(bdf, pdf, check_pandas_types=False)

    # Trivial case: set a column to existing column
    bdf = bd.from_pandas(df)
    bdf["D"] = bdf["B"]
    pdf = df.copy()
    pdf["D"] = pdf["B"]
    assert bdf.is_lazy_plan()
    _test_equal(bdf, pdf, check_pandas_types=False)


def test_set_df_column_const(datapath, index_val):
    """Test setting a dataframe column with a constant value."""
    df = pd.DataFrame(
        {
            "A": pd.array([1, 2, 3, 7], "Int64"),
            "B": ["A1\t", "B1 ", "C1\n", "Abc\t"],
            "C": pd.array([4, 5, 6, -1], "Int64"),
        }
    )
    df.index = index_val[: len(df)]
    bdf = bd.from_pandas(df)

    # New integer column
    bdf["D"] = 111
    pdf = df.copy()
    pdf["D"] = 111
    assert bdf.is_lazy_plan()
    _test_equal(bdf, pdf, check_pandas_types=False)

    # Replace existing column with float
    bdf = bd.from_pandas(df)
    bdf["B"] = 1.23
    pdf = df.copy()
    pdf["B"] = 1.23
    assert bdf.is_lazy_plan()
    _test_equal(bdf, pdf, check_pandas_types=False)

    # Replace existing column with string
    bdf = bd.from_pandas(df)
    bdf["C"] = "ABC"
    pdf = df.copy()
    pdf["C"] = "ABC"
    assert bdf.is_lazy_plan()
    _test_equal(bdf, pdf, check_pandas_types=False)

    # Replace existing column with Timestamp
    bdf = bd.from_pandas(df)
    bdf["A"] = pd.Timestamp("2024-01-1")
    pdf = df.copy()
    pdf["A"] = pd.Timestamp("2024-01-1")
    assert bdf.is_lazy_plan()
    _test_equal(bdf, pdf, check_pandas_types=False)


def test_set_df_column_arith(datapath, index_val):
    """Test setting a dataframe column with a Series function of the same dataframe."""
    df = pd.DataFrame(
        {
            "A": pd.array([1, 2, 3, 7], "Int64"),
            "B": ["A1\t", "B1 ", "C1\n", "Abc\t"],
            "C": pd.array([4, 5, 6, -1], "Int64"),
        }
    )
    df.index = index_val[: len(df)]
    bdf = bd.from_pandas(df)

    # Test addition
    bdf = bd.from_pandas(df)
    bdf["D"] = bdf["A"] + 13
    pdf = df.copy()
    pdf["D"] = pdf["A"] + 13
    assert bdf.is_lazy_plan()
    _test_equal(bdf, pdf, check_pandas_types=False)

    # Test subtraction
    bdf = bd.from_pandas(df)
    bdf["D"] = bdf["A"] - 13
    pdf = df.copy()
    pdf["D"] = pdf["A"] - 13
    assert bdf.is_lazy_plan()
    _test_equal(bdf, pdf, check_pandas_types=False)

    # Test multiply
    bdf = bd.from_pandas(df)
    bdf["D"] = bdf["A"] * 13
    pdf = df.copy()
    pdf["D"] = pdf["A"] * 13
    assert bdf.is_lazy_plan()
    _test_equal(bdf, pdf, check_pandas_types=False)

    # Test division
    bdf = bd.from_pandas(df)
    bdf["D"] = bdf["A"] / 2
    pdf = df.copy()
    pdf["D"] = pdf["A"] / 2
    assert bdf.is_lazy_plan()
    _test_equal(bdf, pdf, check_pandas_types=False)


def test_parquet_read_partitioned(datapath):
    """Test reading a partitioned parquet dataset."""
    path = datapath("dataframe_library/example_partitioned.parquet")

    # File generated using:
    # df = pd.DataFrame({
    #                  "a": range(10),
    #                  "b": np.random.randn(10),
    #                  "c": [1, 2] * 5,
    #                  "part": ["a"] * 5 + ["b"] * 5,
    #                  "d": np.arange(10)+1
    #              })
    # df.to_parquet("bodo/tests/data/dataframe_library/example_partitioned.parquet", partition_cols=["part"])

    bodo_out = bd.read_parquet(path)
    py_out = pd.read_parquet(path)

    assert bodo_out.is_lazy_plan()

    # NOTE: Bodo dataframe library currently reads partitioned columns as
    # dictionary-encoded strings but Pandas reads them as categorical.
    _test_equal(
        bodo_out.copy(),
        py_out,
        check_pandas_types=False,
        sort_output=True,
        reset_index=True,
    )


def test_parquet_read_partitioned_filter(datapath):
    """Test filter pushdown on partitioned parquet dataset."""
    path = datapath("dataframe_library/example_partitioned.parquet")

    bodo_out = bd.read_parquet(path)
    bodo_out = bodo_out[bodo_out.part == "a"]
    py_out = pd.read_parquet(path)
    py_out = py_out[py_out.part == "a"]

    assert bodo_out.is_lazy_plan()
    # TODO: test logs to make sure filter pushdown happened and files skipped

    _test_equal(
        bodo_out,
        py_out,
    )


def test_parquet_read_shape_head(datapath):
    """
    Test to catch a case where the original manager goes out of scope
    causing the parallel get to become invalid.
    """
    path = datapath("dataframe_library/df1.parquet")

    def bodo_impl():
        df = bd.read_parquet(path)
        return df.shape, df.head(4)

    def pd_impl():
        df = pd.read_parquet(path)
        return df.shape, df.head(4)

    bdf_shape, bdf_head = bodo_impl()
    pdf_shape, pdf_head = pd_impl()
    assert bdf_shape == pdf_shape
    _test_equal(bdf_head, pdf_head)


def test_project_after_filter(datapath):
    """Test creating a plan with a Projection on top of a filter works"""
    bodo_df1 = bd.read_parquet(datapath("dataframe_library/df1.parquet"))
    bodo_df2 = bodo_df1[bodo_df1.D > 80][["B", "A"]]

    # Make sure bodo_df2 is unevaluated at this point.
    assert bodo_df2.is_lazy_plan()

    py_df1 = pd.read_parquet(datapath("dataframe_library/df1.parquet"))
    py_df2 = py_df1[py_df1.D > 80][["B", "A"]]

    # TODO: remove copy when df.apply(axis=0) is implemented
    _test_equal(
        bodo_df2.copy(),
        py_df2,
        check_pandas_types=False,
        sort_output=True,
        reset_index=True,
    )


def test_merge():
    """Simple test for DataFrame merge."""
    df1 = pd.DataFrame(
        {
            "B": ["a1", "b11", "c111"],
            "E": [1.1, 2.2, 3.3],
            "A": pd.array([2, 2, 3], "Int64"),
        },
    )
    df2 = pd.DataFrame(
        {
            "Cat": pd.array([2, 3, 8], "Int64"),
            "Dog": ["a1", "b222", "c33"],
        },
    )

    bdf1 = bd.from_pandas(df1)
    bdf2 = bd.from_pandas(df2)

    df3 = df1.merge(df2, how="inner", left_on=["A"], right_on=["Cat"])
    bdf3 = bdf1.merge(bdf2, how="inner", left_on=["A"], right_on=["Cat"])
    # Make sure bdf3 is unevaluated at this point.
    assert bdf3.is_lazy_plan()

    _test_equal(
        bdf3.copy(),
        df3,
        check_pandas_types=False,
        sort_output=True,
        reset_index=True,
    )


def test_merge_switch_side():
    """Test merge with left table smaller than right table so DuckDB reorders the input
    tables to use the smaller table as build.
    """
    df1 = pd.DataFrame(
        {
            "A": pd.array([2, 2, 3], "Int64"),
            "B": ["a1", "b11", "c111"],
        },
    )
    df2 = pd.DataFrame(
        {
            "D": ["a1", "b222", "c33"],
            "A": pd.array([2, 3, 8], "Int64"),
            "E": [1.1, 2.2, 3.3],
        },
    )
    bdf1 = bd.from_pandas(df1)
    bdf2 = bd.from_pandas(df2)
    df3 = df1.merge(df2, how="inner", on=["A"])
    bdf3 = bdf1.merge(bdf2, how="inner", on=["A"])
    # Make sure bdf3 is unevaluated at this point.
    assert bdf3.is_lazy_plan()

    _test_equal(
        bdf3.copy(),
        df3,
        check_pandas_types=False,
        sort_output=True,
        reset_index=True,
    )


def test_dataframe_copy(index_val):
    """
    Test that creating a Pandas DataFrame from a Bodo DataFrame has the correct index.
    """
    df1 = pd.DataFrame(
        {
            "A": pd.array([2, 2, 3], "Int64"),
            "B": ["a1", "b11", "c111"],
            "E": [1.1, 2.2, 3.3],
        },
    )
    df1.index = index_val[: len(df1)]

    bdf = bd.from_pandas(df1)

    pdf_from_bodo = pd.DataFrame(bdf)

    _test_equal(df1, pdf_from_bodo, sort_output=True)


def test_dataframe_sort(datapath):
    """Very simple test for sorting for sanity checking."""
    bodo_df1 = bd.read_parquet(datapath("dataframe_library/df1.parquet"))
    bodo_df2 = bodo_df1.sort_values(
        by=["D", "A"], ascending=[True, False], na_position="last"
    )

    py_df1 = pd.read_parquet(datapath("dataframe_library/df1.parquet"))
    py_df2 = py_df1.sort_values(
        by=["D", "A"], ascending=[True, False], na_position="last"
    )

    assert bodo_df2.is_lazy_plan()

    _test_equal(
        bodo_df2,
        py_df2,
        check_pandas_types=False,
        sort_output=False,
        reset_index=True,
    )


def test_series_sort(datapath):
    """Very simple test for sorting for sanity checking."""
    bodo_df1 = bd.read_parquet(datapath("dataframe_library/df1.parquet"))
    bodo_df2 = bodo_df1["D"]
    bodo_df3 = bodo_df2.sort_values(ascending=False, na_position="last")

    py_df1 = pd.read_parquet(datapath("dataframe_library/df1.parquet"))
    py_df2 = py_df1["D"]
    py_df3 = py_df2.sort_values(ascending=False, na_position="last")

    assert bodo_df3.is_lazy_plan()

    _test_equal(
        bodo_df3,
        py_df3,
        check_pandas_types=False,
        sort_output=False,
        reset_index=True,
    )


@pytest.fixture(
    params=[
        pytest.param(True, id="dropna-True"),
        pytest.param(False, id="dropna-False"),
    ],
    scope="module",
)
def dropna(request):
    return request.param


@pytest.fixture(
    params=[
        pytest.param(True, id="as_index-True"),
        pytest.param(False, id="as_index-False"),
    ],
    scope="module",
)
def as_index(request):
    return request.param


def test_series_groupby(dropna, as_index):
    """
    Test a simple groupby operation.
    """
    df1 = pd.DataFrame(
        {
            "B": ["a1", "b11", "c111"] * 2,
            "E": pd.array([1.1, pd.NA, 13.3, pd.NA, pd.NA, 13.3], "Float64"),
            "A": pd.array([pd.NA, 2, 3] * 2, "Int64"),
        },
        index=[0, 41, 2] * 2,
    )

    bdf1 = bd.from_pandas(df1)
    bdf2 = bdf1.groupby("A", as_index=as_index, dropna=dropna)["E"].sum()
    assert bdf2.is_lazy_plan()

    df2 = df1.groupby("A", as_index=as_index, dropna=dropna)["E"].sum()

    _test_equal(bdf2, df2, sort_output=True, reset_index=True)


@pytest.mark.parametrize(
    "selection",
    [pytest.param(None, id="select_all"), pytest.param(["C", "A"], id="select_subset")],
)
def test_dataframe_groupby(dropna, as_index, selection):
    """
    Test a simple groupby operation.
    """
    df1 = pd.DataFrame(
        {
            "A": pd.array([1, 2, pd.NA, 2147483647] * 3, "Int32"),
            "B": ["A", "B"] * 6,
            "E": [False, True] * 6,
            "D": pd.array(
                [i * 2 if (i**2) % 3 == 0 else pd.NA for i in range(12)], "Int32"
            ),
            "C": pd.array([0.2, 0.2, 0.3] * 4, "Float32"),
        }
    )

    bdf1 = bd.from_pandas(df1)

    if selection is None:
        bdf2 = bdf1.groupby(["D", "E"], as_index=as_index, dropna=dropna).sum()
        df2 = df1.groupby(["D", "E"], as_index=as_index, dropna=dropna).sum()
    else:
        bdf2 = bdf1.groupby(["D", "E"], as_index=as_index, dropna=dropna)[
            selection
        ].sum()
        df2 = df1.groupby(["D", "E"], as_index=as_index, dropna=dropna)[selection].sum()

    assert bdf2.is_lazy_plan()

    _test_equal(bdf2, df2, sort_output=True, reset_index=True)


def test_groupby_fallback():
    """Checks that fallback is properly supported for DataFrame and Series groupby
    when unsupported arguments are provided.
    """

    df = pd.DataFrame({"A": pd.array([pd.NA, 2, 1, 2], "Int32"), "B": [1, 2, 3, 4]})
    bdf = bd.from_pandas(df)

    # Series groupby
    with pytest.warns(BodoLibFallbackWarning):
        fallback_out = bdf.groupby("A", dropna=False, as_index=False, sort=True)[
            "B"
        ].sum(engine="cython")

    pandas_out = df.groupby("A", dropna=False, as_index=False, sort=True)["B"].sum(
        engine="cython"
    )
    _test_equal(pandas_out, fallback_out)

    bdf2 = bd.from_pandas(df)

    # DataFrame groupby
    with pytest.warns(BodoLibFallbackWarning):
        fallback_out = bdf2.groupby("A", dropna=False, as_index=False, sort=True).sum(
            engine="cython"
        )

    pandas_out = df.groupby("A", dropna=False, as_index=False, sort=True).sum(
        engine="cython"
    )
    _test_equal(pandas_out, fallback_out)


@pytest.fixture(scope="module")
def groupby_agg_df(request):
    return pd.DataFrame(
        {
            "A": pd.array([1, 2, pd.NA, 2147483647] * 3, "Int32"),
            "D": pd.array(
                [i * 2 if (i**2) % 3 == 0 else pd.NA for i in range(12)], "Int32"
            ),
            "B": pd.array(["A", "B", pd.NA] * 4),
            "C": pd.array([0.2, 0.2, 0.3] * 4, "Float32"),
            "T": pd.timedelta_range("1 day", periods=12, freq="D"),
        }
    )


@pytest.mark.parametrize(
    "func, kwargs",
    [
        pytest.param({"A": "mean", "D": "count"}, {}, id="func_dict"),
        pytest.param(["sum", "count"], {}, id="func_list"),
        pytest.param("sum", {}, id="func_str"),
        pytest.param(
            None,
            {
                "mean_A": pd.NamedAgg("A", "mean"),
                "count_D": pd.NamedAgg("D", "count"),
                "count_A": pd.NamedAgg("A", "count"),
                "sum_D": pd.NamedAgg("D", "sum"),
            },
            id="func_kwargs",
        ),
    ],
)
def test_groupby_agg(groupby_agg_df, as_index, dropna, func, kwargs):
    df1 = groupby_agg_df

    bdf1 = bd.from_pandas(df1)

    bdf2 = bdf1.groupby("B", as_index=as_index, dropna=dropna).agg(func, **kwargs)

    assert bdf2.is_lazy_plan()

    df2 = df1.groupby("B", as_index=as_index, dropna=dropna).agg(func, **kwargs)

    _test_equal(bdf2, df2, check_pandas_types=False, sort_output=True, reset_index=True)


@pytest.mark.parametrize(
    "func, kwargs",
    [
        pytest.param({"mean_A": "mean", "count_A": "count"}, {}, id="func_dict"),
        pytest.param(["sum", "count"], {}, id="func_list"),
        pytest.param("sum", {}, id="func_str"),
        pytest.param(
            None,
            {"mean_A": "mean", "count_A": "count", "sum_A": "sum"},
            id="func_kwargs",
        ),
    ],
)
def test_series_groupby_agg(groupby_agg_df, as_index, dropna, func, kwargs):
    df1 = groupby_agg_df

    bdf1 = bd.from_pandas(df1)

    # Dict values plus as_index raises SpecificationError in Bodo/Pandas
    if (isinstance(func, dict) or kwargs) and as_index:
        return

    bdf2 = bdf1.groupby("B", as_index=as_index, dropna=dropna)["A"].agg(func, **kwargs)
    assert bdf2.is_lazy_plan()

    df2 = df1.groupby("B", as_index=as_index, dropna=dropna)["A"].agg(func, **kwargs)

    _test_equal(bdf2, df2, check_pandas_types=False, sort_output=True, reset_index=True)


@pytest.mark.parametrize(
    "func",
    [
        "sum",
        "mean",
        "count",
        "max",
        "min",
        "median",
        "nunique",
        "size",
        "var",
        "std",
        "skew",
    ],
)
def test_groupby_agg_numeric(groupby_agg_df, func):
    """Tests supported aggfuncs on simple numeric (floats and ints)."""

    bdf1 = bd.from_pandas(groupby_agg_df)

    cols = ["D", "A", "C"]

    bdf2 = getattr(bdf1.groupby("B")[cols], func)()
    df2 = getattr(groupby_agg_df.groupby("B")[cols], func)()

    assert bdf2.is_lazy_plan()

    _test_equal(bdf2, df2, sort_output=True, reset_index=True)


@pytest.mark.parametrize(
    "func",
    [
        "count",
        "max",
        "min",
        "nunique",
        "size",
    ],
)
def test_groupby_agg_ordered(func):
    """Tests supported aggfuncs on other simple data types."""

    # string, datetime, bool
    df = pd.DataFrame(
        {
            "A": pd.array([True, pd.NA, False, True] * 3),
            "B": pd.array([pd.NA, "pq", "rs", "abc", "efg", "hij"] * 2),
            "D": pd.date_range(
                "1988-01-01", periods=12, freq="D"
            ).to_series(),  # timestamp[ns]
            "F": pd.date_range("1988-01-01", periods=12, freq="D")
            .to_series()
            .dt.date,  # date32
            "T": pd.timedelta_range("1 day", periods=12, freq="D"),  # duration
            "K": ["A", "A", "B"] * 4,
        }
    )

    bdf1 = bd.from_pandas(df)

    bdf2 = getattr(bdf1.groupby("K"), func)()
    df2 = getattr(df.groupby("K"), func)()

    assert bdf2.is_lazy_plan()

    _test_equal(bdf2, df2, sort_output=True, reset_index=True)


def test_compound_projection_expression(datapath):
    """Very simple test for projection expressions."""
    bodo_df1 = bd.read_parquet(datapath("dataframe_library/df1.parquet"))
    bodo_df2 = bodo_df1[(bodo_df1.A + 50) / 2 < bodo_df1.D * 2]

    py_df1 = pd.read_parquet(datapath("dataframe_library/df1.parquet"))
    py_df2 = py_df1[(py_df1.A + 50) / 2 < py_df1.D * 2]

    _test_equal(
        bodo_df2,
        py_df2,
        check_pandas_types=False,
        sort_output=True,
        reset_index=True,
    )


def test_projection_expression_floordiv(datapath):
    """Test for floordiv."""
    bodo_df1 = bd.read_parquet(datapath("dataframe_library/df1.parquet"))
    bodo_df2 = bodo_df1[(bodo_df1.A // 3) * 7 > 15]

    py_df1 = pd.read_parquet(datapath("dataframe_library/df1.parquet"))
    py_df2 = py_df1[(py_df1.A // 3) * 7 > 15]

    _test_equal(
        bodo_df2,
        py_df2,
        check_pandas_types=False,
        sort_output=True,
        reset_index=True,
    )


def test_series_compound_expression(datapath):
    """Very simple test for projection expressions."""
    bodo_df1 = bd.read_parquet(datapath("dataframe_library/df1.parquet"))
    bodo_df2 = (bodo_df1["A"] + 50) * 2 / 7

    py_df1 = pd.read_parquet(datapath("dataframe_library/df1.parquet"))
    py_df2 = (py_df1["A"] + 50) * 2 / 7

    _test_equal(
        bodo_df2,
        py_df2,
        check_pandas_types=False,
        sort_output=True,
        reset_index=True,
    )


def test_map_partitions():
    """Simple tests for map_partition on lazy DataFrame."""
    df = pd.DataFrame(
        {
            "E": [1.1, 2.2, 13.3] * 2,
            "A": pd.array([2, 2, 3] * 2, "Int64"),
        },
        index=[0, 41, 2] * 2,
    )

    bodo_df = bd.from_pandas(df)

    def f(df, a, b=1):
        return df.A + df.E + a + b

    bodo_df2 = bodo_df.map_partitions(f, 2, b=3)
    py_out = df.A + df.E + 2 + 3

    assert bodo_df2.is_lazy_plan()

    _test_equal(bodo_df2, py_out, check_pandas_types=False)

    # test fallback case for unsupported func
    # that returns a DataFrame
    def g(df, a, b=1):
        return df + a + b

    with pytest.warns(BodoLibFallbackWarning):
        bodo_df2 = bodo_df.map_partitions(g, 2, b=3)

    py_out = df + 2 + 3
    _test_equal(bodo_df2, py_out, check_pandas_types=False)


@pytest.mark.parametrize(
    "file_path",
    [
        "dataframe_library/df1.parquet",
        "dataframe_library/df1_index.parquet",
        "dataframe_library/df1_multi_index.parquet",
    ],
)
@pytest.mark.parametrize(
    "op", [operator.eq, operator.ne, operator.gt, operator.lt, operator.ge, operator.le]
)
def test_series_filter_pushdown(datapath, file_path, op):
    """Test for series filter with filter pushdown into read parquet."""
    op_str = numba.core.utils.OPERATORS_TO_BUILTINS[op]

    bodo_df1 = bd.read_parquet(datapath(file_path))
    bodo_series_a = bodo_df1["A"]
    bodo_filter_a = bodo_series_a[eval(f"bodo_series_a {op_str} 20")]

    # Make sure bodo_filter_a is unevaluated at this point.
    assert bodo_filter_a.is_lazy_plan()

    pre, post = bd.utils.getPlanStatistics(bodo_filter_a._mgr._plan)
    _test_equal(pre, 3)
    _test_equal(post, 2)

    py_df1 = pd.read_parquet(datapath(file_path))
    py_series_a = py_df1["A"]
    py_filter_a = py_series_a[eval(f"py_series_a {op_str} 20")]

    _test_equal(
        bodo_filter_a,
        py_filter_a,
        check_pandas_types=False,
        sort_output=True,
        reset_index=True,
    )


@pytest_mark_spawn_mode
@pytest.mark.parametrize(
    "file_path",
    [
        "dataframe_library/df1.parquet",
        "dataframe_library/df1_index.parquet",
        "dataframe_library/df1_multi_index.parquet",
    ],
)
@pytest.mark.parametrize(
    "op", [operator.eq, operator.ne, operator.gt, operator.lt, operator.ge, operator.le]
)
def test_series_filter_distributed(datapath, file_path, op):
    """Very simple test for series filter for sanity checking."""
    bodo_df1 = bd.read_parquet(datapath(file_path))
    py_df1 = pd.read_parquet(datapath(file_path))

    @bodo.jit(spawn=True)
    def f(df):
        return df

    # Force plan to execute but keep distributed.
    f(bodo_df1)
    op_str = numba.core.utils.OPERATORS_TO_BUILTINS[op]

    bodo_series_a = bodo_df1["A"]
    bodo_filter_a = bodo_series_a[eval(f"bodo_series_a {op_str} 20")]

    # Make sure bodo_filter_a is unevaluated at this point.
    assert bodo_filter_a.is_lazy_plan()

    py_series_a = py_df1["A"]
    py_filter_a = py_series_a[eval(f"py_series_a {op_str} 20")]

    _test_equal(
        bodo_filter_a,
        py_filter_a,
        check_pandas_types=False,
        sort_output=True,
        reset_index=True,
    )


@pytest_mark_spawn_mode
@pytest.mark.parametrize(
    "file_path",
    [
        "dataframe_library/df1.parquet",
        "dataframe_library/df1_index.parquet",
        "dataframe_library/df1_multi_index.parquet",
    ],
)
@pytest.mark.parametrize(
    "op", [operator.eq, operator.ne, operator.gt, operator.lt, operator.ge, operator.le]
)
@pytest.mark.parametrize("mode", [0, 1, 2])
def test_series_filter_series(datapath, file_path, op, mode):
    """Very simple test for series filter for sanity checking."""
    bodo_df1 = bd.read_parquet(datapath(file_path))
    py_df1 = pd.read_parquet(datapath(file_path))

    @bodo.jit(spawn=True)
    def f(df):
        return df

    # Force plan to execute but keep distributed.
    op_str = numba.core.utils.OPERATORS_TO_BUILTINS[op]

    bodo_series_a = bodo_df1["A"]
    if mode == 1:
        f(bodo_series_a)
    elif mode == 2:
        bodo_series_a._mgr._collect()

    bodo_filter_a = bodo_series_a[eval(f"bodo_series_a {op_str} 20")]

    # Make sure bodo_filter_a is unevaluated at this point.
    assert bodo_filter_a.is_lazy_plan()

    py_series_a = py_df1["A"]
    py_filter_a = py_series_a[eval(f"py_series_a {op_str} 20")]

    _test_equal(
        bodo_filter_a,
        py_filter_a,
        check_pandas_types=False,
        sort_output=True,
        reset_index=True,
    )


def test_rename(datapath, index_val):
    """Very simple test for df.apply() for sanity checking."""
    df = pd.DataFrame(
        {
            "a": pd.array([1, 2, 3] * 10, "Int64"),
            "b": pd.array([4, 5, 6] * 10, "Int64"),
            "c": ["a", "b", "c"] * 10,
        },
        index=index_val[:30],
    )
    bdf = bd.from_pandas(df)
    rename_dict = {"a": "alpha", "b": "bravo", "c": "charlie"}
    bdf2 = bdf.rename(columns=rename_dict)
    df2 = df.rename(columns=rename_dict)
    _test_equal(bdf2, df2, check_pandas_types=False)


def test_col_set_dtypes_bug():
    """Make sure setting columns doesn't lead to failure due to inconsistent dtypes
    inside the lazy manager in sequential mode.
    """

    with temp_config_override("dataframe_library_run_parallel", False):
        df = pd.DataFrame(
            {
                "A": ["A", "B", "C"] * 2,
                "B": ["NY", "TX", "CA"] * 2,
            }
        )

        df = bd.from_pandas(df)
        df2 = df[["A", "B"]]
        df["C"] = df2.apply(lambda x: x.A + x.B, axis=1)
        print(df)


def test_topn(datapath):
    bodo_df1 = bd.read_parquet(datapath("dataframe_library/df1.parquet"))
    bodo_df2 = bodo_df1.sort_values(
        by=["D", "A"], ascending=[True, False], na_position="last"
    )
    bodo_df3 = bodo_df2.head(3)

    py_df1 = pd.read_parquet(datapath("dataframe_library/df1.parquet"))
    py_df2 = py_df1.sort_values(
        by=["D", "A"], ascending=[True, False], na_position="last"
    )
    py_df3 = py_df2.head(3)

    assert bodo_df2.is_lazy_plan()

    _test_equal(
        bodo_df3,
        py_df3,
        check_pandas_types=False,
        sort_output=False,
        reset_index=True,
    )


def test_DataFrame_constructor(index_val):
    """Test creating a BodoDataFrame using regular constructor"""
    df = pd.DataFrame(
        {
            "a": pd.array([1, 2, 3] * 10, "Int64"),
            "b": pd.array([4, 5, 6] * 10, "Int64"),
            "c": ["a", "b", "c"] * 10,
        },
        index=index_val[:30],
    )
    bdf = bd.DataFrame(
        {
            "a": pd.array([1, 2, 3] * 10, "Int64"),
            "b": pd.array([4, 5, 6] * 10, "Int64"),
            "c": ["a", "b", "c"] * 10,
        },
        index=index_val[:30],
    )
    assert bdf.is_lazy_plan()

    _test_equal(df, bdf, check_pandas_types=False)


def test_Series_constructor(index_val):
    """Test creating a BodoSeries using regular constructor"""
    pd_S = pd.Series(pd.array([1, 2, 3] * 10, "Int64"), index=index_val[:30])
    bodo_S = bd.Series(pd.array([1, 2, 3] * 10, "Int64"), index=index_val[:30])
    assert bodo_S.is_lazy_plan()

    _test_equal(pd_S, bodo_S, check_pandas_types=False)


def test_series_min_max():
    """Basic test for Series min and max."""
    # Large number to ensure multiple batches
    n = 10000
    df = pd.DataFrame(
        {
            "A": np.arange(n),
            "B": np.flip(np.arange(n, dtype=np.int32)),
            "C": np.append(np.arange(n // 2), np.flip(np.arange(n // 2))),
            "C2": np.append(np.arange(n // 2) + 1.1, np.flip(np.arange(n // 2)) + 2.2),
            "D": np.append(np.flip(np.arange(n // 2)), np.arange(n // 2)),
            "E": pd.date_range("1988-01-01", periods=n, freq="D").to_series(),
            "F": pd.date_range("1988-01-01", periods=n, freq="D").to_series().dt.date,
            "G": ["a", "abc", "bc3", "d4e5f"] * (n // 4),
            "H": pd.array(
                [-1.1, 2.3, 3.4, 5.2] * (n // 4),
                dtype=pd.ArrowDtype(pa.decimal128(10, 4)),
            ),
        },
    )
    bdf = bd.from_pandas(df)
    for c in df.columns:
        bodo_min = bdf[c].min()
        bodo_max = bdf[c].max()
        py_min = df[c].min()
        py_max = df[c].max()

        assert bodo_min == py_min
        assert bodo_max == py_max


def test_series_min_max_unsupported_types():
    df = pd.DataFrame({"A": pd.timedelta_range("1 day", periods=10, freq="D")})
    bdf = bd.from_pandas(df)

    with pytest.warns(BodoLibFallbackWarning):
        bdf["A"].min()

    with pytest.warns(BodoLibFallbackWarning):
        bdf["A"].max()


def test_series_sum_product_count():
    """Basic test for Series sum, product, and count."""
    n = 10000
    df = pd.DataFrame(
        {
            "A": np.arange(n),
            "B": np.flip(np.arange(n, dtype=np.int32)),
            "C": np.append(np.arange(n // 2), np.flip(np.arange(n // 2))),
            "C2": np.append(np.arange(n // 2) + 1.1, np.flip(np.arange(n // 2)) + 2.2),
            "D": np.append(np.flip(np.arange(n // 2)), np.arange(n // 2)),
            "E": [None] * n,
            "F": np.append(np.arange(n - 1), [None]),
        }
    )

    bdf = bd.from_pandas(df)

    for c in df.columns:
        assert np.isclose(bdf[c].sum(), df[c].sum(), rtol=1e-6)
        assert np.isclose(bdf[c].product(), df[c].product(), rtol=1e-6)
        assert bdf[c].count() == df[c].count()


def test_read_csv(datapath):
    """Very simple test to read a parquet file for sanity checking."""
    path = datapath("example.csv")
    data1_path = datapath("csv_data1.csv")
    date_path = datapath("csv_data_date1.csv")

    bodo_out = bd.read_csv(path)[["one", "four"]]
    py_out = pd.read_csv(path)[["one", "four"]]

    _test_equal(
        bodo_out,
        py_out,
    )

    bodo_out = bd.read_csv(path, usecols=[0, 3])
    py_out = pd.read_csv(path, usecols=[0, 3])

    _test_equal(
        bodo_out,
        py_out,
    )

    col_names = ["int0", "float0", "float1", "int1"]
    bodo_out = bd.read_csv(data1_path, names=col_names)
    py_out = pd.read_csv(data1_path, names=col_names)

    _test_equal(
        bodo_out,
        py_out,
    )

    col_names = ["int0", "float0", "date0", "int1"]
    bodo_out = bd.read_csv(date_path, names=col_names, parse_dates=[2])
    py_out = pd.read_csv(date_path, names=col_names, parse_dates=[2])

    _test_equal(
        bodo_out,
        py_out,
    )


def test_df_state_change():
    """Make sure dataframe state change doesn't lead to stale result id in plan
    execution"""

    @bodo.jit(spawn=True)
    def get_df(df):
        return df

    bdf = get_df(pd.DataFrame({"A": [1, 2, 3, 4, 5, 6]}))
    bdf2 = bdf.A.map(lambda x: x)

    # Collect the df, original result id is stale
    print(bdf)

    # Plan execution shouldn't fail due to stale res id
    print(bdf2)


<<<<<<< HEAD
def test_dataframe_concat(datapath):
    bodo_df1 = bd.read_parquet(datapath("dataframe_library/df1.parquet"))[["A", "D"]]
    bodo_df2 = bd.read_parquet(datapath("dataframe_library/df2.parquet"))[["A", "E"]]
    bodo_df3 = bd.concat([bodo_df1, bodo_df2, bodo_df2])
    assert bodo_df3.is_lazy_plan()

    py_df1 = pd.read_parquet(datapath("dataframe_library/df1.parquet"))[["A", "D"]]
    py_df2 = pd.read_parquet(datapath("dataframe_library/df2.parquet"))[["A", "E"]]
    py_df3 = pd.concat([py_df1, py_df2, py_df2])
=======
@pytest.mark.skip("disabled due to submit_func_to_workers: already running")
def test_isin(datapath):
    bodo_df1 = bd.read_parquet(datapath("dataframe_library/df1.parquet"))
    bodo_df2 = bd.read_parquet(datapath("dataframe_library/df2.parquet"))
    bodo_df3 = (bodo_df1["D"] + 100).isin(bodo_df2["E"])

    py_df1 = pd.read_parquet(datapath("dataframe_library/df1.parquet"))
    py_df2 = pd.read_parquet(datapath("dataframe_library/df2.parquet"))
    py_df3 = (py_df1["D"] + 100).isin(py_df2["E"])

    assert bodo_df3.is_lazy_plan()
>>>>>>> 7797f442

    _test_equal(
        bodo_df3,
        py_df3,
        check_pandas_types=False,
<<<<<<< HEAD
        sort_output=True,
=======
        sort_output=False,
>>>>>>> 7797f442
        reset_index=True,
    )


<<<<<<< HEAD
def test_series_concat(datapath):
    bodo_df1 = bd.read_parquet(datapath("dataframe_library/df1.parquet"))["A"]
    bodo_df2 = bd.read_parquet(datapath("dataframe_library/df2.parquet"))["A"]
    bodo_df3 = bd.concat([bodo_df1, bodo_df2, bodo_df2])
    assert bodo_df3.is_lazy_plan()

    py_df1 = pd.read_parquet(datapath("dataframe_library/df1.parquet"))["A"]
    py_df2 = pd.read_parquet(datapath("dataframe_library/df2.parquet"))["A"]
    py_df3 = pd.concat([py_df1, py_df2, py_df2])

    _test_equal(
        bodo_df3,
        py_df3,
        check_pandas_types=False,
        sort_output=True,
=======
def test_drop(datapath):
    bodo_df1 = bd.read_parquet(datapath("dataframe_library/df1.parquet")).drop(
        columns=["A", "F"]
    )
    py_df1 = pd.read_parquet(datapath("dataframe_library/df1.parquet")).drop(
        columns=["A", "F"]
    )

    assert bodo_df1.is_lazy_plan()

    _test_equal(
        bodo_df1,
        py_df1,
        check_pandas_types=False,
        sort_output=False,
        reset_index=True,
    )


def test_loc(datapath):
    bodo_df1 = bd.read_parquet(datapath("dataframe_library/df1.parquet")).loc[
        :, ["A", "F"]
    ]
    py_df1 = pd.read_parquet(datapath("dataframe_library/df1.parquet")).loc[
        :, ["A", "F"]
    ]

    assert bodo_df1.is_lazy_plan()

    _test_equal(
        bodo_df1,
        py_df1,
        check_pandas_types=False,
        sort_output=False,
>>>>>>> 7797f442
        reset_index=True,
    )<|MERGE_RESOLUTION|>--- conflicted
+++ resolved
@@ -1759,7 +1759,6 @@
     print(bdf2)
 
 
-<<<<<<< HEAD
 def test_dataframe_concat(datapath):
     bodo_df1 = bd.read_parquet(datapath("dataframe_library/df1.parquet"))[["A", "D"]]
     bodo_df2 = bd.read_parquet(datapath("dataframe_library/df2.parquet"))[["A", "E"]]
@@ -1769,34 +1768,16 @@
     py_df1 = pd.read_parquet(datapath("dataframe_library/df1.parquet"))[["A", "D"]]
     py_df2 = pd.read_parquet(datapath("dataframe_library/df2.parquet"))[["A", "E"]]
     py_df3 = pd.concat([py_df1, py_df2, py_df2])
-=======
-@pytest.mark.skip("disabled due to submit_func_to_workers: already running")
-def test_isin(datapath):
-    bodo_df1 = bd.read_parquet(datapath("dataframe_library/df1.parquet"))
-    bodo_df2 = bd.read_parquet(datapath("dataframe_library/df2.parquet"))
-    bodo_df3 = (bodo_df1["D"] + 100).isin(bodo_df2["E"])
-
-    py_df1 = pd.read_parquet(datapath("dataframe_library/df1.parquet"))
-    py_df2 = pd.read_parquet(datapath("dataframe_library/df2.parquet"))
-    py_df3 = (py_df1["D"] + 100).isin(py_df2["E"])
-
-    assert bodo_df3.is_lazy_plan()
->>>>>>> 7797f442
 
     _test_equal(
         bodo_df3,
         py_df3,
         check_pandas_types=False,
-<<<<<<< HEAD
-        sort_output=True,
-=======
-        sort_output=False,
->>>>>>> 7797f442
-        reset_index=True,
-    )
-
-
-<<<<<<< HEAD
+        sort_output=True,
+        reset_index=True,
+    )
+
+
 def test_series_concat(datapath):
     bodo_df1 = bd.read_parquet(datapath("dataframe_library/df1.parquet"))["A"]
     bodo_df2 = bd.read_parquet(datapath("dataframe_library/df2.parquet"))["A"]
@@ -1812,7 +1793,30 @@
         py_df3,
         check_pandas_types=False,
         sort_output=True,
-=======
+        reset_index=True,
+    )
+
+@pytest.mark.skip("disabled due to submit_func_to_workers: already running")
+def test_isin(datapath):
+    bodo_df1 = bd.read_parquet(datapath("dataframe_library/df1.parquet"))
+    bodo_df2 = bd.read_parquet(datapath("dataframe_library/df2.parquet"))
+    bodo_df3 = (bodo_df1["D"] + 100).isin(bodo_df2["E"])
+
+    py_df1 = pd.read_parquet(datapath("dataframe_library/df1.parquet"))
+    py_df2 = pd.read_parquet(datapath("dataframe_library/df2.parquet"))
+    py_df3 = (py_df1["D"] + 100).isin(py_df2["E"])
+
+    assert bodo_df3.is_lazy_plan()
+
+    _test_equal(
+        bodo_df3,
+        py_df3,
+        check_pandas_types=False,
+        sort_output=False,
+        reset_index=True,
+    )
+
+
 def test_drop(datapath):
     bodo_df1 = bd.read_parquet(datapath("dataframe_library/df1.parquet")).drop(
         columns=["A", "F"]
@@ -1847,6 +1851,5 @@
         py_df1,
         check_pandas_types=False,
         sort_output=False,
->>>>>>> 7797f442
         reset_index=True,
     )