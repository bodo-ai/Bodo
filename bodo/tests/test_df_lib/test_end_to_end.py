import operator
import os
import tempfile

import numba
import numpy as np
import pandas as pd
import pytest

import bodo
import bodo.pandas as bd
from bodo.tests.utils import _test_equal, pytest_mark_spawn_mode, temp_config_override

# Various Index kinds to use in test data (assuming maximum size of 100 in input)
MAX_DATA_SIZE = 100


@pytest.fixture(
    params=[
        pd.RangeIndex(MAX_DATA_SIZE),
        pd.date_range("1998-01-01", periods=MAX_DATA_SIZE),
        pd.MultiIndex.from_arrays(
            (np.arange(MAX_DATA_SIZE) * 2, np.arange(MAX_DATA_SIZE) * 4),
            names=["first", "second"],
        ),
    ]
)
def index_val(request):
    return request.param


def test_from_pandas(datapath, index_val):
    """Very simple test to scan a dataframe passed into from_pandas."""

    df = pd.DataFrame(
        {
            "a": [1, 2, 3, 7] * 2,
            "b": [4, 5, 6, 8] * 2,
            "c": ["a", "b", None, "abc"] * 2,
        },
    )
    df.index = index_val[: len(df)]
    # Sequential test
    with temp_config_override("dataframe_library_run_parallel", False):
        bdf = bd.from_pandas(df)
        assert bdf.is_lazy_plan()
        assert bdf._mgr._plan.plan_class == "LogicalGetPandasReadSeq"
        duckdb_plan = bdf._mgr._plan.generate_duckdb()
        _test_equal(duckdb_plan.df, df)
        _test_equal(
            bdf,
            df,
        )
        assert not bdf.is_lazy_plan()
        assert bdf._mgr._plan is None

    # Parallel test
    bdf = bd.from_pandas(df)
    assert bdf.is_lazy_plan()
    assert bdf._mgr._plan.plan_class == "LogicalGetPandasReadParallel"
    _test_equal(
        bdf,
        df,
    )
    assert not bdf.is_lazy_plan()
    assert bdf._mgr._plan is None

    # Make sure projection with a middle column works.
    bdf = bd.from_pandas(df)
    bodo_df2 = bdf["b"]
    df2 = df["b"]
    assert bodo_df2.is_lazy_plan()
    _test_equal(
        bodo_df2,
        df2,
        check_pandas_types=False,
    )


def test_read_parquet(datapath):
    """Very simple test to read a parquet file for sanity checking."""
    path = datapath("example_no_index.parquet")

    bodo_out = bd.read_parquet(path)
    py_out = pd.read_parquet(path)

    _test_equal(
        bodo_out,
        py_out,
    )


@pytest.mark.parametrize(
    "file_path",
    [
        "example_no_index.parquet",
        "example_single_index.parquet",
        "example_multi_index.parquet",
    ],
)
def test_read_parquet_projection_pushdown(datapath, file_path):
    """Make sure basic projection pushdown works for Parquet read end to end."""
    path = datapath(file_path)

    bodo_out = bd.read_parquet(path)[["three", "four"]]
    py_out = pd.read_parquet(path)[["three", "four"]]

    assert bodo_out.is_lazy_plan()

    _test_equal(
        bodo_out,
        py_out,
    )


@pytest.mark.parametrize(
    "df",
    [
        pytest.param(
            pd.DataFrame(
                {
                    "one": [-1.0, np.nan, 2.5, 3.0, 4.0, 6.0, 10.0],
                    "two": ["foo", "bar", "baz", "foo", "bar", "baz", "foo"],
                    "three": [True, False, True, True, True, False, False],
                    "four": [-1.0, 5.1, 2.5, 3.0, 4.0, 6.0, 11.0],
                    "five": ["foo", "bar", "baz", None, "bar", "baz", "foo"],
                }
            ),
            id="df1",
        )
    ],
)
def test_read_parquet_index(df: pd.DataFrame, index_val):
    """Test reading parquet with index column works as expected."""
    df.index = index_val[: len(df)]
    with tempfile.TemporaryDirectory() as tmp:
        path = os.path.join(tmp, "example.pq")

        df.to_parquet(path)

        bodo_out = bd.read_parquet(path)
        py_out = pd.read_parquet(path)

        _test_equal(
            bodo_out,
            py_out,
        )


def test_read_parquet_len_shape(datapath):
    """Test length/shape after read parquet is correct"""
    path = datapath("example_no_index.parquet")

    bodo_out = bd.read_parquet(path)
    py_out = pd.read_parquet(path)

    assert len(bodo_out) == len(py_out)

    # create a new lazy DF
    bodo_out2 = bd.read_parquet(path)

    # test shape
    assert bodo_out2.shape == py_out.shape


def test_projection(datapath):
    """Very simple test for projection for sanity checking."""
    bodo_df1 = bd.read_parquet(datapath("dataframe_library/df1.parquet"))
    bodo_df2 = bodo_df1["D"]

    py_df1 = pd.read_parquet(datapath("dataframe_library/df1.parquet"))
    py_df2 = py_df1["D"]

    # TODO: remove copy when df.apply(axis=0) is implemented
    # TODO: remove forcing collect when copy() bug with RangeIndex(1) is fixed
    str(bodo_df2)
    _test_equal(
        bodo_df2.copy(),
        py_df2,
        check_pandas_types=False,
        sort_output=True,
        reset_index=True,
    )


@pytest.mark.parametrize(
    "file_path",
    [
        "dataframe_library/df1.parquet",
        pytest.param("dataframe_library/df1_index.parquet", marks=pytest.mark.skip),
        pytest.param(
            "dataframe_library/df1_multi_index.parquet", marks=pytest.mark.skip
        ),
    ],
)
@pytest.mark.parametrize(
    "op", [operator.eq, operator.ne, operator.gt, operator.lt, operator.ge, operator.le]
)
def test_filter_pushdown(datapath, file_path, op):
    """Test for filter with filter pushdown into read parquet."""
    op_str = numba.core.utils.OPERATORS_TO_BUILTINS[op]

    bodo_df1 = bd.read_parquet(datapath("dataframe_library/df1.parquet"))
    bodo_df2 = bodo_df1[eval(f"bodo_df1.A {op_str} 20")]

    # Make sure bodo_df2 is unevaluated at this point.
    assert bodo_df2.is_lazy_plan()

    pre, post = bd.utils.getPlanStatistics(bodo_df2._mgr._plan)
    _test_equal(pre, 2)
    _test_equal(post, 1)

    py_df1 = pd.read_parquet(datapath(file_path))
    py_df2 = py_df1[eval(f"py_df1.A {op_str} 20")]

    # TODO: remove copy when df.apply(axis=0) is implemented
    _test_equal(
        bodo_df2.copy(),
        py_df2,
        check_pandas_types=False,
        sort_output=True,
        reset_index=True,
    )


@pytest_mark_spawn_mode
@pytest.mark.parametrize(
    "op", [operator.eq, operator.ne, operator.gt, operator.lt, operator.ge, operator.le]
)
def test_filter_distributed(datapath, op):
    bodo.set_verbose_level(2)
    """Very simple test for filter for sanity checking."""
    bodo_df1 = bd.read_parquet(datapath("dataframe_library/df1.parquet"))
    py_df1 = pd.read_parquet(datapath("dataframe_library/df1.parquet"))

    @bodo.jit(spawn=True)
    def f(df):
        return df

    # Force plan to execute but keep distributed.
    f(bodo_df1)
    op_str = numba.core.utils.OPERATORS_TO_BUILTINS[op]

    bodo_df2 = bodo_df1[eval(f"bodo_df1.A {op_str} 20")]

    # Make sure bodo_df2 is unevaluated at this point.
    assert bodo_df2.is_lazy_plan()

    py_df2 = py_df1[eval(f"py_df1.A {op_str} 20")]

    _test_equal(
        bodo_df2.copy(),
        py_df2,
        check_pandas_types=False,
        sort_output=True,
        reset_index=True,
    )


@pytest.mark.parametrize(
    "op", [operator.eq, operator.ne, operator.gt, operator.lt, operator.ge, operator.le]
)
def test_filter(datapath, op):
    """Test for standalone filter."""
    bodo_df1 = bd.read_parquet(datapath("dataframe_library/df1.parquet"))
    py_df1 = pd.read_parquet(datapath("dataframe_library/df1.parquet"))

    # Force read parquet node to execute.
    _test_equal(
        bodo_df1.copy(),
        py_df1,
        check_pandas_types=False,
        sort_output=True,
        reset_index=True,
    )

    op_str = numba.core.utils.OPERATORS_TO_BUILTINS[op]

    bodo_df2 = bodo_df1[eval(f"bodo_df1.A {op_str} 20")]

    # Make sure bodo_df2 is unevaluated at this point.
    assert bodo_df2.is_lazy_plan()

    py_df2 = py_df1[eval(f"py_df1.A {op_str} 20")]

    _test_equal(
        bodo_df2.copy(),
        py_df2,
        check_pandas_types=False,
        sort_output=True,
        reset_index=True,
    )


def test_filter_multiple1_pushdown(datapath):
    """Test for multiple filter expression."""
    bodo_df1 = bd.read_parquet(datapath("dataframe_library/df1.parquet"))
    bodo_df2 = bodo_df1[((bodo_df1.A < 20) & ~(bodo_df1.D > 80))]

    # Make sure bodo_df2 is unevaluated at this point.
    assert bodo_df2.is_lazy_plan()

    py_df1 = pd.read_parquet(datapath("dataframe_library/df1.parquet"))
    py_df2 = py_df1[((py_df1.A < 20) & ~(py_df1.D > 80))]

    # TODO: remove copy when df.apply(axis=0) is implemented
    _test_equal(
        bodo_df2.copy(),
        py_df2,
        check_pandas_types=False,
        sort_output=True,
        reset_index=True,
    )


def test_filter_multiple1(datapath):
    """Test for multiple filter expression."""
    bodo_df1 = bd.read_parquet(datapath("dataframe_library/df1.parquet"))
    py_df1 = pd.read_parquet(datapath("dataframe_library/df1.parquet"))

    # Force read parquet node to execute.
    _test_equal(
        bodo_df1.copy(),
        py_df1,
        check_pandas_types=False,
        sort_output=True,
        reset_index=True,
    )

    bodo_df2 = bodo_df1[((bodo_df1.A < 20) & ~(bodo_df1.D > 80))]
    py_df2 = py_df1[((py_df1.A < 20) & ~(py_df1.D > 80))]

    # Make sure bodo_df2 is unevaluated at this point.
    assert bodo_df2.is_lazy_plan()

    # TODO: remove copy when df.apply(axis=0) is implemented
    _test_equal(
        bodo_df2.copy(),
        py_df2,
        check_pandas_types=False,
        sort_output=True,
        reset_index=True,
    )


def test_filter_string_pushdown(datapath):
    """Test for filtering based on a string pushed down to read parquet."""
    bodo_df1 = bd.read_parquet(datapath("dataframe_library/df1.parquet"))
    bodo_df2 = bodo_df1[bodo_df1.B == "gamma"]

    # Make sure bodo_df2 is unevaluated at this point.
    assert bodo_df2.is_lazy_plan()

    pre, post = bd.utils.getPlanStatistics(bodo_df2._mgr._plan)
    _test_equal(pre, 2)
    _test_equal(post, 1)

    py_df1 = pd.read_parquet(datapath("dataframe_library/df1.parquet"))
    py_df2 = py_df1[py_df1.B == "gamma"]

    _test_equal(
        bodo_df2.copy(),
        py_df2,
        check_pandas_types=False,
        sort_output=True,
        reset_index=True,
    )


def test_filter_string(datapath):
    """Test for standalone string filter."""
    bodo_df1 = bd.read_parquet(datapath("dataframe_library/df1.parquet"))
    py_df1 = pd.read_parquet(datapath("dataframe_library/df1.parquet"))

    # Force read parquet node to execute.
    _test_equal(
        bodo_df1.copy(),
        py_df1,
        check_pandas_types=False,
        sort_output=True,
        reset_index=True,
    )

    bodo_df2 = bodo_df1[bodo_df1.B == "gamma"]

    # Make sure bodo_df2 is unevaluated at this point.
    assert bodo_df2.is_lazy_plan()

    py_df2 = py_df1[py_df1.B == "gamma"]

    _test_equal(
        bodo_df2.copy(),
        py_df2,
        check_pandas_types=False,
        sort_output=True,
        reset_index=True,
    )


@pytest.mark.parametrize(
    "op", [operator.eq, operator.ne, operator.gt, operator.lt, operator.ge, operator.le]
)
def test_filter_datetime_pushdown(datapath, op):
    """Test for standalone filter."""
    op_str = numba.core.utils.OPERATORS_TO_BUILTINS[op]
    bodo_df1 = bd.read_parquet(datapath("dataframe_library/df1.parquet"))
    bodo_df2 = bodo_df1[
        eval(f"bodo_df1.F {op_str} pd.to_datetime('2025-07-17 22:39:02')")
    ]

    # Make sure bodo_df2 is unevaluated at this point.
    assert bodo_df2.is_lazy_plan()

    pre, post = bd.utils.getPlanStatistics(bodo_df2._mgr._plan)
    _test_equal(pre, 2)
    _test_equal(post, 1)

    py_df1 = pd.read_parquet(datapath("dataframe_library/df1.parquet"))
    py_df2 = py_df1[eval(f"py_df1.F {op_str} pd.to_datetime('2025-07-17 22:39:02')")]

    _test_equal(
        bodo_df2.copy(),
        py_df2,
        check_pandas_types=False,
        sort_output=True,
        reset_index=True,
    )


@pytest.mark.parametrize(
    "op", [operator.eq, operator.ne, operator.gt, operator.lt, operator.ge, operator.le]
)
def test_filter_datetime(datapath, op):
    """Test for standalone filter."""
    bodo_df1 = bd.read_parquet(datapath("dataframe_library/df1.parquet"))
    py_df1 = pd.read_parquet(datapath("dataframe_library/df1.parquet"))

    # Force read parquet node to execute so the filter doesn't get pushed into the read.
    _test_equal(
        bodo_df1.copy(),
        py_df1,
        check_pandas_types=False,
        sort_output=True,
        reset_index=True,
    )

    op_str = numba.core.utils.OPERATORS_TO_BUILTINS[op]

    bodo_df2 = bodo_df1[
        eval(f"bodo_df1.F {op_str} pd.to_datetime('2025-07-17 22:39:02')")
    ]

    # Make sure bodo_df2 is unevaluated at this point.
    assert bodo_df2.is_lazy_plan()

    py_df2 = py_df1[eval(f"py_df1.F {op_str} pd.to_datetime('2025-07-17 22:39:02')")]

    _test_equal(
        bodo_df2.copy(),
        py_df2,
        check_pandas_types=False,
        sort_output=True,
        reset_index=True,
    )


def test_head_pushdown(datapath):
    """Test for head pushed down to read parquet."""
    bodo_df1 = bd.read_parquet(datapath("dataframe_library/df1.parquet"))
    bodo_df2 = bodo_df1.head(3)

    # Make sure bodo_df2 is unevaluated at this point.
    assert bodo_df2.is_lazy_plan()

    pre, post = bd.utils.getPlanStatistics(bodo_df2._plan)
    _test_equal(pre, 2)
    _test_equal(post, 1)

    # Contents not guaranteed to be the same as Pandas so just check length.
    assert len(bodo_df2) == 3


def test_projection_head_pushdown(datapath):
    """Test for projection and head pushed down to read parquet."""
    bodo_df1 = bd.read_parquet(datapath("dataframe_library/df1.parquet"))
    bodo_df2 = bodo_df1["D"]
    bodo_df3 = bodo_df2.head(3)

    # Make sure bodo_df2 is unevaluated at this point.
    assert bodo_df3.is_lazy_plan()

    # Contents not guaranteed to be the same as Pandas so just check length.
    assert len(bodo_df3) == 3


def test_series_head(datapath):
    """Test for Series.head() reading from Pandas."""
    bodo_df1 = bd.read_parquet(datapath("dataframe_library/df1.parquet"))
    bodo_df2 = bodo_df1["D"]
    bodo_df2.execute_plan()
    bodo_df3 = bodo_df2.head(3)

    # Make sure bodo_df3 is unevaluated at this point.
    assert bodo_df3.is_lazy_plan()

    # Contents not guaranteed to be the same as Pandas so just check length.
    assert len(bodo_df3) == 3


def test_head(datapath):
    """Test for head pushed down to read parquet."""
    bodo_df1 = bd.read_parquet(datapath("dataframe_library/df1.parquet"))
    py_df1 = pd.read_parquet(datapath("dataframe_library/df1.parquet"))

    _test_equal(
        bodo_df1.copy(),
        py_df1,
        check_pandas_types=False,
        sort_output=True,
        reset_index=True,
    )

    bodo_df2 = bodo_df1.head(3)

    # Make sure bodo_df2 is unevaluated at this point.
    assert bodo_df2.is_lazy_plan()

    # Contents not guaranteed to be the same as Pandas so just check length.
    assert len(bodo_df2) == 3


def test_apply(datapath, index_val):
    """Very simple test for df.apply() for sanity checking."""
    df = pd.DataFrame(
        {
            "a": pd.array([1, 2, 3] * 10, "Int64"),
            "b": pd.array([4, 5, 6] * 10, "Int64"),
            "c": ["a", "b", "c"] * 10,
        },
        index=index_val[:30],
    )
    bdf = bd.from_pandas(df)
    out_pd = df.apply(lambda x: x["a"] + 1, axis=1)
    out_bodo = bdf.apply(lambda x: x["a"] + 1, axis=1)
    _test_equal(out_bodo, out_pd, check_pandas_types=False)


def test_str_lower(datapath, index_val):
    """Very simple test for Series.str.lower for sanity checking."""
    df = pd.DataFrame(
        {
            "A": pd.array([1, 2, 3, 7] * 2, "Int64"),
            "B": ["A1", "B1", "C1", "Abc"] * 2,
            "C": pd.array([4, 5, 6, -1] * 2, "Int64"),
        }
    )
    df.index = index_val[: len(df)]
    bdf = bd.from_pandas(df)
    out_pd = df.B.str.lower()
    out_bodo = bdf.B.str.lower()
    assert out_bodo.is_lazy_plan()
    _test_equal(out_bodo, out_pd, check_pandas_types=False)


def test_str_upper(datapath, index_val):
    """Very simple test for Series.str.upper for sanity checking."""
    df = pd.DataFrame(
        {
            "A": pd.array([1, 2, 3, 7] * 2, "Int64"),
            "B": ["a1", "b1", "c1", "Abc"] * 2,
            "C": pd.array([4, 5, 6, -1] * 2, "Int64"),
        }
    )
    df.index = index_val[: len(df)]
    bdf = bd.from_pandas(df)
    out_pd = df.B.str.upper()
    out_bodo = bdf.B.str.upper()
    assert out_bodo.is_lazy_plan()
    _test_equal(out_bodo, out_pd, check_pandas_types=False)


@pytest.mark.parametrize(
    "to_strip", [pytest.param(None, id="default"), pytest.param("A B", id="strip-AB")]
)
def test_str_strip(datapath, index_val, to_strip):
    """Very simple test for Series.str.strip() for sanity checking."""
    df = pd.DataFrame(
        {
            "A": pd.array([1, 2, 3, 7], "Int64"),
            "B": ["A1\t", "B1 ", "C1\n", "Abc\t"],
            "C": pd.array([4, 5, 6, -1], "Int64"),
        }
    )
    df.index = index_val[: len(df)]
    bdf = bd.from_pandas(df)
    out_pd = df.B.str.strip(to_strip=to_strip)
    out_bodo = bdf.B.str.strip(to_strip=to_strip)
    assert out_bodo.is_lazy_plan()
    _test_equal(out_bodo, out_pd, check_pandas_types=False)


def test_chain_python_func(datapath, index_val):
    """Make sure chaining multiple Series functions that run in Python works"""
    df = pd.DataFrame(
        {
            "A": pd.array([1, 2, 3, 7], "Int64"),
            "B": ["A1\t", "B1 ", "C1\n", "Abc\t"],
            "C": pd.array([4, 5, 6, -1], "Int64"),
        }
    )
    df.index = index_val[: len(df)]
    bdf = bd.from_pandas(df)
    out_pd = df.B.str.strip().str.lower()
    out_bodo = bdf.B.str.strip().str.lower()
    assert out_bodo.is_lazy_plan()
    _test_equal(out_bodo, out_pd, check_pandas_types=False)


@pytest.mark.parametrize(
    "na_action",
    [
        pytest.param(None, id="na_action_none"),
        pytest.param("ignore", id="na_action_ignore"),
    ],
)
def test_series_map(datapath, index_val, na_action):
    """Very simple test for Series.map() for sanity checking."""
    df = pd.DataFrame(
        {
            "A": pd.array([None, None, 3, 7, 2] * 2, "Int64"),
            "B": [None, None, "B1", "C1", "Abc"] * 2,
            "C": pd.array([4, 5, 6, -1, 1] * 2, "Int64"),
        }
    )
    df.index = index_val[: len(df)]

    def func(x):
        return str(x)

    bdf = bd.from_pandas(df)
    out_pd = df.A.map(func, na_action=na_action)
    out_bodo = bdf.A.map(func, na_action=na_action)
    assert out_bodo.is_lazy_plan()
    _test_equal(out_bodo, out_pd, check_pandas_types=False)


def test_set_df_column(datapath, index_val):
    """Test setting a dataframe column with a Series function of the same dataframe."""
    df = pd.DataFrame(
        {
            "A": pd.array([1, 2, 3, 7], "Int64"),
            "B": ["A1\t", "B1 ", "C1\n", "Abc\t"],
            "C": pd.array([4, 5, 6, -1], "Int64"),
        }
    )
    df.index = index_val[: len(df)]
    bdf = bd.from_pandas(df)

    # Single projection, new column
    bdf["D"] = bdf["B"].str.strip()
    pdf = df.copy()
    pdf["D"] = pdf["B"].str.strip()
    assert bdf.is_lazy_plan()
    _test_equal(bdf, pdf, check_pandas_types=False)

    # Single projection, existing column
    bdf = bd.from_pandas(df)
    bdf["B"] = bdf["B"].str.strip()
    pdf = df.copy()
    pdf["B"] = pdf["B"].str.strip()
    assert bdf.is_lazy_plan()
    _test_equal(bdf, pdf, check_pandas_types=False)

    # Multiple projections, new column
    bdf = bd.from_pandas(df)
    bdf["D"] = bdf["B"].str.strip().map(lambda x: x + "1")
    pdf = df.copy()
    pdf["D"] = pdf["B"].str.strip().map(lambda x: x + "1")
    assert bdf.is_lazy_plan()
    _test_equal(bdf, pdf, check_pandas_types=False)

    # Multiple projections, existing column
    bdf = bd.from_pandas(df)
    bdf["B"] = bdf["B"].str.strip().map(lambda x: x + "1")
    pdf = df.copy()
    pdf["B"] = pdf["B"].str.strip().map(lambda x: x + "1")
    assert bdf.is_lazy_plan()
    _test_equal(bdf, pdf, check_pandas_types=False)


def test_parquet_read_partitioned(datapath):
    """Test reading a partitioned parquet dataset."""
    path = datapath("dataframe_library/example_partitioned.parquet")

    # File generated using:
    # df = pd.DataFrame({
    #                  "a": range(10),
    #                  "b": np.random.randn(10),
    #                  "c": [1, 2] * 5,
    #                  "part": ["a"] * 5 + ["b"] * 5,
    #                  "d": np.arange(10)+1
    #              })
    # df.to_parquet("bodo/tests/data/dataframe_library/example_partitioned.parquet", partition_cols=["part"])

    bodo_out = bd.read_parquet(path)
    py_out = pd.read_parquet(path)

    assert bodo_out.is_lazy_plan()

    # NOTE: Bodo dataframe library currently reads partitioned columns as
    # dictionary-encoded strings but Pandas reads them as categorical.
    _test_equal(
        bodo_out.copy(),
        py_out,
        check_pandas_types=False,
        sort_output=True,
        reset_index=True,
    )


def test_parquet_read_partitioned_filter(datapath):
    """Test filter pushdown on partitioned parquet dataset."""
    path = datapath("dataframe_library/example_partitioned.parquet")

    bodo_out = bd.read_parquet(path)
    bodo_out = bodo_out[bodo_out.part == "a"]
    py_out = pd.read_parquet(path)
    py_out = py_out[py_out.part == "a"]

    assert bodo_out.is_lazy_plan()
    # TODO: test logs to make sure filter pushdown happened and files skipped

    _test_equal(
        bodo_out,
        py_out,
    )


def test_parquet_read_shape_head(datapath):
    """
    Test to catch a case where the original manager goes out of scope
    causing the parallel get to become invalid.
    """
    path = datapath("dataframe_library/df1.parquet")

    def bodo_impl():
        df = bd.read_parquet(path)
        return df.shape, df.head(4)

    def pd_impl():
        df = pd.read_parquet(path)
        return df.shape, df.head(4)

    bdf_shape, bdf_head = bodo_impl()
    pdf_shape, pdf_head = pd_impl()
    assert bdf_shape == pdf_shape
    _test_equal(bdf_head, pdf_head)


def test_project_after_filter(datapath):
    """Test creating a plan with a Projection on top of a filter works"""
    bodo_df1 = bd.read_parquet(datapath("dataframe_library/df1.parquet"))
    bodo_df2 = bodo_df1[bodo_df1.D > 80][["B", "A"]]

    # Make sure bodo_df2 is unevaluated at this point.
    assert bodo_df2.is_lazy_plan()

    py_df1 = pd.read_parquet(datapath("dataframe_library/df1.parquet"))
    py_df2 = py_df1[py_df1.D > 80][["B", "A"]]

    # TODO: remove copy when df.apply(axis=0) is implemented
    _test_equal(
        bodo_df2.copy(),
        py_df2,
        check_pandas_types=False,
        sort_output=True,
        reset_index=True,
    )


def test_merge():
    """Simple test for DataFrame merge."""
    df1 = pd.DataFrame(
        {
            "B": ["a1", "b11", "c111"],
            "E": [1.1, 2.2, 3.3],
            "A": pd.array([2, 2, 3], "Int64"),
        },
    )
    df2 = pd.DataFrame(
        {
<<<<<<< HEAD
            "Cat": pd.array([2, 3, 8], "Int64"),
            "Dog": ["a1", "b222", "c33"],
=======
            "D": ["a1", "b222", "c33"],
            "C": pd.array([2, 3, 8], "Int64"),
>>>>>>> d821335f
        },
    )

    bdf1 = bd.from_pandas(df1)
    bdf2 = bd.from_pandas(df2)

    df3 = df1.merge(df2, how="inner", left_on=["A"], right_on=["Cat"])
    bdf3 = bdf1.merge(bdf2, how="inner", left_on=["A"], right_on=["Cat"])
    # Make sure bdf3 is unevaluated at this point.
    assert bdf3.is_lazy_plan()

    _test_equal(
        bdf3.copy(),
        df3,
        check_pandas_types=False,
        sort_output=True,
        reset_index=True,
    )


def test_merge_swith_side():
    """Test merge with left table smaller than right table so DuckDB reorders the input
    tables to use the smaller table as build.
    """
    df1 = pd.DataFrame(
        {
            "A": pd.array([2, 2, 3], "Int64"),
            "B": ["a1", "b11", "c111"],
        },
    )
    df2 = pd.DataFrame(
        {
            "C": pd.array([2, 3, 8], "Int64"),
            "D": ["a1", "b222", "c33"],
            "E": [1.1, 2.2, 3.3],
        },
    )
    bdf1 = bd.from_pandas(df1)
    bdf2 = bd.from_pandas(df2)
    df3 = df1.merge(df2, how="inner", left_on=["A"], right_on=["C"])
    bdf3 = bdf1.merge(bdf2, how="inner", left_on=["A"], right_on=["C"])
    # Make sure bdf3 is unevaluated at this point.
    assert bdf3.is_lazy_plan()

    _test_equal(
        bdf3.copy(),
        df3,
        check_pandas_types=False,
        sort_output=True,
        reset_index=True,
    )


def test_dataframe_copy(index_val):
    """
    Test that creating a Pandas DataFrame from a Bodo DataFrame has the correct index.
    """
    df1 = pd.DataFrame(
        {
            "A": pd.array([2, 2, 3], "Int64"),
            "B": ["a1", "b11", "c111"],
            "E": [1.1, 2.2, 3.3],
        },
    )
    df1.index = index_val[: len(df1)]

    bdf = bd.from_pandas(df1)

    pdf_from_bodo = pd.DataFrame(bdf)

    _test_equal(df1, pdf_from_bodo, sort_output=True)<|MERGE_RESOLUTION|>--- conflicted
+++ resolved
@@ -789,13 +789,8 @@
     )
     df2 = pd.DataFrame(
         {
-<<<<<<< HEAD
             "Cat": pd.array([2, 3, 8], "Int64"),
             "Dog": ["a1", "b222", "c33"],
-=======
-            "D": ["a1", "b222", "c33"],
-            "C": pd.array([2, 3, 8], "Int64"),
->>>>>>> d821335f
         },
     )
 
