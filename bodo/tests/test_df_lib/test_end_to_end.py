--- conflicted
+++ resolved
@@ -1012,7 +1012,6 @@
     )
 
 
-<<<<<<< HEAD
 def test_merge_non_equi_cond():
     """Simple test for non-equi join conditions."""
     df1 = pd.DataFrame(
@@ -1043,7 +1042,12 @@
     _test_equal(
         bdf4.copy(),
         df4,
-=======
+        check_pandas_types=False,
+        sort_output=True,
+        reset_index=True,
+    )
+
+
 def test_merge_output_column_to_input_map():
     """Test for a bug in join output column to input column mapping in
     TPCH Q20.
@@ -1077,7 +1081,6 @@
     _test_equal(
         bodo_out,
         pd_out,
->>>>>>> bc95fe83
         check_pandas_types=False,
         sort_output=True,
         reset_index=True,
