import operator
import os
import tempfile

import numba
import numpy as np
import pandas as pd
import pyarrow as pa
import pytest

import bodo
import bodo.pandas as bd
from bodo.pandas.utils import BodoLibFallbackWarning
from bodo.tests.utils import _test_equal, pytest_mark_spawn_mode, temp_config_override

# Various Index kinds to use in test data (assuming maximum size of 100 in input)
MAX_DATA_SIZE = 100


@pytest.fixture(
    params=[
        pd.RangeIndex(MAX_DATA_SIZE),
        pd.date_range("1998-01-01", periods=MAX_DATA_SIZE),
        pd.MultiIndex.from_arrays(
            (np.arange(MAX_DATA_SIZE) * 2, np.arange(MAX_DATA_SIZE) * 4),
            names=["first", "second"],
        ),
    ]
)
def index_val(request):
    return request.param


def test_from_pandas(datapath, index_val):
    """Very simple test to scan a dataframe passed into from_pandas."""

    df = pd.DataFrame(
        {
            "a": [1, 2, 3, 7] * 2,
            "b": [4, 5, 6, 8] * 2,
            "c": ["a", "b", None, "abc"] * 2,
        },
    )
    df.index = index_val[: len(df)]
    # Sequential test
    with temp_config_override("dataframe_library_run_parallel", False):
        bdf = bd.from_pandas(df)
        assert bdf.is_lazy_plan()
        assert bdf._mgr._plan.plan_class == "LogicalGetPandasReadSeq"
        duckdb_plan = bdf._mgr._plan.generate_duckdb()
        _test_equal(duckdb_plan.df, df)
        _test_equal(
            bdf,
            df,
        )
        assert not bdf.is_lazy_plan()
        assert bdf._mgr._plan is None

    # Parallel test
    bdf = bd.from_pandas(df)
    assert bdf.is_lazy_plan()
    assert bdf._mgr._plan.plan_class == "LogicalGetPandasReadParallel"
    _test_equal(
        bdf,
        df,
    )
    assert not bdf.is_lazy_plan()
    assert bdf._mgr._plan is None

    # Make sure projection with a middle column works.
    bdf = bd.from_pandas(df)
    bodo_df2 = bdf["b"]
    df2 = df["b"]
    assert bodo_df2.is_lazy_plan()
    _test_equal(
        bodo_df2,
        df2,
        check_pandas_types=False,
    )


def test_read_parquet(datapath):
    """Very simple test to read a parquet file for sanity checking."""
    path = datapath("example_no_index.parquet")

    bodo_out = bd.read_parquet(path)
    py_out = pd.read_parquet(path)

    _test_equal(
        bodo_out,
        py_out,
    )


@pytest.mark.parametrize(
    "file_path",
    [
        "example_no_index.parquet",
        "example_single_index.parquet",
        "example_multi_index.parquet",
    ],
)
def test_read_parquet_projection_pushdown(datapath, file_path):
    """Make sure basic projection pushdown works for Parquet read end to end."""
    path = datapath(file_path)

    bodo_out = bd.read_parquet(path)[["three", "four"]]
    py_out = pd.read_parquet(path)[["three", "four"]]

    assert bodo_out.is_lazy_plan()

    _test_equal(
        bodo_out,
        py_out,
    )


@pytest.mark.parametrize(
    "df",
    [
        pytest.param(
            pd.DataFrame(
                {
                    "one": [-1.0, np.nan, 2.5, 3.0, 4.0, 6.0, 10.0],
                    "two": ["foo", "bar", "baz", "foo", "bar", "baz", "foo"],
                    "three": [True, False, True, True, True, False, False],
                    "four": [-1.0, 5.1, 2.5, 3.0, 4.0, 6.0, 11.0],
                    "five": ["foo", "bar", "baz", None, "bar", "baz", "foo"],
                }
            ),
            id="df1",
        )
    ],
)
def test_read_parquet_index(df: pd.DataFrame, index_val):
    """Test reading parquet with index column works as expected."""
    df.index = index_val[: len(df)]
    with tempfile.TemporaryDirectory() as tmp:
        path = os.path.join(tmp, "example.pq")

        df.to_parquet(path)

        bodo_out = bd.read_parquet(path)
        py_out = pd.read_parquet(path)

        _test_equal(
            bodo_out,
            py_out,
        )


def test_read_parquet_len_shape(datapath):
    """Test length/shape after read parquet is correct"""
    path = datapath("example_no_index.parquet")

    bodo_out = bd.read_parquet(path)
    py_out = pd.read_parquet(path)

    assert len(bodo_out) == len(py_out)
    # len directly on parquet file doesn't require plan execution
    assert bodo_out.is_lazy_plan()

    # create a new lazy DF
    bodo_out2 = bd.read_parquet(path)

    # test shape
    assert bodo_out2.shape == py_out.shape
    # shape directly on parquet file doesn't require plan execution
    assert bodo_out2.is_lazy_plan()


def test_read_parquet_series_len_shape(datapath):
    """Test length/shape after read parquet is correct"""
    path = datapath("dataframe_library/df1.parquet")

    bodo_out = bd.read_parquet(path)
    bodo_out = bodo_out["A"]
    py_out = pd.read_parquet(path)
    py_out = py_out["A"]

    assert len(bodo_out) == len(py_out)
    # len directly on parquet file doesn't require plan execution
    assert bodo_out.is_lazy_plan()

    # test shape
    assert bodo_out.shape == py_out.shape
    # shape directly on parquet file doesn't require plan execution
    assert bodo_out.is_lazy_plan()


def test_write_parquet(index_val):
    """Test writing a DataFrame to parquet."""
    df = pd.DataFrame(
        {
            "one": [-1.0, np.nan, 2.5, 3.0, 4.0, 6.0, 10.0],
            "two": ["foo", "bar", "baz", "foo", "bar", "baz", "foo"],
            "three": [True, False, True, True, True, False, False],
            "four": [-1.0, 5.1, 2.5, 3.0, 4.0, 6.0, 11.0],
            "five": ["foo", "bar", "baz", None, "bar", "baz", "foo"],
        }
    )
    df.index = index_val[: len(df)]
    with tempfile.TemporaryDirectory() as tmp:
        path = os.path.join(tmp, "test_write.parquet")

        bodo_df = bd.from_pandas(df)
        bodo_df.to_parquet(path)
        assert bodo_df.is_lazy_plan()

        # Read back to check
        py_out = pd.read_parquet(path)
        _test_equal(
            py_out,
            df,
            check_pandas_types=False,
            sort_output=True,
        )

        # Already distributed DataFrame case
        path = os.path.join(tmp, "test_write_dist.parquet")
        bodo_df = bd.from_pandas(df)

        @bodo.jit(spawn=True)
        def f(df):
            return df

        f(bodo_df)
        bodo_df.to_parquet(path)
        # Read back to check
        py_out = pd.read_parquet(path)
        _test_equal(
            py_out,
            df,
            check_pandas_types=False,
            sort_output=True,
        )


def test_projection(datapath):
    """Very simple test for projection for sanity checking."""
    bodo_df1 = bd.read_parquet(datapath("dataframe_library/df1.parquet"))
    bodo_df2 = bodo_df1["D"]

    py_df1 = pd.read_parquet(datapath("dataframe_library/df1.parquet"))
    py_df2 = py_df1["D"]

    # TODO: remove copy when df.apply(axis=0) is implemented
    # TODO: remove forcing collect when copy() bug with RangeIndex(1) is fixed
    _test_equal(
        bodo_df2.copy(),
        py_df2,
        check_pandas_types=False,
        sort_output=True,
        reset_index=True,
    )


@pytest.mark.parametrize(
    "file_path",
    [
        "dataframe_library/df1.parquet",
        "dataframe_library/df1_index.parquet",
        "dataframe_library/df1_multi_index.parquet",
    ],
)
@pytest.mark.parametrize(
    "op", [operator.eq, operator.ne, operator.gt, operator.lt, operator.ge, operator.le]
)
def test_filter_pushdown(datapath, file_path, op):
    """Test for filter with filter pushdown into read parquet."""
    op_str = numba.core.utils.OPERATORS_TO_BUILTINS[op]

    bodo_df1 = bd.read_parquet(datapath(file_path))
    bodo_df2 = bodo_df1[eval(f"bodo_df1.A {op_str} 20")]

    # Make sure bodo_df2 is unevaluated at this point.
    assert bodo_df2.is_lazy_plan()

    pre, post = bd.utils.getPlanStatistics(bodo_df2._mgr._plan)
    _test_equal(pre, 2)
    _test_equal(post, 1)

    py_df1 = pd.read_parquet(datapath(file_path))
    py_df2 = py_df1[eval(f"py_df1.A {op_str} 20")]

    # TODO: remove copy when df.apply(axis=0) is implemented
    _test_equal(
        bodo_df2.copy(),
        py_df2,
        check_pandas_types=False,
        sort_output=True,
        reset_index=True,
    )


@pytest_mark_spawn_mode
@pytest.mark.parametrize(
    "file_path",
    [
        "dataframe_library/df1.parquet",
        "dataframe_library/df1_index.parquet",
        "dataframe_library/df1_multi_index.parquet",
    ],
)
@pytest.mark.parametrize(
    "op", [operator.eq, operator.ne, operator.gt, operator.lt, operator.ge, operator.le]
)
def test_filter_distributed(datapath, file_path, op):
    """Very simple test for filter for sanity checking."""
    bodo_df1 = bd.read_parquet(datapath(file_path))
    py_df1 = pd.read_parquet(datapath(file_path))

    @bodo.jit(spawn=True)
    def f(df):
        return df

    # Force plan to execute but keep distributed.
    f(bodo_df1)
    op_str = numba.core.utils.OPERATORS_TO_BUILTINS[op]

    bodo_df2 = bodo_df1[eval(f"bodo_df1.A {op_str} 20")]

    # Make sure bodo_df2 is unevaluated at this point.
    assert bodo_df2.is_lazy_plan()

    py_df2 = py_df1[eval(f"py_df1.A {op_str} 20")]

    _test_equal(
        bodo_df2.copy(),
        py_df2,
        check_pandas_types=False,
        sort_output=True,
        reset_index=False,
    )


@pytest.mark.parametrize(
    "op", [operator.eq, operator.ne, operator.gt, operator.lt, operator.ge, operator.le]
)
def test_filter(datapath, op):
    """Test for standalone filter."""
    bodo_df1 = bd.read_parquet(datapath("dataframe_library/df1.parquet"))
    py_df1 = pd.read_parquet(datapath("dataframe_library/df1.parquet"))

    # Force read parquet node to execute.
    _test_equal(
        bodo_df1.copy(),
        py_df1,
        check_pandas_types=False,
        sort_output=True,
        reset_index=True,
    )

    op_str = numba.core.utils.OPERATORS_TO_BUILTINS[op]

    bodo_df2 = bodo_df1[eval(f"bodo_df1.A {op_str} 20")]

    # Make sure bodo_df2 is unevaluated at this point.
    assert bodo_df2.is_lazy_plan()

    py_df2 = py_df1[eval(f"py_df1.A {op_str} 20")]

    _test_equal(
        bodo_df2.copy(),
        py_df2,
        check_pandas_types=False,
        sort_output=True,
        reset_index=False,
    )


@pytest.mark.parametrize(
    "file_path",
    [
        "dataframe_library/df1.parquet",
        "dataframe_library/df1_index.parquet",
        "dataframe_library/df1_multi_index.parquet",
    ],
)
@pytest.mark.parametrize("mode", [0, 1, 2])
def test_filter_bound_between(datapath, file_path, mode):
    """Test for filter with filter pushdown into read parquet."""
    bodo_df1 = bd.read_parquet(datapath(file_path))

    @bodo.jit(spawn=True)
    def f(df):
        return df

    if mode == 1:
        f(bodo_df1)
    elif mode == 2:
        bodo_df1._mgr._collect()

    bodo_df2 = bodo_df1[(bodo_df1.A > 20) & (bodo_df1.A < 40)]

    # Make sure bodo_df2 is unevaluated at this point.
    assert bodo_df2.is_lazy_plan()

    py_df1 = pd.read_parquet(datapath(file_path))
    py_df2 = py_df1[(py_df1.A > 20) & (py_df1.A < 40)]

    # TODO: remove copy when df.apply(axis=0) is implemented
    _test_equal(
        bodo_df2.copy(),
        py_df2,
        check_pandas_types=False,
        sort_output=True,
        reset_index=True,
    )


def test_filter_multiple1_pushdown(datapath):
    """Test for multiple filter expression."""
    bodo_df1 = bd.read_parquet(datapath("dataframe_library/df1.parquet"))
    bodo_df2 = bodo_df1[((bodo_df1.A < 20) & ~(bodo_df1.D > 80))]

    # Make sure bodo_df2 is unevaluated at this point.
    assert bodo_df2.is_lazy_plan()

    py_df1 = pd.read_parquet(datapath("dataframe_library/df1.parquet"))
    py_df2 = py_df1[((py_df1.A < 20) & ~(py_df1.D > 80))]

    # TODO: remove copy when df.apply(axis=0) is implemented
    _test_equal(
        bodo_df2.copy(),
        py_df2,
        check_pandas_types=False,
        sort_output=True,
        reset_index=True,
    )


def test_filter_multiple1(datapath):
    """Test for multiple filter expression."""
    bodo_df1 = bd.read_parquet(datapath("dataframe_library/df1.parquet"))
    py_df1 = pd.read_parquet(datapath("dataframe_library/df1.parquet"))

    # Force read parquet node to execute.
    _test_equal(
        bodo_df1.copy(),
        py_df1,
        check_pandas_types=False,
        sort_output=True,
        reset_index=True,
    )

    bodo_df2 = bodo_df1[((bodo_df1.A < 20) & ~(bodo_df1.D > 80))]
    py_df2 = py_df1[((py_df1.A < 20) & ~(py_df1.D > 80))]

    # Make sure bodo_df2 is unevaluated at this point.
    assert bodo_df2.is_lazy_plan()

    # TODO: remove copy when df.apply(axis=0) is implemented
    _test_equal(
        bodo_df2.copy(),
        py_df2,
        check_pandas_types=False,
        sort_output=True,
        reset_index=True,
    )


def test_filter_string_pushdown(datapath):
    """Test for filtering based on a string pushed down to read parquet."""
    bodo_df1 = bd.read_parquet(datapath("dataframe_library/df1.parquet"))
    bodo_df2 = bodo_df1[bodo_df1.B == "gamma"]

    # Make sure bodo_df2 is unevaluated at this point.
    assert bodo_df2.is_lazy_plan()

    pre, post = bd.utils.getPlanStatistics(bodo_df2._mgr._plan)
    _test_equal(pre, 2)
    _test_equal(post, 1)

    py_df1 = pd.read_parquet(datapath("dataframe_library/df1.parquet"))
    py_df2 = py_df1[py_df1.B == "gamma"]

    _test_equal(
        bodo_df2.copy(),
        py_df2,
        check_pandas_types=False,
        sort_output=True,
        reset_index=True,
    )


def test_filter_string(datapath):
    """Test for standalone string filter."""
    bodo_df1 = bd.read_parquet(datapath("dataframe_library/df1.parquet"))
    py_df1 = pd.read_parquet(datapath("dataframe_library/df1.parquet"))

    # Force read parquet node to execute.
    _test_equal(
        bodo_df1.copy(),
        py_df1,
        check_pandas_types=False,
        sort_output=True,
        reset_index=True,
    )

    bodo_df2 = bodo_df1[bodo_df1.B == "gamma"]

    # Make sure bodo_df2 is unevaluated at this point.
    assert bodo_df2.is_lazy_plan()

    py_df2 = py_df1[py_df1.B == "gamma"]

    _test_equal(
        bodo_df2.copy(),
        py_df2,
        check_pandas_types=False,
        sort_output=True,
        reset_index=True,
    )


@pytest.mark.parametrize(
    "op", [operator.eq, operator.ne, operator.gt, operator.lt, operator.ge, operator.le]
)
def test_filter_datetime_pushdown(datapath, op):
    """Test for standalone filter."""
    op_str = numba.core.utils.OPERATORS_TO_BUILTINS[op]
    bodo_df1 = bd.read_parquet(datapath("dataframe_library/df1.parquet"))
    bodo_df2 = bodo_df1[
        eval(f"bodo_df1.F {op_str} pd.to_datetime('2025-07-17 22:39:02')")
    ]

    # Make sure bodo_df2 is unevaluated at this point.
    assert bodo_df2.is_lazy_plan()

    pre, post = bd.utils.getPlanStatistics(bodo_df2._mgr._plan)
    _test_equal(pre, 2)
    _test_equal(post, 1)

    py_df1 = pd.read_parquet(datapath("dataframe_library/df1.parquet"))
    py_df2 = py_df1[eval(f"py_df1.F {op_str} pd.to_datetime('2025-07-17 22:39:02')")]

    _test_equal(
        bodo_df2.copy(),
        py_df2,
        check_pandas_types=False,
        sort_output=True,
        reset_index=True,
    )


@pytest.mark.parametrize(
    "op", [operator.eq, operator.ne, operator.gt, operator.lt, operator.ge, operator.le]
)
def test_filter_datetime(datapath, op):
    """Test for standalone filter."""
    bodo_df1 = bd.read_parquet(datapath("dataframe_library/df1.parquet"))
    py_df1 = pd.read_parquet(datapath("dataframe_library/df1.parquet"))

    # Force read parquet node to execute so the filter doesn't get pushed into the read.
    _test_equal(
        bodo_df1.copy(),
        py_df1,
        check_pandas_types=False,
        sort_output=True,
        reset_index=True,
    )

    op_str = numba.core.utils.OPERATORS_TO_BUILTINS[op]

    bodo_df2 = bodo_df1[
        eval(f"bodo_df1.F {op_str} pd.to_datetime('2025-07-17 22:39:02')")
    ]

    # Make sure bodo_df2 is unevaluated at this point.
    assert bodo_df2.is_lazy_plan()

    py_df2 = py_df1[eval(f"py_df1.F {op_str} pd.to_datetime('2025-07-17 22:39:02')")]

    _test_equal(
        bodo_df2.copy(),
        py_df2,
        check_pandas_types=False,
        sort_output=True,
        reset_index=True,
    )


def test_head_pushdown(datapath):
    """Test for head pushed down to read parquet."""
    bodo_df1 = bd.read_parquet(datapath("dataframe_library/df1.parquet"))
    bodo_df2 = bodo_df1.head(3)

    # Make sure bodo_df2 is unevaluated at this point.
    assert bodo_df2.is_lazy_plan()

    pre, post = bd.utils.getPlanStatistics(bodo_df2._plan)
    _test_equal(pre, 2)
    _test_equal(post, 1)

    # Contents not guaranteed to be the same as Pandas so just check length.
    assert len(bodo_df2) == 3


def test_projection_head_pushdown(datapath):
    """Test for projection and head pushed down to read parquet."""
    bodo_df1 = bd.read_parquet(datapath("dataframe_library/df1.parquet"))
    bodo_df2 = bodo_df1["D"]
    bodo_df3 = bodo_df2.head(3)

    # Make sure bodo_df2 is unevaluated at this point.
    assert bodo_df3.is_lazy_plan()

    # Contents not guaranteed to be the same as Pandas so just check length.
    assert len(bodo_df3) == 3


def test_series_head(datapath):
    """Test for Series.head() reading from Pandas."""
    bodo_df1 = bd.read_parquet(datapath("dataframe_library/df1.parquet"))
    bodo_df2 = bodo_df1["D"]
    bodo_df2.execute_plan()
    bodo_df3 = bodo_df2.head(3)

    # Make sure bodo_df3 is unevaluated at this point.
    assert bodo_df3.is_lazy_plan()

    # Contents not guaranteed to be the same as Pandas so just check length.
    assert len(bodo_df3) == 3


def test_head(datapath):
    """Test for head pushed down to read parquet."""
    bodo_df1 = bd.read_parquet(datapath("dataframe_library/df1.parquet"))
    py_df1 = pd.read_parquet(datapath("dataframe_library/df1.parquet"))

    _test_equal(
        bodo_df1.copy(),
        py_df1,
        check_pandas_types=False,
        sort_output=True,
        reset_index=True,
    )

    bodo_df2 = bodo_df1.head(3)

    # Make sure bodo_df2 is unevaluated at this point.
    assert bodo_df2.is_lazy_plan()

    # Contents not guaranteed to be the same as Pandas so just check length.
    assert len(bodo_df2) == 3


def test_apply(datapath, index_val):
    """Very simple test for df.apply() for sanity checking."""
    df = pd.DataFrame(
        {
            "a": pd.array([1, 2, 3] * 10, "Int64"),
            "b": pd.array([4, 5, 6] * 10, "Int64"),
            "c": ["a", "b", "c"] * 10,
        },
        index=index_val[:30],
    )
    bdf = bd.from_pandas(df)
    out_pd = df.apply(lambda x: x["a"] + 1, axis=1)
    out_bodo = bdf.apply(lambda x: x["a"] + 1, axis=1)
    _test_equal(out_bodo, out_pd, check_pandas_types=False)


def test_chain_python_func(datapath, index_val):
    """Make sure chaining multiple Series functions that run in Python works"""
    df = pd.DataFrame(
        {
            "A": pd.array([1, 2, 3, 7], "Int64"),
            "B": ["A1\t", "B1 ", "C1\n", "Abc\t"],
            "C": pd.array([4, 5, 6, -1], "Int64"),
        }
    )
    df.index = index_val[: len(df)]
    bdf = bd.from_pandas(df)
    out_pd = df.B.str.strip().str.lower()
    out_bodo = bdf.B.str.strip().str.lower()
    assert out_bodo.is_lazy_plan()
    _test_equal(out_bodo, out_pd, check_pandas_types=False)


@pytest.mark.parametrize(
    "na_action",
    [
        pytest.param(None, id="na_action_none"),
        pytest.param("ignore", id="na_action_ignore"),
    ],
)
def test_series_map(datapath, index_val, na_action):
    """Very simple test for Series.map() for sanity checking."""
    df = pd.DataFrame(
        {
            "A": pd.array([None, None, 3, 7, 2] * 2, "Int64"),
            "B": [None, None, "B1", "C1", "Abc"] * 2,
            "C": pd.array([4, 5, 6, -1, 1] * 2, "Int64"),
        }
    )
    df.index = index_val[: len(df)]

    def func(x):
        return str(x)

    bdf = bd.from_pandas(df)
    out_pd = df.A.map(func, na_action=na_action)
    out_bodo = bdf.A.map(func, na_action=na_action)
    assert out_bodo.is_lazy_plan()
    _test_equal(out_bodo, out_pd, check_pandas_types=False)


def test_set_df_column(datapath, index_val):
    """Test setting a dataframe column with a Series function of the same dataframe."""
    df = pd.DataFrame(
        {
            "A": pd.array([1, 2, 3, 7], "Int64"),
            "B": ["A1\t", "B1 ", "C1\n", "Abc\t"],
            "C": pd.array([4, 5, 6, -1], "Int64"),
        }
    )
    df.index = index_val[: len(df)]
    bdf = bd.from_pandas(df)

    # Single projection, new column
    bdf["D"] = bdf["B"].str.strip()
    pdf = df.copy()
    pdf["D"] = pdf["B"].str.strip()
    assert bdf.is_lazy_plan()
    _test_equal(bdf, pdf, check_pandas_types=False)

    # Single projection, existing column
    bdf = bd.from_pandas(df)
    bdf["B"] = bdf["B"].str.strip()
    pdf = df.copy()
    pdf["B"] = pdf["B"].str.strip()
    assert bdf.is_lazy_plan()
    _test_equal(bdf, pdf, check_pandas_types=False)

    # Multiple projections, new column
    bdf = bd.from_pandas(df)
    bdf["D"] = bdf["B"].str.strip().map(lambda x: x + "1")
    pdf = df.copy()
    pdf["D"] = pdf["B"].str.strip().map(lambda x: x + "1")
    assert bdf.is_lazy_plan()
    _test_equal(bdf, pdf, check_pandas_types=False)

    # Multiple projections, existing column
    bdf = bd.from_pandas(df)
    bdf["B"] = bdf["B"].str.strip().map(lambda x: x + "1")
    pdf = df.copy()
    pdf["B"] = pdf["B"].str.strip().map(lambda x: x + "1")
    assert bdf.is_lazy_plan()
    _test_equal(bdf, pdf, check_pandas_types=False)

    # Trivial case: set a column to existing column
    bdf = bd.from_pandas(df)
    bdf["D"] = bdf["B"]
    pdf = df.copy()
    pdf["D"] = pdf["B"]
    assert bdf.is_lazy_plan()
    _test_equal(bdf, pdf, check_pandas_types=False)


def test_set_df_column_const(datapath, index_val):
    """Test setting a dataframe column with a constant value."""
    df = pd.DataFrame(
        {
            "A": pd.array([1, 2, 3, 7], "Int64"),
            "B": ["A1\t", "B1 ", "C1\n", "Abc\t"],
            "C": pd.array([4, 5, 6, -1], "Int64"),
        }
    )
    df.index = index_val[: len(df)]
    bdf = bd.from_pandas(df)

    # New integer column
    bdf["D"] = 111
    pdf = df.copy()
    pdf["D"] = 111
    assert bdf.is_lazy_plan()
    _test_equal(bdf, pdf, check_pandas_types=False)

    # Replace existing column with float
    bdf = bd.from_pandas(df)
    bdf["B"] = 1.23
    pdf = df.copy()
    pdf["B"] = 1.23
    assert bdf.is_lazy_plan()
    _test_equal(bdf, pdf, check_pandas_types=False)

    # Replace existing column with string
    bdf = bd.from_pandas(df)
    bdf["C"] = "ABC"
    pdf = df.copy()
    pdf["C"] = "ABC"
    assert bdf.is_lazy_plan()
    _test_equal(bdf, pdf, check_pandas_types=False)

    # Replace existing column with Timestamp
    bdf = bd.from_pandas(df)
    bdf["A"] = pd.Timestamp("2024-01-1")
    pdf = df.copy()
    pdf["A"] = pd.Timestamp("2024-01-1")
    assert bdf.is_lazy_plan()
    _test_equal(bdf, pdf, check_pandas_types=False)


def test_set_df_column_arith(datapath, index_val):
    """Test setting a dataframe column with a Series function of the same dataframe."""
    df = pd.DataFrame(
        {
            "A": pd.array([1, 2, 3, 7], "Int64"),
            "B": ["A1\t", "B1 ", "C1\n", "Abc\t"],
            "C": pd.array([4, 5, 6, -1], "Int64"),
        }
    )
    df.index = index_val[: len(df)]
    bdf = bd.from_pandas(df)

    # Test addition
    bdf = bd.from_pandas(df)
    bdf["D"] = bdf["A"] + 13
    pdf = df.copy()
    pdf["D"] = pdf["A"] + 13
    assert bdf.is_lazy_plan()
    _test_equal(bdf, pdf, check_pandas_types=False)

    # Test subtraction
    bdf = bd.from_pandas(df)
    bdf["D"] = bdf["A"] - 13
    pdf = df.copy()
    pdf["D"] = pdf["A"] - 13
    assert bdf.is_lazy_plan()
    _test_equal(bdf, pdf, check_pandas_types=False)

    # Test multiply
    bdf = bd.from_pandas(df)
    bdf["D"] = bdf["A"] * 13
    pdf = df.copy()
    pdf["D"] = pdf["A"] * 13
    assert bdf.is_lazy_plan()
    _test_equal(bdf, pdf, check_pandas_types=False)

    # Test division
    bdf = bd.from_pandas(df)
    bdf["D"] = bdf["A"] / 2
    pdf = df.copy()
    pdf["D"] = pdf["A"] / 2
    assert bdf.is_lazy_plan()
    _test_equal(bdf, pdf, check_pandas_types=False)


def test_parquet_read_partitioned(datapath):
    """Test reading a partitioned parquet dataset."""
    path = datapath("dataframe_library/example_partitioned.parquet")

    # File generated using:
    # df = pd.DataFrame({
    #                  "a": range(10),
    #                  "b": np.random.randn(10),
    #                  "c": [1, 2] * 5,
    #                  "part": ["a"] * 5 + ["b"] * 5,
    #                  "d": np.arange(10)+1
    #              })
    # df.to_parquet("bodo/tests/data/dataframe_library/example_partitioned.parquet", partition_cols=["part"])

    bodo_out = bd.read_parquet(path)
    py_out = pd.read_parquet(path)

    assert bodo_out.is_lazy_plan()

    # NOTE: Bodo dataframe library currently reads partitioned columns as
    # dictionary-encoded strings but Pandas reads them as categorical.
    _test_equal(
        bodo_out.copy(),
        py_out,
        check_pandas_types=False,
        sort_output=True,
        reset_index=True,
    )


def test_parquet_read_partitioned_filter(datapath):
    """Test filter pushdown on partitioned parquet dataset."""
    path = datapath("dataframe_library/example_partitioned.parquet")

    bodo_out = bd.read_parquet(path)
    bodo_out = bodo_out[bodo_out.part == "a"]
    py_out = pd.read_parquet(path)
    py_out = py_out[py_out.part == "a"]

    assert bodo_out.is_lazy_plan()
    # TODO: test logs to make sure filter pushdown happened and files skipped

    _test_equal(
        bodo_out,
        py_out,
    )


def test_parquet_read_shape_head(datapath):
    """
    Test to catch a case where the original manager goes out of scope
    causing the parallel get to become invalid.
    """
    path = datapath("dataframe_library/df1.parquet")

    def bodo_impl():
        df = bd.read_parquet(path)
        return df.shape, df.head(4)

    def pd_impl():
        df = pd.read_parquet(path)
        return df.shape, df.head(4)

    bdf_shape, bdf_head = bodo_impl()
    pdf_shape, pdf_head = pd_impl()
    assert bdf_shape == pdf_shape
    _test_equal(bdf_head, pdf_head)


def test_project_after_filter(datapath):
    """Test creating a plan with a Projection on top of a filter works"""
    bodo_df1 = bd.read_parquet(datapath("dataframe_library/df1.parquet"))
    bodo_df2 = bodo_df1[bodo_df1.D > 80][["B", "A"]]

    # Make sure bodo_df2 is unevaluated at this point.
    assert bodo_df2.is_lazy_plan()

    py_df1 = pd.read_parquet(datapath("dataframe_library/df1.parquet"))
    py_df2 = py_df1[py_df1.D > 80][["B", "A"]]

    # TODO: remove copy when df.apply(axis=0) is implemented
    _test_equal(
        bodo_df2.copy(),
        py_df2,
        check_pandas_types=False,
        sort_output=True,
        reset_index=True,
    )


def test_merge():
    """Simple test for DataFrame merge."""
    df1 = pd.DataFrame(
        {
            "B": ["a1", "b11", "c111"],
            "E": [1.1, 2.2, 3.3],
            "A": pd.array([2, 2, 3], "Int64"),
        },
    )
    df2 = pd.DataFrame(
        {
            "Cat": pd.array([2, 3, 8], "Int64"),
            "Dog": ["a1", "b222", "c33"],
        },
    )

    bdf1 = bd.from_pandas(df1)
    bdf2 = bd.from_pandas(df2)

    df3 = df1.merge(df2, how="inner", left_on=["A"], right_on=["Cat"])
    bdf3 = bdf1.merge(bdf2, how="inner", left_on=["A"], right_on=["Cat"])
    # Make sure bdf3 is unevaluated at this point.
    assert bdf3.is_lazy_plan()

    _test_equal(
        bdf3.copy(),
        df3,
        check_pandas_types=False,
        sort_output=True,
        reset_index=True,
    )


def test_merge_swith_side():
    """Test merge with left table smaller than right table so DuckDB reorders the input
    tables to use the smaller table as build.
    """
    df1 = pd.DataFrame(
        {
            "A": pd.array([2, 2, 3], "Int64"),
            "B": ["a1", "b11", "c111"],
        },
    )
    df2 = pd.DataFrame(
        {
            "D": ["a1", "b222", "c33"],
            "A": pd.array([2, 3, 8], "Int64"),
            "E": [1.1, 2.2, 3.3],
        },
    )
    bdf1 = bd.from_pandas(df1)
    bdf2 = bd.from_pandas(df2)
    df3 = df1.merge(df2, how="inner", on=["A"])
    bdf3 = bdf1.merge(bdf2, how="inner", on=["A"])
    # Make sure bdf3 is unevaluated at this point.
    assert bdf3.is_lazy_plan()

    _test_equal(
        bdf3.copy(),
        df3,
        check_pandas_types=False,
        sort_output=True,
        reset_index=True,
    )


def test_dataframe_copy(index_val):
    """
    Test that creating a Pandas DataFrame from a Bodo DataFrame has the correct index.
    """
    df1 = pd.DataFrame(
        {
            "A": pd.array([2, 2, 3], "Int64"),
            "B": ["a1", "b11", "c111"],
            "E": [1.1, 2.2, 3.3],
        },
    )
    df1.index = index_val[: len(df1)]

    bdf = bd.from_pandas(df1)

    pdf_from_bodo = pd.DataFrame(bdf)

    _test_equal(df1, pdf_from_bodo, sort_output=True)


def test_dataframe_sort(datapath):
    """Very simple test for sorting for sanity checking."""
    bodo_df1 = bd.read_parquet(datapath("dataframe_library/df1.parquet"))
    bodo_df2 = bodo_df1.sort_values(
        by=["D", "A"], ascending=[True, False], na_position="last"
    )

    py_df1 = pd.read_parquet(datapath("dataframe_library/df1.parquet"))
    py_df2 = py_df1.sort_values(
        by=["D", "A"], ascending=[True, False], na_position="last"
    )

    assert bodo_df2.is_lazy_plan()

    _test_equal(
        bodo_df2,
        py_df2,
        check_pandas_types=False,
        sort_output=False,
        reset_index=True,
    )


def test_series_sort(datapath):
    """Very simple test for sorting for sanity checking."""
    bodo_df1 = bd.read_parquet(datapath("dataframe_library/df1.parquet"))
    bodo_df2 = bodo_df1["D"]
    bodo_df3 = bodo_df2.sort_values(ascending=False, na_position="last")

    py_df1 = pd.read_parquet(datapath("dataframe_library/df1.parquet"))
    py_df2 = py_df1["D"]
    py_df3 = py_df2.sort_values(ascending=False, na_position="last")

    assert bodo_df3.is_lazy_plan()

    _test_equal(
        bodo_df3,
        py_df3,
        check_pandas_types=False,
        sort_output=False,
        reset_index=True,
    )


@pytest.fixture(
    params=[
        pytest.param(True, id="dropna-True"),
        pytest.param(False, id="dropna-False"),
    ],
    scope="module",
)
def dropna(request):
    return request.param


@pytest.fixture(
    params=[
        pytest.param(True, id="as_index-True"),
        pytest.param(False, id="as_index-False"),
    ],
    scope="module",
)
def as_index(request):
    return request.param


def test_series_groupby(dropna, as_index):
    """
    Test a simple groupby operation.
    """
    df1 = pd.DataFrame(
        {
            "B": ["a1", "b11", "c111"] * 2,
            "E": pd.array([1.1, pd.NA, 13.3, pd.NA, pd.NA, 13.3], "Float64"),
            "A": pd.array([pd.NA, 2, 3] * 2, "Int64"),
        },
        index=[0, 41, 2] * 2,
    )

    bdf1 = bd.from_pandas(df1)
    bdf2 = bdf1.groupby("A", as_index=as_index, dropna=dropna)["E"].sum()
    assert bdf2.is_lazy_plan()

    df2 = df1.groupby("A", as_index=as_index, dropna=dropna)["E"].sum()

    _test_equal(bdf2, df2, sort_output=True, reset_index=True)


@pytest.mark.parametrize(
    "selection",
    [pytest.param(None, id="select_all"), pytest.param(["C", "A"], id="select_subset")],
)
def test_dataframe_groupby(dropna, as_index, selection):
    """
    Test a simple groupby operation.
    """
    df1 = pd.DataFrame(
        {
            "A": pd.array([1, 2, pd.NA, 2147483647] * 3, "Int32"),
            "B": ["A", "B"] * 6,
            "E": [False, True] * 6,
            "D": pd.array(
                [i * 2 if (i**2) % 3 == 0 else pd.NA for i in range(12)], "Int32"
            ),
            "C": pd.array([0.2, 0.2, 0.3] * 4, "Float32"),
        }
    )

    bdf1 = bd.from_pandas(df1)

    if selection is None:
        bdf2 = bdf1.groupby(["D", "E"], as_index=as_index, dropna=dropna).sum()
        df2 = df1.groupby(["D", "E"], as_index=as_index, dropna=dropna).sum()
    else:
        bdf2 = bdf1.groupby(["D", "E"], as_index=as_index, dropna=dropna)[
            selection
        ].sum()
        df2 = df1.groupby(["D", "E"], as_index=as_index, dropna=dropna)[selection].sum()

    assert bdf2.is_lazy_plan()

    _test_equal(bdf2, df2, sort_output=True, reset_index=True)


def test_groupby_fallback():
    """Checks that fallback is properly supported for DataFrame and Series groupby
    when unsupported arguments are provided.
    """

    df = pd.DataFrame({"A": pd.array([pd.NA, 2, 1, 2], "Int32"), "B": [1, 2, 3, 4]})
    bdf = bd.from_pandas(df)

    # Series groupby
    with pytest.warns(BodoLibFallbackWarning):
        fallback_out = bdf.groupby("A", dropna=False, as_index=False, sort=True)[
            "B"
        ].sum(engine="cython")

    pandas_out = df.groupby("A", dropna=False, as_index=False, sort=True)["B"].sum(
        engine="cython"
    )
    _test_equal(pandas_out, fallback_out)

    bdf2 = bd.from_pandas(df)

    # DataFrame groupby
    with pytest.warns(BodoLibFallbackWarning):
        fallback_out = bdf2.groupby("A", dropna=False, as_index=False, sort=True).sum(
            engine="cython"
        )

    pandas_out = df.groupby("A", dropna=False, as_index=False, sort=True).sum(
        engine="cython"
    )
    _test_equal(pandas_out, fallback_out)


@pytest.fixture(scope="module")
def groupby_agg_df(request):
    return pd.DataFrame(
        {
            "A": pd.array([1, 2, pd.NA, 2147483647] * 3, "Int32"),
            "D": pd.array(
                [i * 2 if (i**2) % 3 == 0 else pd.NA for i in range(12)], "Int32"
            ),
            "B": pd.array(["A", "B", pd.NA] * 4),
            "C": pd.array([0.2, 0.2, 0.3] * 4, "Float32"),
            "T": pd.timedelta_range("1 day", periods=12, freq="D"),
        }
    )


@pytest.mark.parametrize(
    "func, kwargs",
    [
        pytest.param({"A": "mean", "D": "count"}, {}, id="func_dict"),
        pytest.param(["sum", "count"], {}, id="func_list"),
        pytest.param("sum", {}, id="func_str"),
        pytest.param(
            None,
            {
                "mean_A": pd.NamedAgg("A", "mean"),
                "count_D": pd.NamedAgg("D", "count"),
                "count_A": pd.NamedAgg("A", "count"),
                "sum_D": pd.NamedAgg("D", "sum"),
            },
            id="func_kwargs",
        ),
    ],
)
def test_groupby_agg(groupby_agg_df, as_index, dropna, func, kwargs):
    df1 = groupby_agg_df

    bdf1 = bd.from_pandas(df1)

    bdf2 = bdf1.groupby("B", as_index=as_index, dropna=dropna).agg(func, **kwargs)

    assert bdf2.is_lazy_plan()

    df2 = df1.groupby("B", as_index=as_index, dropna=dropna).agg(func, **kwargs)

    _test_equal(bdf2, df2, check_pandas_types=False, sort_output=True, reset_index=True)


@pytest.mark.parametrize(
    "func, kwargs",
    [
        pytest.param({"mean_A": "mean", "count_A": "count"}, {}, id="func_dict"),
        pytest.param(["sum", "count"], {}, id="func_list"),
        pytest.param("sum", {}, id="func_str"),
        pytest.param(
            None,
            {"mean_A": "mean", "count_A": "count", "sum_A": "sum"},
            id="func_kwargs",
        ),
    ],
)
def test_series_groupby_agg(groupby_agg_df, as_index, dropna, func, kwargs):
    df1 = groupby_agg_df

    bdf1 = bd.from_pandas(df1)

    # Dict values plus as_index raises SpecificationError in Bodo/Pandas
    if (isinstance(func, dict) or kwargs) and as_index:
        return

    bdf2 = bdf1.groupby("B", as_index=as_index, dropna=dropna)["A"].agg(func, **kwargs)
    assert bdf2.is_lazy_plan()

    df2 = df1.groupby("B", as_index=as_index, dropna=dropna)["A"].agg(func, **kwargs)

    _test_equal(bdf2, df2, check_pandas_types=False, sort_output=True, reset_index=True)


@pytest.mark.parametrize(
    "func",
    [
        "sum",
        "mean",
        "count",
        "max",
        "min",
        "median",
        "nunique",
        "size",
        "var",
        "std",
        "skew",
    ],
)
def test_groupby_agg_numeric(groupby_agg_df, func):
    """Tests supported aggfuncs on simple numeric (floats and ints)."""

    bdf1 = bd.from_pandas(groupby_agg_df)

    cols = ["D", "A", "C"]

    bdf2 = getattr(bdf1.groupby("B")[cols], func)()
    df2 = getattr(groupby_agg_df.groupby("B")[cols], func)()

    assert bdf2.is_lazy_plan()

    _test_equal(bdf2, df2, sort_output=True, reset_index=True)


@pytest.mark.parametrize(
    "func",
    [
        "count",
        "max",
        "min",
        "nunique",
        "size",
    ],
)
def test_groupby_agg_ordered(func):
    """Tests supported aggfuncs on other simple data types."""

    # string, datetime, bool
    df = pd.DataFrame(
        {
            "A": pd.array([True, pd.NA, False, True] * 3),
            "B": pd.array([pd.NA, "pq", "rs", "abc", "efg", "hij"] * 2),
            "D": pd.date_range(
                "1988-01-01", periods=12, freq="D"
            ).to_series(),  # timestamp[ns]
            "F": pd.date_range("1988-01-01", periods=12, freq="D")
            .to_series()
            .dt.date,  # date32
            "T": pd.timedelta_range("1 day", periods=12, freq="D"),  # duration
            "K": ["A", "A", "B"] * 4,
        }
    )

    bdf1 = bd.from_pandas(df)

    bdf2 = getattr(bdf1.groupby("K"), func)()
    df2 = getattr(df.groupby("K"), func)()

    assert bdf2.is_lazy_plan()

    _test_equal(bdf2, df2, sort_output=True, reset_index=True)


def test_compound_projection_expression(datapath):
    """Very simple test for projection expressions."""
    bodo_df1 = bd.read_parquet(datapath("dataframe_library/df1.parquet"))
    bodo_df2 = bodo_df1[(bodo_df1.A + 50) / 2 < bodo_df1.D * 2]

    py_df1 = pd.read_parquet(datapath("dataframe_library/df1.parquet"))
    py_df2 = py_df1[(py_df1.A + 50) / 2 < py_df1.D * 2]

    _test_equal(
        bodo_df2,
        py_df2,
        check_pandas_types=False,
        sort_output=True,
        reset_index=True,
    )


def test_projection_expression_floordiv(datapath):
    """Test for floordiv."""
    bodo_df1 = bd.read_parquet(datapath("dataframe_library/df1.parquet"))
    bodo_df2 = bodo_df1[(bodo_df1.A // 3) * 7 > 15]

    py_df1 = pd.read_parquet(datapath("dataframe_library/df1.parquet"))
    py_df2 = py_df1[(py_df1.A // 3) * 7 > 15]

    _test_equal(
        bodo_df2,
        py_df2,
        check_pandas_types=False,
        sort_output=True,
        reset_index=True,
    )


def test_series_compound_expression(datapath):
    """Very simple test for projection expressions."""
    bodo_df1 = bd.read_parquet(datapath("dataframe_library/df1.parquet"))
    bodo_df2 = (bodo_df1["A"] + 50) * 2 / 7

    py_df1 = pd.read_parquet(datapath("dataframe_library/df1.parquet"))
    py_df2 = (py_df1["A"] + 50) * 2 / 7

    _test_equal(
        bodo_df2,
        py_df2,
        check_pandas_types=False,
        sort_output=True,
        reset_index=True,
    )


def test_map_partitions():
    """Simple tests for map_partition on lazy DataFrame."""
    df = pd.DataFrame(
        {
            "E": [1.1, 2.2, 13.3] * 2,
            "A": pd.array([2, 2, 3] * 2, "Int64"),
        },
        index=[0, 41, 2] * 2,
    )

    bodo_df = bd.from_pandas(df)

    def f(df, a, b=1):
        return df.A + df.E + a + b

    bodo_df2 = bodo_df.map_partitions(f, 2, b=3)
    py_out = df.A + df.E + 2 + 3

    assert bodo_df2.is_lazy_plan()

    _test_equal(bodo_df2, py_out, check_pandas_types=False)

    # test fallback case for unsupported func
    # that returns a DataFrame
    def g(df, a, b=1):
        return df + a + b

    with pytest.warns(BodoLibFallbackWarning):
        bodo_df2 = bodo_df.map_partitions(g, 2, b=3)

    py_out = df + 2 + 3
    _test_equal(bodo_df2, py_out, check_pandas_types=False)


@pytest.mark.parametrize(
    "file_path",
    [
        "dataframe_library/df1.parquet",
        "dataframe_library/df1_index.parquet",
        "dataframe_library/df1_multi_index.parquet",
    ],
)
@pytest.mark.parametrize(
    "op", [operator.eq, operator.ne, operator.gt, operator.lt, operator.ge, operator.le]
)
def test_series_filter_pushdown(datapath, file_path, op):
    """Test for series filter with filter pushdown into read parquet."""
    op_str = numba.core.utils.OPERATORS_TO_BUILTINS[op]

    bodo_df1 = bd.read_parquet(datapath(file_path))
    bodo_series_a = bodo_df1["A"]
    bodo_filter_a = bodo_series_a[eval(f"bodo_series_a {op_str} 20")]

    # Make sure bodo_filter_a is unevaluated at this point.
    assert bodo_filter_a.is_lazy_plan()

    pre, post = bd.utils.getPlanStatistics(bodo_filter_a._mgr._plan)
    _test_equal(pre, 3)
    _test_equal(post, 2)

    py_df1 = pd.read_parquet(datapath(file_path))
    py_series_a = py_df1["A"]
    py_filter_a = py_series_a[eval(f"py_series_a {op_str} 20")]

    _test_equal(
        bodo_filter_a,
        py_filter_a,
        check_pandas_types=False,
        sort_output=True,
        reset_index=True,
    )


@pytest_mark_spawn_mode
@pytest.mark.parametrize(
    "file_path",
    [
        "dataframe_library/df1.parquet",
        "dataframe_library/df1_index.parquet",
        "dataframe_library/df1_multi_index.parquet",
    ],
)
@pytest.mark.parametrize(
    "op", [operator.eq, operator.ne, operator.gt, operator.lt, operator.ge, operator.le]
)
def test_series_filter_distributed(datapath, file_path, op):
    """Very simple test for series filter for sanity checking."""
    bodo_df1 = bd.read_parquet(datapath(file_path))
    py_df1 = pd.read_parquet(datapath(file_path))

    @bodo.jit(spawn=True)
    def f(df):
        return df

    # Force plan to execute but keep distributed.
    f(bodo_df1)
    op_str = numba.core.utils.OPERATORS_TO_BUILTINS[op]

    bodo_series_a = bodo_df1["A"]
    bodo_filter_a = bodo_series_a[eval(f"bodo_series_a {op_str} 20")]

    # Make sure bodo_filter_a is unevaluated at this point.
    assert bodo_filter_a.is_lazy_plan()

    py_series_a = py_df1["A"]
    py_filter_a = py_series_a[eval(f"py_series_a {op_str} 20")]

    _test_equal(
        bodo_filter_a,
        py_filter_a,
        check_pandas_types=False,
        sort_output=True,
        reset_index=True,
    )


@pytest_mark_spawn_mode
@pytest.mark.parametrize(
    "file_path",
    [
        "dataframe_library/df1.parquet",
        "dataframe_library/df1_index.parquet",
        "dataframe_library/df1_multi_index.parquet",
    ],
)
@pytest.mark.parametrize(
    "op", [operator.eq, operator.ne, operator.gt, operator.lt, operator.ge, operator.le]
)
@pytest.mark.parametrize("mode", [0, 1, 2])
def test_series_filter_series(datapath, file_path, op, mode):
    """Very simple test for series filter for sanity checking."""
    bodo_df1 = bd.read_parquet(datapath(file_path))
    py_df1 = pd.read_parquet(datapath(file_path))

    @bodo.jit(spawn=True)
    def f(df):
        return df

    # Force plan to execute but keep distributed.
    op_str = numba.core.utils.OPERATORS_TO_BUILTINS[op]

    bodo_series_a = bodo_df1["A"]
    if mode == 1:
        f(bodo_series_a)
    elif mode == 2:
        bodo_series_a._mgr._collect()

    bodo_filter_a = bodo_series_a[eval(f"bodo_series_a {op_str} 20")]

    # Make sure bodo_filter_a is unevaluated at this point.
    assert bodo_filter_a.is_lazy_plan()

    py_series_a = py_df1["A"]
    py_filter_a = py_series_a[eval(f"py_series_a {op_str} 20")]

    _test_equal(
        bodo_filter_a,
        py_filter_a,
        check_pandas_types=False,
        sort_output=True,
        reset_index=True,
    )


def test_rename(datapath, index_val):
    """Very simple test for df.apply() for sanity checking."""
    df = pd.DataFrame(
        {
            "a": pd.array([1, 2, 3] * 10, "Int64"),
            "b": pd.array([4, 5, 6] * 10, "Int64"),
            "c": ["a", "b", "c"] * 10,
        },
        index=index_val[:30],
    )
    bdf = bd.from_pandas(df)
    rename_dict = {"a": "alpha", "b": "bravo", "c": "charlie"}
    bdf2 = bdf.rename(columns=rename_dict)
    df2 = df.rename(columns=rename_dict)
    _test_equal(bdf2, df2, check_pandas_types=False)


def test_col_set_dtypes_bug():
    """Make sure setting columns doesn't lead to failure due to inconsistent dtypes
    inside the lazy manager in sequential mode.
    """

    with temp_config_override("dataframe_library_run_parallel", False):
        df = pd.DataFrame(
            {
                "A": ["A", "B", "C"] * 2,
                "B": ["NY", "TX", "CA"] * 2,
            }
        )

        df = bd.from_pandas(df)
        df2 = df[["A", "B"]]
        df["C"] = df2.apply(lambda x: x.A + x.B, axis=1)
        print(df)


def test_topn(datapath):
    bodo_df1 = bd.read_parquet(datapath("dataframe_library/df1.parquet"))
    bodo_df2 = bodo_df1.sort_values(
        by=["D", "A"], ascending=[True, False], na_position="last"
    )
    bodo_df3 = bodo_df2.head(3)

    py_df1 = pd.read_parquet(datapath("dataframe_library/df1.parquet"))
    py_df2 = py_df1.sort_values(
        by=["D", "A"], ascending=[True, False], na_position="last"
    )
    py_df3 = py_df2.head(3)

    assert bodo_df2.is_lazy_plan()

    _test_equal(
        bodo_df3,
        py_df3,
        check_pandas_types=False,
        sort_output=False,
        reset_index=True,
    )


<<<<<<< HEAD
=======
def test_DataFrame_constructor(index_val):
    """Test creating a BodoDataFrame using regular constructor"""
    df = pd.DataFrame(
        {
            "a": pd.array([1, 2, 3] * 10, "Int64"),
            "b": pd.array([4, 5, 6] * 10, "Int64"),
            "c": ["a", "b", "c"] * 10,
        },
        index=index_val[:30],
    )
    bdf = bd.DataFrame(
        {
            "a": pd.array([1, 2, 3] * 10, "Int64"),
            "b": pd.array([4, 5, 6] * 10, "Int64"),
            "c": ["a", "b", "c"] * 10,
        },
        index=index_val[:30],
    )
    assert bdf.is_lazy_plan()

    _test_equal(df, bdf, check_pandas_types=False)


def test_Series_constructor(index_val):
    """Test creating a BodoSeries using regular constructor"""
    pd_S = pd.Series(pd.array([1, 2, 3] * 10, "Int64"), index=index_val[:30])
    bodo_S = bd.Series(pd.array([1, 2, 3] * 10, "Int64"), index=index_val[:30])
    assert bodo_S.is_lazy_plan()

    _test_equal(pd_S, bodo_S, check_pandas_types=False)


>>>>>>> 2dd7920c
def test_series_min_max():
    """Basic test for Series min and max."""
    # Large number to ensure multiple batches
    n = 10000
    df = pd.DataFrame(
        {
            "A": np.arange(n),
            "B": np.flip(np.arange(n, dtype=np.int32)),
            "C": np.append(np.arange(n // 2), np.flip(np.arange(n // 2))),
            "C2": np.append(np.arange(n // 2) + 1.1, np.flip(np.arange(n // 2)) + 2.2),
            "D": np.append(np.flip(np.arange(n // 2)), np.arange(n // 2)),
            "E": pd.date_range("1988-01-01", periods=n, freq="D").to_series(),
            "F": pd.date_range("1988-01-01", periods=n, freq="D").to_series().dt.date,
            "G": ["a", "abc", "bc3", "d4e5f"] * (n // 4),
<<<<<<< HEAD
=======
            "H": pd.array(
                [-1.1, 2.3, 3.4, 5.2] * (n // 4),
                dtype=pd.ArrowDtype(pa.decimal128(10, 4)),
            ),
>>>>>>> 2dd7920c
        },
    )
    bdf = bd.from_pandas(df)
    for c in df.columns:
        bodo_min = bdf[c].min()
        bodo_max = bdf[c].max()
        py_min = df[c].min()
        py_max = df[c].max()

        assert bodo_min == py_min
<<<<<<< HEAD
        assert bodo_max == py_max
=======
        assert bodo_max == py_max


def test_series_min_max_unsupported_types():
    df = pd.DataFrame({"A": pd.timedelta_range("1 day", periods=10, freq="D")})
    bdf = bd.from_pandas(df)

    with pytest.warns(BodoLibFallbackWarning):
        bdf["A"].min()

    with pytest.warns(BodoLibFallbackWarning):
        bdf["A"].max()
>>>>>>> 2dd7920c
<|MERGE_RESOLUTION|>--- conflicted
+++ resolved
@@ -1603,8 +1603,6 @@
     )
 
 
-<<<<<<< HEAD
-=======
 def test_DataFrame_constructor(index_val):
     """Test creating a BodoDataFrame using regular constructor"""
     df = pd.DataFrame(
@@ -1637,7 +1635,6 @@
     _test_equal(pd_S, bodo_S, check_pandas_types=False)
 
 
->>>>>>> 2dd7920c
 def test_series_min_max():
     """Basic test for Series min and max."""
     # Large number to ensure multiple batches
@@ -1652,13 +1649,10 @@
             "E": pd.date_range("1988-01-01", periods=n, freq="D").to_series(),
             "F": pd.date_range("1988-01-01", periods=n, freq="D").to_series().dt.date,
             "G": ["a", "abc", "bc3", "d4e5f"] * (n // 4),
-<<<<<<< HEAD
-=======
             "H": pd.array(
                 [-1.1, 2.3, 3.4, 5.2] * (n // 4),
                 dtype=pd.ArrowDtype(pa.decimal128(10, 4)),
             ),
->>>>>>> 2dd7920c
         },
     )
     bdf = bd.from_pandas(df)
@@ -1669,9 +1663,6 @@
         py_max = df[c].max()
 
         assert bodo_min == py_min
-<<<<<<< HEAD
-        assert bodo_max == py_max
-=======
         assert bodo_max == py_max
 
 
@@ -1683,5 +1674,4 @@
         bdf["A"].min()
 
     with pytest.warns(BodoLibFallbackWarning):
-        bdf["A"].max()
->>>>>>> 2dd7920c
+        bdf["A"].max()