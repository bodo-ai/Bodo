--- conflicted
+++ resolved
@@ -194,13 +194,8 @@
 @pytest.mark.parametrize(
     "op", [operator.eq, operator.ne, operator.gt, operator.lt, operator.ge, operator.le]
 )
-<<<<<<< HEAD
-def test_filter_pushdown(datapath, file_path, op):
+def test_filter_pushdown(datapath, file_path, op, set_stream_batch_size_three):
     """Test for filter with filter pushdown into read parquet."""
-=======
-def test_filter_pushdown(datapath, file_path, op, set_stream_batch_size_three):
-    """Very simple test for filter for sanity checking."""
->>>>>>> b875c3aa
     op_str = numba.core.utils.OPERATORS_TO_BUILTINS[op]
 
     bodo_df1 = bd.read_parquet(datapath("dataframe_library/df1.parquet"))
@@ -231,14 +226,9 @@
 @pytest.mark.parametrize(
     "op", [operator.eq, operator.ne, operator.gt, operator.lt, operator.ge, operator.le]
 )
-<<<<<<< HEAD
-def test_filter(datapath, op):
-    """Test for standalone filter."""
-=======
 def test_filter_distributed(datapath, op):
     bodo.set_verbose_level(2)
     """Very simple test for filter for sanity checking."""
->>>>>>> b875c3aa
     bodo_df1 = bd.read_parquet(datapath("dataframe_library/df1.parquet"))
     py_df1 = pd.read_parquet(datapath("dataframe_library/df1.parquet"))
 
@@ -270,7 +260,7 @@
     "op", [operator.eq, operator.ne, operator.gt, operator.lt, operator.ge, operator.le]
 )
 def test_filter(datapath, op, set_stream_batch_size_three):
-    """Very simple test for filter for sanity checking."""
+    """Test for standalone filter."""
     bodo_df1 = bd.read_parquet(datapath("dataframe_library/df1.parquet"))
     py_df1 = pd.read_parquet(datapath("dataframe_library/df1.parquet"))
 
@@ -302,7 +292,6 @@
     )
 
 
-<<<<<<< HEAD
 def test_filter_string_pushdown(datapath):
     """Test for filtering based on a string pushed down to read parquet."""
     bodo_df1 = bd.read_parquet(datapath("dataframe_library/df1.parquet"))
@@ -341,10 +330,7 @@
     _test_equal(bodo_df2, py_df2, check_pandas_types=False)
 
 
-def test_apply(datapath, index_val):
-=======
 def test_apply(datapath, index_val, set_stream_batch_size_three):
->>>>>>> b875c3aa
     """Very simple test for df.apply() for sanity checking."""
     df = pd.DataFrame(
         {
