--- conflicted
+++ resolved
@@ -2897,7 +2897,41 @@
     )
 
 
-<<<<<<< HEAD
+def test_map_with_state():
+    def init_state():
+        return {1: 7}
+
+    def per_row(state, row):
+        return "bodo" + str(row + state[1])
+
+    a = pd.Series(list(range(20)))
+    ba = bd.Series(a)
+    res = a.map(lambda x: "bodo" + str(x + 7))
+    with assert_executed_plan_count(1):
+        bres = ba.map_with_state(init_state, per_row)
+
+    _test_equal(
+        bres,
+        res,
+        check_pandas_types=False,
+        reset_index=False,
+        check_names=False,
+    )
+
+    with assert_executed_plan_count(0):
+        bres = ba.map_with_state(
+            init_state, per_row, output_type=pd.Series(dtype="string[pyarrow]")
+        )
+
+    _test_equal(
+        bres,
+        res,
+        check_pandas_types=False,
+        reset_index=False,
+        check_names=False,
+    )
+
+
 @pytest.mark.parametrize(
     "quantiles", [[0, 0.25, 0.5, 0.75, 0.9, 1], [0.22, 0.55, 0.99], [0.5]]
 )
@@ -3062,38 +3096,5 @@
         out_pd,
         check_pandas_types=False,
         reset_index=True,
-=======
-def test_map_with_state():
-    def init_state():
-        return {1: 7}
-
-    def per_row(state, row):
-        return "bodo" + str(row + state[1])
-
-    a = pd.Series(list(range(20)))
-    ba = bd.Series(a)
-    res = a.map(lambda x: "bodo" + str(x + 7))
-    with assert_executed_plan_count(1):
-        bres = ba.map_with_state(init_state, per_row)
-
-    _test_equal(
-        bres,
-        res,
-        check_pandas_types=False,
-        reset_index=False,
-        check_names=False,
-    )
-
-    with assert_executed_plan_count(0):
-        bres = ba.map_with_state(
-            init_state, per_row, output_type=pd.Series(dtype="string[pyarrow]")
-        )
-
-    _test_equal(
-        bres,
-        res,
-        check_pandas_types=False,
-        reset_index=False,
->>>>>>> 847e88ec
         check_names=False,
     )