--- conflicted
+++ resolved
@@ -979,102 +979,60 @@
 
     # Single projection, new column
     bdf = bd.from_pandas(df)
-<<<<<<< HEAD
-    bdf2 = bdf[["B", "C"]]
-    bdf2["D"] = bdf["A"] + bdf["C"]
-    pdf = df.copy()
-    pdf2 = pdf[["B", "C"]]
-=======
     bdf2 = bdf[["C", "B"]]
     bdf2["D"] = bdf["A"] + bdf["C"]
     pdf = df.copy()
     pdf2 = pdf[["C", "B"]]
->>>>>>> 4751b947
     pdf2["D"] = pdf["A"] + pdf["C"]
     assert bdf2.is_lazy_plan()
     _test_equal(bdf2, pdf2, check_pandas_types=False)
 
     # Multiple projections, new column
     bdf = bd.from_pandas(df)
-<<<<<<< HEAD
-    bdf2 = bdf[["B", "C"]]
-    bdf2["D"] = bdf["B"].str.strip().str.lower()
-    pdf = df.copy()
-    pdf2 = pdf[["B", "C"]]
-=======
     bdf2 = bdf[["C", "B"]]
     bdf2["D"] = bdf["B"].str.strip().str.lower()
     pdf = df.copy()
     pdf2 = pdf[["C", "B"]]
->>>>>>> 4751b947
     pdf2["D"] = pdf["B"].str.strip().str.lower()
     assert bdf2.is_lazy_plan()
     _test_equal(bdf2, pdf2, check_pandas_types=False)
 
     # Single projection, existing column in source dataframe
     bdf = bd.from_pandas(df)
-<<<<<<< HEAD
-    bdf2 = bdf[["B", "C"]]
-    bdf2["A"] = bdf["A"] + bdf["C"]
-    pdf = df.copy()
-    pdf2 = pdf[["B", "C"]]
-=======
     bdf2 = bdf[["C", "B"]]
     bdf2["A"] = bdf["A"] + bdf["C"]
     pdf = df.copy()
     pdf2 = pdf[["C", "B"]]
->>>>>>> 4751b947
     pdf2["A"] = pdf["A"] + pdf["C"]
     assert bdf2.is_lazy_plan()
     _test_equal(bdf2, pdf2, check_pandas_types=False)
 
     # Multiple projections, existing column in source dataframe
     bdf = bd.from_pandas(df)
-<<<<<<< HEAD
-    bdf2 = bdf[["B", "C"]]
-    bdf2["A"] = bdf["B"].str.strip().str.lower()
-    pdf = df.copy()
-    pdf2 = pdf[["B", "C"]]
-=======
     bdf2 = bdf[["C", "B"]]
     bdf2["A"] = bdf["B"].str.strip().str.lower()
     pdf = df.copy()
     pdf2 = pdf[["C", "B"]]
->>>>>>> 4751b947
     pdf2["A"] = pdf["B"].str.strip().str.lower()
     assert bdf2.is_lazy_plan()
     _test_equal(bdf2, pdf2, check_pandas_types=False)
 
     # Single projection, existing column in projected dataframe
     bdf = bd.from_pandas(df)
-<<<<<<< HEAD
-    bdf2 = bdf[["B", "C"]]
-    bdf2["B"] = bdf["A"] + bdf["C"]
-    pdf = df.copy()
-    pdf2 = pdf[["B", "C"]]
-=======
     bdf2 = bdf[["C", "B"]]
     bdf2["B"] = bdf["A"] + bdf["C"]
     pdf = df.copy()
     pdf2 = pdf[["C", "B"]]
->>>>>>> 4751b947
     pdf2["B"] = pdf["A"] + pdf["C"]
     assert bdf2.is_lazy_plan()
     _test_equal(bdf2, pdf2, check_pandas_types=False)
 
     # Multiple projections, existing column in projected dataframe
     bdf = bd.from_pandas(df)
-<<<<<<< HEAD
-    bdf2 = bdf[["B", "C"]]
-    bdf2["B"] = bdf["B"].str.strip().str.lower()
-    pdf = df.copy()
-    pdf2 = pdf[["B", "C"]]
-=======
     bdf2 = bdf[["C", "B"]]
     bdf2["B"] = bdf["B"].str.strip().str.lower()
     pdf = df.copy()
     pdf2 = pdf[["C", "B"]]
->>>>>>> 4751b947
     pdf2["B"] = pdf["B"].str.strip().str.lower()
     assert bdf2.is_lazy_plan()
     _test_equal(bdf2, pdf2, check_pandas_types=False)
