import operator
import os
import tempfile

import numba
import numpy as np
import pandas as pd
import pytest

import bodo
import bodo.pandas as bd
from bodo.tests.utils import _test_equal, pytest_mark_spawn_mode, temp_config_override

# Various Index kinds to use in test data (assuming maximum size of 100 in input)
MAX_DATA_SIZE = 100


@pytest.fixture(
    params=[
        pd.RangeIndex(MAX_DATA_SIZE),
        pd.date_range("1998-01-01", periods=MAX_DATA_SIZE),
        pd.MultiIndex.from_arrays(
            (np.arange(MAX_DATA_SIZE) * 2, np.arange(MAX_DATA_SIZE) * 4),
            names=["first", "second"],
        ),
    ]
)
def index_val(request):
    return request.param


def test_from_pandas(datapath, index_val):
    """Very simple test to scan a dataframe passed into from_pandas."""

    df = pd.DataFrame(
        {
            "a": [1, 2, 3, 7] * 2,
            "b": [4, 5, 6, 8] * 2,
            "c": ["a", "b", None, "abc"] * 2,
        },
    )
    df.index = index_val[: len(df)]
    # Sequential test
    with temp_config_override("dataframe_library_run_parallel", False):
        bdf = bd.from_pandas(df)
        assert bdf.is_lazy_plan()
        assert bdf._mgr._plan.plan_class == "LogicalGetPandasReadSeq"
        duckdb_plan = bdf._mgr._plan.generate_duckdb()
        _test_equal(duckdb_plan.df, df)
        _test_equal(
            bdf,
            df,
        )
        assert not bdf.is_lazy_plan()
        assert bdf._mgr._plan is None

    # Parallel test
    bdf = bd.from_pandas(df)
    assert bdf.is_lazy_plan()
    assert bdf._mgr._plan.plan_class == "LogicalGetPandasReadParallel"
    _test_equal(
        bdf,
        df,
    )
    assert not bdf.is_lazy_plan()
    assert bdf._mgr._plan is None

    # Make sure projection with a middle column works.
    bdf = bd.from_pandas(df)
    bodo_df2 = bdf["b"]
    df2 = df["b"]
    assert bodo_df2.is_lazy_plan()
    _test_equal(
        bodo_df2,
        df2,
        check_pandas_types=False,
    )


def test_read_parquet(datapath):
    """Very simple test to read a parquet file for sanity checking."""
    path = datapath("example_no_index.parquet")

    bodo_out = bd.read_parquet(path)
    py_out = pd.read_parquet(path)

    _test_equal(
        bodo_out,
        py_out,
    )


@pytest.mark.parametrize(
    "file_path",
    [
        "example_no_index.parquet",
        "example_single_index.parquet",
        "example_multi_index.parquet",
    ],
)
def test_read_parquet_projection_pushdown(datapath, file_path):
    """Make sure basic projection pushdown works for Parquet read end to end."""
    path = datapath(file_path)

    bodo_out = bd.read_parquet(path)[["three", "four"]]
    py_out = pd.read_parquet(path)[["three", "four"]]

    assert bodo_out.is_lazy_plan()

    _test_equal(
        bodo_out,
        py_out,
    )


@pytest.mark.parametrize(
    "df",
    [
        pytest.param(
            pd.DataFrame(
                {
                    "one": [-1.0, np.nan, 2.5, 3.0, 4.0, 6.0, 10.0],
                    "two": ["foo", "bar", "baz", "foo", "bar", "baz", "foo"],
                    "three": [True, False, True, True, True, False, False],
                    "four": [-1.0, 5.1, 2.5, 3.0, 4.0, 6.0, 11.0],
                    "five": ["foo", "bar", "baz", None, "bar", "baz", "foo"],
                }
            ),
            id="df1",
        )
    ],
)
def test_read_parquet_index(df: pd.DataFrame, index_val):
    """Test reading parquet with index column works as expected."""
    df.index = index_val[: len(df)]
    with tempfile.TemporaryDirectory() as tmp:
        path = os.path.join(tmp, "example.pq")

        df.to_parquet(path)

        bodo_out = bd.read_parquet(path)
        py_out = pd.read_parquet(path)

        _test_equal(
            bodo_out,
            py_out,
        )


def test_read_parquet_len_shape(datapath):
    """Test length/shape after read parquet is correct"""
    path = datapath("example_no_index.parquet")

    bodo_out = bd.read_parquet(path)
    py_out = pd.read_parquet(path)

    assert len(bodo_out) == len(py_out)

    # create a new lazy DF
    bodo_out2 = bd.read_parquet(path)

    # test shape
    assert bodo_out2.shape == py_out.shape


def test_projection(datapath):
    """Very simple test for projection for sanity checking."""
    bodo_df1 = bd.read_parquet(datapath("dataframe_library/df1.parquet"))
    bodo_df2 = bodo_df1["D"]

    py_df1 = pd.read_parquet(datapath("dataframe_library/df1.parquet"))
    py_df2 = py_df1["D"]

    # TODO: remove copy when df.apply(axis=0) is implemented
    # TODO: remove forcing collect when copy() bug with RangeIndex(1) is fixed
    str(bodo_df2)
    _test_equal(
        bodo_df2.copy(),
        py_df2,
        check_pandas_types=False,
        sort_output=True,
        reset_index=True,
    )


@pytest.mark.parametrize(
    "file_path",
    [
        "dataframe_library/df1.parquet",
        pytest.param("dataframe_library/df1_index.parquet", marks=pytest.mark.skip),
        pytest.param(
            "dataframe_library/df1_multi_index.parquet", marks=pytest.mark.skip
        ),
    ],
)
@pytest.mark.parametrize(
    "op", [operator.eq, operator.ne, operator.gt, operator.lt, operator.ge, operator.le]
)
def test_filter_pushdown(datapath, file_path, op):
    """Test for filter with filter pushdown into read parquet."""
    op_str = numba.core.utils.OPERATORS_TO_BUILTINS[op]

    bodo_df1 = bd.read_parquet(datapath("dataframe_library/df1.parquet"))
    bodo_df2 = bodo_df1[eval(f"bodo_df1.A {op_str} 20")]

    # Make sure bodo_df2 is unevaluated at this point.
    assert bodo_df2.is_lazy_plan()

    pre, post = bd.utils.getPlanStatistics(bodo_df2._mgr._plan)
    _test_equal(pre, 2)
    _test_equal(post, 1)

    py_df1 = pd.read_parquet(datapath(file_path))
    py_df2 = py_df1[eval(f"py_df1.A {op_str} 20")]

    # TODO: remove copy when df.apply(axis=0) is implemented
    _test_equal(
        bodo_df2.copy(),
        py_df2,
        check_pandas_types=False,
        sort_output=True,
        reset_index=True,
    )


@pytest_mark_spawn_mode
@pytest.mark.parametrize(
    "op", [operator.eq, operator.ne, operator.gt, operator.lt, operator.ge, operator.le]
)
def test_filter_distributed(datapath, op):
    bodo.set_verbose_level(2)
    """Very simple test for filter for sanity checking."""
    bodo_df1 = bd.read_parquet(datapath("dataframe_library/df1.parquet"))
    py_df1 = pd.read_parquet(datapath("dataframe_library/df1.parquet"))

    @bodo.jit(spawn=True)
    def f(df):
        return df

    # Force plan to execute but keep distributed.
    f(bodo_df1)
    op_str = numba.core.utils.OPERATORS_TO_BUILTINS[op]

    bodo_df2 = bodo_df1[eval(f"bodo_df1.A {op_str} 20")]

    # Make sure bodo_df2 is unevaluated at this point.
    assert bodo_df2.is_lazy_plan()

    py_df2 = py_df1[eval(f"py_df1.A {op_str} 20")]

    _test_equal(
        bodo_df2.copy(),
        py_df2,
        check_pandas_types=False,
        sort_output=True,
        reset_index=True,
    )


@pytest.mark.parametrize(
    "op", [operator.eq, operator.ne, operator.gt, operator.lt, operator.ge, operator.le]
)
def test_filter(datapath, op):
    """Test for standalone filter."""
    bodo_df1 = bd.read_parquet(datapath("dataframe_library/df1.parquet"))
    py_df1 = pd.read_parquet(datapath("dataframe_library/df1.parquet"))

    # Force read parquet node to execute.
    _test_equal(
        bodo_df1.copy(),
        py_df1,
        check_pandas_types=False,
        sort_output=True,
        reset_index=True,
    )

    op_str = numba.core.utils.OPERATORS_TO_BUILTINS[op]

    bodo_df2 = bodo_df1[eval(f"bodo_df1.A {op_str} 20")]

    # Make sure bodo_df2 is unevaluated at this point.
    assert bodo_df2.is_lazy_plan()

    py_df2 = py_df1[eval(f"py_df1.A {op_str} 20")]

    _test_equal(
        bodo_df2.copy(),
        py_df2,
        check_pandas_types=False,
        sort_output=True,
        reset_index=True,
    )


def test_filter_multiple1_pushdown(datapath):
    """Test for multiple filter expression."""
    bodo_df1 = bd.read_parquet(datapath("dataframe_library/df1.parquet"))
    bodo_df2 = bodo_df1[((bodo_df1.A < 20) & ~(bodo_df1.D > 80))]

    # Make sure bodo_df2 is unevaluated at this point.
    assert bodo_df2.is_lazy_plan()

    py_df1 = pd.read_parquet(datapath("dataframe_library/df1.parquet"))
    py_df2 = py_df1[((py_df1.A < 20) & ~(py_df1.D > 80))]

    # TODO: remove copy when df.apply(axis=0) is implemented
    _test_equal(
        bodo_df2.copy(),
        py_df2,
        check_pandas_types=False,
        sort_output=True,
        reset_index=True,
    )


def test_filter_multiple1(datapath):
    """Test for multiple filter expression."""
    bodo_df1 = bd.read_parquet(datapath("dataframe_library/df1.parquet"))
    py_df1 = pd.read_parquet(datapath("dataframe_library/df1.parquet"))

    # Force read parquet node to execute.
    _test_equal(
        bodo_df1.copy(),
        py_df1,
        check_pandas_types=False,
        sort_output=True,
        reset_index=True,
    )

    bodo_df2 = bodo_df1[((bodo_df1.A < 20) & ~(bodo_df1.D > 80))]
    py_df2 = py_df1[((py_df1.A < 20) & ~(py_df1.D > 80))]

    # Make sure bodo_df2 is unevaluated at this point.
    assert bodo_df2.is_lazy_plan()

    # TODO: remove copy when df.apply(axis=0) is implemented
    _test_equal(
        bodo_df2.copy(),
        py_df2,
        check_pandas_types=False,
        sort_output=True,
        reset_index=True,
    )


def test_filter_string_pushdown(datapath):
    """Test for filtering based on a string pushed down to read parquet."""
    bodo_df1 = bd.read_parquet(datapath("dataframe_library/df1.parquet"))
    bodo_df2 = bodo_df1[bodo_df1.B == "gamma"]

    # Make sure bodo_df2 is unevaluated at this point.
    assert bodo_df2.is_lazy_plan()

    pre, post = bd.utils.getPlanStatistics(bodo_df2._mgr._plan)
    _test_equal(pre, 2)
    _test_equal(post, 1)

    py_df1 = pd.read_parquet(datapath("dataframe_library/df1.parquet"))
    py_df2 = py_df1[py_df1.B == "gamma"]

    _test_equal(
        bodo_df2.copy(),
        py_df2,
        check_pandas_types=False,
        sort_output=True,
        reset_index=True,
    )


def test_filter_string(datapath):
    """Test for standalone string filter."""
    bodo_df1 = bd.read_parquet(datapath("dataframe_library/df1.parquet"))
    py_df1 = pd.read_parquet(datapath("dataframe_library/df1.parquet"))

    # Force read parquet node to execute.
    _test_equal(
        bodo_df1.copy(),
        py_df1,
        check_pandas_types=False,
        sort_output=True,
        reset_index=True,
    )

    bodo_df2 = bodo_df1[bodo_df1.B == "gamma"]

    # Make sure bodo_df2 is unevaluated at this point.
    assert bodo_df2.is_lazy_plan()

    py_df2 = py_df1[py_df1.B == "gamma"]

    _test_equal(
        bodo_df2.copy(),
        py_df2,
        check_pandas_types=False,
        sort_output=True,
        reset_index=True,
    )


@pytest.mark.parametrize(
    "op", [operator.eq, operator.ne, operator.gt, operator.lt, operator.ge, operator.le]
)
def test_filter_datetime_pushdown(datapath, op):
    """Test for standalone filter."""
    op_str = numba.core.utils.OPERATORS_TO_BUILTINS[op]
    bodo_df1 = bd.read_parquet(datapath("dataframe_library/df1.parquet"))
    bodo_df2 = bodo_df1[
        eval(f"bodo_df1.F {op_str} pd.to_datetime('2025-07-17 22:39:02')")
    ]

    # Make sure bodo_df2 is unevaluated at this point.
    assert bodo_df2.is_lazy_plan()

    pre, post = bd.utils.getPlanStatistics(bodo_df2._mgr._plan)
    _test_equal(pre, 2)
    _test_equal(post, 1)

    py_df1 = pd.read_parquet(datapath("dataframe_library/df1.parquet"))
    py_df2 = py_df1[eval(f"py_df1.F {op_str} pd.to_datetime('2025-07-17 22:39:02')")]

    _test_equal(
        bodo_df2.copy(),
        py_df2,
        check_pandas_types=False,
        sort_output=True,
        reset_index=True,
    )


@pytest.mark.parametrize(
    "op", [operator.eq, operator.ne, operator.gt, operator.lt, operator.ge, operator.le]
)
def test_filter_datetime(datapath, op):
    """Test for standalone filter."""
    bodo_df1 = bd.read_parquet(datapath("dataframe_library/df1.parquet"))
    py_df1 = pd.read_parquet(datapath("dataframe_library/df1.parquet"))

    # Force read parquet node to execute so the filter doesn't get pushed into the read.
    _test_equal(
        bodo_df1.copy(),
        py_df1,
        check_pandas_types=False,
        sort_output=True,
        reset_index=True,
    )

    op_str = numba.core.utils.OPERATORS_TO_BUILTINS[op]

    bodo_df2 = bodo_df1[
        eval(f"bodo_df1.F {op_str} pd.to_datetime('2025-07-17 22:39:02')")
    ]

    # Make sure bodo_df2 is unevaluated at this point.
    assert bodo_df2.is_lazy_plan()

    py_df2 = py_df1[eval(f"py_df1.F {op_str} pd.to_datetime('2025-07-17 22:39:02')")]

    _test_equal(
        bodo_df2.copy(),
        py_df2,
        check_pandas_types=False,
        sort_output=True,
        reset_index=True,
    )


def test_head_pushdown(datapath):
    """Test for head pushed down to read parquet."""
    bodo_df1 = bd.read_parquet(datapath("dataframe_library/df1.parquet"))
    bodo_df2 = bodo_df1.head(3)

    # Make sure bodo_df2 is unevaluated at this point.
    assert bodo_df2.is_lazy_plan()

    pre, post = bd.utils.getPlanStatistics(bodo_df2._plan)
    _test_equal(pre, 2)
    _test_equal(post, 1)

    # Contents not guaranteed to be the same as Pandas so just check length.
    assert len(bodo_df2) == 3


def test_projection_head_pushdown(datapath):
    """Test for projection and head pushed down to read parquet."""
    bodo_df1 = bd.read_parquet(datapath("dataframe_library/df1.parquet"))
    bodo_df2 = bodo_df1["D"]
    bodo_df3 = bodo_df2.head(3)

    # Make sure bodo_df2 is unevaluated at this point.
    assert bodo_df3.is_lazy_plan()

    # Contents not guaranteed to be the same as Pandas so just check length.
    assert len(bodo_df3) == 3


def test_series_head(datapath):
    """Test for Series.head() reading from Pandas."""
    bodo_df1 = bd.read_parquet(datapath("dataframe_library/df1.parquet"))
    bodo_df2 = bodo_df1["D"]
    bodo_df2.execute_plan()
    bodo_df3 = bodo_df2.head(3)

    # Make sure bodo_df3 is unevaluated at this point.
    assert bodo_df3.is_lazy_plan()

    # Contents not guaranteed to be the same as Pandas so just check length.
    assert len(bodo_df3) == 3


def test_head(datapath):
    """Test for head pushed down to read parquet."""
    bodo_df1 = bd.read_parquet(datapath("dataframe_library/df1.parquet"))
    py_df1 = pd.read_parquet(datapath("dataframe_library/df1.parquet"))

    _test_equal(
        bodo_df1.copy(),
        py_df1,
        check_pandas_types=False,
        sort_output=True,
        reset_index=True,
    )

    bodo_df2 = bodo_df1.head(3)

    # Make sure bodo_df2 is unevaluated at this point.
    assert bodo_df2.is_lazy_plan()

    # Contents not guaranteed to be the same as Pandas so just check length.
    assert len(bodo_df2) == 3


def test_apply(datapath, index_val):
    """Very simple test for df.apply() for sanity checking."""
    df = pd.DataFrame(
        {
            "a": pd.array([1, 2, 3] * 10, "Int64"),
            "b": pd.array([4, 5, 6] * 10, "Int64"),
            "c": ["a", "b", "c"] * 10,
        },
        index=index_val[:30],
    )
    bdf = bd.from_pandas(df)
    out_pd = df.apply(lambda x: x["a"] + 1, axis=1)
    out_bodo = bdf.apply(lambda x: x["a"] + 1, axis=1)
    _test_equal(out_bodo, out_pd, check_pandas_types=False)


def test_str_lower(datapath, index_val):
    """Very simple test for Series.str.lower for sanity checking."""
    df = pd.DataFrame(
        {
            "A": pd.array([1, 2, 3, 7] * 2, "Int64"),
            "B": ["A1", "B1", "C1", "Abc"] * 2,
            "C": pd.array([4, 5, 6, -1] * 2, "Int64"),
        }
    )
    df.index = index_val[: len(df)]
    bdf = bd.from_pandas(df)
    out_pd = df.B.str.lower()
    out_bodo = bdf.B.str.lower()
    assert out_bodo.is_lazy_plan()
    _test_equal(out_bodo, out_pd, check_pandas_types=False)


@pytest.mark.parametrize(
    "to_strip", [pytest.param(None, id="default"), pytest.param("A B", id="strip-AB")]
)
def test_str_strip(datapath, index_val, to_strip):
    """Very simple test for Series.str.strip() for sanity checking."""
    df = pd.DataFrame(
        {
            "A": pd.array([1, 2, 3, 7], "Int64"),
            "B": ["A1\t", "B1 ", "C1\n", "Abc\t"],
            "C": pd.array([4, 5, 6, -1], "Int64"),
        }
    )
    df.index = index_val[: len(df)]
    bdf = bd.from_pandas(df)
    out_pd = df.B.str.strip(to_strip=to_strip)
    out_bodo = bdf.B.str.strip(to_strip=to_strip)
    assert out_bodo.is_lazy_plan()
    _test_equal(out_bodo, out_pd, check_pandas_types=False)


def test_chain_python_func(datapath, index_val):
    """Make sure chaining multiple Series functions that run in Python works"""
    df = pd.DataFrame(
        {
            "A": pd.array([1, 2, 3, 7], "Int64"),
            "B": ["A1\t", "B1 ", "C1\n", "Abc\t"],
            "C": pd.array([4, 5, 6, -1], "Int64"),
        }
    )
    df.index = index_val[: len(df)]
    bdf = bd.from_pandas(df)
    out_pd = df.B.str.strip().str.lower()
    out_bodo = bdf.B.str.strip().str.lower()
    assert out_bodo.is_lazy_plan()
    _test_equal(out_bodo, out_pd, check_pandas_types=False)


def test_series_map(datapath, index_val):
    """Very simple test for Series.map() for sanity checking."""
    df = pd.DataFrame(
        {
            "A": pd.array([1, 2, 3, 7] * 2, "Int64"),
            "B": ["A1", "B1", "C1", "Abc"] * 2,
            "C": pd.array([4, 5, 6, -1] * 2, "Int64"),
        }
    )
    df.index = index_val[: len(df)]

    def func(x):
        return str(x)

    bdf = bd.from_pandas(df)
    out_pd = df.A.map(func)
    out_bodo = bdf.A.map(func)
    assert out_bodo.is_lazy_plan()
    _test_equal(out_bodo, out_pd, check_pandas_types=False)


def test_set_df_column(datapath, index_val):
    """Test setting a dataframe column with a Series function of the same dataframe."""
    df = pd.DataFrame(
        {
            "A": pd.array([1, 2, 3, 7], "Int64"),
            "B": ["A1\t", "B1 ", "C1\n", "Abc\t"],
            "C": pd.array([4, 5, 6, -1], "Int64"),
        }
    )
    df.index = index_val[: len(df)]
    bdf = bd.from_pandas(df)

    # Single projection, new column
    bdf["D"] = bdf["B"].str.strip()
    pdf = df.copy()
    pdf["D"] = pdf["B"].str.strip()
    assert bdf.is_lazy_plan()
    _test_equal(bdf, pdf, check_pandas_types=False)

    # Single projection, existing column
    bdf = bd.from_pandas(df)
    bdf["B"] = bdf["B"].str.strip()
    pdf = df.copy()
    pdf["B"] = pdf["B"].str.strip()
    assert bdf.is_lazy_plan()
    _test_equal(bdf, pdf, check_pandas_types=False)

    # Multiple projections, new column
    bdf = bd.from_pandas(df)
    bdf["D"] = bdf["B"].str.strip().map(lambda x: x + "1")
    pdf = df.copy()
    pdf["D"] = pdf["B"].str.strip().map(lambda x: x + "1")
    assert bdf.is_lazy_plan()
    _test_equal(bdf, pdf, check_pandas_types=False)

    # Multiple projections, existing column
    bdf = bd.from_pandas(df)
    bdf["B"] = bdf["B"].str.strip().map(lambda x: x + "1")
    pdf = df.copy()
    pdf["B"] = pdf["B"].str.strip().map(lambda x: x + "1")
    assert bdf.is_lazy_plan()
    _test_equal(bdf, pdf, check_pandas_types=False)


def test_parquet_read_partitioned(datapath):
    """Test reading a partitioned parquet dataset."""
    path = datapath("dataframe_library/example_partitioned.parquet")

    # File generated using:
    # df = pd.DataFrame({
    #                  "a": range(10),
    #                  "b": np.random.randn(10),
    #                  "c": [1, 2] * 5,
    #                  "part": ["a"] * 5 + ["b"] * 5,
    #                  "d": np.arange(10)+1
    #              })
    # df.to_parquet("bodo/tests/data/dataframe_library/example_partitioned.parquet", partition_cols=["part"])

    bodo_out = bd.read_parquet(path)
    py_out = pd.read_parquet(path)

    assert bodo_out.is_lazy_plan()

    # NOTE: Bodo dataframe library currently reads partitioned columns as
    # dictionary-encoded strings but Pandas reads them as categorical.
    _test_equal(
        bodo_out.copy(),
        py_out,
        check_pandas_types=False,
        sort_output=True,
        reset_index=True,
    )


@pytest.mark.skip(reason="Parquet partition filter pushdown not yet implemented.")
def test_parquet_read_partitioned_filter(datapath):
    """Test filter pushdown on partitioned parquet dataset."""
    path = datapath("dataframe_library/example_partitioned.parquet")

    bodo_out = bd.read_parquet(path)
    bodo_out = bodo_out[bodo_out.part == "a"]
    py_out = pd.read_parquet(path)
    py_out = py_out[py_out.part == "a"]

    assert bodo_out.is_lazy_plan()
    # TODO: test logs to make sure filter pushdown happened and files skipped

    _test_equal(
        bodo_out,
        py_out,
    )


def test_parquet_read_shape_head(datapath):
    """
    Test to catch a case where the original manager goes out of scope
    causing the parallel get to become invalid.
    """
    path = datapath("dataframe_library/df1.parquet")

    def bodo_impl():
        df = bd.read_parquet(path)
        return df.shape, df.head(4)

    def pd_impl():
        df = pd.read_parquet(path)
        return df.shape, df.head(4)

    bdf_shape, bdf_head = bodo_impl()
    pdf_shape, pdf_head = pd_impl()
    assert bdf_shape == pdf_shape
    _test_equal(bdf_head, pdf_head)


def test_project_after_filter(datapath):
    """Test creating a plan with a Projection on top of a filter works"""
    bodo_df1 = bd.read_parquet(datapath("dataframe_library/df1.parquet"))
    bodo_df2 = bodo_df1[bodo_df1.D > 80][["B", "A"]]

    # Make sure bodo_df2 is unevaluated at this point.
    assert bodo_df2.is_lazy_plan()

    py_df1 = pd.read_parquet(datapath("dataframe_library/df1.parquet"))
    py_df2 = py_df1[py_df1.D > 80][["B", "A"]]

    # TODO: remove copy when df.apply(axis=0) is implemented
    _test_equal(
        bodo_df2.copy(),
        py_df2,
        check_pandas_types=False,
        sort_output=True,
        reset_index=True,
    )


def test_merge():
    """Simple test for DataFrame merge."""
    df1 = pd.DataFrame(
        {
            "A": pd.array([2, 2, 3], "Int64"),
            "B": ["a1", "b11", "c111"],
            "E": [1.1, 2.2, 3.3],
        },
    )
    df2 = pd.DataFrame(
        {
            "C": pd.array([2, 3, 8], "Int64"),
            "D": ["a1", "b222", "c33"],
        },
    )

    bdf1 = bd.from_pandas(df1)
    bdf2 = bd.from_pandas(df2)

    df3 = df1.merge(df2, how="inner", left_on=["A"], right_on=["C"])
    bdf3 = bdf1.merge(bdf2, how="inner", left_on=["A"], right_on=["C"])
    # Make sure bdf3 is unevaluated at this point.
    assert bdf3.is_lazy_plan()

    _test_equal(
        bdf3.copy(),
        df3,
        check_pandas_types=False,
        sort_output=True,
        reset_index=True,
    )


<<<<<<< HEAD
def test_merge_swith_side():
    """Test merge with left table smaller than right table so DuckDB reorders the input
    tables to use the smaller table as build.
=======
def test_dataframe_copy(index_val):
    """
    Test that creating a Pandas DataFrame from a Bodo DataFrame has the correct index.
>>>>>>> d157a9af
    """
    df1 = pd.DataFrame(
        {
            "A": pd.array([2, 2, 3], "Int64"),
            "B": ["a1", "b11", "c111"],
<<<<<<< HEAD
        },
    )
    df2 = pd.DataFrame(
        {
            "C": pd.array([2, 3, 8], "Int64"),
            "D": ["a1", "b222", "c33"],
            "E": [1.1, 2.2, 3.3],
        },
    )
    bdf1 = bd.from_pandas(df1)
    bdf2 = bd.from_pandas(df2)
    df3 = df1.merge(df2, how="inner", left_on=["A"], right_on=["C"])
    bdf3 = bdf1.merge(bdf2, how="inner", left_on=["A"], right_on=["C"])
    # Make sure bdf3 is unevaluated at this point.
    assert bdf3.is_lazy_plan()

    _test_equal(
        bdf3.copy(),
        df3,
        check_pandas_types=False,
        sort_output=True,
        reset_index=True,
    )
=======
            "E": [1.1, 2.2, 3.3],
        },
    )
    df1.index = index_val[: len(df1)]

    bdf = bd.from_pandas(df1)

    pdf_from_bodo = pd.DataFrame(bdf)

    _test_equal(df1, pdf_from_bodo, sort_output=True)
>>>>>>> d157a9af
<|MERGE_RESOLUTION|>--- conflicted
+++ resolved
@@ -788,21 +788,14 @@
     )
 
 
-<<<<<<< HEAD
 def test_merge_swith_side():
     """Test merge with left table smaller than right table so DuckDB reorders the input
     tables to use the smaller table as build.
-=======
-def test_dataframe_copy(index_val):
-    """
-    Test that creating a Pandas DataFrame from a Bodo DataFrame has the correct index.
->>>>>>> d157a9af
     """
     df1 = pd.DataFrame(
         {
             "A": pd.array([2, 2, 3], "Int64"),
             "B": ["a1", "b11", "c111"],
-<<<<<<< HEAD
         },
     )
     df2 = pd.DataFrame(
@@ -826,7 +819,16 @@
         sort_output=True,
         reset_index=True,
     )
-=======
+
+
+def test_dataframe_copy(index_val):
+    """
+    Test that creating a Pandas DataFrame from a Bodo DataFrame has the correct index.
+    """
+    df1 = pd.DataFrame(
+        {
+            "A": pd.array([2, 2, 3], "Int64"),
+            "B": ["a1", "b11", "c111"],
             "E": [1.1, 2.2, 3.3],
         },
     )
@@ -836,5 +838,4 @@
 
     pdf_from_bodo = pd.DataFrame(bdf)
 
-    _test_equal(df1, pdf_from_bodo, sort_output=True)
->>>>>>> d157a9af
+    _test_equal(df1, pdf_from_bodo, sort_output=True)