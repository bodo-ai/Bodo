import operator
import os
import tempfile

import numba
import numpy as np
import pandas as pd
import pyarrow as pa
import pytest

import bodo
import bodo.pandas as bd
from bodo.pandas.utils import BodoLibFallbackWarning
from bodo.tests.utils import _test_equal, pytest_mark_spawn_mode, temp_config_override

# Various Index kinds to use in test data (assuming maximum size of 100 in input)
MAX_DATA_SIZE = 100


@pytest.fixture(
    params=[
        pd.RangeIndex(MAX_DATA_SIZE),
        pd.date_range("1998-01-01", periods=MAX_DATA_SIZE),
        pd.MultiIndex.from_arrays(
            (np.arange(MAX_DATA_SIZE) * 2, np.arange(MAX_DATA_SIZE) * 4),
            names=["first", "second"],
        ),
    ]
)
def index_val(request):
    return request.param


def test_from_pandas(datapath, index_val):
    """Very simple test to scan a dataframe passed into from_pandas."""

    df = pd.DataFrame(
        {
            "a": [1, 2, 3, 7] * 2,
            "b": [4, 5, 6, 8] * 2,
            "c": ["a", "b", None, "abc"] * 2,
        },
    )
    df.index = index_val[: len(df)]
    # Sequential test
    with temp_config_override("dataframe_library_run_parallel", False):
        bdf = bd.from_pandas(df)
        assert bdf.is_lazy_plan()
        assert bdf._mgr._plan.plan_class == "LogicalGetPandasReadSeq"
        duckdb_plan = bdf._mgr._plan.generate_duckdb()
        _test_equal(duckdb_plan.df, df)
        _test_equal(
            bdf,
            df,
        )
        assert not bdf.is_lazy_plan()
        assert bdf._mgr._plan is None

    # Parallel test
    bdf = bd.from_pandas(df)
    assert bdf.is_lazy_plan()
    assert bdf._mgr._plan.plan_class == "LogicalGetPandasReadParallel"
    _test_equal(
        bdf,
        df,
    )
    assert not bdf.is_lazy_plan()
    assert bdf._mgr._plan is None

    # Make sure projection with a middle column works.
    bdf = bd.from_pandas(df)
    bodo_df2 = bdf["b"]
    df2 = df["b"]
    assert bodo_df2.is_lazy_plan()
    _test_equal(
        bodo_df2,
        df2,
        check_pandas_types=False,
    )


def test_read_parquet(datapath):
    """Very simple test to read a parquet file for sanity checking."""
    path = datapath("example_no_index.parquet")

    bodo_out = bd.read_parquet(path)
    py_out = pd.read_parquet(path)

    _test_equal(
        bodo_out,
        py_out,
    )


@pytest.mark.parametrize(
    "file_path",
    [
        "example_no_index.parquet",
        "example_single_index.parquet",
        "example_multi_index.parquet",
    ],
)
def test_read_parquet_projection_pushdown(datapath, file_path):
    """Make sure basic projection pushdown works for Parquet read end to end."""
    path = datapath(file_path)

    bodo_out = bd.read_parquet(path)[["three", "four"]]
    py_out = pd.read_parquet(path)[["three", "four"]]

    assert bodo_out.is_lazy_plan()

    _test_equal(
        bodo_out,
        py_out,
    )


@pytest.mark.parametrize(
    "df",
    [
        pytest.param(
            pd.DataFrame(
                {
                    "one": [-1.0, np.nan, 2.5, 3.0, 4.0, 6.0, 10.0],
                    "two": ["foo", "bar", "baz", "foo", "bar", "baz", "foo"],
                    "three": [True, False, True, True, True, False, False],
                    "four": [-1.0, 5.1, 2.5, 3.0, 4.0, 6.0, 11.0],
                    "five": ["foo", "bar", "baz", None, "bar", "baz", "foo"],
                }
            ),
            id="df1",
        )
    ],
)
def test_read_parquet_index(df: pd.DataFrame, index_val):
    """Test reading parquet with index column works as expected."""
    df.index = index_val[: len(df)]
    with tempfile.TemporaryDirectory() as tmp:
        path = os.path.join(tmp, "example.pq")

        df.to_parquet(path)

        bodo_out = bd.read_parquet(path)
        py_out = pd.read_parquet(path)

        _test_equal(
            bodo_out,
            py_out,
        )


def test_read_parquet_len_shape(datapath):
    """Test length/shape after read parquet is correct"""
    path = datapath("example_no_index.parquet")

    bodo_out = bd.read_parquet(path)
    py_out = pd.read_parquet(path)

    assert len(bodo_out) == len(py_out)
    # len directly on parquet file doesn't require plan execution
    assert bodo_out.is_lazy_plan()

    # create a new lazy DF
    bodo_out2 = bd.read_parquet(path)

    # test shape
    assert bodo_out2.shape == py_out.shape
    # shape directly on parquet file doesn't require plan execution
    assert bodo_out2.is_lazy_plan()


def test_read_parquet_series_len_shape(datapath):
    """Test length/shape after read parquet is correct"""
    path = datapath("dataframe_library/df1.parquet")

    bodo_out = bd.read_parquet(path)
    bodo_out = bodo_out["A"]
    py_out = pd.read_parquet(path)
    py_out = py_out["A"]

    assert len(bodo_out) == len(py_out)
    # len directly on parquet file doesn't require plan execution
    assert bodo_out.is_lazy_plan()

    # test shape
    assert bodo_out.shape == py_out.shape
    # shape directly on parquet file doesn't require plan execution
    assert bodo_out.is_lazy_plan()


def test_write_parquet(index_val):
    """Test writing a DataFrame to parquet."""
    df = pd.DataFrame(
        {
            "one": [-1.0, np.nan, 2.5, 3.0, 4.0, 6.0, 10.0],
            "two": ["foo", "bar", "baz", "foo", "bar", "baz", "foo"],
            "three": [True, False, True, True, True, False, False],
            "four": [-1.0, 5.1, 2.5, 3.0, 4.0, 6.0, 11.0],
            "five": ["foo", "bar", "baz", None, "bar", "baz", "foo"],
        }
    )
    df.index = index_val[: len(df)]
    with tempfile.TemporaryDirectory() as tmp:
        path = os.path.join(tmp, "test_write.parquet")

        bodo_df = bd.from_pandas(df)
        bodo_df.to_parquet(path)
        assert bodo_df.is_lazy_plan()

        # Read back to check
        py_out = pd.read_parquet(path)
        _test_equal(
            py_out,
            df,
            check_pandas_types=False,
            sort_output=True,
        )

        # Already distributed DataFrame case
        path = os.path.join(tmp, "test_write_dist.parquet")
        bodo_df = bd.from_pandas(df)

        @bodo.jit(spawn=True)
        def f(df):
            return df

        f(bodo_df)
        bodo_df.to_parquet(path)
        # Read back to check
        py_out = pd.read_parquet(path)
        _test_equal(
            py_out,
            df,
            check_pandas_types=False,
            sort_output=True,
        )


def test_projection(datapath):
    """Very simple test for projection for sanity checking."""
    bodo_df1 = bd.read_parquet(datapath("dataframe_library/df1.parquet"))
    bodo_df2 = bodo_df1["D"]

    py_df1 = pd.read_parquet(datapath("dataframe_library/df1.parquet"))
    py_df2 = py_df1["D"]

    # TODO: remove copy when df.apply(axis=0) is implemented
    # TODO: remove forcing collect when copy() bug with RangeIndex(1) is fixed
    _test_equal(
        bodo_df2.copy(),
        py_df2,
        check_pandas_types=False,
        sort_output=True,
        reset_index=True,
    )


@pytest.mark.parametrize(
    "file_path",
    [
        "dataframe_library/df1.parquet",
        "dataframe_library/df1_index.parquet",
        "dataframe_library/df1_multi_index.parquet",
    ],
)
@pytest.mark.parametrize(
    "op", [operator.eq, operator.ne, operator.gt, operator.lt, operator.ge, operator.le]
)
def test_filter_pushdown(datapath, file_path, op):
    """Test for filter with filter pushdown into read parquet."""
    op_str = numba.core.utils.OPERATORS_TO_BUILTINS[op]

    bodo_df1 = bd.read_parquet(datapath(file_path))
    bodo_df2 = bodo_df1[eval(f"bodo_df1.A {op_str} 20")]

    # Make sure bodo_df2 is unevaluated at this point.
    assert bodo_df2.is_lazy_plan()

    pre, post = bd.utils.getPlanStatistics(bodo_df2._mgr._plan)
    _test_equal(pre, 2)
    _test_equal(post, 1)

    py_df1 = pd.read_parquet(datapath(file_path))
    py_df2 = py_df1[eval(f"py_df1.A {op_str} 20")]

    # TODO: remove copy when df.apply(axis=0) is implemented
    _test_equal(
        bodo_df2.copy(),
        py_df2,
        check_pandas_types=False,
        sort_output=True,
        reset_index=True,
    )


@pytest_mark_spawn_mode
@pytest.mark.parametrize(
    "file_path",
    [
        "dataframe_library/df1.parquet",
        "dataframe_library/df1_index.parquet",
        "dataframe_library/df1_multi_index.parquet",
    ],
)
@pytest.mark.parametrize(
    "op", [operator.eq, operator.ne, operator.gt, operator.lt, operator.ge, operator.le]
)
def test_filter_distributed(datapath, file_path, op):
    """Very simple test for filter for sanity checking."""
    bodo_df1 = bd.read_parquet(datapath(file_path))
    py_df1 = pd.read_parquet(datapath(file_path))

    @bodo.jit(spawn=True)
    def f(df):
        return df

    # Force plan to execute but keep distributed.
    f(bodo_df1)
    op_str = numba.core.utils.OPERATORS_TO_BUILTINS[op]

    bodo_df2 = bodo_df1[eval(f"bodo_df1.A {op_str} 20")]

    # Make sure bodo_df2 is unevaluated at this point.
    assert bodo_df2.is_lazy_plan()

    py_df2 = py_df1[eval(f"py_df1.A {op_str} 20")]

    _test_equal(
        bodo_df2.copy(),
        py_df2,
        check_pandas_types=False,
        sort_output=True,
        reset_index=False,
    )


@pytest.mark.parametrize(
    "op", [operator.eq, operator.ne, operator.gt, operator.lt, operator.ge, operator.le]
)
def test_filter(datapath, op):
    """Test for standalone filter."""
    bodo_df1 = bd.read_parquet(datapath("dataframe_library/df1.parquet"))
    py_df1 = pd.read_parquet(datapath("dataframe_library/df1.parquet"))

    # Force read parquet node to execute.
    _test_equal(
        bodo_df1.copy(),
        py_df1,
        check_pandas_types=False,
        sort_output=True,
        reset_index=True,
    )

    op_str = numba.core.utils.OPERATORS_TO_BUILTINS[op]

    bodo_df2 = bodo_df1[eval(f"bodo_df1.A {op_str} 20")]

    # Make sure bodo_df2 is unevaluated at this point.
    assert bodo_df2.is_lazy_plan()

    py_df2 = py_df1[eval(f"py_df1.A {op_str} 20")]

    _test_equal(
        bodo_df2.copy(),
        py_df2,
        check_pandas_types=False,
        sort_output=True,
        reset_index=False,
    )


@pytest.mark.parametrize(
    "file_path",
    [
        "dataframe_library/df1.parquet",
        "dataframe_library/df1_index.parquet",
        "dataframe_library/df1_multi_index.parquet",
    ],
)
@pytest.mark.parametrize("mode", [0, 1, 2])
def test_filter_bound_between(datapath, file_path, mode):
    """Test for filter with filter pushdown into read parquet."""
    bodo_df1 = bd.read_parquet(datapath(file_path))

    @bodo.jit(spawn=True)
    def f(df):
        return df

    if mode == 1:
        f(bodo_df1)
    elif mode == 2:
        bodo_df1._mgr._collect()

    bodo_df2 = bodo_df1[(bodo_df1.A > 20) & (bodo_df1.A < 40)]

    # Make sure bodo_df2 is unevaluated at this point.
    assert bodo_df2.is_lazy_plan()

    py_df1 = pd.read_parquet(datapath(file_path))
    py_df2 = py_df1[(py_df1.A > 20) & (py_df1.A < 40)]

    # TODO: remove copy when df.apply(axis=0) is implemented
    _test_equal(
        bodo_df2.copy(),
        py_df2,
        check_pandas_types=False,
        sort_output=True,
        reset_index=True,
    )


def test_filter_multiple1_pushdown(datapath):
    """Test for multiple filter expression."""
    bodo_df1 = bd.read_parquet(datapath("dataframe_library/df1.parquet"))
    bodo_df2 = bodo_df1[((bodo_df1.A < 20) & ~(bodo_df1.D > 80))]

    # Make sure bodo_df2 is unevaluated at this point.
    assert bodo_df2.is_lazy_plan()

    py_df1 = pd.read_parquet(datapath("dataframe_library/df1.parquet"))
    py_df2 = py_df1[((py_df1.A < 20) & ~(py_df1.D > 80))]

    # TODO: remove copy when df.apply(axis=0) is implemented
    _test_equal(
        bodo_df2.copy(),
        py_df2,
        check_pandas_types=False,
        sort_output=True,
        reset_index=True,
    )


def test_filter_multiple1(datapath):
    """Test for multiple filter expression."""
    bodo_df1 = bd.read_parquet(datapath("dataframe_library/df1.parquet"))
    py_df1 = pd.read_parquet(datapath("dataframe_library/df1.parquet"))

    # Force read parquet node to execute.
    _test_equal(
        bodo_df1.copy(),
        py_df1,
        check_pandas_types=False,
        sort_output=True,
        reset_index=True,
    )

    bodo_df2 = bodo_df1[((bodo_df1.A < 20) & ~(bodo_df1.D > 80))]
    py_df2 = py_df1[((py_df1.A < 20) & ~(py_df1.D > 80))]

    # Make sure bodo_df2 is unevaluated at this point.
    assert bodo_df2.is_lazy_plan()

    # TODO: remove copy when df.apply(axis=0) is implemented
    _test_equal(
        bodo_df2.copy(),
        py_df2,
        check_pandas_types=False,
        sort_output=True,
        reset_index=True,
    )


def test_filter_string_pushdown(datapath):
    """Test for filtering based on a string pushed down to read parquet."""
    bodo_df1 = bd.read_parquet(datapath("dataframe_library/df1.parquet"))
    bodo_df2 = bodo_df1[bodo_df1.B == "gamma"]

    # Make sure bodo_df2 is unevaluated at this point.
    assert bodo_df2.is_lazy_plan()

    pre, post = bd.utils.getPlanStatistics(bodo_df2._mgr._plan)
    _test_equal(pre, 2)
    _test_equal(post, 1)

    py_df1 = pd.read_parquet(datapath("dataframe_library/df1.parquet"))
    py_df2 = py_df1[py_df1.B == "gamma"]

    _test_equal(
        bodo_df2.copy(),
        py_df2,
        check_pandas_types=False,
        sort_output=True,
        reset_index=True,
    )


def test_filter_string(datapath):
    """Test for standalone string filter."""
    bodo_df1 = bd.read_parquet(datapath("dataframe_library/df1.parquet"))
    py_df1 = pd.read_parquet(datapath("dataframe_library/df1.parquet"))

    # Force read parquet node to execute.
    _test_equal(
        bodo_df1.copy(),
        py_df1,
        check_pandas_types=False,
        sort_output=True,
        reset_index=True,
    )

    bodo_df2 = bodo_df1[bodo_df1.B == "gamma"]

    # Make sure bodo_df2 is unevaluated at this point.
    assert bodo_df2.is_lazy_plan()

    py_df2 = py_df1[py_df1.B == "gamma"]

    _test_equal(
        bodo_df2.copy(),
        py_df2,
        check_pandas_types=False,
        sort_output=True,
        reset_index=True,
    )


@pytest.mark.parametrize(
    "op", [operator.eq, operator.ne, operator.gt, operator.lt, operator.ge, operator.le]
)
def test_filter_datetime_pushdown(datapath, op):
    """Test for standalone filter."""
    op_str = numba.core.utils.OPERATORS_TO_BUILTINS[op]
    bodo_df1 = bd.read_parquet(datapath("dataframe_library/df1.parquet"))
    bodo_df2 = bodo_df1[
        eval(f"bodo_df1.F {op_str} pd.to_datetime('2025-07-17 22:39:02')")
    ]

    # Make sure bodo_df2 is unevaluated at this point.
    assert bodo_df2.is_lazy_plan()

    pre, post = bd.utils.getPlanStatistics(bodo_df2._mgr._plan)
    _test_equal(pre, 2)
    _test_equal(post, 1)

    py_df1 = pd.read_parquet(datapath("dataframe_library/df1.parquet"))
    py_df2 = py_df1[eval(f"py_df1.F {op_str} pd.to_datetime('2025-07-17 22:39:02')")]

    _test_equal(
        bodo_df2.copy(),
        py_df2,
        check_pandas_types=False,
        sort_output=True,
        reset_index=True,
    )


@pytest.mark.parametrize(
    "op", [operator.eq, operator.ne, operator.gt, operator.lt, operator.ge, operator.le]
)
def test_filter_datetime(datapath, op):
    """Test for standalone filter."""
    bodo_df1 = bd.read_parquet(datapath("dataframe_library/df1.parquet"))
    py_df1 = pd.read_parquet(datapath("dataframe_library/df1.parquet"))

    # Force read parquet node to execute so the filter doesn't get pushed into the read.
    _test_equal(
        bodo_df1.copy(),
        py_df1,
        check_pandas_types=False,
        sort_output=True,
        reset_index=True,
    )

    op_str = numba.core.utils.OPERATORS_TO_BUILTINS[op]

    bodo_df2 = bodo_df1[
        eval(f"bodo_df1.F {op_str} pd.to_datetime('2025-07-17 22:39:02')")
    ]

    # Make sure bodo_df2 is unevaluated at this point.
    assert bodo_df2.is_lazy_plan()

    py_df2 = py_df1[eval(f"py_df1.F {op_str} pd.to_datetime('2025-07-17 22:39:02')")]

    _test_equal(
        bodo_df2.copy(),
        py_df2,
        check_pandas_types=False,
        sort_output=True,
        reset_index=True,
    )


def test_head_pushdown(datapath):
    """Test for head pushed down to read parquet."""
    bodo_df1 = bd.read_parquet(datapath("dataframe_library/df1.parquet"))
    bodo_df2 = bodo_df1.head(3)

    # Make sure bodo_df2 is unevaluated at this point.
    assert bodo_df2.is_lazy_plan()

    pre, post = bd.utils.getPlanStatistics(bodo_df2._plan)
    _test_equal(pre, 2)
    _test_equal(post, 1)

    # Contents not guaranteed to be the same as Pandas so just check length.
    assert len(bodo_df2) == 3


def test_projection_head_pushdown(datapath):
    """Test for projection and head pushed down to read parquet."""
    bodo_df1 = bd.read_parquet(datapath("dataframe_library/df1.parquet"))
    bodo_df2 = bodo_df1["D"]
    bodo_df3 = bodo_df2.head(3)

    # Make sure bodo_df2 is unevaluated at this point.
    assert bodo_df3.is_lazy_plan()

    # Contents not guaranteed to be the same as Pandas so just check length.
    assert len(bodo_df3) == 3


def test_series_head(datapath):
    """Test for Series.head() reading from Pandas."""
    bodo_df1 = bd.read_parquet(datapath("dataframe_library/df1.parquet"))
    bodo_df2 = bodo_df1["D"]
    bodo_df2.execute_plan()
    bodo_df3 = bodo_df2.head(3)

    # Make sure bodo_df3 is unevaluated at this point.
    assert bodo_df3.is_lazy_plan()

    # Contents not guaranteed to be the same as Pandas so just check length.
    assert len(bodo_df3) == 3


def test_head(datapath):
    """Test for head pushed down to read parquet."""
    bodo_df1 = bd.read_parquet(datapath("dataframe_library/df1.parquet"))
    py_df1 = pd.read_parquet(datapath("dataframe_library/df1.parquet"))

    _test_equal(
        bodo_df1.copy(),
        py_df1,
        check_pandas_types=False,
        sort_output=True,
        reset_index=True,
    )

    bodo_df2 = bodo_df1.head(3)

    # Make sure bodo_df2 is unevaluated at this point.
    assert bodo_df2.is_lazy_plan()

    # Contents not guaranteed to be the same as Pandas so just check length.
    assert len(bodo_df2) == 3


def test_apply(datapath, index_val):
    """Very simple test for df.apply() for sanity checking."""
    df = pd.DataFrame(
        {
            "a": pd.array([1, 2, 3] * 10, "Int64"),
            "b": pd.array([4, 5, 6] * 10, "Int64"),
            "c": ["a", "b", "c"] * 10,
        },
        index=index_val[:30],
    )
    bdf = bd.from_pandas(df)
    out_pd = df.apply(lambda x: x["a"] + 1, axis=1)
    out_bodo = bdf.apply(lambda x: x["a"] + 1, axis=1)
    _test_equal(out_bodo, out_pd, check_pandas_types=False)


def test_chain_python_func(datapath, index_val):
    """Make sure chaining multiple Series functions that run in Python works"""
    df = pd.DataFrame(
        {
            "A": pd.array([1, 2, 3, 7], "Int64"),
            "B": ["A1\t", "B1 ", "C1\n", "Abc\t"],
            "C": pd.array([4, 5, 6, -1], "Int64"),
        }
    )
    df.index = index_val[: len(df)]
    bdf = bd.from_pandas(df)
    out_pd = df.B.str.strip().str.lower()
    out_bodo = bdf.B.str.strip().str.lower()
    assert out_bodo.is_lazy_plan()
    _test_equal(out_bodo, out_pd, check_pandas_types=False)


@pytest.mark.parametrize(
    "na_action",
    [
        pytest.param(None, id="na_action_none"),
        pytest.param("ignore", id="na_action_ignore"),
    ],
)
def test_series_map(datapath, index_val, na_action):
    """Very simple test for Series.map() for sanity checking."""
    df = pd.DataFrame(
        {
            "A": pd.array([None, None, 3, 7, 2] * 2, "Int64"),
            "B": [None, None, "B1", "C1", "Abc"] * 2,
            "C": pd.array([4, 5, 6, -1, 1] * 2, "Int64"),
        }
    )
    df.index = index_val[: len(df)]

    def func(x):
        return str(x)

    bdf = bd.from_pandas(df)
    out_pd = df.A.map(func, na_action=na_action)
    out_bodo = bdf.A.map(func, na_action=na_action)
    assert out_bodo.is_lazy_plan()
    _test_equal(out_bodo, out_pd, check_pandas_types=False)


def test_set_df_column(datapath, index_val):
    """Test setting a dataframe column with a Series function of the same dataframe."""
    df = pd.DataFrame(
        {
            "A": pd.array([1, 2, 3, 7], "Int64"),
            "B": ["A1\t", "B1 ", "C1\n", "Abc\t"],
            "C": pd.array([4, 5, 6, -1], "Int64"),
        }
    )
    df.index = index_val[: len(df)]
    bdf = bd.from_pandas(df)

    # Single projection, new column
    bdf["D"] = bdf["B"].str.strip()
    pdf = df.copy()
    pdf["D"] = pdf["B"].str.strip()
    assert bdf.is_lazy_plan()
    _test_equal(bdf, pdf, check_pandas_types=False)

    # Single projection, existing column
    bdf = bd.from_pandas(df)
    bdf["B"] = bdf["B"].str.strip()
    pdf = df.copy()
    pdf["B"] = pdf["B"].str.strip()
    assert bdf.is_lazy_plan()
    _test_equal(bdf, pdf, check_pandas_types=False)

    # Multiple projections, new column
    bdf = bd.from_pandas(df)
    bdf["D"] = bdf["B"].str.strip().map(lambda x: x + "1")
    pdf = df.copy()
    pdf["D"] = pdf["B"].str.strip().map(lambda x: x + "1")
    assert bdf.is_lazy_plan()
    _test_equal(bdf, pdf, check_pandas_types=False)

    # Multiple projections, existing column
    bdf = bd.from_pandas(df)
    bdf["B"] = bdf["B"].str.strip().map(lambda x: x + "1")
    pdf = df.copy()
    pdf["B"] = pdf["B"].str.strip().map(lambda x: x + "1")
    assert bdf.is_lazy_plan()
    _test_equal(bdf, pdf, check_pandas_types=False)

    # Trivial case: set a column to existing column
    bdf = bd.from_pandas(df)
    bdf["D"] = bdf["B"]
    pdf = df.copy()
    pdf["D"] = pdf["B"]
    assert bdf.is_lazy_plan()
    _test_equal(bdf, pdf, check_pandas_types=False)


def test_set_df_column_const(datapath, index_val):
    """Test setting a dataframe column with a constant value."""
    df = pd.DataFrame(
        {
            "A": pd.array([1, 2, 3, 7], "Int64"),
            "B": ["A1\t", "B1 ", "C1\n", "Abc\t"],
            "C": pd.array([4, 5, 6, -1], "Int64"),
        }
    )
    df.index = index_val[: len(df)]
    bdf = bd.from_pandas(df)

    # New integer column
    bdf["D"] = 111
    pdf = df.copy()
    pdf["D"] = 111
    assert bdf.is_lazy_plan()
    _test_equal(bdf, pdf, check_pandas_types=False)

    # Replace existing column with float
    bdf = bd.from_pandas(df)
    bdf["B"] = 1.23
    pdf = df.copy()
    pdf["B"] = 1.23
    assert bdf.is_lazy_plan()
    _test_equal(bdf, pdf, check_pandas_types=False)

    # Replace existing column with string
    bdf = bd.from_pandas(df)
    bdf["C"] = "ABC"
    pdf = df.copy()
    pdf["C"] = "ABC"
    assert bdf.is_lazy_plan()
    _test_equal(bdf, pdf, check_pandas_types=False)

    # Replace existing column with Timestamp
    bdf = bd.from_pandas(df)
    bdf["A"] = pd.Timestamp("2024-01-1")
    pdf = df.copy()
    pdf["A"] = pd.Timestamp("2024-01-1")
    assert bdf.is_lazy_plan()
    _test_equal(bdf, pdf, check_pandas_types=False)


def test_set_df_column_arith(datapath, index_val):
    """Test setting a dataframe column with a Series function of the same dataframe."""
    df = pd.DataFrame(
        {
            "A": pd.array([1, 2, 3, 7], "Int64"),
            "B": ["A1\t", "B1 ", "C1\n", "Abc\t"],
            "C": pd.array([4, 5, 6, -1], "Int64"),
        }
    )
    df.index = index_val[: len(df)]
    bdf = bd.from_pandas(df)

    # Test addition
    bdf = bd.from_pandas(df)
    bdf["D"] = bdf["A"] + 13
    pdf = df.copy()
    pdf["D"] = pdf["A"] + 13
    assert bdf.is_lazy_plan()
    _test_equal(bdf, pdf, check_pandas_types=False)

    # Test subtraction
    bdf = bd.from_pandas(df)
    bdf["D"] = bdf["A"] - 13
    pdf = df.copy()
    pdf["D"] = pdf["A"] - 13
    assert bdf.is_lazy_plan()
    _test_equal(bdf, pdf, check_pandas_types=False)

    # Test multiply
    bdf = bd.from_pandas(df)
    bdf["D"] = bdf["A"] * 13
    pdf = df.copy()
    pdf["D"] = pdf["A"] * 13
    assert bdf.is_lazy_plan()
    _test_equal(bdf, pdf, check_pandas_types=False)

    # Test division
    bdf = bd.from_pandas(df)
    bdf["D"] = bdf["A"] / 2
    pdf = df.copy()
    pdf["D"] = pdf["A"] / 2
    assert bdf.is_lazy_plan()
    _test_equal(bdf, pdf, check_pandas_types=False)


def test_parquet_read_partitioned(datapath):
    """Test reading a partitioned parquet dataset."""
    path = datapath("dataframe_library/example_partitioned.parquet")

    # File generated using:
    # df = pd.DataFrame({
    #                  "a": range(10),
    #                  "b": np.random.randn(10),
    #                  "c": [1, 2] * 5,
    #                  "part": ["a"] * 5 + ["b"] * 5,
    #                  "d": np.arange(10)+1
    #              })
    # df.to_parquet("bodo/tests/data/dataframe_library/example_partitioned.parquet", partition_cols=["part"])

    bodo_out = bd.read_parquet(path)
    py_out = pd.read_parquet(path)

    assert bodo_out.is_lazy_plan()

    # NOTE: Bodo dataframe library currently reads partitioned columns as
    # dictionary-encoded strings but Pandas reads them as categorical.
    _test_equal(
        bodo_out.copy(),
        py_out,
        check_pandas_types=False,
        sort_output=True,
        reset_index=True,
    )


def test_parquet_read_partitioned_filter(datapath):
    """Test filter pushdown on partitioned parquet dataset."""
    path = datapath("dataframe_library/example_partitioned.parquet")

    bodo_out = bd.read_parquet(path)
    bodo_out = bodo_out[bodo_out.part == "a"]
    py_out = pd.read_parquet(path)
    py_out = py_out[py_out.part == "a"]

    assert bodo_out.is_lazy_plan()
    # TODO: test logs to make sure filter pushdown happened and files skipped

    _test_equal(
        bodo_out,
        py_out,
    )


def test_parquet_read_shape_head(datapath):
    """
    Test to catch a case where the original manager goes out of scope
    causing the parallel get to become invalid.
    """
    path = datapath("dataframe_library/df1.parquet")

    def bodo_impl():
        df = bd.read_parquet(path)
        return df.shape, df.head(4)

    def pd_impl():
        df = pd.read_parquet(path)
        return df.shape, df.head(4)

    bdf_shape, bdf_head = bodo_impl()
    pdf_shape, pdf_head = pd_impl()
    assert bdf_shape == pdf_shape
    _test_equal(bdf_head, pdf_head)


def test_project_after_filter(datapath):
    """Test creating a plan with a Projection on top of a filter works"""
    bodo_df1 = bd.read_parquet(datapath("dataframe_library/df1.parquet"))
    bodo_df2 = bodo_df1[bodo_df1.D > 80][["B", "A"]]

    # Make sure bodo_df2 is unevaluated at this point.
    assert bodo_df2.is_lazy_plan()

    py_df1 = pd.read_parquet(datapath("dataframe_library/df1.parquet"))
    py_df2 = py_df1[py_df1.D > 80][["B", "A"]]

    # TODO: remove copy when df.apply(axis=0) is implemented
    _test_equal(
        bodo_df2.copy(),
        py_df2,
        check_pandas_types=False,
        sort_output=True,
        reset_index=True,
    )


def test_merge():
    """Simple test for DataFrame merge."""
    df1 = pd.DataFrame(
        {
            "B": ["a1", "b11", "c111"],
            "E": [1.1, 2.2, 3.3],
            "A": pd.array([2, 2, 3], "Int64"),
        },
    )
    df2 = pd.DataFrame(
        {
            "Cat": pd.array([2, 3, 8], "Int64"),
            "Dog": ["a1", "b222", "c33"],
        },
    )

    bdf1 = bd.from_pandas(df1)
    bdf2 = bd.from_pandas(df2)

    df3 = df1.merge(df2, how="inner", left_on=["A"], right_on=["Cat"])
    bdf3 = bdf1.merge(bdf2, how="inner", left_on=["A"], right_on=["Cat"])
    # Make sure bdf3 is unevaluated at this point.
    assert bdf3.is_lazy_plan()

    _test_equal(
        bdf3.copy(),
        df3,
        check_pandas_types=False,
        sort_output=True,
        reset_index=True,
    )


def test_merge_swith_side():
    """Test merge with left table smaller than right table so DuckDB reorders the input
    tables to use the smaller table as build.
    """
    df1 = pd.DataFrame(
        {
            "A": pd.array([2, 2, 3], "Int64"),
            "B": ["a1", "b11", "c111"],
        },
    )
    df2 = pd.DataFrame(
        {
            "D": ["a1", "b222", "c33"],
            "A": pd.array([2, 3, 8], "Int64"),
            "E": [1.1, 2.2, 3.3],
        },
    )
    bdf1 = bd.from_pandas(df1)
    bdf2 = bd.from_pandas(df2)
    df3 = df1.merge(df2, how="inner", on=["A"])
    bdf3 = bdf1.merge(bdf2, how="inner", on=["A"])
    # Make sure bdf3 is unevaluated at this point.
    assert bdf3.is_lazy_plan()

    _test_equal(
        bdf3.copy(),
        df3,
        check_pandas_types=False,
        sort_output=True,
        reset_index=True,
    )


def test_dataframe_copy(index_val):
    """
    Test that creating a Pandas DataFrame from a Bodo DataFrame has the correct index.
    """
    df1 = pd.DataFrame(
        {
            "A": pd.array([2, 2, 3], "Int64"),
            "B": ["a1", "b11", "c111"],
            "E": [1.1, 2.2, 3.3],
        },
    )
    df1.index = index_val[: len(df1)]

    bdf = bd.from_pandas(df1)

    pdf_from_bodo = pd.DataFrame(bdf)

    _test_equal(df1, pdf_from_bodo, sort_output=True)


def test_dataframe_sort(datapath):
    """Very simple test for sorting for sanity checking."""
    bodo_df1 = bd.read_parquet(datapath("dataframe_library/df1.parquet"))
    bodo_df2 = bodo_df1.sort_values(
        by=["D", "A"], ascending=[True, False], na_position="last"
    )

    py_df1 = pd.read_parquet(datapath("dataframe_library/df1.parquet"))
    py_df2 = py_df1.sort_values(
        by=["D", "A"], ascending=[True, False], na_position="last"
    )

    assert bodo_df2.is_lazy_plan()

    _test_equal(
        bodo_df2,
        py_df2,
        check_pandas_types=False,
        sort_output=False,
        reset_index=True,
    )


def test_series_sort(datapath):
    """Very simple test for sorting for sanity checking."""
    bodo_df1 = bd.read_parquet(datapath("dataframe_library/df1.parquet"))
    bodo_df2 = bodo_df1["D"]
    bodo_df3 = bodo_df2.sort_values(ascending=False, na_position="last")

    py_df1 = pd.read_parquet(datapath("dataframe_library/df1.parquet"))
    py_df2 = py_df1["D"]
    py_df3 = py_df2.sort_values(ascending=False, na_position="last")

    assert bodo_df3.is_lazy_plan()

    _test_equal(
        bodo_df3,
        py_df3,
        check_pandas_types=False,
        sort_output=False,
        reset_index=True,
    )


@pytest.fixture(
    params=[
        pytest.param(True, id="dropna-True"),
        pytest.param(False, id="dropna-False"),
    ],
    scope="module",
)
def dropna(request):
    return request.param


@pytest.fixture(
    params=[
        pytest.param(True, id="as_index-True"),
        pytest.param(False, id="as_index-False"),
    ],
    scope="module",
)
def as_index(request):
    return request.param


def test_series_groupby(dropna, as_index):
    """
    Test a simple groupby operation.
    """
    df1 = pd.DataFrame(
        {
            "B": ["a1", "b11", "c111"] * 2,
            "E": pd.array([1.1, pd.NA, 13.3, pd.NA, pd.NA, 13.3], "Float64"),
            "A": pd.array([pd.NA, 2, 3] * 2, "Int64"),
        },
        index=[0, 41, 2] * 2,
    )

    bdf1 = bd.from_pandas(df1)
    bdf2 = bdf1.groupby("A", as_index=as_index, dropna=dropna)["E"].sum()
    assert bdf2.is_lazy_plan()

    df2 = df1.groupby("A", as_index=as_index, dropna=dropna)["E"].sum()

    _test_equal(bdf2, df2, sort_output=True, reset_index=True)


@pytest.mark.parametrize(
    "selection",
    [pytest.param(None, id="select_all"), pytest.param(["C", "A"], id="select_subset")],
)
def test_dataframe_groupby(dropna, as_index, selection):
    """
    Test a simple groupby operation.
    """
    df1 = pd.DataFrame(
        {
            "A": pd.array([1, 2, pd.NA, 2147483647] * 3, "Int32"),
            "B": ["A", "B"] * 6,
            "E": [False, True] * 6,
            "D": pd.array(
                [i * 2 if (i**2) % 3 == 0 else pd.NA for i in range(12)], "Int32"
            ),
            "C": pd.array([0.2, 0.2, 0.3] * 4, "Float32"),
        }
    )

    bdf1 = bd.from_pandas(df1)

    if selection is None:
        bdf2 = bdf1.groupby(["D", "E"], as_index=as_index, dropna=dropna).sum()
        df2 = df1.groupby(["D", "E"], as_index=as_index, dropna=dropna).sum()
    else:
        bdf2 = bdf1.groupby(["D", "E"], as_index=as_index, dropna=dropna)[
            selection
        ].sum()
        df2 = df1.groupby(["D", "E"], as_index=as_index, dropna=dropna)[selection].sum()

    assert bdf2.is_lazy_plan()

    _test_equal(bdf2, df2, sort_output=True, reset_index=True)


def test_groupby_fallback():
    """Checks that fallback is properly supported for DataFrame and Series groupby
    when unsupported arguments are provided.
    """

    df = pd.DataFrame({"A": pd.array([pd.NA, 2, 1, 2], "Int32"), "B": [1, 2, 3, 4]})
    bdf = bd.from_pandas(df)

    # Series groupby
    with pytest.warns(BodoLibFallbackWarning):
        fallback_out = bdf.groupby("A", dropna=False, as_index=False, sort=True)[
            "B"
        ].sum(engine="cython")

    pandas_out = df.groupby("A", dropna=False, as_index=False, sort=True)["B"].sum(
        engine="cython"
    )
    _test_equal(pandas_out, fallback_out)

    bdf2 = bd.from_pandas(df)

    # DataFrame groupby
    with pytest.warns(BodoLibFallbackWarning):
        fallback_out = bdf2.groupby("A", dropna=False, as_index=False, sort=True).sum(
            engine="cython"
        )

    pandas_out = df.groupby("A", dropna=False, as_index=False, sort=True).sum(
        engine="cython"
    )
    _test_equal(pandas_out, fallback_out)


@pytest.fixture(scope="module")
def groupby_agg_df(request):
    return pd.DataFrame(
        {
            "A": pd.array([1, 2, pd.NA, 2147483647] * 3, "Int32"),
            "D": pd.array(
                [i * 2 if (i**2) % 3 == 0 else pd.NA for i in range(12)], "Int32"
            ),
            "B": pd.array(["A", "B", pd.NA] * 4),
            "C": pd.array([0.2, 0.2, 0.3] * 4, "Float32"),
        }
    )


@pytest.mark.parametrize(
    "func, kwargs",
    [
        pytest.param({"A": "mean", "D": "count"}, {}, id="func_dict"),
        pytest.param(["sum", "count"], {}, id="func_list"),
        pytest.param("sum", {}, id="func_str"),
        pytest.param(
            None,
            {
                "mean_A": pd.NamedAgg("A", "mean"),
                "count_D": pd.NamedAgg("D", "count"),
                "count_A": pd.NamedAgg("A", "count"),
                "sum_D": pd.NamedAgg("D", "sum"),
            },
            id="func_kwargs",
        ),
    ],
)
def test_groupby_agg(groupby_agg_df, as_index, dropna, func, kwargs):
    df1 = groupby_agg_df

    bdf1 = bd.from_pandas(df1)

    bdf2 = bdf1.groupby("B", as_index=as_index, dropna=dropna).agg(func, **kwargs)

    assert bdf2.is_lazy_plan()

    df2 = df1.groupby("B", as_index=as_index, dropna=dropna).agg(func, **kwargs)

    _test_equal(bdf2, df2, check_pandas_types=False, sort_output=True, reset_index=True)


@pytest.mark.parametrize(
    "func, kwargs",
    [
        pytest.param({"mean_A": "mean", "count_A": "count"}, {}, id="func_dict"),
        pytest.param(["sum", "count"], {}, id="func_list"),
        pytest.param("sum", {}, id="func_str"),
        pytest.param(
            None,
            {"mean_A": "mean", "count_A": "count", "sum_A": "sum"},
            id="func_kwargs",
        ),
    ],
)
def test_series_groupby_agg(groupby_agg_df, as_index, dropna, func, kwargs):
    df1 = groupby_agg_df

    bdf1 = bd.from_pandas(df1)

    # Dict values plus as_index raises SpecificationError in Bodo/Pandas
    if (isinstance(func, dict) or kwargs) and as_index:
        return

    bdf2 = bdf1.groupby("B", as_index=as_index, dropna=dropna)["A"].agg(func, **kwargs)
    assert bdf2.is_lazy_plan()

    df2 = df1.groupby("B", as_index=as_index, dropna=dropna)["A"].agg(func, **kwargs)

    _test_equal(bdf2, df2, check_pandas_types=False, sort_output=True, reset_index=True)


def test_compound_projection_expression(datapath):
    """Very simple test for projection expressions."""
    bodo_df1 = bd.read_parquet(datapath("dataframe_library/df1.parquet"))
    bodo_df2 = bodo_df1[(bodo_df1.A + 50) / 2 < bodo_df1.D * 2]

    py_df1 = pd.read_parquet(datapath("dataframe_library/df1.parquet"))
    py_df2 = py_df1[(py_df1.A + 50) / 2 < py_df1.D * 2]

    _test_equal(
        bodo_df2,
        py_df2,
        check_pandas_types=False,
        sort_output=True,
        reset_index=True,
    )


def test_projection_expression_floordiv(datapath):
    """Test for floordiv."""
    bodo_df1 = bd.read_parquet(datapath("dataframe_library/df1.parquet"))
    bodo_df2 = bodo_df1[(bodo_df1.A // 3) * 7 > 15]

    py_df1 = pd.read_parquet(datapath("dataframe_library/df1.parquet"))
    py_df2 = py_df1[(py_df1.A // 3) * 7 > 15]

    _test_equal(
        bodo_df2,
        py_df2,
        check_pandas_types=False,
        sort_output=True,
        reset_index=True,
    )


def test_series_compound_expression(datapath):
    """Very simple test for projection expressions."""
    bodo_df1 = bd.read_parquet(datapath("dataframe_library/df1.parquet"))
    bodo_df2 = (bodo_df1["A"] + 50) * 2 / 7

    py_df1 = pd.read_parquet(datapath("dataframe_library/df1.parquet"))
    py_df2 = (py_df1["A"] + 50) * 2 / 7

    _test_equal(
        bodo_df2,
        py_df2,
        check_pandas_types=False,
        sort_output=True,
        reset_index=True,
    )


def test_map_partitions():
    """Simple tests for map_partition on lazy DataFrame."""
    df = pd.DataFrame(
        {
            "E": [1.1, 2.2, 13.3] * 2,
            "A": pd.array([2, 2, 3] * 2, "Int64"),
        },
        index=[0, 41, 2] * 2,
    )

    bodo_df = bd.from_pandas(df)

    def f(df, a, b=1):
        return df.A + df.E + a + b

    bodo_df2 = bodo_df.map_partitions(f, 2, b=3)
    py_out = df.A + df.E + 2 + 3

    assert bodo_df2.is_lazy_plan()

    _test_equal(bodo_df2, py_out, check_pandas_types=False)

    # test fallback case for unsupported func
    # that returns a DataFrame
    def g(df, a, b=1):
        return df + a + b

    with pytest.warns(BodoLibFallbackWarning):
        bodo_df2 = bodo_df.map_partitions(g, 2, b=3)

    py_out = df + 2 + 3
    _test_equal(bodo_df2, py_out, check_pandas_types=False)


@pytest.mark.parametrize(
    "file_path",
    [
        "dataframe_library/df1.parquet",
        "dataframe_library/df1_index.parquet",
        "dataframe_library/df1_multi_index.parquet",
    ],
)
@pytest.mark.parametrize(
    "op", [operator.eq, operator.ne, operator.gt, operator.lt, operator.ge, operator.le]
)
def test_series_filter_pushdown(datapath, file_path, op):
    """Test for series filter with filter pushdown into read parquet."""
    op_str = numba.core.utils.OPERATORS_TO_BUILTINS[op]

    bodo_df1 = bd.read_parquet(datapath(file_path))
    bodo_series_a = bodo_df1["A"]
    bodo_filter_a = bodo_series_a[eval(f"bodo_series_a {op_str} 20")]

    # Make sure bodo_filter_a is unevaluated at this point.
    assert bodo_filter_a.is_lazy_plan()

    pre, post = bd.utils.getPlanStatistics(bodo_filter_a._mgr._plan)
    _test_equal(pre, 3)
    _test_equal(post, 2)

    py_df1 = pd.read_parquet(datapath(file_path))
    py_series_a = py_df1["A"]
    py_filter_a = py_series_a[eval(f"py_series_a {op_str} 20")]

    _test_equal(
        bodo_filter_a,
        py_filter_a,
        check_pandas_types=False,
        sort_output=True,
        reset_index=True,
    )


@pytest_mark_spawn_mode
@pytest.mark.parametrize(
    "file_path",
    [
        "dataframe_library/df1.parquet",
        "dataframe_library/df1_index.parquet",
        "dataframe_library/df1_multi_index.parquet",
    ],
)
@pytest.mark.parametrize(
    "op", [operator.eq, operator.ne, operator.gt, operator.lt, operator.ge, operator.le]
)
def test_series_filter_distributed(datapath, file_path, op):
    """Very simple test for series filter for sanity checking."""
    bodo_df1 = bd.read_parquet(datapath(file_path))
    py_df1 = pd.read_parquet(datapath(file_path))

    @bodo.jit(spawn=True)
    def f(df):
        return df

    # Force plan to execute but keep distributed.
    f(bodo_df1)
    op_str = numba.core.utils.OPERATORS_TO_BUILTINS[op]

    bodo_series_a = bodo_df1["A"]
    bodo_filter_a = bodo_series_a[eval(f"bodo_series_a {op_str} 20")]

    # Make sure bodo_filter_a is unevaluated at this point.
    assert bodo_filter_a.is_lazy_plan()

    py_series_a = py_df1["A"]
    py_filter_a = py_series_a[eval(f"py_series_a {op_str} 20")]

    _test_equal(
        bodo_filter_a,
        py_filter_a,
        check_pandas_types=False,
        sort_output=True,
        reset_index=True,
    )


@pytest_mark_spawn_mode
@pytest.mark.parametrize(
    "file_path",
    [
        "dataframe_library/df1.parquet",
        "dataframe_library/df1_index.parquet",
        "dataframe_library/df1_multi_index.parquet",
    ],
)
@pytest.mark.parametrize(
    "op", [operator.eq, operator.ne, operator.gt, operator.lt, operator.ge, operator.le]
)
@pytest.mark.parametrize("mode", [0, 1, 2])
def test_series_filter_series(datapath, file_path, op, mode):
    """Very simple test for series filter for sanity checking."""
    bodo_df1 = bd.read_parquet(datapath(file_path))
    py_df1 = pd.read_parquet(datapath(file_path))

    @bodo.jit(spawn=True)
    def f(df):
        return df

    # Force plan to execute but keep distributed.
    op_str = numba.core.utils.OPERATORS_TO_BUILTINS[op]

    bodo_series_a = bodo_df1["A"]
    if mode == 1:
        f(bodo_series_a)
    elif mode == 2:
        bodo_series_a._mgr._collect()

    bodo_filter_a = bodo_series_a[eval(f"bodo_series_a {op_str} 20")]

    # Make sure bodo_filter_a is unevaluated at this point.
    assert bodo_filter_a.is_lazy_plan()

    py_series_a = py_df1["A"]
    py_filter_a = py_series_a[eval(f"py_series_a {op_str} 20")]

    _test_equal(
        bodo_filter_a,
        py_filter_a,
        check_pandas_types=False,
        sort_output=True,
        reset_index=True,
    )


def test_rename(datapath, index_val):
    """Very simple test for df.apply() for sanity checking."""
    df = pd.DataFrame(
        {
            "a": pd.array([1, 2, 3] * 10, "Int64"),
            "b": pd.array([4, 5, 6] * 10, "Int64"),
            "c": ["a", "b", "c"] * 10,
        },
        index=index_val[:30],
    )
    bdf = bd.from_pandas(df)
    rename_dict = {"a": "alpha", "b": "bravo", "c": "charlie"}
    bdf2 = bdf.rename(columns=rename_dict)
    df2 = df.rename(columns=rename_dict)
    _test_equal(bdf2, df2, check_pandas_types=False)


def test_col_set_dtypes_bug():
    """Make sure setting columns doesn't lead to failure due to inconsistent dtypes
    inside the lazy manager in sequential mode.
    """

    with temp_config_override("dataframe_library_run_parallel", False):
        df = pd.DataFrame(
            {
                "A": ["A", "B", "C"] * 2,
                "B": ["NY", "TX", "CA"] * 2,
            }
        )

        df = bd.from_pandas(df)
        df2 = df[["A", "B"]]
        df["C"] = df2.apply(lambda x: x.A + x.B, axis=1)
        print(df)


def test_topn(datapath):
    bodo_df1 = bd.read_parquet(datapath("dataframe_library/df1.parquet"))
    bodo_df2 = bodo_df1.sort_values(
        by=["D", "A"], ascending=[True, False], na_position="last"
    )
    bodo_df3 = bodo_df2.head(3)

    py_df1 = pd.read_parquet(datapath("dataframe_library/df1.parquet"))
    py_df2 = py_df1.sort_values(
        by=["D", "A"], ascending=[True, False], na_position="last"
    )
    py_df3 = py_df2.head(3)

    assert bodo_df2.is_lazy_plan()

    _test_equal(
        bodo_df3,
        py_df3,
        check_pandas_types=False,
        sort_output=False,
        reset_index=True,
    )


<<<<<<< HEAD
def test_dataframe_concat(datapath):
    bodo_df1 = bd.read_parquet(datapath("dataframe_library/df1.parquet"))[["A", "D"]]
    bodo_df2 = bd.read_parquet(datapath("dataframe_library/df2.parquet"))[["A", "E"]]
    breakpoint()
    bodo_df3 = bd.concat([bodo_df1, bodo_df2])
    assert bodo_df3.is_lazy_plan()

    py_df1 = pd.read_parquet(datapath("dataframe_library/df1.parquet"))[["A", "D"]]
    py_df2 = pd.read_parquet(datapath("dataframe_library/df2.parquet"))[["A", "E"]]
    py_df3 = pd.concat([py_df1, py_df2])

    _test_equal(
        bodo_df3,
        py_df3,
        check_pandas_types=False,
        sort_output=False,
        reset_index=True,
    )


def test_series_concat(datapath):
    bodo_df1 = bd.read_parquet(datapath("dataframe_library/df1.parquet"))["A"]
    bodo_df2 = bd.read_parquet(datapath("dataframe_library/df2.parquet"))["A"]
    bodo_df3 = bd.concat([bodo_df1, bodo_df2])
    assert bodo_df3.is_lazy_plan()

    py_df1 = pd.read_parquet(datapath("dataframe_library/df1.parquet"))["A"]
    py_df2 = pd.read_parquet(datapath("dataframe_library/df2.parquet"))["A"]
    py_df3 = pd.concat([py_df1, py_df2])

    _test_equal(
        bodo_df3,
        py_df3,
        check_pandas_types=False,
        sort_output=False,
        reset_index=True,
    )
=======
def test_series_min_max():
    """Basic test for Series min and max."""
    # Large number to ensure multiple batches
    n = 10000
    df = pd.DataFrame(
        {
            "A": np.arange(n),
            "B": np.flip(np.arange(n, dtype=np.int32)),
            "C": np.append(np.arange(n // 2), np.flip(np.arange(n // 2))),
            "C2": np.append(np.arange(n // 2) + 1.1, np.flip(np.arange(n // 2)) + 2.2),
            "D": np.append(np.flip(np.arange(n // 2)), np.arange(n // 2)),
            "E": pd.date_range("1988-01-01", periods=n, freq="D").to_series(),
            "F": pd.date_range("1988-01-01", periods=n, freq="D").to_series().dt.date,
            "G": ["a", "abc", "bc3", "d4e5f"] * (n // 4),
            "H": pd.array(
                [-1.1, 2.3, 3.4, 5.2] * (n // 4),
                dtype=pd.ArrowDtype(pa.decimal128(10, 4)),
            ),
        },
    )
    bdf = bd.from_pandas(df)
    for c in df.columns:
        bodo_min = bdf[c].min()
        bodo_max = bdf[c].max()
        py_min = df[c].min()
        py_max = df[c].max()

        assert bodo_min == py_min
        assert bodo_max == py_max


def test_series_min_max_unsupported_types():
    df = pd.DataFrame({"A": pd.timedelta_range("1 day", periods=10, freq="D")})
    bdf = bd.from_pandas(df)

    with pytest.warns(BodoLibFallbackWarning):
        bdf["A"].min()

    with pytest.warns(BodoLibFallbackWarning):
        bdf["A"].max()
>>>>>>> 5153547b
<|MERGE_RESOLUTION|>--- conflicted
+++ resolved
@@ -1532,45 +1532,6 @@
     )
 
 
-<<<<<<< HEAD
-def test_dataframe_concat(datapath):
-    bodo_df1 = bd.read_parquet(datapath("dataframe_library/df1.parquet"))[["A", "D"]]
-    bodo_df2 = bd.read_parquet(datapath("dataframe_library/df2.parquet"))[["A", "E"]]
-    breakpoint()
-    bodo_df3 = bd.concat([bodo_df1, bodo_df2])
-    assert bodo_df3.is_lazy_plan()
-
-    py_df1 = pd.read_parquet(datapath("dataframe_library/df1.parquet"))[["A", "D"]]
-    py_df2 = pd.read_parquet(datapath("dataframe_library/df2.parquet"))[["A", "E"]]
-    py_df3 = pd.concat([py_df1, py_df2])
-
-    _test_equal(
-        bodo_df3,
-        py_df3,
-        check_pandas_types=False,
-        sort_output=False,
-        reset_index=True,
-    )
-
-
-def test_series_concat(datapath):
-    bodo_df1 = bd.read_parquet(datapath("dataframe_library/df1.parquet"))["A"]
-    bodo_df2 = bd.read_parquet(datapath("dataframe_library/df2.parquet"))["A"]
-    bodo_df3 = bd.concat([bodo_df1, bodo_df2])
-    assert bodo_df3.is_lazy_plan()
-
-    py_df1 = pd.read_parquet(datapath("dataframe_library/df1.parquet"))["A"]
-    py_df2 = pd.read_parquet(datapath("dataframe_library/df2.parquet"))["A"]
-    py_df3 = pd.concat([py_df1, py_df2])
-
-    _test_equal(
-        bodo_df3,
-        py_df3,
-        check_pandas_types=False,
-        sort_output=False,
-        reset_index=True,
-    )
-=======
 def test_series_min_max():
     """Basic test for Series min and max."""
     # Large number to ensure multiple batches
@@ -1611,4 +1572,41 @@
 
     with pytest.warns(BodoLibFallbackWarning):
         bdf["A"].max()
->>>>>>> 5153547b
+
+
+def test_dataframe_concat(datapath):
+    bodo_df1 = bd.read_parquet(datapath("dataframe_library/df1.parquet"))[["A", "D"]]
+    bodo_df2 = bd.read_parquet(datapath("dataframe_library/df2.parquet"))[["A", "E"]]
+    bodo_df3 = bd.concat([bodo_df1, bodo_df2])
+    assert bodo_df3.is_lazy_plan()
+
+    py_df1 = pd.read_parquet(datapath("dataframe_library/df1.parquet"))[["A", "D"]]
+    py_df2 = pd.read_parquet(datapath("dataframe_library/df2.parquet"))[["A", "E"]]
+    py_df3 = pd.concat([py_df1, py_df2])
+
+    _test_equal(
+        bodo_df3,
+        py_df3,
+        check_pandas_types=False,
+        sort_output=False,
+        reset_index=True,
+    )
+
+
+def test_series_concat(datapath):
+    bodo_df1 = bd.read_parquet(datapath("dataframe_library/df1.parquet"))["A"]
+    bodo_df2 = bd.read_parquet(datapath("dataframe_library/df2.parquet"))["A"]
+    bodo_df3 = bd.concat([bodo_df1, bodo_df2])
+    assert bodo_df3.is_lazy_plan()
+
+    py_df1 = pd.read_parquet(datapath("dataframe_library/df1.parquet"))["A"]
+    py_df2 = pd.read_parquet(datapath("dataframe_library/df2.parquet"))["A"]
+    py_df3 = pd.concat([py_df1, py_df2])
+
+    _test_equal(
+        bodo_df3,
+        py_df3,
+        check_pandas_types=False,
+        sort_output=False,
+        reset_index=True,
+    )