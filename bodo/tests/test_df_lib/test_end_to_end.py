--- conflicted
+++ resolved
@@ -1973,7 +1973,6 @@
         _test_equal(describe_pd, describe_bodo, check_pandas_types=False)
 
 
-<<<<<<< HEAD
 def test_groupby_getattr_fallback_behavior():
     import warnings
 
@@ -1998,7 +1997,8 @@
     # Accessing unknown attribute: should raise AttributeError
     with pytest.raises(AttributeError):
         _ = grouped.not_a_column
-=======
+
+
 def test_series_agg():
     import pandas as pd
 
@@ -2014,7 +2014,6 @@
     bodo_out = bdf.A.aggregate(["min", "max", "count", "product"])
     pd_out = df.A.aggregate(["min", "max", "count", "product"])
     _test_equal(bodo_out, pd_out, check_pandas_types=False)
->>>>>>> 00a9e016
 
 
 def test_groupby_apply():
