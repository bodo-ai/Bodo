--- conflicted
+++ resolved
@@ -422,13 +422,10 @@
     assert bodo_df2.is_lazy_plan()
     assert bodo_df2.plan is not None
 
-<<<<<<< HEAD
     pre, post = bd.utils.getPlanStatistics(bodo_df2.plan)
     _test_equal(pre, 2)
     _test_equal(post, 1)
 
-=======
->>>>>>> 95414f96
     py_df1 = pd.read_parquet(datapath("dataframe_library/df1.parquet"))
     py_df2 = py_df1.head(3)
 
@@ -441,7 +438,6 @@
     )
 
 
-<<<<<<< HEAD
 @pytest.mark.skip(reason="Not working.")
 def test_projection_head_pushdown(datapath):
     """Test for head pushed down to read parquet."""
@@ -470,9 +466,7 @@
     )
 
 
-=======
 @pytest.mark.skip(reason="Non-pushdown physical limit node needs work.")
->>>>>>> 95414f96
 def test_head(datapath):
     """Test for head pushed down to read parquet."""
     bodo_df1 = bd.read_parquet(datapath("dataframe_library/df1.parquet"))
@@ -493,18 +487,8 @@
     assert bodo_df2.is_lazy_plan()
     assert bodo_df2.plan is not None
 
-<<<<<<< HEAD
     # Contents not guaranteed to be the same as Pandas so just check length.
     assert len(bodo_df2) == 3
-=======
-    _test_equal(
-        bodo_df2.copy(),
-        py_df2,
-        check_pandas_types=False,
-        sort_output=True,
-        reset_index=True,
-    )
->>>>>>> 95414f96
 
 
 def test_apply(datapath, index_val, set_stream_batch_size_three):
