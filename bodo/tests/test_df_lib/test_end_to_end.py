import operator
import os
import tempfile

import numba
import numpy as np
import pandas as pd
import pytest

import bodo
import bodo.pandas as bd
from bodo.pandas.utils import BodoLibFallbackWarning
from bodo.tests.utils import _test_equal, pytest_mark_spawn_mode, temp_config_override

# Various Index kinds to use in test data (assuming maximum size of 100 in input)
MAX_DATA_SIZE = 100


@pytest.fixture(
    params=[
        pd.RangeIndex(MAX_DATA_SIZE),
        pd.date_range("1998-01-01", periods=MAX_DATA_SIZE),
        pd.MultiIndex.from_arrays(
            (np.arange(MAX_DATA_SIZE) * 2, np.arange(MAX_DATA_SIZE) * 4),
            names=["first", "second"],
        ),
    ]
)
def index_val(request):
    return request.param


def test_from_pandas(datapath, index_val):
    """Very simple test to scan a dataframe passed into from_pandas."""

    df = pd.DataFrame(
        {
            "a": [1, 2, 3, 7] * 2,
            "b": [4, 5, 6, 8] * 2,
            "c": ["a", "b", None, "abc"] * 2,
        },
    )
    df.index = index_val[: len(df)]
    # Sequential test
    with temp_config_override("dataframe_library_run_parallel", False):
        bdf = bd.from_pandas(df)
        assert bdf.is_lazy_plan()
        assert bdf._mgr._plan.plan_class == "LogicalGetPandasReadSeq"
        duckdb_plan = bdf._mgr._plan.generate_duckdb()
        _test_equal(duckdb_plan.df, df)
        _test_equal(
            bdf,
            df,
        )
        assert not bdf.is_lazy_plan()
        assert bdf._mgr._plan is None

    # Parallel test
    bdf = bd.from_pandas(df)
    assert bdf.is_lazy_plan()
    assert bdf._mgr._plan.plan_class == "LogicalGetPandasReadParallel"
    _test_equal(
        bdf,
        df,
    )
    assert not bdf.is_lazy_plan()
    assert bdf._mgr._plan is None

    # Make sure projection with a middle column works.
    bdf = bd.from_pandas(df)
    bodo_df2 = bdf["b"]
    df2 = df["b"]
    assert bodo_df2.is_lazy_plan()
    _test_equal(
        bodo_df2,
        df2,
        check_pandas_types=False,
    )


def test_read_parquet(datapath):
    """Very simple test to read a parquet file for sanity checking."""
    path = datapath("example_no_index.parquet")

    bodo_out = bd.read_parquet(path)
    py_out = pd.read_parquet(path)

    _test_equal(
        bodo_out,
        py_out,
    )


@pytest.mark.parametrize(
    "file_path",
    [
        "example_no_index.parquet",
        "example_single_index.parquet",
        "example_multi_index.parquet",
    ],
)
def test_read_parquet_projection_pushdown(datapath, file_path):
    """Make sure basic projection pushdown works for Parquet read end to end."""
    path = datapath(file_path)

    bodo_out = bd.read_parquet(path)[["three", "four"]]
    py_out = pd.read_parquet(path)[["three", "four"]]

    assert bodo_out.is_lazy_plan()

    _test_equal(
        bodo_out,
        py_out,
    )


@pytest.mark.parametrize(
    "df",
    [
        pytest.param(
            pd.DataFrame(
                {
                    "one": [-1.0, np.nan, 2.5, 3.0, 4.0, 6.0, 10.0],
                    "two": ["foo", "bar", "baz", "foo", "bar", "baz", "foo"],
                    "three": [True, False, True, True, True, False, False],
                    "four": [-1.0, 5.1, 2.5, 3.0, 4.0, 6.0, 11.0],
                    "five": ["foo", "bar", "baz", None, "bar", "baz", "foo"],
                }
            ),
            id="df1",
        )
    ],
)
def test_read_parquet_index(df: pd.DataFrame, index_val):
    """Test reading parquet with index column works as expected."""
    df.index = index_val[: len(df)]
    with tempfile.TemporaryDirectory() as tmp:
        path = os.path.join(tmp, "example.pq")

        df.to_parquet(path)

        bodo_out = bd.read_parquet(path)
        py_out = pd.read_parquet(path)

        _test_equal(
            bodo_out,
            py_out,
        )


def test_read_parquet_len_shape(datapath):
    """Test length/shape after read parquet is correct"""
    path = datapath("example_no_index.parquet")

    bodo_out = bd.read_parquet(path)
    py_out = pd.read_parquet(path)

    assert len(bodo_out) == len(py_out)
    # len directly on parquet file doesn't require plan execution
    assert bodo_out.is_lazy_plan()

    # create a new lazy DF
    bodo_out2 = bd.read_parquet(path)

    # test shape
    assert bodo_out2.shape == py_out.shape
    # shape directly on parquet file doesn't require plan execution
    assert bodo_out2.is_lazy_plan()


def test_read_parquet_series_len_shape(datapath):
    """Test length/shape after read parquet is correct"""
    path = datapath("dataframe_library/df1.parquet")

    bodo_out = bd.read_parquet(path)
    bodo_out = bodo_out["A"]
    py_out = pd.read_parquet(path)
    py_out = py_out["A"]

    assert len(bodo_out) == len(py_out)
    # len directly on parquet file doesn't require plan execution
    assert bodo_out.is_lazy_plan()

    # test shape
    assert bodo_out.shape == py_out.shape
    # shape directly on parquet file doesn't require plan execution
    assert bodo_out.is_lazy_plan()


def test_write_parquet(index_val):
    """Test writing a DataFrame to parquet."""
    df = pd.DataFrame(
        {
            "one": [-1.0, np.nan, 2.5, 3.0, 4.0, 6.0, 10.0],
            "two": ["foo", "bar", "baz", "foo", "bar", "baz", "foo"],
            "three": [True, False, True, True, True, False, False],
            "four": [-1.0, 5.1, 2.5, 3.0, 4.0, 6.0, 11.0],
            "five": ["foo", "bar", "baz", None, "bar", "baz", "foo"],
        }
    )
    df.index = index_val[: len(df)]
    with tempfile.TemporaryDirectory() as tmp:
        path = os.path.join(tmp, "test_write.parquet")

        bodo_df = bd.from_pandas(df)
        bodo_df.to_parquet(path)
        assert bodo_df.is_lazy_plan()

        # Read back to check
        py_out = pd.read_parquet(path)
        _test_equal(
            py_out,
            df,
            check_pandas_types=False,
            sort_output=True,
        )

        # Already distributed DataFrame case
        path = os.path.join(tmp, "test_write_dist.parquet")
        bodo_df = bd.from_pandas(df)

        @bodo.jit(spawn=True)
        def f(df):
            return df

        f(bodo_df)
        bodo_df.to_parquet(path)
        # Read back to check
        py_out = pd.read_parquet(path)
        _test_equal(
            py_out,
            df,
            check_pandas_types=False,
            sort_output=True,
        )


def test_projection(datapath):
    """Very simple test for projection for sanity checking."""
    bodo_df1 = bd.read_parquet(datapath("dataframe_library/df1.parquet"))
    bodo_df2 = bodo_df1["D"]

    py_df1 = pd.read_parquet(datapath("dataframe_library/df1.parquet"))
    py_df2 = py_df1["D"]

    # TODO: remove copy when df.apply(axis=0) is implemented
    # TODO: remove forcing collect when copy() bug with RangeIndex(1) is fixed
    _test_equal(
        bodo_df2.copy(),
        py_df2,
        check_pandas_types=False,
        sort_output=True,
        reset_index=True,
    )


@pytest.mark.parametrize(
    "file_path",
    [
        "dataframe_library/df1.parquet",
        "dataframe_library/df1_index.parquet",
        "dataframe_library/df1_multi_index.parquet",
    ],
)
@pytest.mark.parametrize(
    "op", [operator.eq, operator.ne, operator.gt, operator.lt, operator.ge, operator.le]
)
def test_filter_pushdown(datapath, file_path, op):
    """Test for filter with filter pushdown into read parquet."""
    op_str = numba.core.utils.OPERATORS_TO_BUILTINS[op]

    bodo_df1 = bd.read_parquet(datapath(file_path))
    bodo_df2 = bodo_df1[eval(f"bodo_df1.A {op_str} 20")]

    # Make sure bodo_df2 is unevaluated at this point.
    assert bodo_df2.is_lazy_plan()

    pre, post = bd.utils.getPlanStatistics(bodo_df2._mgr._plan)
    _test_equal(pre, 2)
    _test_equal(post, 1)

    py_df1 = pd.read_parquet(datapath(file_path))
    py_df2 = py_df1[eval(f"py_df1.A {op_str} 20")]

    # TODO: remove copy when df.apply(axis=0) is implemented
    _test_equal(
        bodo_df2.copy(),
        py_df2,
        check_pandas_types=False,
        sort_output=True,
        reset_index=True,
    )


@pytest_mark_spawn_mode
@pytest.mark.parametrize(
    "file_path",
    [
        "dataframe_library/df1.parquet",
        "dataframe_library/df1_index.parquet",
        "dataframe_library/df1_multi_index.parquet",
    ],
)
@pytest.mark.parametrize(
    "op", [operator.eq, operator.ne, operator.gt, operator.lt, operator.ge, operator.le]
)
def test_filter_distributed(datapath, file_path, op):
    """Very simple test for filter for sanity checking."""
    bodo_df1 = bd.read_parquet(datapath(file_path))
    py_df1 = pd.read_parquet(datapath(file_path))

    @bodo.jit(spawn=True)
    def f(df):
        return df

    # Force plan to execute but keep distributed.
    f(bodo_df1)
    op_str = numba.core.utils.OPERATORS_TO_BUILTINS[op]

    bodo_df2 = bodo_df1[eval(f"bodo_df1.A {op_str} 20")]

    # Make sure bodo_df2 is unevaluated at this point.
    assert bodo_df2.is_lazy_plan()

    py_df2 = py_df1[eval(f"py_df1.A {op_str} 20")]

    _test_equal(
        bodo_df2.copy(),
        py_df2,
        check_pandas_types=False,
        sort_output=True,
        reset_index=False,
    )


@pytest.mark.parametrize(
    "op", [operator.eq, operator.ne, operator.gt, operator.lt, operator.ge, operator.le]
)
def test_filter(datapath, op):
    """Test for standalone filter."""
    bodo_df1 = bd.read_parquet(datapath("dataframe_library/df1.parquet"))
    py_df1 = pd.read_parquet(datapath("dataframe_library/df1.parquet"))

    # Force read parquet node to execute.
    _test_equal(
        bodo_df1.copy(),
        py_df1,
        check_pandas_types=False,
        sort_output=True,
        reset_index=True,
    )

    op_str = numba.core.utils.OPERATORS_TO_BUILTINS[op]

    bodo_df2 = bodo_df1[eval(f"bodo_df1.A {op_str} 20")]

    # Make sure bodo_df2 is unevaluated at this point.
    assert bodo_df2.is_lazy_plan()

    py_df2 = py_df1[eval(f"py_df1.A {op_str} 20")]

    _test_equal(
        bodo_df2.copy(),
        py_df2,
        check_pandas_types=False,
        sort_output=True,
        reset_index=False,
    )


@pytest.mark.parametrize(
    "file_path",
    [
        "dataframe_library/df1.parquet",
        "dataframe_library/df1_index.parquet",
        "dataframe_library/df1_multi_index.parquet",
    ],
)
@pytest.mark.parametrize("mode", [0, 1, 2])
def test_filter_bound_between(datapath, file_path, mode):
    """Test for filter with filter pushdown into read parquet."""
    bodo_df1 = bd.read_parquet(datapath(file_path))

    @bodo.jit(spawn=True)
    def f(df):
        return df

    if mode == 1:
        f(bodo_df1)
    elif mode == 2:
        bodo_df1._mgr._collect()

    bodo_df2 = bodo_df1[(bodo_df1.A > 20) & (bodo_df1.A < 40)]

    # Make sure bodo_df2 is unevaluated at this point.
    assert bodo_df2.is_lazy_plan()

    py_df1 = pd.read_parquet(datapath(file_path))
    py_df2 = py_df1[(py_df1.A > 20) & (py_df1.A < 40)]

    # TODO: remove copy when df.apply(axis=0) is implemented
    _test_equal(
        bodo_df2.copy(),
        py_df2,
        check_pandas_types=False,
        sort_output=True,
        reset_index=True,
    )


def test_filter_multiple1_pushdown(datapath):
    """Test for multiple filter expression."""
    bodo_df1 = bd.read_parquet(datapath("dataframe_library/df1.parquet"))
    bodo_df2 = bodo_df1[((bodo_df1.A < 20) & ~(bodo_df1.D > 80))]

    # Make sure bodo_df2 is unevaluated at this point.
    assert bodo_df2.is_lazy_plan()

    py_df1 = pd.read_parquet(datapath("dataframe_library/df1.parquet"))
    py_df2 = py_df1[((py_df1.A < 20) & ~(py_df1.D > 80))]

    # TODO: remove copy when df.apply(axis=0) is implemented
    _test_equal(
        bodo_df2.copy(),
        py_df2,
        check_pandas_types=False,
        sort_output=True,
        reset_index=True,
    )


def test_filter_multiple1(datapath):
    """Test for multiple filter expression."""
    bodo_df1 = bd.read_parquet(datapath("dataframe_library/df1.parquet"))
    py_df1 = pd.read_parquet(datapath("dataframe_library/df1.parquet"))

    # Force read parquet node to execute.
    _test_equal(
        bodo_df1.copy(),
        py_df1,
        check_pandas_types=False,
        sort_output=True,
        reset_index=True,
    )

    bodo_df2 = bodo_df1[((bodo_df1.A < 20) & ~(bodo_df1.D > 80))]
    py_df2 = py_df1[((py_df1.A < 20) & ~(py_df1.D > 80))]

    # Make sure bodo_df2 is unevaluated at this point.
    assert bodo_df2.is_lazy_plan()

    # TODO: remove copy when df.apply(axis=0) is implemented
    _test_equal(
        bodo_df2.copy(),
        py_df2,
        check_pandas_types=False,
        sort_output=True,
        reset_index=True,
    )


def test_filter_string_pushdown(datapath):
    """Test for filtering based on a string pushed down to read parquet."""
    bodo_df1 = bd.read_parquet(datapath("dataframe_library/df1.parquet"))
    bodo_df2 = bodo_df1[bodo_df1.B == "gamma"]

    # Make sure bodo_df2 is unevaluated at this point.
    assert bodo_df2.is_lazy_plan()

    pre, post = bd.utils.getPlanStatistics(bodo_df2._mgr._plan)
    _test_equal(pre, 2)
    _test_equal(post, 1)

    py_df1 = pd.read_parquet(datapath("dataframe_library/df1.parquet"))
    py_df2 = py_df1[py_df1.B == "gamma"]

    _test_equal(
        bodo_df2.copy(),
        py_df2,
        check_pandas_types=False,
        sort_output=True,
        reset_index=True,
    )


def test_filter_string(datapath):
    """Test for standalone string filter."""
    bodo_df1 = bd.read_parquet(datapath("dataframe_library/df1.parquet"))
    py_df1 = pd.read_parquet(datapath("dataframe_library/df1.parquet"))

    # Force read parquet node to execute.
    _test_equal(
        bodo_df1.copy(),
        py_df1,
        check_pandas_types=False,
        sort_output=True,
        reset_index=True,
    )

    bodo_df2 = bodo_df1[bodo_df1.B == "gamma"]

    # Make sure bodo_df2 is unevaluated at this point.
    assert bodo_df2.is_lazy_plan()

    py_df2 = py_df1[py_df1.B == "gamma"]

    _test_equal(
        bodo_df2.copy(),
        py_df2,
        check_pandas_types=False,
        sort_output=True,
        reset_index=True,
    )


@pytest.mark.parametrize(
    "op", [operator.eq, operator.ne, operator.gt, operator.lt, operator.ge, operator.le]
)
def test_filter_datetime_pushdown(datapath, op):
    """Test for standalone filter."""
    op_str = numba.core.utils.OPERATORS_TO_BUILTINS[op]
    bodo_df1 = bd.read_parquet(datapath("dataframe_library/df1.parquet"))
    bodo_df2 = bodo_df1[
        eval(f"bodo_df1.F {op_str} pd.to_datetime('2025-07-17 22:39:02')")
    ]

    # Make sure bodo_df2 is unevaluated at this point.
    assert bodo_df2.is_lazy_plan()

    pre, post = bd.utils.getPlanStatistics(bodo_df2._mgr._plan)
    _test_equal(pre, 2)
    _test_equal(post, 1)

    py_df1 = pd.read_parquet(datapath("dataframe_library/df1.parquet"))
    py_df2 = py_df1[eval(f"py_df1.F {op_str} pd.to_datetime('2025-07-17 22:39:02')")]

    _test_equal(
        bodo_df2.copy(),
        py_df2,
        check_pandas_types=False,
        sort_output=True,
        reset_index=True,
    )


@pytest.mark.parametrize(
    "op", [operator.eq, operator.ne, operator.gt, operator.lt, operator.ge, operator.le]
)
def test_filter_datetime(datapath, op):
    """Test for standalone filter."""
    bodo_df1 = bd.read_parquet(datapath("dataframe_library/df1.parquet"))
    py_df1 = pd.read_parquet(datapath("dataframe_library/df1.parquet"))

    # Force read parquet node to execute so the filter doesn't get pushed into the read.
    _test_equal(
        bodo_df1.copy(),
        py_df1,
        check_pandas_types=False,
        sort_output=True,
        reset_index=True,
    )

    op_str = numba.core.utils.OPERATORS_TO_BUILTINS[op]

    bodo_df2 = bodo_df1[
        eval(f"bodo_df1.F {op_str} pd.to_datetime('2025-07-17 22:39:02')")
    ]

    # Make sure bodo_df2 is unevaluated at this point.
    assert bodo_df2.is_lazy_plan()

    py_df2 = py_df1[eval(f"py_df1.F {op_str} pd.to_datetime('2025-07-17 22:39:02')")]

    _test_equal(
        bodo_df2.copy(),
        py_df2,
        check_pandas_types=False,
        sort_output=True,
        reset_index=True,
    )


def test_head_pushdown(datapath):
    """Test for head pushed down to read parquet."""
    bodo_df1 = bd.read_parquet(datapath("dataframe_library/df1.parquet"))
    bodo_df2 = bodo_df1.head(3)

    # Make sure bodo_df2 is unevaluated at this point.
    assert bodo_df2.is_lazy_plan()

    pre, post = bd.utils.getPlanStatistics(bodo_df2._plan)
    _test_equal(pre, 2)
    _test_equal(post, 1)

    # Contents not guaranteed to be the same as Pandas so just check length.
    assert len(bodo_df2) == 3


def test_projection_head_pushdown(datapath):
    """Test for projection and head pushed down to read parquet."""
    bodo_df1 = bd.read_parquet(datapath("dataframe_library/df1.parquet"))
    bodo_df2 = bodo_df1["D"]
    bodo_df3 = bodo_df2.head(3)

    # Make sure bodo_df2 is unevaluated at this point.
    assert bodo_df3.is_lazy_plan()

    # Contents not guaranteed to be the same as Pandas so just check length.
    assert len(bodo_df3) == 3


def test_series_head(datapath):
    """Test for Series.head() reading from Pandas."""
    bodo_df1 = bd.read_parquet(datapath("dataframe_library/df1.parquet"))
    bodo_df2 = bodo_df1["D"]
    bodo_df2.execute_plan()
    bodo_df3 = bodo_df2.head(3)

    # Make sure bodo_df3 is unevaluated at this point.
    assert bodo_df3.is_lazy_plan()

    # Contents not guaranteed to be the same as Pandas so just check length.
    assert len(bodo_df3) == 3


def test_head(datapath):
    """Test for head pushed down to read parquet."""
    bodo_df1 = bd.read_parquet(datapath("dataframe_library/df1.parquet"))
    py_df1 = pd.read_parquet(datapath("dataframe_library/df1.parquet"))

    _test_equal(
        bodo_df1.copy(),
        py_df1,
        check_pandas_types=False,
        sort_output=True,
        reset_index=True,
    )

    bodo_df2 = bodo_df1.head(3)

    # Make sure bodo_df2 is unevaluated at this point.
    assert bodo_df2.is_lazy_plan()

    # Contents not guaranteed to be the same as Pandas so just check length.
    assert len(bodo_df2) == 3


def test_apply(datapath, index_val):
    """Very simple test for df.apply() for sanity checking."""
    df = pd.DataFrame(
        {
            "a": pd.array([1, 2, 3] * 10, "Int64"),
            "b": pd.array([4, 5, 6] * 10, "Int64"),
            "c": ["a", "b", "c"] * 10,
        },
        index=index_val[:30],
    )
    bdf = bd.from_pandas(df)
    out_pd = df.apply(lambda x: x["a"] + 1, axis=1)
    out_bodo = bdf.apply(lambda x: x["a"] + 1, axis=1)
    _test_equal(out_bodo, out_pd, check_pandas_types=False)


def test_chain_python_func(datapath, index_val):
    """Make sure chaining multiple Series functions that run in Python works"""
    df = pd.DataFrame(
        {
            "A": pd.array([1, 2, 3, 7], "Int64"),
            "B": ["A1\t", "B1 ", "C1\n", "Abc\t"],
            "C": pd.array([4, 5, 6, -1], "Int64"),
        }
    )
    df.index = index_val[: len(df)]
    bdf = bd.from_pandas(df)
    out_pd = df.B.str.strip().str.lower()
    out_bodo = bdf.B.str.strip().str.lower()
    assert out_bodo.is_lazy_plan()
    _test_equal(out_bodo, out_pd, check_pandas_types=False)


@pytest.mark.parametrize(
    "na_action",
    [
        pytest.param(None, id="na_action_none"),
        pytest.param("ignore", id="na_action_ignore"),
    ],
)
def test_series_map(datapath, index_val, na_action):
    """Very simple test for Series.map() for sanity checking."""
    df = pd.DataFrame(
        {
            "A": pd.array([None, None, 3, 7, 2] * 2, "Int64"),
            "B": [None, None, "B1", "C1", "Abc"] * 2,
            "C": pd.array([4, 5, 6, -1, 1] * 2, "Int64"),
        }
    )
    df.index = index_val[: len(df)]

    def func(x):
        return str(x)

    bdf = bd.from_pandas(df)
    out_pd = df.A.map(func, na_action=na_action)
    out_bodo = bdf.A.map(func, na_action=na_action)
    assert out_bodo.is_lazy_plan()
    _test_equal(out_bodo, out_pd, check_pandas_types=False)


def test_set_df_column(datapath, index_val):
    """Test setting a dataframe column with a Series function of the same dataframe."""
    df = pd.DataFrame(
        {
            "A": pd.array([1, 2, 3, 7], "Int64"),
            "B": ["A1\t", "B1 ", "C1\n", "Abc\t"],
            "C": pd.array([4, 5, 6, -1], "Int64"),
        }
    )
    df.index = index_val[: len(df)]
    bdf = bd.from_pandas(df)

    # Single projection, new column
    bdf["D"] = bdf["B"].str.strip()
    pdf = df.copy()
    pdf["D"] = pdf["B"].str.strip()
    assert bdf.is_lazy_plan()
    _test_equal(bdf, pdf, check_pandas_types=False)

    # Single projection, existing column
    bdf = bd.from_pandas(df)
    bdf["B"] = bdf["B"].str.strip()
    pdf = df.copy()
    pdf["B"] = pdf["B"].str.strip()
    assert bdf.is_lazy_plan()
    _test_equal(bdf, pdf, check_pandas_types=False)

    # Multiple projections, new column
    bdf = bd.from_pandas(df)
    bdf["D"] = bdf["B"].str.strip().map(lambda x: x + "1")
    pdf = df.copy()
    pdf["D"] = pdf["B"].str.strip().map(lambda x: x + "1")
    assert bdf.is_lazy_plan()
    _test_equal(bdf, pdf, check_pandas_types=False)

    # Multiple projections, existing column
    bdf = bd.from_pandas(df)
    bdf["B"] = bdf["B"].str.strip().map(lambda x: x + "1")
    pdf = df.copy()
    pdf["B"] = pdf["B"].str.strip().map(lambda x: x + "1")
    assert bdf.is_lazy_plan()
    _test_equal(bdf, pdf, check_pandas_types=False)

    # Trivial case: set a column to existing column
    bdf = bd.from_pandas(df)
    bdf["D"] = bdf["B"]
    pdf = df.copy()
    pdf["D"] = pdf["B"]
    assert bdf.is_lazy_plan()
    _test_equal(bdf, pdf, check_pandas_types=False)


def test_set_df_column_const(datapath, index_val):
    """Test setting a dataframe column with a constant value."""
    df = pd.DataFrame(
        {
            "A": pd.array([1, 2, 3, 7], "Int64"),
            "B": ["A1\t", "B1 ", "C1\n", "Abc\t"],
            "C": pd.array([4, 5, 6, -1], "Int64"),
        }
    )
    df.index = index_val[: len(df)]
    bdf = bd.from_pandas(df)

    # New integer column
    bdf["D"] = 111
    pdf = df.copy()
    pdf["D"] = 111
    assert bdf.is_lazy_plan()
    _test_equal(bdf, pdf, check_pandas_types=False)

    # Replace existing column with float
    bdf = bd.from_pandas(df)
    bdf["B"] = 1.23
    pdf = df.copy()
    pdf["B"] = 1.23
    assert bdf.is_lazy_plan()
    _test_equal(bdf, pdf, check_pandas_types=False)

    # Replace existing column with string
    bdf = bd.from_pandas(df)
    bdf["C"] = "ABC"
    pdf = df.copy()
    pdf["C"] = "ABC"
    assert bdf.is_lazy_plan()
    _test_equal(bdf, pdf, check_pandas_types=False)

    # Replace existing column with Timestamp
    bdf = bd.from_pandas(df)
    bdf["A"] = pd.Timestamp("2024-01-1")
    pdf = df.copy()
    pdf["A"] = pd.Timestamp("2024-01-1")
    assert bdf.is_lazy_plan()
    _test_equal(bdf, pdf, check_pandas_types=False)


def test_set_df_column_arith(datapath, index_val):
    """Test setting a dataframe column with a Series function of the same dataframe."""
    df = pd.DataFrame(
        {
            "A": pd.array([1, 2, 3, 7], "Int64"),
            "B": ["A1\t", "B1 ", "C1\n", "Abc\t"],
            "C": pd.array([4, 5, 6, -1], "Int64"),
        }
    )
    df.index = index_val[: len(df)]
    bdf = bd.from_pandas(df)

    # Test addition
    bdf = bd.from_pandas(df)
    bdf["D"] = bdf["A"] + 13
    pdf = df.copy()
    pdf["D"] = pdf["A"] + 13
    assert bdf.is_lazy_plan()
    _test_equal(bdf, pdf, check_pandas_types=False)

    # Test subtraction
    bdf = bd.from_pandas(df)
    bdf["D"] = bdf["A"] - 13
    pdf = df.copy()
    pdf["D"] = pdf["A"] - 13
    assert bdf.is_lazy_plan()
    _test_equal(bdf, pdf, check_pandas_types=False)

    # Test multiply
    bdf = bd.from_pandas(df)
    bdf["D"] = bdf["A"] * 13
    pdf = df.copy()
    pdf["D"] = pdf["A"] * 13
    assert bdf.is_lazy_plan()
    _test_equal(bdf, pdf, check_pandas_types=False)

    # Test division
    bdf = bd.from_pandas(df)
    bdf["D"] = bdf["A"] / 2
    pdf = df.copy()
    pdf["D"] = pdf["A"] / 2
    assert bdf.is_lazy_plan()
    _test_equal(bdf, pdf, check_pandas_types=False)


def test_parquet_read_partitioned(datapath):
    """Test reading a partitioned parquet dataset."""
    path = datapath("dataframe_library/example_partitioned.parquet")

    # File generated using:
    # df = pd.DataFrame({
    #                  "a": range(10),
    #                  "b": np.random.randn(10),
    #                  "c": [1, 2] * 5,
    #                  "part": ["a"] * 5 + ["b"] * 5,
    #                  "d": np.arange(10)+1
    #              })
    # df.to_parquet("bodo/tests/data/dataframe_library/example_partitioned.parquet", partition_cols=["part"])

    bodo_out = bd.read_parquet(path)
    py_out = pd.read_parquet(path)

    assert bodo_out.is_lazy_plan()

    # NOTE: Bodo dataframe library currently reads partitioned columns as
    # dictionary-encoded strings but Pandas reads them as categorical.
    _test_equal(
        bodo_out.copy(),
        py_out,
        check_pandas_types=False,
        sort_output=True,
        reset_index=True,
    )


def test_parquet_read_partitioned_filter(datapath):
    """Test filter pushdown on partitioned parquet dataset."""
    path = datapath("dataframe_library/example_partitioned.parquet")

    bodo_out = bd.read_parquet(path)
    bodo_out = bodo_out[bodo_out.part == "a"]
    py_out = pd.read_parquet(path)
    py_out = py_out[py_out.part == "a"]

    assert bodo_out.is_lazy_plan()
    # TODO: test logs to make sure filter pushdown happened and files skipped

    _test_equal(
        bodo_out,
        py_out,
    )


def test_parquet_read_shape_head(datapath):
    """
    Test to catch a case where the original manager goes out of scope
    causing the parallel get to become invalid.
    """
    path = datapath("dataframe_library/df1.parquet")

    def bodo_impl():
        df = bd.read_parquet(path)
        return df.shape, df.head(4)

    def pd_impl():
        df = pd.read_parquet(path)
        return df.shape, df.head(4)

    bdf_shape, bdf_head = bodo_impl()
    pdf_shape, pdf_head = pd_impl()
    assert bdf_shape == pdf_shape
    _test_equal(bdf_head, pdf_head)


def test_project_after_filter(datapath):
    """Test creating a plan with a Projection on top of a filter works"""
    bodo_df1 = bd.read_parquet(datapath("dataframe_library/df1.parquet"))
    bodo_df2 = bodo_df1[bodo_df1.D > 80][["B", "A"]]

    # Make sure bodo_df2 is unevaluated at this point.
    assert bodo_df2.is_lazy_plan()

    py_df1 = pd.read_parquet(datapath("dataframe_library/df1.parquet"))
    py_df2 = py_df1[py_df1.D > 80][["B", "A"]]

    # TODO: remove copy when df.apply(axis=0) is implemented
    _test_equal(
        bodo_df2.copy(),
        py_df2,
        check_pandas_types=False,
        sort_output=True,
        reset_index=True,
    )


def test_merge():
    """Simple test for DataFrame merge."""
    df1 = pd.DataFrame(
        {
            "B": ["a1", "b11", "c111"],
            "E": [1.1, 2.2, 3.3],
            "A": pd.array([2, 2, 3], "Int64"),
        },
    )
    df2 = pd.DataFrame(
        {
            "Cat": pd.array([2, 3, 8], "Int64"),
            "Dog": ["a1", "b222", "c33"],
        },
    )

    bdf1 = bd.from_pandas(df1)
    bdf2 = bd.from_pandas(df2)

    df3 = df1.merge(df2, how="inner", left_on=["A"], right_on=["Cat"])
    bdf3 = bdf1.merge(bdf2, how="inner", left_on=["A"], right_on=["Cat"])
    # Make sure bdf3 is unevaluated at this point.
    assert bdf3.is_lazy_plan()

    _test_equal(
        bdf3.copy(),
        df3,
        check_pandas_types=False,
        sort_output=True,
        reset_index=True,
    )


def test_merge_swith_side():
    """Test merge with left table smaller than right table so DuckDB reorders the input
    tables to use the smaller table as build.
    """
    df1 = pd.DataFrame(
        {
            "A": pd.array([2, 2, 3], "Int64"),
            "B": ["a1", "b11", "c111"],
        },
    )
    df2 = pd.DataFrame(
        {
            "D": ["a1", "b222", "c33"],
            "A": pd.array([2, 3, 8], "Int64"),
            "E": [1.1, 2.2, 3.3],
        },
    )
    bdf1 = bd.from_pandas(df1)
    bdf2 = bd.from_pandas(df2)
    df3 = df1.merge(df2, how="inner", on=["A"])
    bdf3 = bdf1.merge(bdf2, how="inner", on=["A"])
    # Make sure bdf3 is unevaluated at this point.
    assert bdf3.is_lazy_plan()

    _test_equal(
        bdf3.copy(),
        df3,
        check_pandas_types=False,
        sort_output=True,
        reset_index=True,
    )


def test_dataframe_copy(index_val):
    """
    Test that creating a Pandas DataFrame from a Bodo DataFrame has the correct index.
    """
    df1 = pd.DataFrame(
        {
            "A": pd.array([2, 2, 3], "Int64"),
            "B": ["a1", "b11", "c111"],
            "E": [1.1, 2.2, 3.3],
        },
    )
    df1.index = index_val[: len(df1)]

    bdf = bd.from_pandas(df1)

    pdf_from_bodo = pd.DataFrame(bdf)

    _test_equal(df1, pdf_from_bodo, sort_output=True)


def test_dataframe_sort(datapath):
    """Very simple test for sorting for sanity checking."""
    bodo_df1 = bd.read_parquet(datapath("dataframe_library/df1.parquet"))
    bodo_df2 = bodo_df1.sort_values(
        by=["D", "A"], ascending=[True, False], na_position="last"
    )

    py_df1 = pd.read_parquet(datapath("dataframe_library/df1.parquet"))
    py_df2 = py_df1.sort_values(
        by=["D", "A"], ascending=[True, False], na_position="last"
    )

    assert bodo_df2.is_lazy_plan()

    _test_equal(
        bodo_df2,
        py_df2,
        check_pandas_types=False,
        sort_output=False,
        reset_index=True,
    )


def test_series_sort(datapath):
    """Very simple test for sorting for sanity checking."""
    bodo_df1 = bd.read_parquet(datapath("dataframe_library/df1.parquet"))
    bodo_df2 = bodo_df1["D"]
    bodo_df3 = bodo_df2.sort_values(ascending=False, na_position="last")

    py_df1 = pd.read_parquet(datapath("dataframe_library/df1.parquet"))
    py_df2 = py_df1["D"]
    py_df3 = py_df2.sort_values(ascending=False, na_position="last")

    assert bodo_df3.is_lazy_plan()

    _test_equal(
        bodo_df3,
        py_df3,
        check_pandas_types=False,
        sort_output=False,
        reset_index=True,
    )


@pytest.fixture(
    params=[
        pytest.param(True, id="dropna-True"),
        pytest.param(False, id="dropna-False"),
    ],
    scope="module",
)
def dropna(request):
    return request.param


@pytest.fixture(
    params=[
        pytest.param(True, id="as_index-True"),
        pytest.param(False, id="as_index-False"),
    ],
    scope="module",
)
def as_index(request):
    return request.param


def test_series_groupby(dropna, as_index):
    """
    Test a simple groupby operation.
    """
    df1 = pd.DataFrame(
        {
            "B": ["a1", "b11", "c111"] * 2,
            "E": pd.array([1.1, pd.NA, 13.3, pd.NA, pd.NA, 13.3], "Float64"),
            "A": pd.array([pd.NA, 2, 3] * 2, "Int64"),
        },
        index=[0, 41, 2] * 2,
    )

    bdf1 = bd.from_pandas(df1)
    bdf2 = bdf1.groupby("A", as_index=as_index, dropna=dropna)["E"].sum()
    assert bdf2.is_lazy_plan()

    df2 = df1.groupby("A", as_index=as_index, dropna=dropna)["E"].sum()

    _test_equal(bdf2, df2, sort_output=True, reset_index=True)


@pytest.mark.parametrize(
    "selection",
    [pytest.param(None, id="select_all"), pytest.param(["C", "A"], id="select_subset")],
)
def test_dataframe_groupby(dropna, as_index, selection):
    """
    Test a simple groupby operation.
    """
    df1 = pd.DataFrame(
        {
            "A": pd.array([1, 2, pd.NA, 2147483647] * 3, "Int32"),
            "B": ["A", "B"] * 6,
            "E": [False, True] * 6,
            "D": pd.array(
                [i * 2 if (i**2) % 3 == 0 else pd.NA for i in range(12)], "Int32"
            ),
            "C": pd.array([0.2, 0.2, 0.3] * 4, "Float32"),
        }
    )

    bdf1 = bd.from_pandas(df1)

    if selection is None:
        bdf2 = bdf1.groupby(["D", "E"], as_index=as_index, dropna=dropna).sum()
        df2 = df1.groupby(["D", "E"], as_index=as_index, dropna=dropna).sum()
    else:
        bdf2 = bdf1.groupby(["D", "E"], as_index=as_index, dropna=dropna)[
            selection
        ].sum()
        df2 = df1.groupby(["D", "E"], as_index=as_index, dropna=dropna)[selection].sum()

    assert bdf2.is_lazy_plan()

    _test_equal(bdf2, df2, sort_output=True, reset_index=True)


def test_groupby_fallback():
    """Checks that fallback is properly supported for DataFrame and Series groupby
    when unsupported arguments are provided.
    """

    df = pd.DataFrame({"A": pd.array([pd.NA, 2, 1, 2], "Int32"), "B": [1, 2, 3, 4]})
    bdf = bd.from_pandas(df)

    # Series groupby
    with pytest.warns(BodoLibFallbackWarning):
        fallback_out = bdf.groupby("A", dropna=False, as_index=False)["B"].sum(
            engine="cython"
        )

    pandas_out = df.groupby("A", dropna=False, as_index=False)["B"].sum(engine="cython")
    _test_equal(pandas_out, fallback_out)

    bdf2 = bd.from_pandas(df)

    # DataFrame groupby
    with pytest.warns(BodoLibFallbackWarning):
        fallback_out = bdf2.groupby("A", dropna=False, as_index=False).sum(
            engine="cython"
        )

    pandas_out = df.groupby("A", dropna=False, as_index=False).sum(engine="cython")
    _test_equal(pandas_out, fallback_out)


@pytest.fixture(scope="module")
def groupby_agg_df(request):
    return pd.DataFrame(
        {
            "A": pd.array([1, 2, pd.NA, 2147483647] * 3, "Int32"),
            "D": pd.array(
                [i * 2 if (i**2) % 3 == 0 else pd.NA for i in range(12)], "Int32"
            ),
            "B": pd.array(["A", "B", pd.NA] * 4),
            "C": pd.array([0.2, 0.2, 0.3] * 4, "Float32"),
        }
    )


@pytest.mark.parametrize(
    "func, kwargs",
    [
        pytest.param({"A": "mean", "D": "count"}, {}, id="func_dict"),
        pytest.param(["sum", "count"], {}, id="func_list"),
        pytest.param("sum", {}, id="func_str"),
        pytest.param(
            None,
            {
                "mean_A": pd.NamedAgg("A", "mean"),
                "count_D": pd.NamedAgg("D", "count"),
                "count_A": pd.NamedAgg("A", "count"),
                "sum_D": pd.NamedAgg("D", "sum"),
            },
            id="func_kwargs",
        ),
    ],
)
def test_groupby_agg(groupby_agg_df, as_index, dropna, func, kwargs):
    df1 = groupby_agg_df

    bdf1 = bd.from_pandas(df1)

    bdf2 = bdf1.groupby("B", as_index=as_index, dropna=dropna).agg(func, **kwargs)

    assert bdf2.is_lazy_plan()

    df2 = df1.groupby("B", as_index=as_index, dropna=dropna).agg(func, **kwargs)

    # TODO: support multi-Index column names properly
    if isinstance(df2.columns, pd.MultiIndex):
        bdf2.execute_plan()
        level1, level2 = zip(*[eval(val) for val in bdf2.columns])
        bdf2.columns = pd.MultiIndex.from_arrays([level1, level2])

    _test_equal(bdf2, df2, check_pandas_types=False, sort_output=True, reset_index=True)


@pytest.mark.parametrize(
    "func, kwargs",
    [
        pytest.param({"mean_A": "mean", "count_A": "count"}, {}, id="func_dict"),
        pytest.param(["sum", "count"], {}, id="func_list"),
        pytest.param("sum", {}, id="func_str"),
        pytest.param(
            None,
            {"mean_A": "mean", "count_A": "count", "sum_A": "sum"},
            id="func_kwargs",
        ),
    ],
)
def test_series_groupby_agg(groupby_agg_df, as_index, dropna, func, kwargs):
    df1 = groupby_agg_df

    bdf1 = bd.from_pandas(df1)

    # Dict values plus as_index raises SpecificationError in Bodo/Pandas
    if (isinstance(func, dict) or kwargs) and as_index:
        return

    bdf2 = bdf1.groupby("B", as_index=as_index, dropna=dropna)["A"].agg(func, **kwargs)
    assert bdf2.is_lazy_plan()

    df2 = df1.groupby("B", as_index=as_index, dropna=dropna)["A"].agg(func, **kwargs)

    _test_equal(bdf2, df2, check_pandas_types=False, sort_output=True, reset_index=True)


<<<<<<< HEAD
def test_groupby_aggfuncs(groupby_agg_df, as_index, dropna):
    funcs = [
        "max",
        "min",
        "median",
        "first",
        "last",
        "idxmin",
        "idxmax",
        "nunique",
        "size",
        "prod",
        "sem",
        "var",
        "std",
        "skew",
    ]

    cols = ["D"]

    bdf1 = bd.from_pandas(groupby_agg_df)

    for func in funcs:
        for col in cols:
            bdf2 = getattr(bdf1.groupby("B")[col], func)()
            df2 = getattr(groupby_agg_df.groupby("B")[col], func)()

            assert bdf2.is_lazy_plan()

            _test_equal(bdf2, df2, sort_output=True, reset_index=True)


=======
>>>>>>> b2fe0604
def test_compound_projection_expression(datapath):
    """Very simple test for projection expressions."""
    bodo_df1 = bd.read_parquet(datapath("dataframe_library/df1.parquet"))
    bodo_df2 = bodo_df1[(bodo_df1.A + 50) / 2 < bodo_df1.D * 2]

    py_df1 = pd.read_parquet(datapath("dataframe_library/df1.parquet"))
    py_df2 = py_df1[(py_df1.A + 50) / 2 < py_df1.D * 2]

    _test_equal(
        bodo_df2,
        py_df2,
        check_pandas_types=False,
        sort_output=True,
        reset_index=True,
    )


def test_projection_expression_floordiv(datapath):
    """Test for floordiv."""
    bodo_df1 = bd.read_parquet(datapath("dataframe_library/df1.parquet"))
    bodo_df2 = bodo_df1[(bodo_df1.A // 3) * 7 > 15]

    py_df1 = pd.read_parquet(datapath("dataframe_library/df1.parquet"))
    py_df2 = py_df1[(py_df1.A // 3) * 7 > 15]

    _test_equal(
        bodo_df2,
        py_df2,
        check_pandas_types=False,
        sort_output=True,
        reset_index=True,
    )


def test_series_compound_expression(datapath):
    """Very simple test for projection expressions."""
    bodo_df1 = bd.read_parquet(datapath("dataframe_library/df1.parquet"))
    bodo_df2 = (bodo_df1["A"] + 50) * 2 / 7

    py_df1 = pd.read_parquet(datapath("dataframe_library/df1.parquet"))
    py_df2 = (py_df1["A"] + 50) * 2 / 7

    _test_equal(
        bodo_df2,
        py_df2,
        check_pandas_types=False,
        sort_output=True,
        reset_index=True,
    )


def test_map_partitions():
    """Simple tests for map_partition on lazy DataFrame."""
    df = pd.DataFrame(
        {
            "E": [1.1, 2.2, 13.3] * 2,
            "A": pd.array([2, 2, 3] * 2, "Int64"),
        },
        index=[0, 41, 2] * 2,
    )

    bodo_df = bd.from_pandas(df)

    def f(df, a, b=1):
        return df.A + df.E + a + b

    bodo_df2 = bodo_df.map_partitions(f, 2, b=3)
    py_out = df.A + df.E + 2 + 3

    assert bodo_df2.is_lazy_plan()

    _test_equal(bodo_df2, py_out, check_pandas_types=False)

    # test fallback case for unsupported func
    # that returns a DataFrame
    def g(df, a, b=1):
        return df + a + b

    with pytest.warns(BodoLibFallbackWarning):
        bodo_df2 = bodo_df.map_partitions(g, 2, b=3)

    py_out = df + 2 + 3
    _test_equal(bodo_df2, py_out, check_pandas_types=False)


@pytest.mark.parametrize(
    "file_path",
    [
        "dataframe_library/df1.parquet",
        "dataframe_library/df1_index.parquet",
        "dataframe_library/df1_multi_index.parquet",
    ],
)
@pytest.mark.parametrize(
    "op", [operator.eq, operator.ne, operator.gt, operator.lt, operator.ge, operator.le]
)
def test_series_filter_pushdown(datapath, file_path, op):
    """Test for series filter with filter pushdown into read parquet."""
    op_str = numba.core.utils.OPERATORS_TO_BUILTINS[op]

    bodo_df1 = bd.read_parquet(datapath(file_path))
    bodo_series_a = bodo_df1["A"]
    bodo_filter_a = bodo_series_a[eval(f"bodo_series_a {op_str} 20")]

    # Make sure bodo_filter_a is unevaluated at this point.
    assert bodo_filter_a.is_lazy_plan()

    pre, post = bd.utils.getPlanStatistics(bodo_filter_a._mgr._plan)
    _test_equal(pre, 3)
    _test_equal(post, 2)

    py_df1 = pd.read_parquet(datapath(file_path))
    py_series_a = py_df1["A"]
    py_filter_a = py_series_a[eval(f"py_series_a {op_str} 20")]

    _test_equal(
        bodo_filter_a,
        py_filter_a,
        check_pandas_types=False,
        sort_output=True,
        reset_index=True,
    )


@pytest_mark_spawn_mode
@pytest.mark.parametrize(
    "file_path",
    [
        "dataframe_library/df1.parquet",
        "dataframe_library/df1_index.parquet",
        "dataframe_library/df1_multi_index.parquet",
    ],
)
@pytest.mark.parametrize(
    "op", [operator.eq, operator.ne, operator.gt, operator.lt, operator.ge, operator.le]
)
def test_series_filter_distributed(datapath, file_path, op):
    """Very simple test for series filter for sanity checking."""
    bodo_df1 = bd.read_parquet(datapath(file_path))
    py_df1 = pd.read_parquet(datapath(file_path))

    @bodo.jit(spawn=True)
    def f(df):
        return df

    # Force plan to execute but keep distributed.
    f(bodo_df1)
    op_str = numba.core.utils.OPERATORS_TO_BUILTINS[op]

    bodo_series_a = bodo_df1["A"]
    bodo_filter_a = bodo_series_a[eval(f"bodo_series_a {op_str} 20")]

    # Make sure bodo_filter_a is unevaluated at this point.
    assert bodo_filter_a.is_lazy_plan()

    py_series_a = py_df1["A"]
    py_filter_a = py_series_a[eval(f"py_series_a {op_str} 20")]

    _test_equal(
        bodo_filter_a,
        py_filter_a,
        check_pandas_types=False,
        sort_output=True,
        reset_index=True,
    )


@pytest_mark_spawn_mode
@pytest.mark.parametrize(
    "file_path",
    [
        "dataframe_library/df1.parquet",
        "dataframe_library/df1_index.parquet",
        "dataframe_library/df1_multi_index.parquet",
    ],
)
@pytest.mark.parametrize(
    "op", [operator.eq, operator.ne, operator.gt, operator.lt, operator.ge, operator.le]
)
@pytest.mark.parametrize("mode", [0, 1, 2])
def test_series_filter_series(datapath, file_path, op, mode):
    """Very simple test for series filter for sanity checking."""
    bodo_df1 = bd.read_parquet(datapath(file_path))
    py_df1 = pd.read_parquet(datapath(file_path))

    @bodo.jit(spawn=True)
    def f(df):
        return df

    # Force plan to execute but keep distributed.
    op_str = numba.core.utils.OPERATORS_TO_BUILTINS[op]

    bodo_series_a = bodo_df1["A"]
    if mode == 1:
        f(bodo_series_a)
    elif mode == 2:
        bodo_series_a._mgr._collect()

    bodo_filter_a = bodo_series_a[eval(f"bodo_series_a {op_str} 20")]

    # Make sure bodo_filter_a is unevaluated at this point.
    assert bodo_filter_a.is_lazy_plan()

    py_series_a = py_df1["A"]
    py_filter_a = py_series_a[eval(f"py_series_a {op_str} 20")]

    _test_equal(
        bodo_filter_a,
        py_filter_a,
        check_pandas_types=False,
        sort_output=True,
        reset_index=True,
    )


def test_rename(datapath, index_val):
    """Very simple test for df.apply() for sanity checking."""
    df = pd.DataFrame(
        {
            "a": pd.array([1, 2, 3] * 10, "Int64"),
            "b": pd.array([4, 5, 6] * 10, "Int64"),
            "c": ["a", "b", "c"] * 10,
        },
        index=index_val[:30],
    )
    bdf = bd.from_pandas(df)
    rename_dict = {"a": "alpha", "b": "bravo", "c": "charlie"}
    bdf2 = bdf.rename(columns=rename_dict)
    df2 = df.rename(columns=rename_dict)
    _test_equal(bdf2, df2, check_pandas_types=False)


def test_col_set_dtypes_bug():
    """Make sure setting columns doesn't lead to failure due to inconsistent dtypes
    inside the lazy manager in sequential mode.
    """

    with temp_config_override("dataframe_library_run_parallel", False):
        df = pd.DataFrame(
            {
                "A": ["A", "B", "C"] * 2,
                "B": ["NY", "TX", "CA"] * 2,
            }
        )

        df = bd.from_pandas(df)
        df2 = df[["A", "B"]]
        df["C"] = df2.apply(lambda x: x.A + x.B, axis=1)
        print(df)


def test_topn(datapath):
    bodo_df1 = bd.read_parquet(datapath("dataframe_library/df1.parquet"))
    bodo_df2 = bodo_df1.sort_values(
        by=["D", "A"], ascending=[True, False], na_position="last"
    )
    bodo_df3 = bodo_df2.head(3)

    py_df1 = pd.read_parquet(datapath("dataframe_library/df1.parquet"))
    py_df2 = py_df1.sort_values(
        by=["D", "A"], ascending=[True, False], na_position="last"
    )
    py_df3 = py_df2.head(3)

    assert bodo_df2.is_lazy_plan()

    _test_equal(
        bodo_df3,
        py_df3,
        check_pandas_types=False,
        sort_output=False,
        reset_index=True,
    )


def test_series_min_max():
    """Basic test for Series min and max."""
    # Large number to ensure multiple batches
    n = 10000
    df = pd.DataFrame(
        {
            "A": np.arange(n),
            "B": np.flip(np.arange(n, dtype=np.int32)),
            "C": np.append(np.arange(n // 2), np.flip(np.arange(n // 2))),
            "C2": np.append(np.arange(n // 2) + 1.1, np.flip(np.arange(n // 2)) + 2.2),
            "D": np.append(np.flip(np.arange(n // 2)), np.arange(n // 2)),
            "E": pd.date_range("1988-01-01", periods=n, freq="D").to_series(),
            "F": pd.date_range("1988-01-01", periods=n, freq="D").to_series().dt.date,
            "G": ["a", "abc", "bc3", "d4e5f"] * (n // 4),
        },
    )
    bdf = bd.from_pandas(df)
    for c in df.columns:
        bodo_min = bdf[c].min()
        bodo_max = bdf[c].max()
        py_min = df[c].min()
        py_max = df[c].max()

        assert bodo_min == py_min
        assert bodo_max == py_max


def test_series_min_max_unsupported_types():
    df = pd.DataFrame({"A": pd.timedelta_range("1 day", periods=10, freq="D")})
    bdf = bd.from_pandas(df)

    with pytest.warns(BodoLibFallbackWarning):
        bdf["A"].min()

    with pytest.warns(BodoLibFallbackWarning):
        bdf["A"].max()<|MERGE_RESOLUTION|>--- conflicted
+++ resolved
@@ -1258,7 +1258,6 @@
     _test_equal(bdf2, df2, check_pandas_types=False, sort_output=True, reset_index=True)
 
 
-<<<<<<< HEAD
 def test_groupby_aggfuncs(groupby_agg_df, as_index, dropna):
     funcs = [
         "max",
@@ -1291,8 +1290,6 @@
             _test_equal(bdf2, df2, sort_output=True, reset_index=True)
 
 
-=======
->>>>>>> b2fe0604
 def test_compound_projection_expression(datapath):
     """Very simple test for projection expressions."""
     bodo_df1 = bd.read_parquet(datapath("dataframe_library/df1.parquet"))
