import operator
import os
import tempfile

import numba
import numpy as np
import pandas as pd
import pytest

import bodo
import bodo.pandas as bd
from bodo.pandas.utils import BodoLibFallbackWarning
from bodo.tests.utils import _test_equal, pytest_mark_spawn_mode, temp_config_override

# Various Index kinds to use in test data (assuming maximum size of 100 in input)
MAX_DATA_SIZE = 100


@pytest.fixture(
    params=[
        pd.RangeIndex(MAX_DATA_SIZE),
        pd.date_range("1998-01-01", periods=MAX_DATA_SIZE),
        pd.MultiIndex.from_arrays(
            (np.arange(MAX_DATA_SIZE) * 2, np.arange(MAX_DATA_SIZE) * 4),
            names=["first", "second"],
        ),
    ]
)
def index_val(request):
    return request.param


def test_from_pandas(datapath, index_val):
    """Very simple test to scan a dataframe passed into from_pandas."""

    df = pd.DataFrame(
        {
            "a": [1, 2, 3, 7] * 2,
            "b": [4, 5, 6, 8] * 2,
            "c": ["a", "b", None, "abc"] * 2,
        },
    )
    df.index = index_val[: len(df)]
    # Sequential test
    with temp_config_override("dataframe_library_run_parallel", False):
        bdf = bd.from_pandas(df)
        assert bdf.is_lazy_plan()
        assert bdf._mgr._plan.plan_class == "LogicalGetPandasReadSeq"
        duckdb_plan = bdf._mgr._plan.generate_duckdb()
        _test_equal(duckdb_plan.df, df)
        _test_equal(
            bdf,
            df,
        )
        assert not bdf.is_lazy_plan()
        assert bdf._mgr._plan is None

    # Parallel test
    bdf = bd.from_pandas(df)
    assert bdf.is_lazy_plan()
    assert bdf._mgr._plan.plan_class == "LogicalGetPandasReadParallel"
    _test_equal(
        bdf,
        df,
    )
    assert not bdf.is_lazy_plan()
    assert bdf._mgr._plan is None

    # Make sure projection with a middle column works.
    bdf = bd.from_pandas(df)
    bodo_df2 = bdf["b"]
    df2 = df["b"]
    assert bodo_df2.is_lazy_plan()
    _test_equal(
        bodo_df2,
        df2,
        check_pandas_types=False,
    )


def test_read_parquet(datapath):
    """Very simple test to read a parquet file for sanity checking."""
    path = datapath("example_no_index.parquet")

    bodo_out = bd.read_parquet(path)
    py_out = pd.read_parquet(path)

    _test_equal(
        bodo_out,
        py_out,
    )


@pytest.mark.parametrize(
    "file_path",
    [
        "example_no_index.parquet",
        "example_single_index.parquet",
        "example_multi_index.parquet",
    ],
)
def test_read_parquet_projection_pushdown(datapath, file_path):
    """Make sure basic projection pushdown works for Parquet read end to end."""
    path = datapath(file_path)

    bodo_out = bd.read_parquet(path)[["three", "four"]]
    py_out = pd.read_parquet(path)[["three", "four"]]

    assert bodo_out.is_lazy_plan()

    _test_equal(
        bodo_out,
        py_out,
    )


@pytest.mark.parametrize(
    "df",
    [
        pytest.param(
            pd.DataFrame(
                {
                    "one": [-1.0, np.nan, 2.5, 3.0, 4.0, 6.0, 10.0],
                    "two": ["foo", "bar", "baz", "foo", "bar", "baz", "foo"],
                    "three": [True, False, True, True, True, False, False],
                    "four": [-1.0, 5.1, 2.5, 3.0, 4.0, 6.0, 11.0],
                    "five": ["foo", "bar", "baz", None, "bar", "baz", "foo"],
                }
            ),
            id="df1",
        )
    ],
)
def test_read_parquet_index(df: pd.DataFrame, index_val):
    """Test reading parquet with index column works as expected."""
    df.index = index_val[: len(df)]
    with tempfile.TemporaryDirectory() as tmp:
        path = os.path.join(tmp, "example.pq")

        df.to_parquet(path)

        bodo_out = bd.read_parquet(path)
        py_out = pd.read_parquet(path)

        _test_equal(
            bodo_out,
            py_out,
        )


def test_read_parquet_len_shape(datapath):
    """Test length/shape after read parquet is correct"""
    path = datapath("example_no_index.parquet")

    bodo_out = bd.read_parquet(path)
    py_out = pd.read_parquet(path)

    assert len(bodo_out) == len(py_out)
    # len directly on parquet file doesn't require plan execution
    assert bodo_out.is_lazy_plan()

    # create a new lazy DF
    bodo_out2 = bd.read_parquet(path)

    # test shape
    assert bodo_out2.shape == py_out.shape
    # shape directly on parquet file doesn't require plan execution
    assert bodo_out2.is_lazy_plan()


def test_read_parquet_series_len_shape(datapath):
    """Test length/shape after read parquet is correct"""
    path = datapath("dataframe_library/df1.parquet")

    bodo_out = bd.read_parquet(path)
    bodo_out = bodo_out["A"]
    py_out = pd.read_parquet(path)
    py_out = py_out["A"]

    assert len(bodo_out) == len(py_out)
    # len directly on parquet file doesn't require plan execution
    assert bodo_out.is_lazy_plan()

    # test shape
    assert bodo_out.shape == py_out.shape
    # shape directly on parquet file doesn't require plan execution
    assert bodo_out.is_lazy_plan()


def test_projection(datapath):
    """Very simple test for projection for sanity checking."""
    bodo_df1 = bd.read_parquet(datapath("dataframe_library/df1.parquet"))
    bodo_df2 = bodo_df1["D"]

    py_df1 = pd.read_parquet(datapath("dataframe_library/df1.parquet"))
    py_df2 = py_df1["D"]

    # TODO: remove copy when df.apply(axis=0) is implemented
    # TODO: remove forcing collect when copy() bug with RangeIndex(1) is fixed
    _test_equal(
        bodo_df2.copy(),
        py_df2,
        check_pandas_types=False,
        sort_output=True,
        reset_index=True,
    )


@pytest.mark.parametrize(
    "file_path",
    [
        "dataframe_library/df1.parquet",
        "dataframe_library/df1_index.parquet",
        "dataframe_library/df1_multi_index.parquet",
    ],
)
@pytest.mark.parametrize(
    "op", [operator.eq, operator.ne, operator.gt, operator.lt, operator.ge, operator.le]
)
def test_filter_pushdown(datapath, file_path, op):
    """Test for filter with filter pushdown into read parquet."""
    op_str = numba.core.utils.OPERATORS_TO_BUILTINS[op]

    bodo_df1 = bd.read_parquet(datapath(file_path))
    bodo_df2 = bodo_df1[eval(f"bodo_df1.A {op_str} 20")]

    # Make sure bodo_df2 is unevaluated at this point.
    assert bodo_df2.is_lazy_plan()

    pre, post = bd.utils.getPlanStatistics(bodo_df2._mgr._plan)
    _test_equal(pre, 2)
    _test_equal(post, 1)

    py_df1 = pd.read_parquet(datapath(file_path))
    py_df2 = py_df1[eval(f"py_df1.A {op_str} 20")]

    # TODO: remove copy when df.apply(axis=0) is implemented
    _test_equal(
        bodo_df2.copy(),
        py_df2,
        check_pandas_types=False,
        sort_output=True,
        reset_index=True,
    )


@pytest_mark_spawn_mode
@pytest.mark.parametrize(
    "file_path",
    [
        "dataframe_library/df1.parquet",
        "dataframe_library/df1_index.parquet",
        "dataframe_library/df1_multi_index.parquet",
    ],
)
@pytest.mark.parametrize(
    "op", [operator.eq, operator.ne, operator.gt, operator.lt, operator.ge, operator.le]
)
def test_filter_distributed(datapath, file_path, op):
    """Very simple test for filter for sanity checking."""
    bodo_df1 = bd.read_parquet(datapath(file_path))
    py_df1 = pd.read_parquet(datapath(file_path))

    @bodo.jit(spawn=True)
    def f(df):
        return df

    # Force plan to execute but keep distributed.
    f(bodo_df1)
    op_str = numba.core.utils.OPERATORS_TO_BUILTINS[op]

    bodo_df2 = bodo_df1[eval(f"bodo_df1.A {op_str} 20")]

    # Make sure bodo_df2 is unevaluated at this point.
    assert bodo_df2.is_lazy_plan()

    py_df2 = py_df1[eval(f"py_df1.A {op_str} 20")]

    _test_equal(
        bodo_df2.copy(),
        py_df2,
        check_pandas_types=False,
        sort_output=True,
        reset_index=False,
    )


@pytest.mark.parametrize(
    "op", [operator.eq, operator.ne, operator.gt, operator.lt, operator.ge, operator.le]
)
def test_filter(datapath, op):
    """Test for standalone filter."""
    bodo_df1 = bd.read_parquet(datapath("dataframe_library/df1.parquet"))
    py_df1 = pd.read_parquet(datapath("dataframe_library/df1.parquet"))

    # Force read parquet node to execute.
    _test_equal(
        bodo_df1.copy(),
        py_df1,
        check_pandas_types=False,
        sort_output=True,
        reset_index=True,
    )

    op_str = numba.core.utils.OPERATORS_TO_BUILTINS[op]

    bodo_df2 = bodo_df1[eval(f"bodo_df1.A {op_str} 20")]

    # Make sure bodo_df2 is unevaluated at this point.
    assert bodo_df2.is_lazy_plan()

    py_df2 = py_df1[eval(f"py_df1.A {op_str} 20")]

    _test_equal(
        bodo_df2.copy(),
        py_df2,
        check_pandas_types=False,
        sort_output=True,
        reset_index=False,
    )


def test_filter_multiple1_pushdown(datapath):
    """Test for multiple filter expression."""
    bodo_df1 = bd.read_parquet(datapath("dataframe_library/df1.parquet"))
    bodo_df2 = bodo_df1[((bodo_df1.A < 20) & ~(bodo_df1.D > 80))]

    # Make sure bodo_df2 is unevaluated at this point.
    assert bodo_df2.is_lazy_plan()

    py_df1 = pd.read_parquet(datapath("dataframe_library/df1.parquet"))
    py_df2 = py_df1[((py_df1.A < 20) & ~(py_df1.D > 80))]

    # TODO: remove copy when df.apply(axis=0) is implemented
    _test_equal(
        bodo_df2.copy(),
        py_df2,
        check_pandas_types=False,
        sort_output=True,
        reset_index=True,
    )


def test_filter_multiple1(datapath):
    """Test for multiple filter expression."""
    bodo_df1 = bd.read_parquet(datapath("dataframe_library/df1.parquet"))
    py_df1 = pd.read_parquet(datapath("dataframe_library/df1.parquet"))

    # Force read parquet node to execute.
    _test_equal(
        bodo_df1.copy(),
        py_df1,
        check_pandas_types=False,
        sort_output=True,
        reset_index=True,
    )

    bodo_df2 = bodo_df1[((bodo_df1.A < 20) & ~(bodo_df1.D > 80))]
    py_df2 = py_df1[((py_df1.A < 20) & ~(py_df1.D > 80))]

    # Make sure bodo_df2 is unevaluated at this point.
    assert bodo_df2.is_lazy_plan()

    # TODO: remove copy when df.apply(axis=0) is implemented
    _test_equal(
        bodo_df2.copy(),
        py_df2,
        check_pandas_types=False,
        sort_output=True,
        reset_index=True,
    )


def test_filter_string_pushdown(datapath):
    """Test for filtering based on a string pushed down to read parquet."""
    bodo_df1 = bd.read_parquet(datapath("dataframe_library/df1.parquet"))
    bodo_df2 = bodo_df1[bodo_df1.B == "gamma"]

    # Make sure bodo_df2 is unevaluated at this point.
    assert bodo_df2.is_lazy_plan()

    pre, post = bd.utils.getPlanStatistics(bodo_df2._mgr._plan)
    _test_equal(pre, 2)
    _test_equal(post, 1)

    py_df1 = pd.read_parquet(datapath("dataframe_library/df1.parquet"))
    py_df2 = py_df1[py_df1.B == "gamma"]

    _test_equal(
        bodo_df2.copy(),
        py_df2,
        check_pandas_types=False,
        sort_output=True,
        reset_index=True,
    )


def test_filter_string(datapath):
    """Test for standalone string filter."""
    bodo_df1 = bd.read_parquet(datapath("dataframe_library/df1.parquet"))
    py_df1 = pd.read_parquet(datapath("dataframe_library/df1.parquet"))

    # Force read parquet node to execute.
    _test_equal(
        bodo_df1.copy(),
        py_df1,
        check_pandas_types=False,
        sort_output=True,
        reset_index=True,
    )

    bodo_df2 = bodo_df1[bodo_df1.B == "gamma"]

    # Make sure bodo_df2 is unevaluated at this point.
    assert bodo_df2.is_lazy_plan()

    py_df2 = py_df1[py_df1.B == "gamma"]

    _test_equal(
        bodo_df2.copy(),
        py_df2,
        check_pandas_types=False,
        sort_output=True,
        reset_index=True,
    )


@pytest.mark.parametrize(
    "op", [operator.eq, operator.ne, operator.gt, operator.lt, operator.ge, operator.le]
)
def test_filter_datetime_pushdown(datapath, op):
    """Test for standalone filter."""
    op_str = numba.core.utils.OPERATORS_TO_BUILTINS[op]
    bodo_df1 = bd.read_parquet(datapath("dataframe_library/df1.parquet"))
    bodo_df2 = bodo_df1[
        eval(f"bodo_df1.F {op_str} pd.to_datetime('2025-07-17 22:39:02')")
    ]

    # Make sure bodo_df2 is unevaluated at this point.
    assert bodo_df2.is_lazy_plan()

    pre, post = bd.utils.getPlanStatistics(bodo_df2._mgr._plan)
    _test_equal(pre, 2)
    _test_equal(post, 1)

    py_df1 = pd.read_parquet(datapath("dataframe_library/df1.parquet"))
    py_df2 = py_df1[eval(f"py_df1.F {op_str} pd.to_datetime('2025-07-17 22:39:02')")]

    _test_equal(
        bodo_df2.copy(),
        py_df2,
        check_pandas_types=False,
        sort_output=True,
        reset_index=True,
    )


@pytest.mark.parametrize(
    "op", [operator.eq, operator.ne, operator.gt, operator.lt, operator.ge, operator.le]
)
def test_filter_datetime(datapath, op):
    """Test for standalone filter."""
    bodo_df1 = bd.read_parquet(datapath("dataframe_library/df1.parquet"))
    py_df1 = pd.read_parquet(datapath("dataframe_library/df1.parquet"))

    # Force read parquet node to execute so the filter doesn't get pushed into the read.
    _test_equal(
        bodo_df1.copy(),
        py_df1,
        check_pandas_types=False,
        sort_output=True,
        reset_index=True,
    )

    op_str = numba.core.utils.OPERATORS_TO_BUILTINS[op]

    bodo_df2 = bodo_df1[
        eval(f"bodo_df1.F {op_str} pd.to_datetime('2025-07-17 22:39:02')")
    ]

    # Make sure bodo_df2 is unevaluated at this point.
    assert bodo_df2.is_lazy_plan()

    py_df2 = py_df1[eval(f"py_df1.F {op_str} pd.to_datetime('2025-07-17 22:39:02')")]

    _test_equal(
        bodo_df2.copy(),
        py_df2,
        check_pandas_types=False,
        sort_output=True,
        reset_index=True,
    )


def test_head_pushdown(datapath):
    """Test for head pushed down to read parquet."""
    bodo_df1 = bd.read_parquet(datapath("dataframe_library/df1.parquet"))
    bodo_df2 = bodo_df1.head(3)

    # Make sure bodo_df2 is unevaluated at this point.
    assert bodo_df2.is_lazy_plan()

    pre, post = bd.utils.getPlanStatistics(bodo_df2._plan)
    _test_equal(pre, 2)
    _test_equal(post, 1)

    # Contents not guaranteed to be the same as Pandas so just check length.
    assert len(bodo_df2) == 3


def test_projection_head_pushdown(datapath):
    """Test for projection and head pushed down to read parquet."""
    bodo_df1 = bd.read_parquet(datapath("dataframe_library/df1.parquet"))
    bodo_df2 = bodo_df1["D"]
    bodo_df3 = bodo_df2.head(3)

    # Make sure bodo_df2 is unevaluated at this point.
    assert bodo_df3.is_lazy_plan()

    # Contents not guaranteed to be the same as Pandas so just check length.
    assert len(bodo_df3) == 3


def test_series_head(datapath):
    """Test for Series.head() reading from Pandas."""
    bodo_df1 = bd.read_parquet(datapath("dataframe_library/df1.parquet"))
    bodo_df2 = bodo_df1["D"]
    bodo_df2.execute_plan()
    bodo_df3 = bodo_df2.head(3)

    # Make sure bodo_df3 is unevaluated at this point.
    assert bodo_df3.is_lazy_plan()

    # Contents not guaranteed to be the same as Pandas so just check length.
    assert len(bodo_df3) == 3


def test_head(datapath):
    """Test for head pushed down to read parquet."""
    bodo_df1 = bd.read_parquet(datapath("dataframe_library/df1.parquet"))
    py_df1 = pd.read_parquet(datapath("dataframe_library/df1.parquet"))

    _test_equal(
        bodo_df1.copy(),
        py_df1,
        check_pandas_types=False,
        sort_output=True,
        reset_index=True,
    )

    bodo_df2 = bodo_df1.head(3)

    # Make sure bodo_df2 is unevaluated at this point.
    assert bodo_df2.is_lazy_plan()

    # Contents not guaranteed to be the same as Pandas so just check length.
    assert len(bodo_df2) == 3


def test_apply(datapath, index_val):
    """Very simple test for df.apply() for sanity checking."""
    df = pd.DataFrame(
        {
            "a": pd.array([1, 2, 3] * 10, "Int64"),
            "b": pd.array([4, 5, 6] * 10, "Int64"),
            "c": ["a", "b", "c"] * 10,
        },
        index=index_val[:30],
    )
    bdf = bd.from_pandas(df)
    out_pd = df.apply(lambda x: x["a"] + 1, axis=1)
    out_bodo = bdf.apply(lambda x: x["a"] + 1, axis=1)
    _test_equal(out_bodo, out_pd, check_pandas_types=False)


def test_chain_python_func(datapath, index_val):
    """Make sure chaining multiple Series functions that run in Python works"""
    df = pd.DataFrame(
        {
            "A": pd.array([1, 2, 3, 7], "Int64"),
            "B": ["A1\t", "B1 ", "C1\n", "Abc\t"],
            "C": pd.array([4, 5, 6, -1], "Int64"),
        }
    )
    df.index = index_val[: len(df)]
    bdf = bd.from_pandas(df)
    out_pd = df.B.str.strip().str.lower()
    out_bodo = bdf.B.str.strip().str.lower()
    assert out_bodo.is_lazy_plan()
    _test_equal(out_bodo, out_pd, check_pandas_types=False)


@pytest.mark.parametrize(
    "na_action",
    [
        pytest.param(None, id="na_action_none"),
        pytest.param("ignore", id="na_action_ignore"),
    ],
)
def test_series_map(datapath, index_val, na_action):
    """Very simple test for Series.map() for sanity checking."""
    df = pd.DataFrame(
        {
            "A": pd.array([None, None, 3, 7, 2] * 2, "Int64"),
            "B": [None, None, "B1", "C1", "Abc"] * 2,
            "C": pd.array([4, 5, 6, -1, 1] * 2, "Int64"),
        }
    )
    df.index = index_val[: len(df)]

    def func(x):
        return str(x)

    bdf = bd.from_pandas(df)
    out_pd = df.A.map(func, na_action=na_action)
    out_bodo = bdf.A.map(func, na_action=na_action)
    assert out_bodo.is_lazy_plan()
    _test_equal(out_bodo, out_pd, check_pandas_types=False)


def test_set_df_column(datapath, index_val):
    """Test setting a dataframe column with a Series function of the same dataframe."""
    df = pd.DataFrame(
        {
            "A": pd.array([1, 2, 3, 7], "Int64"),
            "B": ["A1\t", "B1 ", "C1\n", "Abc\t"],
            "C": pd.array([4, 5, 6, -1], "Int64"),
        }
    )
    df.index = index_val[: len(df)]
    bdf = bd.from_pandas(df)

    # Single projection, new column
    bdf["D"] = bdf["B"].str.strip()
    pdf = df.copy()
    pdf["D"] = pdf["B"].str.strip()
    assert bdf.is_lazy_plan()
    _test_equal(bdf, pdf, check_pandas_types=False)

    # Single projection, existing column
    bdf = bd.from_pandas(df)
    bdf["B"] = bdf["B"].str.strip()
    pdf = df.copy()
    pdf["B"] = pdf["B"].str.strip()
    assert bdf.is_lazy_plan()
    _test_equal(bdf, pdf, check_pandas_types=False)

    # Multiple projections, new column
    bdf = bd.from_pandas(df)
    bdf["D"] = bdf["B"].str.strip().map(lambda x: x + "1")
    pdf = df.copy()
    pdf["D"] = pdf["B"].str.strip().map(lambda x: x + "1")
    assert bdf.is_lazy_plan()
    _test_equal(bdf, pdf, check_pandas_types=False)

    # Multiple projections, existing column
    bdf = bd.from_pandas(df)
    bdf["B"] = bdf["B"].str.strip().map(lambda x: x + "1")
    pdf = df.copy()
    pdf["B"] = pdf["B"].str.strip().map(lambda x: x + "1")
    assert bdf.is_lazy_plan()
    _test_equal(bdf, pdf, check_pandas_types=False)

    # Trivial case: set a column to existing column
    bdf = bd.from_pandas(df)
    bdf["D"] = bdf["B"]
    pdf = df.copy()
    pdf["D"] = pdf["B"]
    assert bdf.is_lazy_plan()
    _test_equal(bdf, pdf, check_pandas_types=False)


def test_set_df_column_const(datapath, index_val):
    """Test setting a dataframe column with a constant value."""
    df = pd.DataFrame(
        {
            "A": pd.array([1, 2, 3, 7], "Int64"),
            "B": ["A1\t", "B1 ", "C1\n", "Abc\t"],
            "C": pd.array([4, 5, 6, -1], "Int64"),
        }
    )
    df.index = index_val[: len(df)]
    bdf = bd.from_pandas(df)

    # New integer column
    bdf["D"] = 111
    pdf = df.copy()
    pdf["D"] = 111
    assert bdf.is_lazy_plan()
    _test_equal(bdf, pdf, check_pandas_types=False)

    # Replace existing column with float
    bdf = bd.from_pandas(df)
    bdf["B"] = 1.23
    pdf = df.copy()
    pdf["B"] = 1.23
    assert bdf.is_lazy_plan()
    _test_equal(bdf, pdf, check_pandas_types=False)

    # Replace existing column with string
    bdf = bd.from_pandas(df)
    bdf["C"] = "ABC"
    pdf = df.copy()
    pdf["C"] = "ABC"
    assert bdf.is_lazy_plan()
    _test_equal(bdf, pdf, check_pandas_types=False)

    # Replace existing column with Timestamp
    bdf = bd.from_pandas(df)
    bdf["A"] = pd.Timestamp("2024-01-1")
    pdf = df.copy()
    pdf["A"] = pd.Timestamp("2024-01-1")
    assert bdf.is_lazy_plan()
    _test_equal(bdf, pdf, check_pandas_types=False)


def test_parquet_read_partitioned(datapath):
    """Test reading a partitioned parquet dataset."""
    path = datapath("dataframe_library/example_partitioned.parquet")

    # File generated using:
    # df = pd.DataFrame({
    #                  "a": range(10),
    #                  "b": np.random.randn(10),
    #                  "c": [1, 2] * 5,
    #                  "part": ["a"] * 5 + ["b"] * 5,
    #                  "d": np.arange(10)+1
    #              })
    # df.to_parquet("bodo/tests/data/dataframe_library/example_partitioned.parquet", partition_cols=["part"])

    bodo_out = bd.read_parquet(path)
    py_out = pd.read_parquet(path)

    assert bodo_out.is_lazy_plan()

    # NOTE: Bodo dataframe library currently reads partitioned columns as
    # dictionary-encoded strings but Pandas reads them as categorical.
    _test_equal(
        bodo_out.copy(),
        py_out,
        check_pandas_types=False,
        sort_output=True,
        reset_index=True,
    )


def test_parquet_read_partitioned_filter(datapath):
    """Test filter pushdown on partitioned parquet dataset."""
    path = datapath("dataframe_library/example_partitioned.parquet")

    bodo_out = bd.read_parquet(path)
    bodo_out = bodo_out[bodo_out.part == "a"]
    py_out = pd.read_parquet(path)
    py_out = py_out[py_out.part == "a"]

    assert bodo_out.is_lazy_plan()
    # TODO: test logs to make sure filter pushdown happened and files skipped

    _test_equal(
        bodo_out,
        py_out,
    )


def test_parquet_read_shape_head(datapath):
    """
    Test to catch a case where the original manager goes out of scope
    causing the parallel get to become invalid.
    """
    path = datapath("dataframe_library/df1.parquet")

    def bodo_impl():
        df = bd.read_parquet(path)
        return df.shape, df.head(4)

    def pd_impl():
        df = pd.read_parquet(path)
        return df.shape, df.head(4)

    bdf_shape, bdf_head = bodo_impl()
    pdf_shape, pdf_head = pd_impl()
    assert bdf_shape == pdf_shape
    _test_equal(bdf_head, pdf_head)


def test_project_after_filter(datapath):
    """Test creating a plan with a Projection on top of a filter works"""
    bodo_df1 = bd.read_parquet(datapath("dataframe_library/df1.parquet"))
    bodo_df2 = bodo_df1[bodo_df1.D > 80][["B", "A"]]

    # Make sure bodo_df2 is unevaluated at this point.
    assert bodo_df2.is_lazy_plan()

    py_df1 = pd.read_parquet(datapath("dataframe_library/df1.parquet"))
    py_df2 = py_df1[py_df1.D > 80][["B", "A"]]

    # TODO: remove copy when df.apply(axis=0) is implemented
    _test_equal(
        bodo_df2.copy(),
        py_df2,
        check_pandas_types=False,
        sort_output=True,
        reset_index=True,
    )


def test_merge():
    """Simple test for DataFrame merge."""
    df1 = pd.DataFrame(
        {
            "B": ["a1", "b11", "c111"],
            "E": [1.1, 2.2, 3.3],
            "A": pd.array([2, 2, 3], "Int64"),
        },
    )
    df2 = pd.DataFrame(
        {
            "Cat": pd.array([2, 3, 8], "Int64"),
            "Dog": ["a1", "b222", "c33"],
        },
    )

    bdf1 = bd.from_pandas(df1)
    bdf2 = bd.from_pandas(df2)

    df3 = df1.merge(df2, how="inner", left_on=["A"], right_on=["Cat"])
    bdf3 = bdf1.merge(bdf2, how="inner", left_on=["A"], right_on=["Cat"])
    # Make sure bdf3 is unevaluated at this point.
    assert bdf3.is_lazy_plan()

    _test_equal(
        bdf3.copy(),
        df3,
        check_pandas_types=False,
        sort_output=True,
        reset_index=True,
    )


def test_merge_swith_side():
    """Test merge with left table smaller than right table so DuckDB reorders the input
    tables to use the smaller table as build.
    """
    df1 = pd.DataFrame(
        {
            "A": pd.array([2, 2, 3], "Int64"),
            "B": ["a1", "b11", "c111"],
        },
    )
    df2 = pd.DataFrame(
        {
            "D": ["a1", "b222", "c33"],
            "A": pd.array([2, 3, 8], "Int64"),
            "E": [1.1, 2.2, 3.3],
        },
    )
    bdf1 = bd.from_pandas(df1)
    bdf2 = bd.from_pandas(df2)
    df3 = df1.merge(df2, how="inner", on=["A"])
    bdf3 = bdf1.merge(bdf2, how="inner", on=["A"])
    # Make sure bdf3 is unevaluated at this point.
    assert bdf3.is_lazy_plan()

    _test_equal(
        bdf3.copy(),
        df3,
        check_pandas_types=False,
        sort_output=True,
        reset_index=True,
    )


def test_dataframe_copy(index_val):
    """
    Test that creating a Pandas DataFrame from a Bodo DataFrame has the correct index.
    """
    df1 = pd.DataFrame(
        {
            "A": pd.array([2, 2, 3], "Int64"),
            "B": ["a1", "b11", "c111"],
            "E": [1.1, 2.2, 3.3],
        },
    )
    df1.index = index_val[: len(df1)]

    bdf = bd.from_pandas(df1)

    pdf_from_bodo = pd.DataFrame(bdf)

    _test_equal(df1, pdf_from_bodo, sort_output=True)


def test_dataframe_sort(datapath):
    """Very simple test for sorting for sanity checking."""
    bodo_df1 = bd.read_parquet(datapath("dataframe_library/df1.parquet"))
    bodo_df2 = bodo_df1.sort_values(
        by=["D", "A"], ascending=[True, False], na_position="last"
    )

    py_df1 = pd.read_parquet(datapath("dataframe_library/df1.parquet"))
    py_df2 = py_df1.sort_values(
        by=["D", "A"], ascending=[True, False], na_position="last"
    )

    assert bodo_df2.is_lazy_plan()

    _test_equal(
        bodo_df2,
        py_df2,
        check_pandas_types=False,
        sort_output=False,
        reset_index=True,
    )


def test_series_sort(datapath):
    """Very simple test for sorting for sanity checking."""
    bodo_df1 = bd.read_parquet(datapath("dataframe_library/df1.parquet"))
    bodo_df2 = bodo_df1["D"]
    bodo_df3 = bodo_df2.sort_values(ascending=False, na_position="last")

    py_df1 = pd.read_parquet(datapath("dataframe_library/df1.parquet"))
    py_df2 = py_df1["D"]
    py_df3 = py_df2.sort_values(ascending=False, na_position="last")

    assert bodo_df3.is_lazy_plan()

    _test_equal(
        bodo_df3,
        py_df3,
        check_pandas_types=False,
        sort_output=False,
        reset_index=True,
    )


def test_basic_groupby():
    """
    Test a simple groupby operation.
    """
    df1 = pd.DataFrame(
        {
            "B": ["a1", "b11", "c111"] * 2,
            "E": [1.1, 2.2, 13.3] * 2,
            "A": pd.array([2, 2, 3] * 2, "Int64"),
        },
        index=[0, 41, 2] * 2,
    )

    bdf1 = bd.from_pandas(df1)
    bdf2 = bdf1.groupby("A")["E"].sum()
    assert bdf2.is_lazy_plan()

    df2 = df1.groupby("A")["E"].sum()

    _test_equal(
        bdf2,
        df2,
        sort_output=True,
    )


def test_compound_projection_expression(datapath):
    """Very simple test for projection expressions."""
    bodo_df1 = bd.read_parquet(datapath("dataframe_library/df1.parquet"))
    bodo_df2 = bodo_df1[(bodo_df1.A + 50) / 2 < bodo_df1.D * 2]

    py_df1 = pd.read_parquet(datapath("dataframe_library/df1.parquet"))
    py_df2 = py_df1[(py_df1.A + 50) / 2 < py_df1.D * 2]

    _test_equal(
        bodo_df2,
        py_df2,
        check_pandas_types=False,
        sort_output=True,
        reset_index=True,
    )


def test_projection_expression_floordiv(datapath):
    """Test for floordiv."""
    bodo_df1 = bd.read_parquet(datapath("dataframe_library/df1.parquet"))
    bodo_df2 = bodo_df1[(bodo_df1.A // 3) * 7 > 15]

    py_df1 = pd.read_parquet(datapath("dataframe_library/df1.parquet"))
    py_df2 = py_df1[(py_df1.A // 3) * 7 > 15]

    _test_equal(
        bodo_df2,
        py_df2,
        check_pandas_types=False,
        sort_output=True,
        reset_index=True,
    )


def test_series_compound_expression(datapath):
    """Very simple test for projection expressions."""
    bodo_df1 = bd.read_parquet(datapath("dataframe_library/df1.parquet"))
    bodo_df2 = (bodo_df1["A"] + 50) * 2 / 7

    py_df1 = pd.read_parquet(datapath("dataframe_library/df1.parquet"))
    py_df2 = (py_df1["A"] + 50) * 2 / 7

    _test_equal(
        bodo_df2,
        py_df2,
        check_pandas_types=False,
        sort_output=True,
        reset_index=True,
    )


<<<<<<< HEAD
@pytest.mark.parametrize(
    "file_path",
    [
        "dataframe_library/df1.parquet",
        "dataframe_library/df1_index.parquet",
        "dataframe_library/df1_multi_index.parquet",
    ],
)
@pytest.mark.parametrize(
    "op", [operator.eq, operator.ne, operator.gt, operator.lt, operator.ge, operator.le]
)
def test_series_filter_pushdown(datapath, file_path, op):
    """Test for series filter with filter pushdown into read parquet."""
    op_str = numba.core.utils.OPERATORS_TO_BUILTINS[op]

    bodo_df1 = bd.read_parquet(datapath(file_path))
    bodo_series_a = bodo_df1["A"]
    bodo_filter_a = bodo_series_a[eval(f"bodo_series_a {op_str} 20")]

    # Make sure bodo_filter_a is unevaluated at this point.
    assert bodo_filter_a.is_lazy_plan()

    pre, post = bd.utils.getPlanStatistics(bodo_filter_a._mgr._plan)
    _test_equal(pre, 3)
    _test_equal(post, 2)

    py_df1 = pd.read_parquet(datapath(file_path))
    py_series_a = py_df1["A"]
    py_filter_a = py_series_a[eval(f"py_series_a {op_str} 20")]

    _test_equal(
        bodo_filter_a,
        py_filter_a,
        check_pandas_types=False,
        sort_output=True,
        reset_index=True,
    )


@pytest_mark_spawn_mode
@pytest.mark.parametrize(
    "file_path",
    [
        "dataframe_library/df1.parquet",
        "dataframe_library/df1_index.parquet",
        "dataframe_library/df1_multi_index.parquet",
    ],
)
@pytest.mark.parametrize(
    "op", [operator.eq, operator.ne, operator.gt, operator.lt, operator.ge, operator.le]
)
def test_series_filter_distributed(datapath, file_path, op):
    """Very simple test for series filter for sanity checking."""
    bodo_df1 = bd.read_parquet(datapath(file_path))
    py_df1 = pd.read_parquet(datapath(file_path))

    @bodo.jit(spawn=True)
    def f(df):
        return df

    # Force plan to execute but keep distributed.
    f(bodo_df1)
    op_str = numba.core.utils.OPERATORS_TO_BUILTINS[op]

    bodo_series_a = bodo_df1["A"]
    bodo_filter_a = bodo_series_a[eval(f"bodo_series_a {op_str} 20")]

    # Make sure bodo_filter_a is unevaluated at this point.
    assert bodo_filter_a.is_lazy_plan()

    py_series_a = py_df1["A"]
    py_filter_a = py_series_a[eval(f"py_series_a {op_str} 20")]

    _test_equal(
        bodo_filter_a,
        py_filter_a,
        check_pandas_types=False,
        sort_output=True,
        reset_index=True,
    )
=======
def test_map_partitions():
    """Simple tests for map_partition on lazy DataFrame."""
    df = pd.DataFrame(
        {
            "E": [1.1, 2.2, 13.3] * 2,
            "A": pd.array([2, 2, 3] * 2, "Int64"),
        },
        index=[0, 41, 2] * 2,
    )

    bodo_df = bd.from_pandas(df)

    def f(df, a, b=1):
        return df.A + df.E + a + b

    bodo_df2 = bodo_df.map_partitions(f, 2, b=3)
    py_out = df.A + df.E + 2 + 3

    assert bodo_df2.is_lazy_plan()

    _test_equal(bodo_df2, py_out, check_pandas_types=False)

    # test fallback case for unsupported func
    # that returns a DataFrame
    def g(df, a, b=1):
        return df + a + b

    with pytest.warns(BodoLibFallbackWarning):
        bodo_df2 = bodo_df.map_partitions(g, 2, b=3)

    py_out = df + 2 + 3
    _test_equal(bodo_df2, py_out, check_pandas_types=False)
>>>>>>> 8de5eb8c
<|MERGE_RESOLUTION|>--- conflicted
+++ resolved
@@ -1011,8 +1011,40 @@
     )
 
 
-<<<<<<< HEAD
-@pytest.mark.parametrize(
+def test_map_partitions():
+    """Simple tests for map_partition on lazy DataFrame."""
+    df = pd.DataFrame(
+        {
+            "E": [1.1, 2.2, 13.3] * 2,
+            "A": pd.array([2, 2, 3] * 2, "Int64"),
+        },
+        index=[0, 41, 2] * 2,
+    )
+
+    bodo_df = bd.from_pandas(df)
+
+    def f(df, a, b=1):
+        return df.A + df.E + a + b
+
+    bodo_df2 = bodo_df.map_partitions(f, 2, b=3)
+    py_out = df.A + df.E + 2 + 3
+
+    assert bodo_df2.is_lazy_plan()
+
+    _test_equal(bodo_df2, py_out, check_pandas_types=False)
+
+    # test fallback case for unsupported func
+    # that returns a DataFrame
+    def g(df, a, b=1):
+        return df + a + b
+
+    with pytest.warns(BodoLibFallbackWarning):
+        bodo_df2 = bodo_df.map_partitions(g, 2, b=3)
+
+    py_out = df + 2 + 3
+    _test_equal(bodo_df2, py_out, check_pandas_types=False)
+    
+    @pytest.mark.parametrize(
     "file_path",
     [
         "dataframe_library/df1.parquet",
@@ -1020,6 +1052,8 @@
         "dataframe_library/df1_multi_index.parquet",
     ],
 )
+
+
 @pytest.mark.parametrize(
     "op", [operator.eq, operator.ne, operator.gt, operator.lt, operator.ge, operator.le]
 )
@@ -1091,38 +1125,4 @@
         check_pandas_types=False,
         sort_output=True,
         reset_index=True,
-    )
-=======
-def test_map_partitions():
-    """Simple tests for map_partition on lazy DataFrame."""
-    df = pd.DataFrame(
-        {
-            "E": [1.1, 2.2, 13.3] * 2,
-            "A": pd.array([2, 2, 3] * 2, "Int64"),
-        },
-        index=[0, 41, 2] * 2,
-    )
-
-    bodo_df = bd.from_pandas(df)
-
-    def f(df, a, b=1):
-        return df.A + df.E + a + b
-
-    bodo_df2 = bodo_df.map_partitions(f, 2, b=3)
-    py_out = df.A + df.E + 2 + 3
-
-    assert bodo_df2.is_lazy_plan()
-
-    _test_equal(bodo_df2, py_out, check_pandas_types=False)
-
-    # test fallback case for unsupported func
-    # that returns a DataFrame
-    def g(df, a, b=1):
-        return df + a + b
-
-    with pytest.warns(BodoLibFallbackWarning):
-        bodo_df2 = bodo_df.map_partitions(g, 2, b=3)
-
-    py_out = df + 2 + 3
-    _test_equal(bodo_df2, py_out, check_pandas_types=False)
->>>>>>> 8de5eb8c
+    )