import datetime
import operator
import os
import tempfile

import numba
import numpy as np
import pandas as pd
import pyarrow as pa
import pytest

import bodo
import bodo.pandas as bd
from bodo.pandas.plan import (
    LogicalGetPandasReadParallel,
    LogicalGetPandasReadSeq,
    assert_executed_plan_count,
)
from bodo.pandas.utils import BodoLibFallbackWarning
from bodo.tests.utils import _test_equal, pytest_mark_spawn_mode, temp_config_override

# Various Index kinds to use in test data (assuming maximum size of 100 in input)
MAX_DATA_SIZE = 100


@pytest.fixture(
    params=[
        pd.RangeIndex(MAX_DATA_SIZE),
        pd.date_range("1998-01-01", periods=MAX_DATA_SIZE),
        pd.MultiIndex.from_arrays(
            (np.arange(MAX_DATA_SIZE) * 2, np.arange(MAX_DATA_SIZE) * 4),
            names=["first", "second"],
        ),
    ]
)
def index_val(request):
    return request.param


def test_from_pandas(datapath, index_val):
    """Very simple test to scan a dataframe passed into from_pandas."""

    df = pd.DataFrame(
        {
            "a": [1, 2, 3, 7] * 2,
            "b": [4, 5, 6, 8] * 2,
            "c": ["a", "b", None, "abc"] * 2,
        },
    )
    df.index = index_val[: len(df)]
    # Sequential test
    with temp_config_override("dataframe_library_run_parallel", False):
        bdf = bd.from_pandas(df)
        assert bdf.is_lazy_plan()
        assert isinstance(bdf._mgr._plan, LogicalGetPandasReadSeq)
        duckdb_plan = bdf._mgr._plan.generate_duckdb()
        _test_equal(duckdb_plan.df, df)
        _test_equal(
            bdf,
            df,
        )
        assert not bdf.is_lazy_plan()
        assert bdf._mgr._plan is None

    # Parallel test
    bdf = bd.from_pandas(df)
    assert bdf.is_lazy_plan()
    assert isinstance(bdf._mgr._plan, LogicalGetPandasReadParallel)
    _test_equal(
        bdf,
        df,
    )
    assert not bdf.is_lazy_plan()
    assert bdf._mgr._plan is None

    # Make sure projection with a middle column works.
    bdf = bd.from_pandas(df)
    bodo_df2 = bdf["b"]
    df2 = df["b"]
    assert bodo_df2.is_lazy_plan()
    _test_equal(
        bodo_df2,
        df2,
        check_pandas_types=False,
    )


def test_read_parquet(datapath):
    """Very simple test to read a parquet file for sanity checking."""
    path = datapath("example_no_index.parquet")

    bodo_out = bd.read_parquet(path)
    py_out = pd.read_parquet(path)

    _test_equal(
        bodo_out,
        py_out,
    )


@pytest.mark.parametrize(
    "file_path",
    [
        "example_no_index.parquet",
        "example_single_index.parquet",
        "example_multi_index.parquet",
    ],
)
def test_read_parquet_projection_pushdown(datapath, file_path):
    """Make sure basic projection pushdown works for Parquet read end to end."""
    path = datapath(file_path)

    bodo_out = bd.read_parquet(path)[["three", "four"]]
    py_out = pd.read_parquet(path)[["three", "four"]]

    assert bodo_out.is_lazy_plan()

    _test_equal(
        bodo_out,
        py_out,
    )


@pytest.mark.parametrize(
    "df",
    [
        pytest.param(
            pd.DataFrame(
                {
                    "one": [-1.0, np.nan, 2.5, 3.0, 4.0, 6.0, 10.0],
                    "two": ["foo", "bar", "baz", "foo", "bar", "baz", "foo"],
                    "three": [True, False, True, True, True, False, False],
                    "four": [-1.0, 5.1, 2.5, 3.0, 4.0, 6.0, 11.0],
                    "five": ["foo", "bar", "baz", None, "bar", "baz", "foo"],
                }
            ),
            id="df1",
        )
    ],
)
def test_read_parquet_index(df: pd.DataFrame, index_val):
    """Test reading parquet with index column works as expected."""
    df.index = index_val[: len(df)]
    with tempfile.TemporaryDirectory() as tmp:
        path = os.path.join(tmp, "example.pq")

        df.to_parquet(path)

        bodo_out = bd.read_parquet(path)
        py_out = pd.read_parquet(path)

        _test_equal(
            bodo_out,
            py_out,
        )


def test_read_parquet_len_shape(datapath):
    """Test length/shape after read parquet is correct"""
    path = datapath("example_no_index.parquet")

    bodo_out = bd.read_parquet(path)
    py_out = pd.read_parquet(path)

    assert len(bodo_out) == len(py_out)
    # len directly on parquet file doesn't require plan execution
    assert bodo_out.is_lazy_plan()

    # create a new lazy DF
    bodo_out2 = bd.read_parquet(path)

    # test shape
    assert bodo_out2.shape == py_out.shape
    # shape directly on parquet file doesn't require plan execution
    assert bodo_out2.is_lazy_plan()


def test_read_parquet_series_len_shape(datapath):
    """Test length/shape after read parquet is correct"""
    path = datapath("dataframe_library/df1.parquet")

    bodo_out = bd.read_parquet(path)
    bodo_out = bodo_out["A"]
    py_out = pd.read_parquet(path)
    py_out = py_out["A"]

    assert len(bodo_out) == len(py_out)
    # len directly on parquet file doesn't require plan execution
    assert bodo_out.is_lazy_plan()

    # test shape
    assert bodo_out.shape == py_out.shape
    # shape directly on parquet file doesn't require plan execution
    assert bodo_out.is_lazy_plan()


def test_read_parquet_filter_projection(datapath):
    """Test TPC-H Q6 bug where filter and projection pushed down to read parquet
    and filter column isn't used anywhere in the query.
    """
    path = datapath("dataframe_library/q6_sample.pq")

    def impl(lineitem):
        date1 = pd.Timestamp("1996-01-01")
        sel = (lineitem.L_SHIPDATE >= date1) & (lineitem.L_DISCOUNT >= 0.08)
        flineitem = lineitem[sel]
        return flineitem.L_EXTENDEDPRICE

    bodo_df = bd.read_parquet(path)
    bodo_df["L_SHIPDATE"] = bd.to_datetime(bodo_df.L_SHIPDATE, format="%Y-%m-%d")
    py_df = pd.read_parquet(path)
    py_df["L_SHIPDATE"] = pd.to_datetime(py_df.L_SHIPDATE, format="%Y-%m-%d")

    bodo_out = impl(bodo_df)
    assert bodo_out.is_lazy_plan()
    py_out = impl(py_df)

    _test_equal(
        bodo_out.copy(),
        py_out,
        check_pandas_types=False,
        sort_output=True,
        reset_index=True,
    )


def test_write_parquet(index_val):
    """Test writing a DataFrame to parquet."""
    df = pd.DataFrame(
        {
            "one": [-1.0, np.nan, 2.5, 3.0, 4.0, 6.0, 10.0],
            "two": ["foo", "bar", "baz", "foo", "bar", "baz", "foo"],
            "three": [True, False, True, True, True, False, False],
            "four": [-1.0, 5.1, 2.5, 3.0, 4.0, 6.0, 11.0],
            "five": ["foo", "bar", "baz", None, "bar", "baz", "foo"],
        }
    )
    df.index = index_val[: len(df)]
    with tempfile.TemporaryDirectory() as tmp:
        path = os.path.join(tmp, "test_write.parquet")

        bodo_df = bd.from_pandas(df)
        bodo_df.to_parquet(path)
        assert bodo_df.is_lazy_plan()

        # Read back to check
        py_out = pd.read_parquet(path)
        _test_equal(
            py_out,
            df,
            check_pandas_types=False,
            sort_output=True,
            reset_index=True,
        )

        # Already distributed DataFrame case
        path = os.path.join(tmp, "test_write_dist.parquet")
        bodo_df = bd.from_pandas(df)

        @bodo.jit(spawn=True)
        def f(df):
            return df

        f(bodo_df)
        bodo_df.to_parquet(path)
        # Read back to check
        py_out = pd.read_parquet(path)
        _test_equal(
            py_out,
            df,
            check_pandas_types=False,
            sort_output=True,
            reset_index=True,
        )


def test_projection(datapath):
    """Very simple test for projection for sanity checking."""
    bodo_df1 = bd.read_parquet(datapath("dataframe_library/df1.parquet"))
    bodo_df2 = bodo_df1["D"]

    py_df1 = pd.read_parquet(datapath("dataframe_library/df1.parquet"))
    py_df2 = py_df1["D"]

    # TODO: remove copy when df.apply(axis=0) is implemented
    # TODO: remove forcing collect when copy() bug with RangeIndex(1) is fixed
    _test_equal(
        bodo_df2.copy(),
        py_df2,
        check_pandas_types=False,
        sort_output=True,
        reset_index=True,
    )


@pytest.mark.parametrize(
    "file_path",
    [
        "dataframe_library/df1.parquet",
        "dataframe_library/df1_index.parquet",
        "dataframe_library/df1_multi_index.parquet",
    ],
)
@pytest.mark.parametrize(
    "op", [operator.eq, operator.ne, operator.gt, operator.lt, operator.ge, operator.le]
)
def test_filter_pushdown(datapath, file_path, op):
    """Test for filter with filter pushdown into read parquet."""
    op_str = numba.core.utils.OPERATORS_TO_BUILTINS[op]

    bodo_df1 = bd.read_parquet(datapath(file_path))
    bodo_df2 = bodo_df1[eval(f"bodo_df1.A {op_str} 20")]

    # Make sure bodo_df2 is unevaluated at this point.
    assert bodo_df2.is_lazy_plan()

    pre, post = bd.plan.getPlanStatistics(bodo_df2._mgr._plan)
    _test_equal(pre, 2)
    _test_equal(post, 1)

    py_df1 = pd.read_parquet(datapath(file_path))
    py_df2 = py_df1[eval(f"py_df1.A {op_str} 20")]

    # TODO: remove copy when df.apply(axis=0) is implemented
    _test_equal(
        bodo_df2.copy(),
        py_df2,
        check_pandas_types=False,
        sort_output=True,
        reset_index=True,
    )


@pytest_mark_spawn_mode
@pytest.mark.parametrize(
    "file_path",
    [
        "dataframe_library/df1.parquet",
        "dataframe_library/df1_index.parquet",
        "dataframe_library/df1_multi_index.parquet",
    ],
)
@pytest.mark.parametrize(
    "op", [operator.eq, operator.ne, operator.gt, operator.lt, operator.ge, operator.le]
)
def test_filter_distributed(datapath, file_path, op):
    """Very simple test for filter for sanity checking."""
    bodo_df1 = bd.read_parquet(datapath(file_path))
    py_df1 = pd.read_parquet(datapath(file_path))

    @bodo.jit(spawn=True)
    def f(df):
        return df

    # Force plan to execute but keep distributed.
    f(bodo_df1)
    op_str = numba.core.utils.OPERATORS_TO_BUILTINS[op]

    bodo_df2 = bodo_df1[eval(f"bodo_df1.A {op_str} 20")]

    # Make sure bodo_df2 is unevaluated at this point.
    assert bodo_df2.is_lazy_plan()

    py_df2 = py_df1[eval(f"py_df1.A {op_str} 20")]

    _test_equal(
        bodo_df2.copy(),
        py_df2,
        check_pandas_types=False,
        sort_output=True,
        reset_index=False,
    )


@pytest.mark.parametrize(
    "op", [operator.eq, operator.ne, operator.gt, operator.lt, operator.ge, operator.le]
)
def test_filter(datapath, op):
    """Test for standalone filter."""
    bodo_df1 = bd.read_parquet(datapath("dataframe_library/df1.parquet"))
    py_df1 = pd.read_parquet(datapath("dataframe_library/df1.parquet"))

    # Force read parquet node to execute.
    _test_equal(
        bodo_df1.copy(),
        py_df1,
        check_pandas_types=False,
        sort_output=True,
        reset_index=True,
    )

    op_str = numba.core.utils.OPERATORS_TO_BUILTINS[op]

    bodo_df2 = bodo_df1[eval(f"bodo_df1.A {op_str} 20")]

    # Make sure bodo_df2 is unevaluated at this point.
    assert bodo_df2.is_lazy_plan()

    py_df2 = py_df1[eval(f"py_df1.A {op_str} 20")]

    _test_equal(
        bodo_df2.copy(),
        py_df2,
        check_pandas_types=False,
        sort_output=True,
        reset_index=False,
    )


@pytest.mark.parametrize(
    "file_path",
    [
        "dataframe_library/df1.parquet",
        "dataframe_library/df1_index.parquet",
        "dataframe_library/df1_multi_index.parquet",
    ],
)
@pytest.mark.parametrize("mode", [0, 1, 2])
def test_filter_bound_between(datapath, file_path, mode):
    """Test for filter with filter pushdown into read parquet."""
    with assert_executed_plan_count(0):
        bodo_df1 = bd.read_parquet(datapath(file_path))

    @bodo.jit(spawn=True)
    def f(df):
        return df

    with assert_executed_plan_count(0 if not mode else 1):
        if mode == 1:
            f(bodo_df1)
        elif mode == 2:
            bodo_df1._mgr._collect()

    # Make sure bodo_df2 is unevaluated at this point.
    with assert_executed_plan_count(0):
        bodo_df2 = bodo_df1[(bodo_df1.A > 20) & (bodo_df1.A < 40)]

    py_df1 = pd.read_parquet(datapath(file_path))
    py_df2 = py_df1[(py_df1.A > 20) & (py_df1.A < 40)]

    # TODO: remove copy when df.apply(axis=0) is implemented
    _test_equal(
        bodo_df2.copy(),
        py_df2,
        check_pandas_types=False,
        sort_output=True,
        reset_index=True,
    )


def test_filter_multiple1_pushdown(datapath):
    """Test for multiple filter expression."""

    # Make sure bodo_df2 is unevaluated at this point.
    with assert_executed_plan_count(0):
        bodo_df1 = bd.read_parquet(datapath("dataframe_library/df1.parquet"))
        bodo_df2 = bodo_df1[((bodo_df1.A < 20) & ~(bodo_df1.D > 80))]

    py_df1 = pd.read_parquet(datapath("dataframe_library/df1.parquet"))
    py_df2 = py_df1[((py_df1.A < 20) & ~(py_df1.D > 80))]

    # TODO: remove copy when df.apply(axis=0) is implemented
    _test_equal(
        bodo_df2.copy(),
        py_df2,
        check_pandas_types=False,
        sort_output=True,
        reset_index=True,
    )


def test_filter_multiple1(datapath):
    """Test for multiple filter expression."""
    with assert_executed_plan_count(0):
        bodo_df1 = bd.read_parquet(datapath("dataframe_library/df1.parquet"))
        py_df1 = pd.read_parquet(datapath("dataframe_library/df1.parquet"))

    # Force read parquet node to execute.
    _test_equal(
        bodo_df1.copy(),
        py_df1,
        check_pandas_types=False,
        sort_output=True,
        reset_index=True,
    )

    # Make sure bodo_df2 is unevaluated in this process.
    with assert_executed_plan_count(0):
        bodo_df2 = bodo_df1[((bodo_df1.A < 20) & ~(bodo_df1.D > 80))]
        py_df2 = py_df1[((py_df1.A < 20) & ~(py_df1.D > 80))]

    # TODO: remove copy when df.apply(axis=0) is implemented
    _test_equal(
        bodo_df2.copy(),
        py_df2,
        check_pandas_types=False,
        sort_output=True,
        reset_index=True,
    )


def test_filter_string_pushdown(datapath):
    """Test for filtering based on a string pushed down to read parquet."""

    # Make sure bodo_df2 is unevaluated in this process.
    with assert_executed_plan_count(0):
        bodo_df1 = bd.read_parquet(datapath("dataframe_library/df1.parquet"))
        bodo_df2 = bodo_df1[bodo_df1.B == "gamma"]

    with assert_executed_plan_count(0):
        pre, post = bd.plan.getPlanStatistics(bodo_df2._mgr._plan)

    _test_equal(pre, 2)
    _test_equal(post, 1)

    py_df1 = pd.read_parquet(datapath("dataframe_library/df1.parquet"))
    py_df2 = py_df1[py_df1.B == "gamma"]

    _test_equal(
        bodo_df2.copy(),
        py_df2,
        check_pandas_types=False,
        sort_output=True,
        reset_index=True,
    )


def test_filter_string(datapath):
    """Test for standalone string filter."""

    with assert_executed_plan_count(0):
        bodo_df1 = bd.read_parquet(datapath("dataframe_library/df1.parquet"))
        py_df1 = pd.read_parquet(datapath("dataframe_library/df1.parquet"))

    # Force read parquet node to execute.
    _test_equal(
        bodo_df1.copy(),
        py_df1,
        check_pandas_types=False,
        sort_output=True,
        reset_index=True,
    )

    # Make sure bodo_df2 is unevaluated at this point.
    with assert_executed_plan_count(0):
        bodo_df2 = bodo_df1[bodo_df1.B == "gamma"]

    py_df2 = py_df1[py_df1.B == "gamma"]

    _test_equal(
        bodo_df2.copy(),
        py_df2,
        check_pandas_types=False,
        sort_output=True,
        reset_index=True,
    )


@pytest.mark.parametrize(
    "op", [operator.eq, operator.ne, operator.gt, operator.lt, operator.ge, operator.le]
)
def test_filter_datetime_pushdown(datapath, op):
    """Test for standalone filter."""

    # Make sure bodo_df2 is unevaluated at this point.
    with assert_executed_plan_count(0):
        op_str = numba.core.utils.OPERATORS_TO_BUILTINS[op]
        bodo_df1 = bd.read_parquet(datapath("dataframe_library/df1.parquet"))
        bodo_df2 = bodo_df1[
            eval(f"bodo_df1.F {op_str} pd.to_datetime('2025-07-17 22:39:02')")
        ]

        pre, post = bd.plan.getPlanStatistics(bodo_df2._mgr._plan)

    _test_equal(pre, 2)
    _test_equal(post, 1)

    py_df1 = pd.read_parquet(datapath("dataframe_library/df1.parquet"))
    py_df2 = py_df1[eval(f"py_df1.F {op_str} pd.to_datetime('2025-07-17 22:39:02')")]

    _test_equal(
        bodo_df2.copy(),
        py_df2,
        check_pandas_types=False,
        sort_output=True,
        reset_index=True,
    )


@pytest.mark.parametrize(
    "op", [operator.eq, operator.ne, operator.gt, operator.lt, operator.ge, operator.le]
)
def test_filter_datetime(datapath, op):
    """Test for standalone filter."""
    with assert_executed_plan_count(0):
        bodo_df1 = bd.read_parquet(datapath("dataframe_library/df1.parquet"))
        py_df1 = pd.read_parquet(datapath("dataframe_library/df1.parquet"))

    # Force read parquet node to execute so the filter doesn't get pushed into the read.
    _test_equal(
        bodo_df1.copy(),
        py_df1,
        check_pandas_types=False,
        sort_output=True,
        reset_index=True,
    )

    # Make sure bodo_df2 is unevaluated at this point.
    with assert_executed_plan_count(0):
        op_str = numba.core.utils.OPERATORS_TO_BUILTINS[op]

        bodo_df2 = bodo_df1[
            eval(f"bodo_df1.F {op_str} pd.to_datetime('2025-07-17 22:39:02')")
        ]

    py_df2 = py_df1[eval(f"py_df1.F {op_str} pd.to_datetime('2025-07-17 22:39:02')")]

    _test_equal(
        bodo_df2.copy(),
        py_df2,
        check_pandas_types=False,
        sort_output=True,
        reset_index=True,
    )


def test_head_pushdown(datapath):
    """Test for head pushed down to read parquet."""

    # Make sure bodo_df2 is unevaluated at this point.
    with assert_executed_plan_count(0):
        bodo_df1 = bd.read_parquet(datapath("dataframe_library/df1.parquet"))
        bodo_df2 = bodo_df1.head(3)

        pre, post = bd.plan.getPlanStatistics(bodo_df2._plan)

    _test_equal(pre, 2)
    _test_equal(post, 1)

    # Contents not guaranteed to be the same as Pandas so just check length.
    assert len(bodo_df2) == 3


def test_projection_head_pushdown(datapath):
    """Test for projection and head pushed down to read parquet."""

    # Make sure bodo_df2 is unevaluated at this point.
    with assert_executed_plan_count(0):
        bodo_df1 = bd.read_parquet(datapath("dataframe_library/df1.parquet"))
        bodo_df2 = bodo_df1["D"]
        bodo_df3 = bodo_df2.head(3)

    # Contents not guaranteed to be the same as Pandas so just check length.
    assert len(bodo_df3) == 3


def test_series_head(datapath):
    """Test for Series.head() reading from Pandas."""

    # Make sure bodo_df3 is unevaluated in the process.
    with assert_executed_plan_count(1):
        bodo_df1 = bd.read_parquet(datapath("dataframe_library/df1.parquet"))
        bodo_df2 = bodo_df1["D"]
        bodo_df2.execute_plan()
        bodo_df3 = bodo_df2.head(3)

    # Contents not guaranteed to be the same as Pandas so just check length.
    assert len(bodo_df3) == 3


def test_head(datapath):
    """Test for head pushed down to read parquet."""

    with assert_executed_plan_count(0):
        bodo_df1 = bd.read_parquet(datapath("dataframe_library/df1.parquet"))
        py_df1 = pd.read_parquet(datapath("dataframe_library/df1.parquet"))

    _test_equal(
        bodo_df1.copy(),
        py_df1,
        check_pandas_types=False,
        sort_output=True,
        reset_index=True,
    )

    # Make sure bodo_df2 is unevaluated at this point.
    with assert_executed_plan_count(0):
        bodo_df2 = bodo_df1.head(3)

    # Contents not guaranteed to be the same as Pandas so just check length.
    assert len(bodo_df2) == 3


def test_apply(datapath, index_val):
    """Very simple test for df.apply() for sanity checking."""
    with assert_executed_plan_count(1):
        df = pd.DataFrame(
            {
                "a": pd.array([1, 2, 3] * 10, "Int64"),
                "b": pd.array([4, 5, 6] * 10, "Int64"),
                "c": ["a", "b", "c"] * 10,
            },
            index=index_val[:30],
        )
        bdf = bd.from_pandas(df)
        out_pd = df.apply(lambda x: x["a"] + 1, axis=1)
        out_bodo = bdf.apply(lambda x: x["a"] + 1, axis=1)
    _test_equal(out_bodo, out_pd, check_pandas_types=False)


def test_chain_python_func(datapath, index_val):
    """Make sure chaining multiple Series functions that run in Python works"""
    with assert_executed_plan_count(0):
        df = pd.DataFrame(
            {
                "A": pd.array([1, 2, 3, 7], "Int64"),
                "B": ["A1\t", "B1 ", "C1\n", "Abc\t"],
                "C": pd.array([4, 5, 6, -1], "Int64"),
            }
        )
        df.index = index_val[: len(df)]
        bdf = bd.from_pandas(df)
        out_pd = df.B.str.strip().str.lower()
        out_bodo = bdf.B.str.strip().str.lower()
    _test_equal(out_bodo, out_pd, check_pandas_types=False)


@pytest.mark.parametrize(
    "na_action",
    [
        pytest.param(None, id="na_action_none"),
        pytest.param("ignore", id="na_action_ignore"),
    ],
)
def test_series_map(datapath, index_val, na_action):
    """Very simple test for Series.map() for sanity checking."""
    df = pd.DataFrame(
        {
            "A": pd.array([None, None, 3, 7, 2] * 2, "Int64"),
            "B": [None, None, "B1", "C1", "Abc"] * 2,
            "C": pd.array([4, 5, 6, -1, 1] * 2, "Int64"),
        }
    )
    df.index = index_val[: len(df)]

    def func(x):
        return "A" if pd.isna(x) else "B"

    bdf = bd.from_pandas(df)
    out_pd = df.A.map(func, na_action=na_action)
    out_bodo = bdf.A.map(func, na_action=na_action)
    assert out_bodo.is_lazy_plan()
    _test_equal(out_bodo, out_pd, check_pandas_types=False)


def test_series_map_non_jit(index_val):
    """Test non-jittable UDFs in ser.map still work."""
    df = pd.DataFrame(
        {
            "A": pd.array([None, None, 3, 7, 2] * 2, "Int64"),
            "B": [None, None, "B1", "C1", "Abc"] * 2,
            "C": pd.array([4, 5, 6, -1, 1] * 2, "Int64"),
        }
    )
    df.index = index_val[: len(df)]

    # Function with different return types,
    # technically this function isn't allowed in Python mode
    # either, but the branch is never executed due to the data
    # recieved.
    def func1(x):
        if x > 10:
            return "too-large"
        else:
            return x

    def unknown_func(x):
        return x + 10

    # Calling a function that is not known to bodo.
    def func2(x):
        return unknown_func(x)

    warn_msg = "Compiling user defined function failed "
    bdf = bd.from_pandas(df)
    with pytest.warns(BodoLibFallbackWarning, match=warn_msg):
        bdf2 = bdf.A.map(func1)
    pdf = df.copy()
    pdf2 = pdf.A.map(func1)
    _test_equal(pdf2, bdf2, check_pandas_types=False)

    bdf = bd.from_pandas(df)
    with pytest.warns(BodoLibFallbackWarning, match=warn_msg):
        bdf2 = bdf.A.map(func2)
    pdf = df.copy()
    pdf2 = pdf.A.map(func2)

    _test_equal(pdf2, bdf2, check_pandas_types=False)


def test_set_df_column(datapath, index_val):
    """Test setting a dataframe column with a Series function of the same dataframe."""
    with assert_executed_plan_count(0):
        df = pd.DataFrame(
            {
                "A": pd.array([1, 2, 3, 7], "Int64"),
                "B": ["A1\t", "B1 ", "C1\n", "Abc\t"],
                "C": pd.array([4, 5, 6, -1], "Int64"),
            }
        )
        df.index = index_val[: len(df)]
        bdf = bd.from_pandas(df)
        # Single projection, new column
        bdf["D"] = bdf["B"].str.strip()
        pdf = df.copy()
        pdf["D"] = pdf["B"].str.strip()
    _test_equal(bdf, pdf, check_pandas_types=False)

    # Single projection, existing column
    with assert_executed_plan_count(0):
        bdf = bd.from_pandas(df)
        bdf["B"] = bdf["B"].str.strip()
        pdf = df.copy()
        pdf["B"] = pdf["B"].str.strip()
    _test_equal(bdf, pdf, check_pandas_types=False)

    # Multiple projections, new column
    with assert_executed_plan_count(1):
        bdf = bd.from_pandas(df)
        bdf["D"] = bdf["B"].str.strip().map(lambda x: x + "1")
        pdf = df.copy()
        pdf["D"] = pdf["B"].str.strip().map(lambda x: x + "1")
    _test_equal(bdf, pdf, check_pandas_types=False)

    # Multiple projections, existing column
    with assert_executed_plan_count(1):
        bdf = bd.from_pandas(df)
        bdf["B"] = bdf["B"].str.strip().map(lambda x: x + "1")
        pdf = df.copy()
        pdf["B"] = pdf["B"].str.strip().map(lambda x: x + "1")
    _test_equal(bdf, pdf, check_pandas_types=False)

    # Trivial case: set a column to existing column
    with assert_executed_plan_count(0):
        bdf = bd.from_pandas(df)
        bdf["D"] = bdf["B"]
        pdf = df.copy()
        pdf["D"] = pdf["B"]
    _test_equal(bdf, pdf, check_pandas_types=False)


def test_set_df_column_const(datapath, index_val):
    """Test setting a dataframe column with a constant value."""

    with assert_executed_plan_count(0):
        df = pd.DataFrame(
            {
                "A": pd.array([1, 2, 3, 7], "Int64"),
                "B": ["A1\t", "B1 ", "C1\n", "Abc\t"],
                "C": pd.array([4, 5, 6, -1], "Int64"),
            }
        )
        df.index = index_val[: len(df)]
        bdf = bd.from_pandas(df)

        # New integer column
        bdf["D"] = 111
        pdf = df.copy()
        pdf["D"] = 111
    _test_equal(bdf, pdf, check_pandas_types=False)

    # Two new integer columns
    with assert_executed_plan_count(0):
        bdf = bd.from_pandas(df)
        bdf[["D", "G"]] = 111
        pdf = df.copy()
        pdf[["D", "G"]] = 111
    _test_equal(bdf, pdf, check_pandas_types=False)

    # Replace existing column with float
    with assert_executed_plan_count(0):
        bdf = bd.from_pandas(df)
        bdf["B"] = 1.23
        pdf = df.copy()
        pdf["B"] = 1.23
    _test_equal(bdf, pdf, check_pandas_types=False)

    # Replace existing column with string
    with assert_executed_plan_count(0):
        bdf = bd.from_pandas(df)
        bdf["C"] = "ABC"
        pdf = df.copy()
        pdf["C"] = "ABC"
    _test_equal(bdf, pdf, check_pandas_types=False)

    # Replace existing column with Timestamp
    with assert_executed_plan_count(0):
        bdf = bd.from_pandas(df)
        bdf["A"] = pd.Timestamp("2024-01-1")
        pdf = df.copy()
        pdf["A"] = pd.Timestamp("2024-01-1")
    _test_equal(bdf, pdf, check_pandas_types=False)


def test_set_df_column_func_nested_arith(datapath, index_val):
    """Test setting a dataframe column with nested functions inside an arithmetic operation."""

    with assert_executed_plan_count(0):
        df = pd.DataFrame(
            {
                "A": [1.4, 2.1, 3.3],
                "B": ["A1", "B23", "C345"],
                "C": [1.1, 2.2, 3.3],
                "D": [True, False, True],
            }
        )
        df.index = index_val[: len(df)]

        # New column
        bdf = bd.from_pandas(df)
        bdf["E"] = bdf.B.str.lower().str.len() + 1
        pdf = df.copy()
        pdf["E"] = pdf.B.str.lower().str.len() + 1
    _test_equal(bdf, pdf, check_pandas_types=False)

    # Existing column
    with assert_executed_plan_count(0):
        bdf = bd.from_pandas(df)
        bdf["B"] = bdf.B.str.lower().str.len() + 1
        pdf = df.copy()
        pdf["B"] = pdf.B.str.lower().str.len() + 1
    _test_equal(bdf, pdf, check_pandas_types=False)


def test_set_df_column_arith(datapath, index_val):
    """Test setting a dataframe column with a Series function of the same dataframe."""

    with assert_executed_plan_count(0):
        df = pd.DataFrame(
            {
                "A": pd.array([1, 2, 3, 7], "Int64"),
                "B": ["A1\t", "B1 ", "C1\n", "Abc\t"],
                "C": pd.array([4, 5, 6, -1], "Int64"),
            }
        )
        df.index = index_val[: len(df)]
        bdf = bd.from_pandas(df)

        # Test addition
        bdf = bd.from_pandas(df)
        bdf["D"] = bdf["A"] + 13
        pdf = df.copy()
        pdf["D"] = pdf["A"] + 13
    _test_equal(bdf, pdf, check_pandas_types=False)

    # Test subtraction
    with assert_executed_plan_count(0):
        bdf = bd.from_pandas(df)
        bdf["D"] = bdf["A"] - 13
        pdf = df.copy()
        pdf["D"] = pdf["A"] - 13
    _test_equal(bdf, pdf, check_pandas_types=False)

    # Test multiply
    with assert_executed_plan_count(0):
        bdf = bd.from_pandas(df)
        bdf["D"] = bdf["A"] * 13
        pdf = df.copy()
        pdf["D"] = pdf["A"] * 13
    _test_equal(bdf, pdf, check_pandas_types=False)

    # Test division
    with assert_executed_plan_count(0):
        bdf = bd.from_pandas(df)
        bdf["D"] = bdf["A"] / 2
        pdf = df.copy()
        pdf["D"] = pdf["A"] / 2
    _test_equal(bdf, pdf, check_pandas_types=False)


def test_set_df_column_extra_proj(datapath, index_val):
    """Test setting a dataframe column with a Series function of the same dataframe to
    a dataframe that has column projections on top of the source dataframe.
    """
    with assert_executed_plan_count(0):
        df = pd.DataFrame(
            {
                "A": pd.array([1, 2, 3, 7], "Int64"),
                "B": ["A1\t", "B1 ", "C1\n", "Abc\t"],
                "C": pd.array([4, 5, 6, -1], "Int64"),
            }
        )
        df.index = index_val[: len(df)]

        # Single projection, new column
        bdf = bd.from_pandas(df)
        bdf2 = bdf[["C", "B"]]
        bdf2["D"] = bdf["A"] + bdf["C"]
        pdf = df.copy()
        pdf2 = pdf[["C", "B"]]
        pdf2["D"] = pdf["A"] + pdf["C"]
    _test_equal(bdf2, pdf2, check_pandas_types=False)

    # Multiple projections, new column
    with assert_executed_plan_count(0):
        bdf = bd.from_pandas(df)
        bdf2 = bdf[["C", "B"]]
        bdf2["D"] = bdf["B"].str.strip().str.lower()
        pdf = df.copy()
        pdf2 = pdf[["C", "B"]]
        pdf2["D"] = pdf["B"].str.strip().str.lower()
    _test_equal(bdf2, pdf2, check_pandas_types=False)

    # Single projection, existing column in source dataframe
    with assert_executed_plan_count(0):
        bdf = bd.from_pandas(df)
        bdf2 = bdf[["C", "B"]]
        bdf2["A"] = bdf["A"] + bdf["C"]
        pdf = df.copy()
        pdf2 = pdf[["C", "B"]]
        pdf2["A"] = pdf["A"] + pdf["C"]
    _test_equal(bdf2, pdf2, check_pandas_types=False)

    # Multiple projections, existing column in source dataframe
    with assert_executed_plan_count(0):
        bdf = bd.from_pandas(df)
        bdf2 = bdf[["C", "B"]]
        bdf2["A"] = bdf["B"].str.strip().str.lower()
        pdf = df.copy()
        pdf2 = pdf[["C", "B"]]
        pdf2["A"] = pdf["B"].str.strip().str.lower()
    _test_equal(bdf2, pdf2, check_pandas_types=False)

    # Single projection, existing column in projected dataframe
    with assert_executed_plan_count(0):
        bdf = bd.from_pandas(df)
        bdf2 = bdf[["C", "B"]]
        bdf2["B"] = bdf["A"] + bdf["C"]
        pdf = df.copy()
        pdf2 = pdf[["C", "B"]]
        pdf2["B"] = pdf["A"] + pdf["C"]
    _test_equal(bdf2, pdf2, check_pandas_types=False)

    # Multiple projections, existing column in projected dataframe
    with assert_executed_plan_count(0):
        bdf = bd.from_pandas(df)
        bdf2 = bdf[["C", "B"]]
        bdf2["B"] = bdf["B"].str.strip().str.lower()
        pdf = df.copy()
        pdf2 = pdf[["C", "B"]]
        pdf2["B"] = pdf["B"].str.strip().str.lower()
    _test_equal(bdf2, pdf2, check_pandas_types=False)


def test_parquet_read_partitioned(datapath):
    """Test reading a partitioned parquet dataset."""
    path = datapath("dataframe_library/example_partitioned.parquet")

    # File generated using:
    # df = pd.DataFrame({
    #                  "a": range(10),
    #                  "b": np.random.randn(10),
    #                  "c": [1, 2] * 5,
    #                  "part": ["a"] * 5 + ["b"] * 5,
    #                  "d": np.arange(10)+1
    #              })
    # df.to_parquet("bodo/tests/data/dataframe_library/example_partitioned.parquet", partition_cols=["part"])

    with assert_executed_plan_count(0):
        bodo_out = bd.read_parquet(path)
        py_out = pd.read_parquet(path)

    # NOTE: Bodo dataframe library currently reads partitioned columns as
    # dictionary-encoded strings but Pandas reads them as categorical.
    _test_equal(
        bodo_out.copy(),
        py_out,
        check_pandas_types=False,
        sort_output=True,
        reset_index=True,
    )


def test_parquet_read_partitioned_filter(datapath):
    """Test filter pushdown on partitioned parquet dataset."""
    path = datapath("dataframe_library/example_partitioned.parquet")

    with assert_executed_plan_count(0):
        bodo_out = bd.read_parquet(path)
        bodo_out = bodo_out[bodo_out.part == "a"]
        py_out = pd.read_parquet(path)
        py_out = py_out[py_out.part == "a"]

    # TODO: test logs to make sure filter pushdown happened and files skipped
    _test_equal(
        bodo_out,
        py_out,
    )


def test_parquet_read_shape_head(datapath):
    """
    Test to catch a case where the original manager goes out of scope
    causing the parallel get to become invalid.
    """
    path = datapath("dataframe_library/df1.parquet")

    def bodo_impl():
        df = bd.read_parquet(path)
        return df.shape, df.head(4)

    def pd_impl():
        df = pd.read_parquet(path)
        return df.shape, df.head(4)

    with assert_executed_plan_count(0):
        bdf_shape, bdf_head = bodo_impl()
        pdf_shape, pdf_head = pd_impl()
        assert bdf_shape == pdf_shape
    _test_equal(bdf_head, pdf_head)


def test_project_after_filter(datapath):
    """Test creating a plan with a Projection on top of a filter works"""

    # Make sure bodo_df2 is unevaluated at this point.
    with assert_executed_plan_count(0):
        bodo_df1 = bd.read_parquet(datapath("dataframe_library/df1.parquet"))
        bodo_df2 = bodo_df1[bodo_df1.D > 80][["B", "A"]]
        py_df1 = pd.read_parquet(datapath("dataframe_library/df1.parquet"))
        py_df2 = py_df1[py_df1.D > 80][["B", "A"]]

    # TODO: remove copy when df.apply(axis=0) is implemented
    _test_equal(
        bodo_df2.copy(),
        py_df2,
        check_pandas_types=False,
        sort_output=True,
        reset_index=True,
    )


@pytest.mark.parametrize("how", ["inner", "left", "right", "outer"])
def test_merge(how):
    """Simple test for DataFrame merge."""
<<<<<<< HEAD
    df1 = pd.DataFrame(
        {
            "B": ["a1", "b11", "c111", "d1111"],
            "E": [1.1, 2.2, 3.3, 4.4],
            "A": pd.array([2, 2, 3, 4], "Int64"),
        },
    )
    df2 = pd.DataFrame(
        {
            "Cat": pd.array([2, 3, 8, 1], "Int64"),
            "Dog": ["a1", "b222", "c33", "d444"],
        },
    )
=======
>>>>>>> 357be638

    # Make sure bdf3 is unevaluated in the process.
    with assert_executed_plan_count(0):
        df1 = pd.DataFrame(
            {
                "B": ["a1", "b11", "c111"],
                "E": [1.1, 2.2, 3.3],
                "A": pd.array([2, 2, 3], "Int64"),
            },
        )
        df2 = pd.DataFrame(
            {
                "Cat": pd.array([2, 3, 8], "Int64"),
                "Dog": ["a1", "b222", "c33"],
            },
        )

        bdf1 = bd.from_pandas(df1)
        bdf2 = bd.from_pandas(df2)

<<<<<<< HEAD
    df3 = df1.merge(df2, how=how, left_on=["A"], right_on=["Cat"])
    bdf3 = bdf1.merge(bdf2, how=how, left_on=["A"], right_on=["Cat"])
    # Make sure bdf3 is unevaluated at this point.
    assert bdf3.is_lazy_plan()

    _test_equal(
        bdf3.copy(),
        df3,
        check_pandas_types=False,
        sort_output=True,
        reset_index=True,
    )


def test_merge_cross():
    """Simple test for DataFrame merge with cross join."""
    df1 = pd.DataFrame(
        {
            "B": ["a1", "b11", "c111", "d1111"],
            "E": [1.1, 2.2, 3.3, 4.4],
            "A": pd.array([2, 2, 3, 4], "Int64"),
        },
    )
    df2 = pd.DataFrame(
        {
            "Cat": pd.array([2, 3, 8, 1], "Int64"),
            "Dog": ["a1", "b222", "c33", "d444"],
        },
    )

    bdf1 = bd.from_pandas(df1)
    bdf2 = bd.from_pandas(df2)

    df3 = df1.merge(df2, how="cross")
    bdf3 = bdf1.merge(bdf2, how="cross")
    # Make sure bdf3 is unevaluated at this point.
    assert bdf3.is_lazy_plan()
=======
        df3 = df1.merge(df2, how="inner", left_on=["A"], right_on=["Cat"])
        bdf3 = bdf1.merge(bdf2, how="inner", left_on=["A"], right_on=["Cat"])
>>>>>>> 357be638

    _test_equal(
        bdf3.copy(),
        df3,
        check_pandas_types=False,
        sort_output=True,
        reset_index=True,
    )


def test_merge_switch_side():
    """Test merge with left table smaller than right table so DuckDB reorders the input
    tables to use the smaller table as build.
    """
    # Make sure bdf3 is unevaluated at this point.
    with assert_executed_plan_count(0):
        df1 = pd.DataFrame(
            {
                "A": pd.array([2, 2, 3], "Int64"),
                "B": ["a1", "b11", "c111"],
            },
        )
        df2 = pd.DataFrame(
            {
                "D": ["a1", "b222", "c33"],
                "A": pd.array([2, 3, 8], "Int64"),
                "E": [1.1, 2.2, 3.3],
            },
        )
        bdf1 = bd.from_pandas(df1)
        bdf2 = bd.from_pandas(df2)
        df3 = df1.merge(df2, how="inner", on=["A"])
        bdf3 = bdf1.merge(bdf2, how="inner", on=["A"])

    _test_equal(
        bdf3.copy(),
        df3,
        check_pandas_types=False,
        sort_output=True,
        reset_index=True,
    )


def test_merge_non_equi_cond():
    """Simple test for non-equi join conditions."""
    # Make sure bdf3 is unevaluated in the process.
    with assert_executed_plan_count(0):
        df1 = pd.DataFrame(
            {
                "B": pd.array([4, 5, 6], "Int64"),
                "E": [1.1, 2.2, 3.3],
                "A": pd.array([2, 2, 3], "Int64"),
            },
        )
        df2 = pd.DataFrame(
            {
                "Cat": pd.array([2, 3, 8], "Int64"),
                "Dog": pd.array([8, 3, 9], "Int64"),
            },
        )

        bdf1 = bd.from_pandas(df1)
        bdf2 = bd.from_pandas(df2)

        df3 = df1.merge(df2, how="inner", left_on=["A"], right_on=["Cat"])
        bdf3 = bdf1.merge(bdf2, how="inner", left_on=["A"], right_on=["Cat"])

        df4 = df3[df3.B < df3.Dog]
        bdf4 = bdf3[bdf3.B < bdf3.Dog]

        # Make sure filter node gets pushed into join.
        pre, post = bd.plan.getPlanStatistics(bdf4._mgr._plan)

    _test_equal(pre, 5)
    _test_equal(post, 4)

    _test_equal(
        bdf4.copy(),
        df4,
        check_pandas_types=False,
        sort_output=True,
        reset_index=True,
    )

    # Make sure bdf3 is unevaluated at this point.
    with assert_executed_plan_count(0):
        df1.loc[0, "B"] = np.nan
        bdf1 = bd.from_pandas(df1)

        nan_df3 = df1.merge(df2, how="inner", left_on=["A"], right_on=["Cat"])
        nan_bdf3 = bdf1.merge(bdf2, how="inner", left_on=["A"], right_on=["Cat"])

        nan_df4 = nan_df3[nan_df3.B < nan_df3.Dog]
        nan_bdf4 = nan_bdf3[nan_bdf3.B < nan_bdf3.Dog]

        # Make sure filter node gets pushed into join.
        pre, post = bd.plan.getPlanStatistics(nan_bdf4._mgr._plan)

    _test_equal(pre, 5)
    _test_equal(post, 4)

    _test_equal(
        nan_bdf4.copy(),
        nan_df4,
        check_pandas_types=False,
        sort_output=True,
        reset_index=True,
    )


def test_merge_output_column_to_input_map():
    """Test for a bug in join output column to input column mapping in
    TPCH Q20.
    """
    with assert_executed_plan_count(0):
        jn2 = pd.DataFrame(
            {
                "PS_PARTKEY": pd.array([1, 4, -3, 5], "Int32"),
                "PS_SUPPKEY": pd.array([7, 1, -3, 3], "Int32"),
                "L_QUANTITY": pd.array([5.0, 17.0, 2.0, 29.0], "Float64"),
            }
        )
        supplier = pd.DataFrame(
            {
                "S_SUPPKEY": pd.array([-1, 4, 2], "Int32"),
                "S_NAME": [f"Supplier#{i:09d}" for i in range(3)],
            }
        )

        def impl(jn2, supplier):
            gb = jn2.groupby(["PS_PARTKEY", "PS_SUPPKEY"], as_index=False, sort=False)[
                "L_QUANTITY"
            ].sum()
            jn3 = gb.merge(supplier, left_on="PS_SUPPKEY", right_on="S_SUPPKEY")
            return jn3[["L_QUANTITY", "S_NAME"]]

        pd_out = impl(jn2, supplier)
        bodo_out = impl(bd.from_pandas(jn2), bd.from_pandas(supplier))

    _test_equal(
        bodo_out,
        pd_out,
        check_pandas_types=False,
        sort_output=True,
        reset_index=True,
    )


def test_dataframe_copy(index_val):
    """
    Test that creating a Pandas DataFrame from a Bodo DataFrame has the correct index.
    """
    with assert_executed_plan_count(0):
        df1 = pd.DataFrame(
            {
                "A": pd.array([2, 2, 3], "Int64"),
                "B": ["a1", "b11", "c111"],
                "E": [1.1, 2.2, 3.3],
            },
        )
        df1.index = index_val[: len(df1)]
        bdf = bd.from_pandas(df1)

    with assert_executed_plan_count(1):
        pdf_from_bodo = pd.DataFrame(bdf)

    _test_equal(df1, pdf_from_bodo, sort_output=True)


def test_dataframe_sort(datapath):
    """Very simple test for sorting for sanity checking."""
    with assert_executed_plan_count(0):
        bodo_df1 = bd.read_parquet(datapath("dataframe_library/df1.parquet"))
        bodo_df2 = bodo_df1.sort_values(
            by=["D", "A"], ascending=[True, False], na_position="last"
        )

        py_df1 = pd.read_parquet(datapath("dataframe_library/df1.parquet"))
        py_df2 = py_df1.sort_values(
            by=["D", "A"], ascending=[True, False], na_position="last"
        )

    _test_equal(
        bodo_df2,
        py_df2,
        check_pandas_types=False,
        sort_output=False,
        reset_index=True,
    )


def test_series_sort(datapath):
    """Very simple test for sorting for sanity checking."""
    with assert_executed_plan_count(0):
        bodo_df1 = bd.read_parquet(datapath("dataframe_library/df1.parquet"))
        bodo_df2 = bodo_df1["D"]
        bodo_df3 = bodo_df2.sort_values(ascending=False, na_position="last")

        py_df1 = pd.read_parquet(datapath("dataframe_library/df1.parquet"))
        py_df2 = py_df1["D"]
        py_df3 = py_df2.sort_values(ascending=False, na_position="last")

    _test_equal(
        bodo_df3,
        py_df3,
        check_pandas_types=False,
        sort_output=False,
        reset_index=True,
    )


@pytest.fixture(
    params=[
        pytest.param(True, id="dropna-True"),
        pytest.param(False, id="dropna-False"),
    ],
    scope="module",
)
def dropna(request):
    return request.param


@pytest.fixture(
    params=[
        pytest.param(True, id="as_index-True"),
        pytest.param(False, id="as_index-False"),
    ],
    scope="module",
)
def as_index(request):
    return request.param


def test_series_groupby(dropna, as_index):
    """
    Test a simple groupby operation.
    """
    with assert_executed_plan_count(0):
        df1 = pd.DataFrame(
            {
                "B": ["a1", "b11", "c111"] * 2,
                "E": pd.array([1.1, pd.NA, 13.3, pd.NA, pd.NA, 13.3], "Float64"),
                "A": pd.array([pd.NA, 2, 3] * 2, "Int64"),
            },
            index=[0, 41, 2] * 2,
        )
        bdf1 = bd.from_pandas(df1)
        bdf2 = bdf1.groupby("A", as_index=as_index, dropna=dropna)["E"].sum()
        df2 = df1.groupby("A", as_index=as_index, dropna=dropna)["E"].sum()

    _test_equal(bdf2, df2, sort_output=True, reset_index=True)


@pytest.mark.parametrize(
    "selection",
    [pytest.param(None, id="select_all"), pytest.param(["C", "A"], id="select_subset")],
)
def test_dataframe_groupby(dropna, as_index, selection):
    """
    Test a simple groupby operation.
    """
    with assert_executed_plan_count(0):
        df1 = pd.DataFrame(
            {
                "A": pd.array([1, 2, pd.NA, 2147483647] * 3, "Int32"),
                "B": ["A", "B"] * 6,
                "E": [False, True] * 6,
                "D": pd.array(
                    [i * 2 if (i**2) % 3 == 0 else pd.NA for i in range(12)], "Int32"
                ),
                "C": pd.array([0.2, 0.2, 0.3] * 4, "Float32"),
            }
        )

        bdf1 = bd.from_pandas(df1)

        if selection is None:
            bdf2 = bdf1.groupby(["D", "E"], as_index=as_index, dropna=dropna).sum()
            df2 = df1.groupby(["D", "E"], as_index=as_index, dropna=dropna).sum()
        else:
            bdf2 = bdf1.groupby(["D", "E"], as_index=as_index, dropna=dropna)[
                selection
            ].sum()
            df2 = df1.groupby(["D", "E"], as_index=as_index, dropna=dropna)[
                selection
            ].sum()

    _test_equal(bdf2, df2, sort_output=True, reset_index=True)


def test_groupby_fallback():
    """Checks that fallback is properly supported for DataFrame and Series groupby
    when unsupported arguments are provided.
    """

    with assert_executed_plan_count(0):
        df = pd.DataFrame({"A": pd.array([pd.NA, 2, 1, 2], "Int32"), "B": [1, 2, 3, 4]})
        bdf = bd.from_pandas(df)

    # Series groupby
    with assert_executed_plan_count(3):
        with pytest.warns(BodoLibFallbackWarning):
            fallback_out = bdf.groupby("A", dropna=False, as_index=False, sort=True)[
                "B"
            ].sum(engine="cython")

        pandas_out = df.groupby("A", dropna=False, as_index=False, sort=True)["B"].sum(
            engine="cython"
        )
    _test_equal(pandas_out, fallback_out)

    with assert_executed_plan_count(2):
        bdf2 = bd.from_pandas(df)

        # DataFrame groupby
        with pytest.warns(BodoLibFallbackWarning):
            fallback_out = bdf2.groupby(
                "A", dropna=False, as_index=False, sort=True
            ).sum(engine="cython")

        pandas_out = df.groupby("A", dropna=False, as_index=False, sort=True).sum(
            engine="cython"
        )
    _test_equal(pandas_out, fallback_out)


@pytest.fixture(scope="module")
def groupby_agg_df(request):
    return pd.DataFrame(
        {
            "A": pd.array([1, 2, pd.NA, 2147483647] * 3, "Int32"),
            "D": pd.array(
                [i * 2 if (i**2) % 3 == 0 else pd.NA for i in range(12)], "Int32"
            ),
            "B": pd.array(["A", "B", pd.NA] * 4),
            "C": pd.array([0.2, 0.2, 0.3] * 4, "Float32"),
            "T": pd.timedelta_range("1 day", periods=12, freq="D"),
        }
    )


@pytest.mark.parametrize(
    "func, kwargs",
    [
        pytest.param({"A": "mean", "D": "count"}, {}, id="func_dict"),
        pytest.param(["sum", "count"], {}, id="func_list"),
        pytest.param("sum", {}, id="func_str"),
        pytest.param(
            None,
            {
                "mean_A": pd.NamedAgg("A", "mean"),
                "count_D": pd.NamedAgg("D", "count"),
                "count_A": pd.NamedAgg("A", "count"),
                "sum_D": pd.NamedAgg("D", "sum"),
            },
            id="func_kwargs",
        ),
    ],
)
def test_groupby_agg(groupby_agg_df, as_index, dropna, func, kwargs):
    with assert_executed_plan_count(0):
        df1 = groupby_agg_df
        bdf1 = bd.from_pandas(df1)
        bdf2 = bdf1.groupby("B", as_index=as_index, dropna=dropna).agg(func, **kwargs)
        df2 = df1.groupby("B", as_index=as_index, dropna=dropna).agg(func, **kwargs)
    _test_equal(bdf2, df2, check_pandas_types=False, sort_output=True, reset_index=True)


@pytest.mark.parametrize(
    "func, kwargs",
    [
        pytest.param({"mean_A": "mean", "count_A": "count"}, {}, id="func_dict"),
        pytest.param(["sum", "count"], {}, id="func_list"),
        pytest.param("sum", {}, id="func_str"),
        pytest.param(
            None,
            {"mean_A": "mean", "count_A": "count", "sum_A": "sum"},
            id="func_kwargs",
        ),
    ],
)
def test_series_groupby_agg(groupby_agg_df, as_index, dropna, func, kwargs):
    with assert_executed_plan_count(0):
        df1 = groupby_agg_df
        bdf1 = bd.from_pandas(df1)
        # Dict values plus as_index raises SpecificationError in Bodo/Pandas
        if (isinstance(func, dict) or kwargs) and as_index:
            return
        bdf2 = bdf1.groupby("B", as_index=as_index, dropna=dropna)["A"].agg(
            func, **kwargs
        )
        df2 = df1.groupby("B", as_index=as_index, dropna=dropna)["A"].agg(
            func, **kwargs
        )
    _test_equal(bdf2, df2, check_pandas_types=False, sort_output=True, reset_index=True)


@pytest.mark.parametrize(
    "func",
    [
        "sum",
        "mean",
        "count",
        "max",
        "min",
        "median",
        "nunique",
        "size",
        "var",
        "std",
        "skew",
    ],
)
def test_groupby_agg_numeric(groupby_agg_df, func):
    """Tests supported aggfuncs on simple numeric (floats and ints)."""

    bdf1 = bd.from_pandas(groupby_agg_df)

    cols = ["D", "A", "C"]

    bdf2 = getattr(bdf1.groupby("B")[cols], func)()
    df2 = getattr(groupby_agg_df.groupby("B")[cols], func)()

    assert bdf2.is_lazy_plan()

    _test_equal(bdf2, df2, sort_output=True, reset_index=True)


@pytest.mark.parametrize(
    "func",
    [
        "count",
        "max",
        "min",
        "nunique",
        "size",
    ],
)
def test_groupby_agg_ordered(func):
    """Tests supported aggfuncs on other simple data types."""
    with assert_executed_plan_count(0):
        # string, datetime, bool
        df = pd.DataFrame(
            {
                "A": pd.array([True, pd.NA, False, True] * 3),
                "B": pd.array([pd.NA, "pq", "rs", "abc", "efg", "hij"] * 2),
                "D": pd.date_range(
                    "1988-01-01", periods=12, freq="D"
                ).to_series(),  # timestamp[ns]
                "F": pd.date_range("1988-01-01", periods=12, freq="D")
                .to_series()
                .dt.date,  # date32
                "T": pd.timedelta_range("1 day", periods=12, freq="D"),  # duration
                "K": ["A", "A", "B"] * 4,
            }
        )

        bdf1 = bd.from_pandas(df)

        bdf2 = getattr(bdf1.groupby("K"), func)()
        df2 = getattr(df.groupby("K"), func)()

    _test_equal(bdf2, df2, sort_output=True, reset_index=True)


def test_compound_projection_expression(datapath):
    """Very simple test for projection expressions."""

    with assert_executed_plan_count(0):
        bodo_df1 = bd.read_parquet(datapath("dataframe_library/df1.parquet"))
        bodo_df2 = bodo_df1[(bodo_df1.A + 50) / 2 < bodo_df1.D * 2]

        py_df1 = pd.read_parquet(datapath("dataframe_library/df1.parquet"))
        py_df2 = py_df1[(py_df1.A + 50) / 2 < py_df1.D * 2]

    _test_equal(
        bodo_df2,
        py_df2,
        check_pandas_types=False,
        sort_output=True,
        reset_index=True,
    )


def test_projection_expression_floordiv(datapath):
    """Test for floordiv."""
    with assert_executed_plan_count(0):
        bodo_df1 = bd.read_parquet(datapath("dataframe_library/df1.parquet"))
        bodo_df2 = bodo_df1[(bodo_df1.A // 3) * 7 > 15]

        py_df1 = pd.read_parquet(datapath("dataframe_library/df1.parquet"))
        py_df2 = py_df1[(py_df1.A // 3) * 7 > 15]

    _test_equal(
        bodo_df2,
        py_df2,
        check_pandas_types=False,
        sort_output=True,
        reset_index=True,
    )


def test_series_compound_expression(datapath):
    """Very simple test for projection expressions."""
    with assert_executed_plan_count(0):
        bodo_df1 = bd.read_parquet(datapath("dataframe_library/df1.parquet"))
        bodo_df2 = (bodo_df1["A"] + 50) * 2 / 7

        py_df1 = pd.read_parquet(datapath("dataframe_library/df1.parquet"))
        py_df2 = (py_df1["A"] + 50) * 2 / 7

    _test_equal(
        bodo_df2,
        py_df2,
        check_pandas_types=False,
        sort_output=True,
        reset_index=True,
    )


def test_map_partitions():
    """Simple tests for map_partition on lazy DataFrame."""
    with assert_executed_plan_count(0):
        df = pd.DataFrame(
            {
                "E": [1.1, 2.2, 13.3] * 2,
                "A": pd.array([2, 2, 3] * 2, "Int64"),
            },
            index=[0, 41, 2] * 2,
        )

        bodo_df = bd.from_pandas(df)

        def f(df, a, b=1):
            return df.A + df.E + a + b

    with assert_executed_plan_count(1):
        bodo_df2 = bodo_df.map_partitions(f, 2, b=3)
        py_out = df.A + df.E + 2 + 3

    _test_equal(bodo_df2, py_out, check_pandas_types=False)

    with assert_executed_plan_count(2):
        # test fallback case for unsupported func
        # that returns a DataFrame
        def g(df, a, b=1):
            return df + a + b

        with pytest.warns(BodoLibFallbackWarning):
            bodo_df2 = bodo_df.map_partitions(g, 2, b=3)

        py_out = df + 2 + 3
    _test_equal(bodo_df2, py_out, check_pandas_types=False)


@pytest.mark.parametrize(
    "file_path",
    [
        "dataframe_library/df1.parquet",
        "dataframe_library/df1_index.parquet",
        "dataframe_library/df1_multi_index.parquet",
    ],
)
@pytest.mark.parametrize(
    "op", [operator.eq, operator.ne, operator.gt, operator.lt, operator.ge, operator.le]
)
def test_series_filter_pushdown(datapath, file_path, op):
    """Test for series filter with filter pushdown into read parquet."""

    # Make sure bodo_filter_a is unevaluated in the process.
    with assert_executed_plan_count(0):
        op_str = numba.core.utils.OPERATORS_TO_BUILTINS[op]

        bodo_df1 = bd.read_parquet(datapath(file_path))
        bodo_series_a = bodo_df1["A"]
        bodo_filter_a = bodo_series_a[eval(f"bodo_series_a {op_str} 20")]

        pre, post = bd.plan.getPlanStatistics(bodo_filter_a._mgr._plan)
    _test_equal(pre, 3)
    _test_equal(post, 2)

    with assert_executed_plan_count(0):
        py_df1 = pd.read_parquet(datapath(file_path))
        py_series_a = py_df1["A"]
        py_filter_a = py_series_a[eval(f"py_series_a {op_str} 20")]

    _test_equal(
        bodo_filter_a,
        py_filter_a,
        check_pandas_types=False,
        sort_output=True,
        reset_index=True,
    )


@pytest_mark_spawn_mode
@pytest.mark.parametrize(
    "file_path",
    [
        "dataframe_library/df1.parquet",
        "dataframe_library/df1_index.parquet",
        "dataframe_library/df1_multi_index.parquet",
    ],
)
@pytest.mark.parametrize(
    "op", [operator.eq, operator.ne, operator.gt, operator.lt, operator.ge, operator.le]
)
def test_series_filter_distributed(datapath, file_path, op):
    """Very simple test for series filter for sanity checking."""
    bodo_df1 = bd.read_parquet(datapath(file_path))
    py_df1 = pd.read_parquet(datapath(file_path))

    @bodo.jit(spawn=True)
    def f(df):
        return df

    # Force plan to execute but keep distributed.
    f(bodo_df1)
    op_str = numba.core.utils.OPERATORS_TO_BUILTINS[op]

    bodo_series_a = bodo_df1["A"]
    bodo_filter_a = bodo_series_a[eval(f"bodo_series_a {op_str} 20")]

    # Make sure bodo_filter_a is unevaluated at this point.
    assert bodo_filter_a.is_lazy_plan()

    py_series_a = py_df1["A"]
    py_filter_a = py_series_a[eval(f"py_series_a {op_str} 20")]

    _test_equal(
        bodo_filter_a,
        py_filter_a,
        check_pandas_types=False,
        sort_output=True,
        reset_index=True,
    )


@pytest_mark_spawn_mode
@pytest.mark.parametrize(
    "file_path",
    [
        "dataframe_library/df1.parquet",
        "dataframe_library/df1_index.parquet",
        "dataframe_library/df1_multi_index.parquet",
    ],
)
@pytest.mark.parametrize(
    "op", [operator.eq, operator.ne, operator.gt, operator.lt, operator.ge, operator.le]
)
@pytest.mark.parametrize("mode", [0, 1, 2])
def test_series_filter_series(datapath, file_path, op, mode):
    """Very simple test for series filter for sanity checking."""
    bodo_df1 = bd.read_parquet(datapath(file_path))
    py_df1 = pd.read_parquet(datapath(file_path))

    @bodo.jit(spawn=True)
    def f(df):
        return df

    # Force plan to execute but keep distributed.
    op_str = numba.core.utils.OPERATORS_TO_BUILTINS[op]

    bodo_series_a = bodo_df1["A"]
    if mode == 1:
        f(bodo_series_a)
    elif mode == 2:
        bodo_series_a._mgr._collect()

    bodo_filter_a = bodo_series_a[eval(f"bodo_series_a {op_str} 20")]

    # Make sure bodo_filter_a is unevaluated at this point.
    assert bodo_filter_a.is_lazy_plan()

    py_series_a = py_df1["A"]
    py_filter_a = py_series_a[eval(f"py_series_a {op_str} 20")]

    _test_equal(
        bodo_filter_a,
        py_filter_a,
        check_pandas_types=False,
        sort_output=True,
        reset_index=True,
    )


def test_filter_source_matching():
    """Test for matching expression source dataframes in filter"""
    with assert_executed_plan_count(0):
        df = pd.DataFrame(
            {
                "A": [1.4, 2.1, 3.3],
                "B": ["A", "B", "C"],
                "C": [1.1, 2.2, 3.3],
                "D": [True, False, True],
            }
        )

        # Match series source
        bdf = bd.from_pandas(df)
        bdf2 = bdf[["B", "C", "D"]]
        bodo_out = bdf2[bdf.D]
        df2 = df[["B", "C", "D"]].copy()
        py_out = df2[df.D]
    _test_equal(
        bodo_out, py_out, check_pandas_types=False, sort_output=True, reset_index=True
    )

    # Match expression source
    with assert_executed_plan_count(0):
        bdf = bd.from_pandas(df)
        bdf2 = bdf[["B", "C", "D"]]
        bodo_out = bdf2[(bdf.C > 2.0) & (bdf2.B != "B")]
        df2 = df[["B", "C", "D"]].copy()
        py_out = df2[(df.C > 2.0) & (df2.B != "B")]
    _test_equal(
        bodo_out, py_out, check_pandas_types=False, sort_output=True, reset_index=True
    )


def test_rename(datapath, index_val):
    """Very simple test for df.apply() for sanity checking."""
    with assert_executed_plan_count(0):
        df = pd.DataFrame(
            {
                "a": pd.array([1, 2, 3] * 10, "Int64"),
                "b": pd.array([4, 5, 6] * 10, "Int64"),
                "c": ["a", "b", "c"] * 10,
            },
            index=index_val[:30],
        )
        bdf = bd.from_pandas(df)
        rename_dict = {"a": "alpha", "b": "bravo", "c": "charlie"}
        bdf2 = bdf.rename(columns=rename_dict)
        df2 = df.rename(columns=rename_dict)
    _test_equal(bdf2, df2, check_pandas_types=False)


def test_col_set_dtypes_bug():
    """Make sure setting columns doesn't lead to failure due to inconsistent dtypes
    inside the lazy manager in sequential mode.
    """

    with temp_config_override("dataframe_library_run_parallel", False):
        df = pd.DataFrame(
            {
                "A": ["A", "B", "C"] * 2,
                "B": ["NY", "TX", "CA"] * 2,
            }
        )

        df = bd.from_pandas(df)
        df2 = df[["A", "B"]]
        df["C"] = df2.apply(lambda x: x.A + x.B, axis=1)
        print(df)


def test_topn(datapath):
    with assert_executed_plan_count(0):
        bodo_df1 = bd.read_parquet(datapath("dataframe_library/df1.parquet"))
        bodo_df2 = bodo_df1.sort_values(
            by=["D", "A"], ascending=[True, False], na_position="last"
        )
        bodo_df3 = bodo_df2.head(3)

        py_df1 = pd.read_parquet(datapath("dataframe_library/df1.parquet"))
        py_df2 = py_df1.sort_values(
            by=["D", "A"], ascending=[True, False], na_position="last"
        )
        py_df3 = py_df2.head(3)

    _test_equal(
        bodo_df3,
        py_df3,
        check_pandas_types=False,
        sort_output=False,
        reset_index=True,
    )


def test_DataFrame_constructor(index_val):
    """Test creating a BodoDataFrame using regular constructor"""
    with assert_executed_plan_count(0):
        df = pd.DataFrame(
            {
                "a": pd.array([1, 2, 3] * 10, "Int64"),
                "b": pd.array([4, 5, 6] * 10, "Int64"),
                "c": ["a", "b", "c"] * 10,
            },
            index=index_val[:30],
        )
        bdf = bd.DataFrame(
            {
                "a": pd.array([1, 2, 3] * 10, "Int64"),
                "b": pd.array([4, 5, 6] * 10, "Int64"),
                "c": ["a", "b", "c"] * 10,
            },
            index=index_val[:30],
        )

    _test_equal(df, bdf, check_pandas_types=False)


def test_Series_constructor(index_val):
    """Test creating a BodoSeries using regular constructor"""
    with assert_executed_plan_count(0):
        pd_S = pd.Series(pd.array([1, 2, 3] * 10, "Int64"), index=index_val[:30])
        bodo_S = bd.Series(pd.array([1, 2, 3] * 10, "Int64"), index=index_val[:30])

    _test_equal(pd_S, bodo_S, check_pandas_types=False)


def test_series_min_max():
    """Basic test for Series min and max."""
    # Large number to ensure multiple batches
    n = 10000

    df = pd.DataFrame(
        {
            "A": np.arange(n),
            "B": np.flip(np.arange(n, dtype=np.int32)),
            "C": np.append(np.arange(n // 2), np.flip(np.arange(n // 2))),
            "C2": np.append(np.arange(n // 2) + 1.1, np.flip(np.arange(n // 2)) + 2.2),
            "D": np.append(np.flip(np.arange(n // 2)), np.arange(n // 2)),
            "E": pd.date_range("1988-01-01", periods=n, freq="D").to_series(),
            "F": pd.date_range("1988-01-01", periods=n, freq="D").to_series().dt.date,
            "G": ["a", "abc", "bc3", "d4e5f"] * (n // 4),
            "H": pd.array(
                [-1.1, 2.3, 3.4, 5.2] * (n // 4),
                dtype=pd.ArrowDtype(pa.decimal128(10, 4)),
            ),
        },
    )
    bdf = bd.from_pandas(df)
    for c in df.columns:
        with assert_executed_plan_count(2):
            bodo_min = bdf[c].min()
            bodo_max = bdf[c].max()
            py_min = df[c].min()
            py_max = df[c].max()

            assert bodo_min == py_min
            assert bodo_max == py_max


def test_series_min_max_unsupported_types():
    with assert_executed_plan_count(2):
        df = pd.DataFrame({"A": pd.timedelta_range("1 day", periods=10, freq="D")})
        bdf = bd.from_pandas(df)

        with pytest.warns(BodoLibFallbackWarning):
            bdf["A"].min()

        with pytest.warns(BodoLibFallbackWarning):
            bdf["A"].max()


@pytest.mark.parametrize("method", ["sum", "product", "count", "mean", "std"])
def test_series_reductions(method):
    """Basic test for Series sum, product, count, and mean."""
    n_cols = 6
    expected_executions = 3 if method == "std" else 1
    with assert_executed_plan_count(n_cols * expected_executions):
        n = 10000
        df = pd.DataFrame(
            {
                "A": np.arange(n),
                "B": np.flip(np.arange(n, dtype=np.int32)),
                "C": np.append(np.arange(n // 2), np.flip(np.arange(n // 2))),
                "C2": np.append(
                    np.arange(n // 2) + 1.1, np.flip(np.arange(n // 2)) + 2.2
                ),
                "D": np.append(np.flip(np.arange(n // 2)), np.arange(n // 2)),
                "E": [None] * n,
                "F": np.append(np.arange(n - 1), [None]),
            }
        )

        bdf = bd.from_pandas(df)

        for c in df.columns:
            out_pandas = getattr(df[c], method)()
            out_bodo = getattr(bdf[c], method)()
            assert (
                np.isclose(out_pandas, out_bodo, rtol=1e-6)
                if not pd.isna(out_bodo)
                else pd.isna(out_pandas)
            )


def test_read_csv(datapath):
    """Very simple test to read a parquet file for sanity checking."""
    with assert_executed_plan_count(0):
        path = datapath("example.csv")
        data1_path = datapath("csv_data1.csv")
        date_path = datapath("csv_data_date1.csv")

        bodo_out = bd.read_csv(path)[["one", "four"]]
        py_out = pd.read_csv(path)[["one", "four"]]

    _test_equal(
        bodo_out,
        py_out,
    )

    with assert_executed_plan_count(0):
        bodo_out = bd.read_csv(path, usecols=[0, 3])
        py_out = pd.read_csv(path, usecols=[0, 3])

    _test_equal(
        bodo_out,
        py_out,
    )

    with assert_executed_plan_count(0):
        col_names = ["int0", "float0", "float1", "int1"]
        bodo_out = bd.read_csv(data1_path, names=col_names)
        py_out = pd.read_csv(data1_path, names=col_names)

    _test_equal(
        bodo_out,
        py_out,
    )

    with assert_executed_plan_count(0):
        col_names = ["int0", "float0", "date0", "int1"]
        bodo_out = bd.read_csv(date_path, names=col_names, parse_dates=[2])
        py_out = pd.read_csv(date_path, names=col_names, parse_dates=[2])

    _test_equal(
        bodo_out,
        py_out,
    )


def test_df_state_change():
    """Make sure dataframe state change doesn't lead to stale result id in plan
    execution"""

    with assert_executed_plan_count(1):

        @bodo.jit(spawn=True)
        def get_df(df):
            return df

        bdf = get_df(pd.DataFrame({"A": [1, 2, 3, 4, 5, 6]}))
        bdf2 = bdf.A.map(lambda x: x)

    with assert_executed_plan_count(1):
        # Collect the df, original result id is stale
        print(bdf)

        # Plan execution shouldn't fail due to stale res id
        print(bdf2)


def test_dataframe_concat(datapath):
    with assert_executed_plan_count(0):
        bodo_df1 = bd.read_parquet(datapath("dataframe_library/df1.parquet"))[
            ["A", "D"]
        ]
        bodo_df2 = bd.read_parquet(datapath("dataframe_library/df2.parquet"))[
            ["A", "E"]
        ]
        bodo_df3 = bd.concat([bodo_df1, bodo_df2, bodo_df2])

        py_df1 = pd.read_parquet(datapath("dataframe_library/df1.parquet"))[["A", "D"]]
        py_df2 = pd.read_parquet(datapath("dataframe_library/df2.parquet"))[["A", "E"]]
        py_df3 = pd.concat([py_df1, py_df2, py_df2])

    _test_equal(
        bodo_df3,
        py_df3,
        check_pandas_types=False,
        sort_output=True,
        reset_index=True,
    )


def test_series_concat(datapath):
    with assert_executed_plan_count(0):
        bodo_df1 = bd.read_parquet(datapath("dataframe_library/df1.parquet"))["A"]
        bodo_df2 = bd.read_parquet(datapath("dataframe_library/df2.parquet"))["A"]
        bodo_df3 = bd.concat([bodo_df1, bodo_df2, bodo_df2])

        py_df1 = pd.read_parquet(datapath("dataframe_library/df1.parquet"))["A"]
        py_df2 = pd.read_parquet(datapath("dataframe_library/df2.parquet"))["A"]
        py_df3 = pd.concat([py_df1, py_df2, py_df2])

    _test_equal(
        bodo_df3,
        py_df3,
        check_pandas_types=False,
        sort_output=True,
        reset_index=True,
    )


@pytest.mark.skip("disabled due to submit_func_to_workers: already running")
def test_isin(datapath):
    bodo_df1 = bd.read_parquet(datapath("dataframe_library/df1.parquet"))
    bodo_df2 = bd.read_parquet(datapath("dataframe_library/df2.parquet"))
    bodo_df3 = (bodo_df1["D"] + 100).isin(bodo_df2["E"])

    py_df1 = pd.read_parquet(datapath("dataframe_library/df1.parquet"))
    py_df2 = pd.read_parquet(datapath("dataframe_library/df2.parquet"))
    py_df3 = (py_df1["D"] + 100).isin(py_df2["E"])

    assert bodo_df3.is_lazy_plan()

    _test_equal(
        bodo_df3,
        py_df3,
        check_pandas_types=False,
        sort_output=False,
        reset_index=True,
    )


def test_drop(datapath):
    with assert_executed_plan_count(0):
        bodo_df1 = bd.read_parquet(datapath("dataframe_library/df1.parquet")).drop(
            columns=["A", "F"]
        )
        py_df1 = pd.read_parquet(datapath("dataframe_library/df1.parquet")).drop(
            columns=["A", "F"]
        )

    _test_equal(
        bodo_df1,
        py_df1,
        check_pandas_types=False,
        sort_output=False,
        reset_index=True,
    )


def test_loc(datapath):
    with assert_executed_plan_count(0):
        bodo_df1 = bd.read_parquet(datapath("dataframe_library/df1.parquet")).loc[
            :, ["A", "F"]
        ]
        py_df1 = pd.read_parquet(datapath("dataframe_library/df1.parquet")).loc[
            :, ["A", "F"]
        ]

    _test_equal(
        bodo_df1,
        py_df1,
        check_pandas_types=False,
        sort_output=False,
        reset_index=True,
    )


def test_series_describe():
    """Basic test for Series describe."""
    n = 10000
    df = pd.DataFrame(
        {
            "A": np.arange(n),
            "B": np.flip(np.arange(n, dtype=np.int32)),
            "C": np.append(np.arange(n // 2), np.flip(np.arange(n // 2))),
            "D": np.append(np.flip(np.arange(n // 2)), np.arange(n // 2)),
            "E": [None] * n,
        }
    )

    bdf = bd.from_pandas(df)
    for c in df.columns:
        with assert_executed_plan_count(
            0 if pa.types.is_null(bdf[c].dtype.pyarrow_dtype) else 4
        ):
            describe_pd = df[c].describe()
            describe_bodo = bdf[c].describe()
        _test_equal(describe_pd, describe_bodo, check_pandas_types=False)


def test_groupby_getattr_fallback_behavior():
    import warnings

    df = pd.DataFrame({"apply": [1], "B": [1], "C": [2]})
    bdf = bd.from_pandas(df)

    grouped = bdf.groupby("B")

    # Accessing a column: should not raise a warning
    with warnings.catch_warnings(record=True) as record:
        warnings.simplefilter("always")
        _ = grouped.B
    assert not record, f"Unexpected warning when accessing column: {record}"

    # Accessing an implemented Pandas GroupBy method: should raise fallback warning
    with pytest.warns(BodoLibFallbackWarning) as record:
        _ = grouped.apply
    assert len(record) == 1

    # Accessing unknown attribute: should raise AttributeError
    with pytest.raises(AttributeError):
        _ = grouped.not_a_column


def test_series_agg():
    import pandas as pd

    import bodo.pandas as bd

    df = pd.DataFrame({"A": [1, 2, 3, 4, 5]})
    bdf = bd.from_pandas(df)

    bodo_out = bdf.A.aggregate("sum")
    pd_out = df.A.aggregate("sum")
    assert bodo_out == pd_out

    bodo_out = bdf.A.aggregate(["min", "max", "count", "product"])
    pd_out = df.A.aggregate(["min", "max", "count", "product"])
    _test_equal(bodo_out, pd_out, check_pandas_types=False)


def test_groupby_apply():
    """Test for a groupby.apply from TPCH Q8."""

    df = pd.DataFrame(
        {
            "A": pd.array([1, 2] * 12, "Int32"),
            "B": pd.array([1, 2, 2, 1] * 6, "Int32"),
            "C": pd.array(list(range(24)), "Int32"),
        }
    )

    def impl(df):
        def udf(df):
            denom = df["C"].sum()
            df = df[df["B"] == 2]
            num = df["C"].sum()
            return num / denom

        ret = df.groupby("A", as_index=False).apply(udf)
        ret.columns = ["A", "Q"]
        return ret

    pd_out = impl(df)
    bodo_out = impl(bd.from_pandas(df))

    _test_equal(
        bodo_out,
        pd_out,
        check_pandas_types=False,
        sort_output=True,
        reset_index=True,
    )


def test_empty_duckdb_filter():
    """Test for when duckdb generates an empty filter."""

    lineitem = pd.DataFrame(
        {
            "L_QUANTITY": pd.array([5, 5, 5, 5, 5, 5, 5, 5, 5, 5], "Int32"),
            "L_PARTKEY": pd.array([0, 0, 2, 0, 0, 2, 0, 0, 2, 0], "Int32"),
        }
    )

    part = pd.DataFrame(
        {
            "P_PARTKEY": pd.array([1, 2, 3, 4, 5, 6, 7, 8, 9, 10], "Int32"),
            "P_BRAND": pd.array([0, 0, 1, 2, 3, 0, 0, 1, 2, 3], "Int32"),
        }
    )

    def impl(lineitem, part):
        jn = lineitem.merge(part, left_on="L_PARTKEY", right_on="P_PARTKEY")
        jnsel = (jn.P_BRAND == 0) & (jn.L_QUANTITY >= 0) | (jn.P_BRAND == 2)
        return jn[jnsel]

    pd_out = impl(lineitem, part)
    bodo_out = impl(bd.from_pandas(lineitem), bd.from_pandas(part))
    assert bodo_out.is_lazy_plan()

    _test_equal(
        bodo_out,
        pd_out,
        check_pandas_types=False,
        sort_output=True,
        reset_index=True,
    )


def test_empty_aggregate_batches():
    """Test for when duckdb generates an empty filter."""

    lineitem = pd.DataFrame(
        {
            "L_QUANTITY": pd.array(list(range(12000)), "Int32"),
            "L_PARTKEY": pd.array([0, 1, 2, 0, 6, 2, 0, 8, 2, 0] * 1200, "Int32"),
            "L_EXTENDEDPRICE": pd.array(
                [5, 1, 2, 7, 6, 2, 9, 8, 2, 11] * 1200, "Float64"
            ),
            "L_DISCOUNT": pd.array(
                [0.1, 0.2, 0.3, 0.4, 0.5, 0.6, 0.7, 0.8, 0.9, 1.0] * 1200, "Float64"
            ),
        }
    )

    part = pd.DataFrame(
        {
            "P_PARTKEY": pd.array([1, 2, 3, 4, 5, 6, 7, 8, 9, 10], "Int32"),
            "P_BRAND": pd.array([0, 0, 1, 2, 3, 0, 0, 1, 2, 3], "Int32"),
        }
    )

    quantity_ranges = [(-1, -1), (0, 12000), (0, 2000), (2000, 4000), (9000, 12000)]
    for test_range in quantity_ranges:

        def impl(lineitem, part, test_range):
            flineitem = lineitem[
                (lineitem.L_QUANTITY >= test_range[0])
                & (lineitem.L_QUANTITY < test_range[1])
            ]
            jn = flineitem.merge(part, left_on="L_PARTKEY", right_on="P_PARTKEY")
            jn["TMP"] = jn.L_EXTENDEDPRICE * (1.0 - jn.L_DISCOUNT)
            return jn.TMP.sum()

        pd_out = impl(lineitem, part, test_range)
        bodo_out = impl(bd.from_pandas(lineitem), bd.from_pandas(part), test_range)
        assert np.isclose(bodo_out, pd_out, rtol=1e-6)


def test_set_df_column_non_arith_binops():
    """Test setting dataframe columns using BodoSeries non-arithmetic binary operations."""

    with assert_executed_plan_count(0):
        df = pd.DataFrame(
            {
                "A": ["a", "b", "c", "d"],
                "B": pd.date_range("2020-01-01", periods=4),  # datetime64[ns]
                "C": pd.timedelta_range("1 day", periods=4),  # timedelta64[ns]
            }
        )

        # String Series + String
        bdf = bd.from_pandas(df)
        bdf["D"] = bdf["A"] + "_suffix"
        pdf = df.copy()
        pdf["D"] = pdf["A"] + "_suffix"
    _test_equal(bdf, pdf)

    # String Series + String Series
    with assert_executed_plan_count(0):
        bdf = bd.from_pandas(df)
        bodo_out = bdf["A"] + bdf["A"]
        pdf = df.copy()
        pd_out = pdf["A"] + pdf["A"]
    _test_equal(bodo_out, pd_out, check_pandas_types=False)

    # Datetime Series + DateOffset
    with assert_executed_plan_count(0):
        bdf = bd.from_pandas(df)
        bdf["D"] = bdf["B"] + pd.DateOffset(
            years=+25,
            months=+5,
            days=+12,
            hours=+8,
            minutes=+54,
            seconds=+47,
            microseconds=+282310,
        )
        pdf = df.copy()
        pdf["D"] = pdf["B"] + pd.DateOffset(
            years=+25,
            months=+5,
            days=+12,
            hours=+8,
            minutes=+54,
            seconds=+47,
            microseconds=+282310,
        )
    _test_equal(bdf, pdf)

    # Timedelta Series + Timedelta
    with assert_executed_plan_count(0):
        bdf = bd.from_pandas(df)
        bdf["D"] = bdf["C"] + pd.Timedelta(1, "d")
        pdf = df.copy()
        pdf["D"] = pdf["C"] + pd.Timedelta(1, "d")
    _test_equal(bdf, pdf)

    # Datetime Series + Timedelta
    with assert_executed_plan_count(0):
        bdf = bd.from_pandas(df)
        bdf["D"] = bdf["B"] + pd.Timedelta(1, "d")
        pdf = df.copy()
        pdf["D"] = pdf["B"] + pd.Timedelta(1, "d")
    _test_equal(bdf, pdf)

    # Datetime Series + datetime.timedelta
    with assert_executed_plan_count(0):
        bdf = bd.from_pandas(df)
        bdf["D"] = bdf["B"] + datetime.timedelta(days=2)
        pdf = df.copy()
        pdf["D"] = pdf["B"] + datetime.timedelta(days=2)
    _test_equal(bdf, pdf)

    # Timedelta Series + datetime.timedelta
    with assert_executed_plan_count(0):
        bdf = bd.from_pandas(df)
        bdf["D"] = bdf["C"] + datetime.timedelta(hours=12)
        pdf = df.copy()
        pdf["D"] = pdf["C"] + datetime.timedelta(hours=12)
    _test_equal(bdf, pdf)

    # String Series + NumPy string scalar
    with assert_executed_plan_count(0):
        bdf = bd.from_pandas(df)
        bdf["D"] = bdf["A"] + np.str_("foo")
        pdf = df.copy()
        pdf["D"] = pdf["A"] + np.str_("foo")
    _test_equal(bdf, pdf)


def test_fallback_wrapper_deep_fallback():
    s = bd.Series(pd.date_range("20130101 09:10:12", periods=10, freq="MS"))

    month_end = pd.offsets.MonthEnd()
    month_end_series = pd.Series([month_end] * 10)
    with pytest.warns(BodoLibFallbackWarning) as record:
        _ = s + month_end_series

    fallback_warnings = [
        w for w in record if issubclass(w.category, BodoLibFallbackWarning)
    ]
    assert len(fallback_warnings) == 2

    warning_msg = str(fallback_warnings[1].message)
    assert "TypeError triggering deeper fallback" in warning_msg, (
        f"Unexpected warning message: {warning_msg}"
    )<|MERGE_RESOLUTION|>--- conflicted
+++ resolved
@@ -1143,22 +1143,6 @@
 @pytest.mark.parametrize("how", ["inner", "left", "right", "outer"])
 def test_merge(how):
     """Simple test for DataFrame merge."""
-<<<<<<< HEAD
-    df1 = pd.DataFrame(
-        {
-            "B": ["a1", "b11", "c111", "d1111"],
-            "E": [1.1, 2.2, 3.3, 4.4],
-            "A": pd.array([2, 2, 3, 4], "Int64"),
-        },
-    )
-    df2 = pd.DataFrame(
-        {
-            "Cat": pd.array([2, 3, 8, 1], "Int64"),
-            "Dog": ["a1", "b222", "c33", "d444"],
-        },
-    )
-=======
->>>>>>> 357be638
 
     # Make sure bdf3 is unevaluated in the process.
     with assert_executed_plan_count(0):
@@ -1175,15 +1159,11 @@
                 "Dog": ["a1", "b222", "c33"],
             },
         )
-
         bdf1 = bd.from_pandas(df1)
         bdf2 = bd.from_pandas(df2)
 
-<<<<<<< HEAD
-    df3 = df1.merge(df2, how=how, left_on=["A"], right_on=["Cat"])
-    bdf3 = bdf1.merge(bdf2, how=how, left_on=["A"], right_on=["Cat"])
-    # Make sure bdf3 is unevaluated at this point.
-    assert bdf3.is_lazy_plan()
+        df3 = df1.merge(df2, how=how, left_on=["A"], right_on=["Cat"])
+        bdf3 = bdf1.merge(bdf2, how=how, left_on=["A"], right_on=["Cat"])
 
     _test_equal(
         bdf3.copy(),
@@ -1196,31 +1176,26 @@
 
 def test_merge_cross():
     """Simple test for DataFrame merge with cross join."""
-    df1 = pd.DataFrame(
-        {
-            "B": ["a1", "b11", "c111", "d1111"],
-            "E": [1.1, 2.2, 3.3, 4.4],
-            "A": pd.array([2, 2, 3, 4], "Int64"),
-        },
-    )
-    df2 = pd.DataFrame(
-        {
-            "Cat": pd.array([2, 3, 8, 1], "Int64"),
-            "Dog": ["a1", "b222", "c33", "d444"],
-        },
-    )
-
-    bdf1 = bd.from_pandas(df1)
-    bdf2 = bd.from_pandas(df2)
-
-    df3 = df1.merge(df2, how="cross")
-    bdf3 = bdf1.merge(bdf2, how="cross")
-    # Make sure bdf3 is unevaluated at this point.
-    assert bdf3.is_lazy_plan()
-=======
-        df3 = df1.merge(df2, how="inner", left_on=["A"], right_on=["Cat"])
-        bdf3 = bdf1.merge(bdf2, how="inner", left_on=["A"], right_on=["Cat"])
->>>>>>> 357be638
+    with assert_executed_plan_count(0):
+        df1 = pd.DataFrame(
+            {
+                "B": ["a1", "b11", "c111", "d1111"],
+                "E": [1.1, 2.2, 3.3, 4.4],
+                "A": pd.array([2, 2, 3, 4], "Int64"),
+            },
+        )
+        df2 = pd.DataFrame(
+            {
+                "Cat": pd.array([2, 3, 8, 1], "Int64"),
+                "Dog": ["a1", "b222", "c33", "d444"],
+            },
+        )
+
+        bdf1 = bd.from_pandas(df1)
+        bdf2 = bd.from_pandas(df2)
+
+        df3 = df1.merge(df2, how="cross")
+        bdf3 = bdf1.merge(bdf2, how="cross")
 
     _test_equal(
         bdf3.copy(),
