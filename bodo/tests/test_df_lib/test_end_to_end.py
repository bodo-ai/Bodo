--- conflicted
+++ resolved
@@ -2932,7 +2932,6 @@
     )
 
 
-<<<<<<< HEAD
 def test_tokenize():
     from transformers import AutoTokenizer
 
@@ -2959,7 +2958,10 @@
         b,
         check_pandas_types=False,
         reset_index=False,
-=======
+        check_names=False,
+    )
+
+    
 @pytest.mark.parametrize(
     "quantiles", [[0, 0.25, 0.5, 0.75, 0.9, 1], [0.22, 0.55, 0.99], [0.5]]
 )
@@ -3124,6 +3126,5 @@
         out_pd,
         check_pandas_types=False,
         reset_index=True,
->>>>>>> 541581ef
         check_names=False,
     )