import operator
import os
import tempfile

import numba
import numpy as np
import pandas as pd
import pytest

import bodo
import bodo.pandas as bd
from bodo.tests.utils import _test_equal, pytest_mark_spawn_mode, temp_config_override

# Various Index kinds to use in test data (assuming maximum size of 100 in input)
MAX_DATA_SIZE = 100


@pytest.fixture
def set_stream_batch_size_three(monkeypatch):
    monkeypatch.setenv("BODO_STREAMING_BATCH_SIZE", "3")


@pytest.fixture(
    params=[
        pd.RangeIndex(MAX_DATA_SIZE),
        pd.date_range("1998-01-01", periods=MAX_DATA_SIZE),
        pd.MultiIndex.from_arrays(
            (np.arange(MAX_DATA_SIZE) * 2, np.arange(MAX_DATA_SIZE) * 4),
            names=["first", "second"],
        ),
    ]
)
def index_val(request):
    return request.param


def test_from_pandas(datapath, index_val, set_stream_batch_size_three):
    """Very simple test to scan a dataframe passed into from_pandas."""

    df = pd.DataFrame(
        {
            "a": [1, 2, 3, 7] * 2,
            "b": [4, 5, 6, 8] * 2,
            "c": ["a", "b", None, "abc"] * 2,
        },
    )
    df.index = index_val[: len(df)]
    # Sequential test
    with temp_config_override("dataframe_library_run_parallel", False):
        bdf = bd.from_pandas(df)
        assert bdf.is_lazy_plan()
        assert bdf._mgr._plan.plan_class == "LogicalGetPandasReadSeq"
        duckdb_plan = bdf._mgr._plan.generate_duckdb()
        _test_equal(duckdb_plan.df, df)
        _test_equal(
            bdf,
            df,
        )
        assert not bdf.is_lazy_plan()
        assert bdf._mgr._plan is None

    # Parallel test
    bdf = bd.from_pandas(df)
    assert bdf.is_lazy_plan()
    assert bdf._mgr._plan.plan_class == "LogicalGetPandasReadParallel"
    _test_equal(
        bdf,
        df,
    )
    assert not bdf.is_lazy_plan()
    assert bdf._mgr._plan is None

    # Make sure projection with a middle column works.
    bdf = bd.from_pandas(df)
    bodo_df2 = bdf["b"]
    df2 = df["b"]
    assert bodo_df2.is_lazy_plan()
    _test_equal(
        bodo_df2,
        df2,
        check_pandas_types=False,
    )


def test_read_parquet(datapath, set_stream_batch_size_three):
    """Very simple test to read a parquet file for sanity checking."""
    path = datapath("example_no_index.parquet")

    bodo_out = bd.read_parquet(path)
    py_out = pd.read_parquet(path)

    _test_equal(
        bodo_out,
        py_out,
    )


@pytest.mark.parametrize(
    "file_path",
    [
        "example_no_index.parquet",
        "example_single_index.parquet",
        "example_multi_index.parquet",
    ],
)
def test_read_parquet_projection_pushdown(
    datapath, file_path, set_stream_batch_size_three
):
    """Make sure basic projection pushdown works for Parquet read end to end."""
    path = datapath(file_path)

    bodo_out = bd.read_parquet(path)[["three", "four"]]
    py_out = pd.read_parquet(path)[["three", "four"]]

    assert bodo_out.is_lazy_plan()

    _test_equal(
        bodo_out,
        py_out,
    )


@pytest.mark.parametrize(
    "df",
    [
        pytest.param(
            pd.DataFrame(
                {
                    "one": [-1.0, np.nan, 2.5, 3.0, 4.0, 6.0, 10.0],
                    "two": ["foo", "bar", "baz", "foo", "bar", "baz", "foo"],
                    "three": [True, False, True, True, True, False, False],
                    "four": [-1.0, 5.1, 2.5, 3.0, 4.0, 6.0, 11.0],
                    "five": ["foo", "bar", "baz", None, "bar", "baz", "foo"],
                }
            ),
            id="df1",
        )
    ],
)
def test_read_parquet_index(df: pd.DataFrame, index_val, set_stream_batch_size_three):
    """Test reading parquet with index column works as expected."""
    df.index = index_val[: len(df)]
    with tempfile.TemporaryDirectory() as tmp:
        path = os.path.join(tmp, "example.pq")

        df.to_parquet(path)

        bodo_out = bd.read_parquet(path)
        py_out = pd.read_parquet(path)

        _test_equal(
            bodo_out,
            py_out,
        )


def test_read_parquet_len_shape(datapath, set_stream_batch_size_three):
    """Test length/shape after read parquet is correct"""
    path = datapath("example_no_index.parquet")

    bodo_out = bd.read_parquet(path)
    py_out = pd.read_parquet(path)

    assert len(bodo_out) == len(py_out)

    # create a new lazy DF
    bodo_out2 = bd.read_parquet(path)

    # test shape
    assert bodo_out2.shape == py_out.shape


def test_projection(datapath, set_stream_batch_size_three):
    """Very simple test for projection for sanity checking."""
    bodo_df1 = bd.read_parquet(datapath("dataframe_library/df1.parquet"))
    bodo_df2 = bodo_df1["D"]

    py_df1 = pd.read_parquet(datapath("dataframe_library/df1.parquet"))
    py_df2 = py_df1["D"]

    # TODO: remove copy when df.apply(axis=0) is implemented
    # TODO: remove forcing collect when copy() bug with RangeIndex(1) is fixed
    str(bodo_df2)
    _test_equal(
        bodo_df2.copy(),
        py_df2,
        check_pandas_types=False,
        sort_output=True,
        reset_index=True,
    )


@pytest.mark.parametrize(
    "file_path",
    [
        "dataframe_library/df1.parquet",
        pytest.param("dataframe_library/df1_index.parquet", marks=pytest.mark.skip),
        pytest.param(
            "dataframe_library/df1_multi_index.parquet", marks=pytest.mark.skip
        ),
    ],
)
@pytest.mark.parametrize(
    "op", [operator.eq, operator.ne, operator.gt, operator.lt, operator.ge, operator.le]
)
def test_filter_pushdown(datapath, file_path, op, set_stream_batch_size_three):
    """Test for filter with filter pushdown into read parquet."""
    op_str = numba.core.utils.OPERATORS_TO_BUILTINS[op]

    bodo_df1 = bd.read_parquet(datapath("dataframe_library/df1.parquet"))
    bodo_df2 = bodo_df1[eval(f"bodo_df1.A {op_str} 20")]

    # Make sure bodo_df2 is unevaluated at this point.
    assert bodo_df2.is_lazy_plan()

    pre, post = bd.utils.getPlanStatistics(bodo_df2._mgr._plan)
    _test_equal(pre, 2)
    _test_equal(post, 1)

    py_df1 = pd.read_parquet(datapath(file_path))
    py_df2 = py_df1[eval(f"py_df1.A {op_str} 20")]

    # TODO: remove copy when df.apply(axis=0) is implemented
    _test_equal(
        bodo_df2.copy(),
        py_df2,
        check_pandas_types=False,
        sort_output=True,
        reset_index=True,
    )


@pytest_mark_spawn_mode
@pytest.mark.parametrize(
    "op", [operator.eq, operator.ne, operator.gt, operator.lt, operator.ge, operator.le]
)
def test_filter_distributed(datapath, op):
    bodo.set_verbose_level(2)
    """Very simple test for filter for sanity checking."""
    bodo_df1 = bd.read_parquet(datapath("dataframe_library/df1.parquet"))
    py_df1 = pd.read_parquet(datapath("dataframe_library/df1.parquet"))

    @bodo.jit(spawn=True)
    def f(df):
        return df

    # Force plan to execute but keep distributed.
    f(bodo_df1)
    op_str = numba.core.utils.OPERATORS_TO_BUILTINS[op]

    bodo_df2 = bodo_df1[eval(f"bodo_df1.A {op_str} 20")]

    # Make sure bodo_df2 is unevaluated at this point.
    assert bodo_df2.is_lazy_plan()

    py_df2 = py_df1[eval(f"py_df1.A {op_str} 20")]

    _test_equal(
        bodo_df2.copy(),
        py_df2,
        check_pandas_types=False,
        sort_output=True,
        reset_index=True,
    )


@pytest.mark.parametrize(
    "op", [operator.eq, operator.ne, operator.gt, operator.lt, operator.ge, operator.le]
)
def test_filter(datapath, op, set_stream_batch_size_three):
    """Test for standalone filter."""
    bodo_df1 = bd.read_parquet(datapath("dataframe_library/df1.parquet"))
    py_df1 = pd.read_parquet(datapath("dataframe_library/df1.parquet"))

    # Force read parquet node to execute.
    _test_equal(
        bodo_df1.copy(),
        py_df1,
        check_pandas_types=False,
        sort_output=True,
        reset_index=True,
    )

    op_str = numba.core.utils.OPERATORS_TO_BUILTINS[op]

    bodo_df2 = bodo_df1[eval(f"bodo_df1.A {op_str} 20")]

    # Make sure bodo_df2 is unevaluated at this point.
    assert bodo_df2.is_lazy_plan()

    py_df2 = py_df1[eval(f"py_df1.A {op_str} 20")]

    _test_equal(
        bodo_df2.copy(),
        py_df2,
        check_pandas_types=False,
        sort_output=True,
        reset_index=True,
    )


def test_filter_multiple1_pushdown(datapath, set_stream_batch_size_three):
    """Test for multiple filter expression."""
    bodo_df1 = bd.read_parquet(datapath("dataframe_library/df1.parquet"))
    bodo_df2 = bodo_df1[((bodo_df1.A < 20) & (bodo_df1.D > 80))]

    # Make sure bodo_df2 is unevaluated at this point.
    assert bodo_df2.is_lazy_plan()

    py_df1 = pd.read_parquet(datapath("dataframe_library/df1.parquet"))
    py_df2 = py_df1[((py_df1.A < 20) & (py_df1.D > 80))]

    # TODO: remove copy when df.apply(axis=0) is implemented
    _test_equal(
        bodo_df2.copy(),
        py_df2,
        check_pandas_types=False,
        sort_output=True,
        reset_index=True,
    )


@pytest.mark.skip(reason="Needs conjunction non-pushdown working.")
def test_filter_multiple1(datapath, set_stream_batch_size_three):
    """Test for multiple filter expression."""
    bodo_df1 = bd.read_parquet(datapath("dataframe_library/df1.parquet"))
    py_df1 = pd.read_parquet(datapath("dataframe_library/df1.parquet"))

    # Force read parquet node to execute.
    _test_equal(
        bodo_df1.copy(),
        py_df1,
        check_pandas_types=False,
        sort_output=True,
        reset_index=True,
    )

    bodo_df2 = bodo_df1[((bodo_df1.A < 20) & (bodo_df1.D > 80))]
    py_df2 = py_df1[((py_df1.A < 20) & (py_df1.D > 80))]

    # Make sure bodo_df2 is unevaluated at this point.
    assert bodo_df2.is_lazy_plan()

    # TODO: remove copy when df.apply(axis=0) is implemented
    _test_equal(
        bodo_df2.copy(),
        py_df2,
        check_pandas_types=False,
        sort_output=True,
        reset_index=True,
    )


def test_filter_string_pushdown(datapath):
    """Test for filtering based on a string pushed down to read parquet."""
    bodo_df1 = bd.read_parquet(datapath("dataframe_library/df1.parquet"))
    bodo_df2 = bodo_df1[bodo_df1.B == "gamma"]

    # Make sure bodo_df2 is unevaluated at this point.
    assert bodo_df2.is_lazy_plan()

    pre, post = bd.utils.getPlanStatistics(bodo_df2._mgr._plan)
    _test_equal(pre, 2)
    _test_equal(post, 1)

    py_df1 = pd.read_parquet(datapath("dataframe_library/df1.parquet"))
    py_df2 = py_df1[py_df1.B == "gamma"]

    _test_equal(
        bodo_df2.copy(),
        py_df2,
        check_pandas_types=False,
        sort_output=True,
        reset_index=True,
    )


def test_filter_string(datapath):
    """Test for standalone string filter."""
    bodo_df1 = bd.read_parquet(datapath("dataframe_library/df1.parquet"))
    py_df1 = pd.read_parquet(datapath("dataframe_library/df1.parquet"))

    # Force read parquet node to execute.
    _test_equal(
        bodo_df1.copy(),
        py_df1,
        check_pandas_types=False,
        sort_output=True,
        reset_index=True,
    )

    bodo_df2 = bodo_df1[bodo_df1.B == "gamma"]

    # Make sure bodo_df2 is unevaluated at this point.
    assert bodo_df2.is_lazy_plan()

    py_df2 = py_df1[py_df1.B == "gamma"]

    _test_equal(
        bodo_df2.copy(),
        py_df2,
        check_pandas_types=False,
        sort_output=True,
        reset_index=True,
    )


def test_head_pushdown(datapath):
    """Test for head pushed down to read parquet."""
    bodo_df1 = bd.read_parquet(datapath("dataframe_library/df1.parquet"))
    bodo_df2 = bodo_df1.head(3)

    # Make sure bodo_df2 is unevaluated at this point.
    assert bodo_df2.is_lazy_plan()

    pre, post = bd.utils.getPlanStatistics(bodo_df2._plan)
    _test_equal(pre, 2)
    _test_equal(post, 1)

    # Contents not guaranteed to be the same as Pandas so just check length.
    assert len(bodo_df2) == 3


@pytest.mark.skip(reason="Not working.")
def test_projection_head_pushdown(datapath):
    """Test for projection and head pushed down to read parquet."""
    bodo_df1 = bd.read_parquet(datapath("dataframe_library/df1.parquet"))
    bodo_df2 = bodo_df1["D"]
    bodo_df3 = bodo_df2.head(3)

    # Make sure bodo_df2 is unevaluated at this point.
    assert bodo_df3.is_lazy_plan()

    # Contents not guaranteed to be the same as Pandas so just check length.
    assert len(bodo_df3) == 3


def test_head(datapath):
    """Test for head pushed down to read parquet."""
    bodo_df1 = bd.read_parquet(datapath("dataframe_library/df1.parquet"))
    py_df1 = pd.read_parquet(datapath("dataframe_library/df1.parquet"))

    _test_equal(
        bodo_df1.copy(),
        py_df1,
        check_pandas_types=False,
        sort_output=True,
        reset_index=True,
    )

    bodo_df2 = bodo_df1.head(3)

    # Make sure bodo_df2 is unevaluated at this point.
    assert bodo_df2.is_lazy_plan()

    # Contents not guaranteed to be the same as Pandas so just check length.
    assert len(bodo_df2) == 3


def test_apply(datapath, index_val, set_stream_batch_size_three):
    """Very simple test for df.apply() for sanity checking."""
    df = pd.DataFrame(
        {
            "a": pd.array([1, 2, 3] * 10, "Int64"),
            "b": pd.array([4, 5, 6] * 10, "Int64"),
            "c": ["a", "b", "c"] * 10,
        },
        index=index_val[:30],
    )
    bdf = bd.from_pandas(df)
    out_pd = df.apply(lambda x: x["a"] + 1, axis=1)
    out_bodo = bdf.apply(lambda x: x["a"] + 1, axis=1)
    _test_equal(out_bodo, out_pd, check_pandas_types=False)


def test_str_lower(datapath, index_val, set_stream_batch_size_three):
    """Very simple test for Series.str.lower for sanity checking."""
    df = pd.DataFrame(
        {
            "A": pd.array([1, 2, 3, 7] * 2, "Int64"),
            "B": ["A1", "B1", "C1", "Abc"] * 2,
            "C": pd.array([4, 5, 6, -1] * 2, "Int64"),
        }
    )
    df.index = index_val[: len(df)]
    bdf = bd.from_pandas(df)
    out_pd = df.B.str.lower()
    out_bodo = bdf.B.str.lower()
    assert out_bodo.is_lazy_plan()
    _test_equal(out_bodo, out_pd, check_pandas_types=False)


def test_str_strip(datapath, index_val, set_stream_batch_size_three):
    """Very simple test for Series.str.strip() for sanity checking."""
    df = pd.DataFrame(
        {
            "A": pd.array([1, 2, 3, 7], "Int64"),
            "B": ["A1\t", "B1 ", "C1\n", "Abc\t"],
            "C": pd.array([4, 5, 6, -1], "Int64"),
        }
    )
    df.index = index_val[: len(df)]
    bdf = bd.from_pandas(df)
    out_pd = df.B.str.strip()
    out_bodo = bdf.B.str.strip()
    assert out_bodo.is_lazy_plan()
    _test_equal(out_bodo, out_pd, check_pandas_types=False)


def test_chain_python_func(datapath, index_val, set_stream_batch_size_three):
    """Make sure chaining multiple Series functions that run in Python works"""
    df = pd.DataFrame(
        {
            "A": pd.array([1, 2, 3, 7], "Int64"),
            "B": ["A1\t", "B1 ", "C1\n", "Abc\t"],
            "C": pd.array([4, 5, 6, -1], "Int64"),
        }
    )
    df.index = index_val[: len(df)]
    bdf = bd.from_pandas(df)
    out_pd = df.B.str.strip().str.lower()
    out_bodo = bdf.B.str.strip().str.lower()
    assert out_bodo.is_lazy_plan()
    _test_equal(out_bodo, out_pd, check_pandas_types=False)


def test_series_map(datapath, index_val, set_stream_batch_size_three):
    """Very simple test for Series.map() for sanity checking."""
    df = pd.DataFrame(
        {
            "A": pd.array([1, 2, 3, 7] * 2, "Int64"),
            "B": ["A1", "B1", "C1", "Abc"] * 2,
            "C": pd.array([4, 5, 6, -1] * 2, "Int64"),
        }
    )
    df.index = index_val[: len(df)]

    def func(x):
        return str(x)

    bdf = bd.from_pandas(df)
    out_pd = df.A.map(func)
    out_bodo = bdf.A.map(func)
    assert out_bodo.is_lazy_plan()
    _test_equal(out_bodo, out_pd, check_pandas_types=False)


def test_set_df_column(datapath, index_val, set_stream_batch_size_three):
    """Test setting a dataframe column with a Series function of the same dataframe."""
    df = pd.DataFrame(
        {
            "A": pd.array([1, 2, 3, 7], "Int64"),
            "B": ["A1\t", "B1 ", "C1\n", "Abc\t"],
            "C": pd.array([4, 5, 6, -1], "Int64"),
        }
    )
    df.index = index_val[: len(df)]
    bdf = bd.from_pandas(df)

    # Single projection, new column
    bdf["D"] = bdf["B"].str.strip()
    pdf = df.copy()
    pdf["D"] = pdf["B"].str.strip()
    assert bdf.is_lazy_plan()
    _test_equal(bdf, pdf, check_pandas_types=False)

    # Single projection, existing column
    bdf = bd.from_pandas(df)
    bdf["B"] = bdf["B"].str.strip()
    pdf = df.copy()
    pdf["B"] = pdf["B"].str.strip()
    assert bdf.is_lazy_plan()
    _test_equal(bdf, pdf, check_pandas_types=False)

    # Multiple projections, new column
    bdf = bd.from_pandas(df)
    bdf["D"] = bdf["B"].str.strip().map(lambda x: x + "1")
    pdf = df.copy()
    pdf["D"] = pdf["B"].str.strip().map(lambda x: x + "1")
    assert bdf.is_lazy_plan()
    _test_equal(bdf, pdf, check_pandas_types=False)

    # Multiple projections, existing column
    bdf = bd.from_pandas(df)
    bdf["B"] = bdf["B"].str.strip().map(lambda x: x + "1")
    pdf = df.copy()
    pdf["B"] = pdf["B"].str.strip().map(lambda x: x + "1")
    assert bdf.is_lazy_plan()
    _test_equal(bdf, pdf, check_pandas_types=False)


def test_parquet_read_partitioned(datapath, set_stream_batch_size_three):
    """Test reading a partitioned parquet dataset."""
    path = datapath("dataframe_library/example_partitioned.parquet")

    # File generated using:
    # df = pd.DataFrame({
    #                  "a": range(10),
    #                  "b": np.random.randn(10),
    #                  "c": [1, 2] * 5,
    #                  "part": ["a"] * 5 + ["b"] * 5,
    #                  "d": np.arange(10)+1
    #              })
    # df.to_parquet("bodo/tests/data/dataframe_library/example_partitioned.parquet", partition_cols=["part"])

    bodo_out = bd.read_parquet(path)
    py_out = pd.read_parquet(path)

    assert bodo_out.is_lazy_plan()

    # NOTE: Bodo dataframe library currently reads partitioned columns as
    # dictionary-encoded strings but Pandas reads them as categorical.
    _test_equal(
        bodo_out.copy(),
        py_out,
        check_pandas_types=False,
        sort_output=True,
        reset_index=True,
    )


@pytest.mark.skip(reason="Parquet partition filter pushdown not yet implemented.")
def test_parquet_read_partitioned_filter(datapath, set_stream_batch_size_three):
    """Test filter pushdown on partitioned parquet dataset."""
    path = datapath("dataframe_library/example_partitioned.parquet")

    bodo_out = bd.read_parquet(path)
    bodo_out = bodo_out[bodo_out.part == "a"]
    py_out = pd.read_parquet(path)
    py_out = py_out[py_out.part == "a"]

    assert bodo_out.is_lazy_plan()
    # TODO: test logs to make sure filter pushdown happened and files skipped

    _test_equal(
        bodo_out,
        py_out,
    )


<<<<<<< HEAD
def test_parquet_read_shape_head(datapath):
    """
    Test to catch a case where the original manager goes out of scope
    causing the parallel get to become invalid.
    """
    path = datapath("dataframe_library/df1.parquet")

    def bodo_impl():
        df = bd.read_parquet(path)
        return df.shape, df.head(4)

    def pd_impl():
        df = pd.read_parquet(path)
        return df.shape, df.head(4)

    bdf_shape, bdf_head = bodo_impl()
    pdf_shape, pdf_head = pd_impl()
    assert bdf_shape == pdf_shape
    _test_equal(bdf_head, pdf_head)
=======
def test_project_after_filter(datapath, set_stream_batch_size_three):
    """Test creating a plan with a Projection on top of a filter works"""
    bodo_df1 = bd.read_parquet(datapath("dataframe_library/df1.parquet"))
    bodo_df2 = bodo_df1[bodo_df1.D > 80][["B", "A"]]

    # Make sure bodo_df2 is unevaluated at this point.
    assert bodo_df2.is_lazy_plan()

    py_df1 = pd.read_parquet(datapath("dataframe_library/df1.parquet"))
    py_df2 = py_df1[py_df1.D > 80][["B", "A"]]

    # TODO: remove copy when df.apply(axis=0) is implemented
    _test_equal(
        bodo_df2.copy(),
        py_df2,
        check_pandas_types=False,
        sort_output=True,
        reset_index=True,
    )
>>>>>>> 1b2b47c7
<|MERGE_RESOLUTION|>--- conflicted
+++ resolved
@@ -638,7 +638,6 @@
     )
 
 
-<<<<<<< HEAD
 def test_parquet_read_shape_head(datapath):
     """
     Test to catch a case where the original manager goes out of scope
@@ -658,7 +657,8 @@
     pdf_shape, pdf_head = pd_impl()
     assert bdf_shape == pdf_shape
     _test_equal(bdf_head, pdf_head)
-=======
+
+
 def test_project_after_filter(datapath, set_stream_batch_size_three):
     """Test creating a plan with a Projection on top of a filter works"""
     bodo_df1 = bd.read_parquet(datapath("dataframe_library/df1.parquet"))
@@ -677,5 +677,4 @@
         check_pandas_types=False,
         sort_output=True,
         reset_index=True,
-    )
->>>>>>> 1b2b47c7
+    )