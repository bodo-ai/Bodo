import operator
import os
import tempfile

import numba
import numpy as np
import pandas as pd
import pyarrow as pa
import pytest

import bodo
import bodo.pandas as bd
from bodo.pandas.utils import BodoLibFallbackWarning
from bodo.tests.utils import _test_equal, pytest_mark_spawn_mode, temp_config_override

# Various Index kinds to use in test data (assuming maximum size of 100 in input)
MAX_DATA_SIZE = 100


@pytest.fixture(
    params=[
        pd.RangeIndex(MAX_DATA_SIZE),
        pd.date_range("1998-01-01", periods=MAX_DATA_SIZE),
        pd.MultiIndex.from_arrays(
            (np.arange(MAX_DATA_SIZE) * 2, np.arange(MAX_DATA_SIZE) * 4),
            names=["first", "second"],
        ),
    ]
)
def index_val(request):
    return request.param


def test_from_pandas(datapath, index_val):
    """Very simple test to scan a dataframe passed into from_pandas."""

    df = pd.DataFrame(
        {
            "a": [1, 2, 3, 7] * 2,
            "b": [4, 5, 6, 8] * 2,
            "c": ["a", "b", None, "abc"] * 2,
        },
    )
    df.index = index_val[: len(df)]
    # Sequential test
    with temp_config_override("dataframe_library_run_parallel", False):
        bdf = bd.from_pandas(df)
        assert bdf.is_lazy_plan()
        assert bdf._mgr._plan.plan_class == "LogicalGetPandasReadSeq"
        duckdb_plan = bdf._mgr._plan.generate_duckdb()
        _test_equal(duckdb_plan.df, df)
        _test_equal(
            bdf,
            df,
        )
        assert not bdf.is_lazy_plan()
        assert bdf._mgr._plan is None

    # Parallel test
    bdf = bd.from_pandas(df)
    assert bdf.is_lazy_plan()
    assert bdf._mgr._plan.plan_class == "LogicalGetPandasReadParallel"
    _test_equal(
        bdf,
        df,
    )
    assert not bdf.is_lazy_plan()
    assert bdf._mgr._plan is None

    # Make sure projection with a middle column works.
    bdf = bd.from_pandas(df)
    bodo_df2 = bdf["b"]
    df2 = df["b"]
    assert bodo_df2.is_lazy_plan()
    _test_equal(
        bodo_df2,
        df2,
        check_pandas_types=False,
    )


def test_read_parquet(datapath):
    """Very simple test to read a parquet file for sanity checking."""
    path = datapath("example_no_index.parquet")

    bodo_out = bd.read_parquet(path)
    py_out = pd.read_parquet(path)

    _test_equal(
        bodo_out,
        py_out,
    )


@pytest.mark.parametrize(
    "file_path",
    [
        "example_no_index.parquet",
        "example_single_index.parquet",
        "example_multi_index.parquet",
    ],
)
def test_read_parquet_projection_pushdown(datapath, file_path):
    """Make sure basic projection pushdown works for Parquet read end to end."""
    path = datapath(file_path)

    bodo_out = bd.read_parquet(path)[["three", "four"]]
    py_out = pd.read_parquet(path)[["three", "four"]]

    assert bodo_out.is_lazy_plan()

    _test_equal(
        bodo_out,
        py_out,
    )


@pytest.mark.parametrize(
    "df",
    [
        pytest.param(
            pd.DataFrame(
                {
                    "one": [-1.0, np.nan, 2.5, 3.0, 4.0, 6.0, 10.0],
                    "two": ["foo", "bar", "baz", "foo", "bar", "baz", "foo"],
                    "three": [True, False, True, True, True, False, False],
                    "four": [-1.0, 5.1, 2.5, 3.0, 4.0, 6.0, 11.0],
                    "five": ["foo", "bar", "baz", None, "bar", "baz", "foo"],
                }
            ),
            id="df1",
        )
    ],
)
def test_read_parquet_index(df: pd.DataFrame, index_val):
    """Test reading parquet with index column works as expected."""
    df.index = index_val[: len(df)]
    with tempfile.TemporaryDirectory() as tmp:
        path = os.path.join(tmp, "example.pq")

        df.to_parquet(path)

        bodo_out = bd.read_parquet(path)
        py_out = pd.read_parquet(path)

        _test_equal(
            bodo_out,
            py_out,
        )


def test_read_parquet_len_shape(datapath):
    """Test length/shape after read parquet is correct"""
    path = datapath("example_no_index.parquet")

    bodo_out = bd.read_parquet(path)
    py_out = pd.read_parquet(path)

    assert len(bodo_out) == len(py_out)
    # len directly on parquet file doesn't require plan execution
    assert bodo_out.is_lazy_plan()

    # create a new lazy DF
    bodo_out2 = bd.read_parquet(path)

    # test shape
    assert bodo_out2.shape == py_out.shape
    # shape directly on parquet file doesn't require plan execution
    assert bodo_out2.is_lazy_plan()


def test_read_parquet_series_len_shape(datapath):
    """Test length/shape after read parquet is correct"""
    path = datapath("dataframe_library/df1.parquet")

    bodo_out = bd.read_parquet(path)
    bodo_out = bodo_out["A"]
    py_out = pd.read_parquet(path)
    py_out = py_out["A"]

    assert len(bodo_out) == len(py_out)
    # len directly on parquet file doesn't require plan execution
    assert bodo_out.is_lazy_plan()

    # test shape
    assert bodo_out.shape == py_out.shape
    # shape directly on parquet file doesn't require plan execution
    assert bodo_out.is_lazy_plan()


def test_write_parquet(index_val):
    """Test writing a DataFrame to parquet."""
    df = pd.DataFrame(
        {
            "one": [-1.0, np.nan, 2.5, 3.0, 4.0, 6.0, 10.0],
            "two": ["foo", "bar", "baz", "foo", "bar", "baz", "foo"],
            "three": [True, False, True, True, True, False, False],
            "four": [-1.0, 5.1, 2.5, 3.0, 4.0, 6.0, 11.0],
            "five": ["foo", "bar", "baz", None, "bar", "baz", "foo"],
        }
    )
    df.index = index_val[: len(df)]
    with tempfile.TemporaryDirectory() as tmp:
        path = os.path.join(tmp, "test_write.parquet")

        bodo_df = bd.from_pandas(df)
        bodo_df.to_parquet(path)
        assert bodo_df.is_lazy_plan()

        # Read back to check
        py_out = pd.read_parquet(path)
        _test_equal(
            py_out,
            df,
            check_pandas_types=False,
            sort_output=True,
        )

        # Already distributed DataFrame case
        path = os.path.join(tmp, "test_write_dist.parquet")
        bodo_df = bd.from_pandas(df)

        @bodo.jit(spawn=True)
        def f(df):
            return df

        f(bodo_df)
        bodo_df.to_parquet(path)
        # Read back to check
        py_out = pd.read_parquet(path)
        _test_equal(
            py_out,
            df,
            check_pandas_types=False,
            sort_output=True,
        )


def test_projection(datapath):
    """Very simple test for projection for sanity checking."""
    bodo_df1 = bd.read_parquet(datapath("dataframe_library/df1.parquet"))
    bodo_df2 = bodo_df1["D"]

    py_df1 = pd.read_parquet(datapath("dataframe_library/df1.parquet"))
    py_df2 = py_df1["D"]

    # TODO: remove copy when df.apply(axis=0) is implemented
    # TODO: remove forcing collect when copy() bug with RangeIndex(1) is fixed
    _test_equal(
        bodo_df2.copy(),
        py_df2,
        check_pandas_types=False,
        sort_output=True,
        reset_index=True,
    )


@pytest.mark.parametrize(
    "file_path",
    [
        "dataframe_library/df1.parquet",
        "dataframe_library/df1_index.parquet",
        "dataframe_library/df1_multi_index.parquet",
    ],
)
@pytest.mark.parametrize(
    "op", [operator.eq, operator.ne, operator.gt, operator.lt, operator.ge, operator.le]
)
def test_filter_pushdown(datapath, file_path, op):
    """Test for filter with filter pushdown into read parquet."""
    op_str = numba.core.utils.OPERATORS_TO_BUILTINS[op]

    bodo_df1 = bd.read_parquet(datapath(file_path))
    bodo_df2 = bodo_df1[eval(f"bodo_df1.A {op_str} 20")]

    # Make sure bodo_df2 is unevaluated at this point.
    assert bodo_df2.is_lazy_plan()

    pre, post = bd.utils.getPlanStatistics(bodo_df2._mgr._plan)
    _test_equal(pre, 2)
    _test_equal(post, 1)

    py_df1 = pd.read_parquet(datapath(file_path))
    py_df2 = py_df1[eval(f"py_df1.A {op_str} 20")]

    # TODO: remove copy when df.apply(axis=0) is implemented
    _test_equal(
        bodo_df2.copy(),
        py_df2,
        check_pandas_types=False,
        sort_output=True,
        reset_index=True,
    )


@pytest_mark_spawn_mode
@pytest.mark.parametrize(
    "file_path",
    [
        "dataframe_library/df1.parquet",
        "dataframe_library/df1_index.parquet",
        "dataframe_library/df1_multi_index.parquet",
    ],
)
@pytest.mark.parametrize(
    "op", [operator.eq, operator.ne, operator.gt, operator.lt, operator.ge, operator.le]
)
def test_filter_distributed(datapath, file_path, op):
    """Very simple test for filter for sanity checking."""
    bodo_df1 = bd.read_parquet(datapath(file_path))
    py_df1 = pd.read_parquet(datapath(file_path))

    @bodo.jit(spawn=True)
    def f(df):
        return df

    # Force plan to execute but keep distributed.
    f(bodo_df1)
    op_str = numba.core.utils.OPERATORS_TO_BUILTINS[op]

    bodo_df2 = bodo_df1[eval(f"bodo_df1.A {op_str} 20")]

    # Make sure bodo_df2 is unevaluated at this point.
    assert bodo_df2.is_lazy_plan()

    py_df2 = py_df1[eval(f"py_df1.A {op_str} 20")]

    _test_equal(
        bodo_df2.copy(),
        py_df2,
        check_pandas_types=False,
        sort_output=True,
        reset_index=False,
    )


@pytest.mark.parametrize(
    "op", [operator.eq, operator.ne, operator.gt, operator.lt, operator.ge, operator.le]
)
def test_filter(datapath, op):
    """Test for standalone filter."""
    bodo_df1 = bd.read_parquet(datapath("dataframe_library/df1.parquet"))
    py_df1 = pd.read_parquet(datapath("dataframe_library/df1.parquet"))

    # Force read parquet node to execute.
    _test_equal(
        bodo_df1.copy(),
        py_df1,
        check_pandas_types=False,
        sort_output=True,
        reset_index=True,
    )

    op_str = numba.core.utils.OPERATORS_TO_BUILTINS[op]

    bodo_df2 = bodo_df1[eval(f"bodo_df1.A {op_str} 20")]

    # Make sure bodo_df2 is unevaluated at this point.
    assert bodo_df2.is_lazy_plan()

    py_df2 = py_df1[eval(f"py_df1.A {op_str} 20")]

    _test_equal(
        bodo_df2.copy(),
        py_df2,
        check_pandas_types=False,
        sort_output=True,
        reset_index=False,
    )


@pytest.mark.parametrize(
    "file_path",
    [
        "dataframe_library/df1.parquet",
        "dataframe_library/df1_index.parquet",
        "dataframe_library/df1_multi_index.parquet",
    ],
)
@pytest.mark.parametrize("mode", [0, 1, 2])
def test_filter_bound_between(datapath, file_path, mode):
    """Test for filter with filter pushdown into read parquet."""
    bodo_df1 = bd.read_parquet(datapath(file_path))

    @bodo.jit(spawn=True)
    def f(df):
        return df

    if mode == 1:
        f(bodo_df1)
    elif mode == 2:
        bodo_df1._mgr._collect()

    bodo_df2 = bodo_df1[(bodo_df1.A > 20) & (bodo_df1.A < 40)]

    # Make sure bodo_df2 is unevaluated at this point.
    assert bodo_df2.is_lazy_plan()

    py_df1 = pd.read_parquet(datapath(file_path))
    py_df2 = py_df1[(py_df1.A > 20) & (py_df1.A < 40)]

    # TODO: remove copy when df.apply(axis=0) is implemented
    _test_equal(
        bodo_df2.copy(),
        py_df2,
        check_pandas_types=False,
        sort_output=True,
        reset_index=True,
    )


def test_filter_multiple1_pushdown(datapath):
    """Test for multiple filter expression."""
    bodo_df1 = bd.read_parquet(datapath("dataframe_library/df1.parquet"))
    bodo_df2 = bodo_df1[((bodo_df1.A < 20) & ~(bodo_df1.D > 80))]

    # Make sure bodo_df2 is unevaluated at this point.
    assert bodo_df2.is_lazy_plan()

    py_df1 = pd.read_parquet(datapath("dataframe_library/df1.parquet"))
    py_df2 = py_df1[((py_df1.A < 20) & ~(py_df1.D > 80))]

    # TODO: remove copy when df.apply(axis=0) is implemented
    _test_equal(
        bodo_df2.copy(),
        py_df2,
        check_pandas_types=False,
        sort_output=True,
        reset_index=True,
    )


def test_filter_multiple1(datapath):
    """Test for multiple filter expression."""
    bodo_df1 = bd.read_parquet(datapath("dataframe_library/df1.parquet"))
    py_df1 = pd.read_parquet(datapath("dataframe_library/df1.parquet"))

    # Force read parquet node to execute.
    _test_equal(
        bodo_df1.copy(),
        py_df1,
        check_pandas_types=False,
        sort_output=True,
        reset_index=True,
    )

    bodo_df2 = bodo_df1[((bodo_df1.A < 20) & ~(bodo_df1.D > 80))]
    py_df2 = py_df1[((py_df1.A < 20) & ~(py_df1.D > 80))]

    # Make sure bodo_df2 is unevaluated at this point.
    assert bodo_df2.is_lazy_plan()

    # TODO: remove copy when df.apply(axis=0) is implemented
    _test_equal(
        bodo_df2.copy(),
        py_df2,
        check_pandas_types=False,
        sort_output=True,
        reset_index=True,
    )


def test_filter_string_pushdown(datapath):
    """Test for filtering based on a string pushed down to read parquet."""
    bodo_df1 = bd.read_parquet(datapath("dataframe_library/df1.parquet"))
    bodo_df2 = bodo_df1[bodo_df1.B == "gamma"]

    # Make sure bodo_df2 is unevaluated at this point.
    assert bodo_df2.is_lazy_plan()

    pre, post = bd.utils.getPlanStatistics(bodo_df2._mgr._plan)
    _test_equal(pre, 2)
    _test_equal(post, 1)

    py_df1 = pd.read_parquet(datapath("dataframe_library/df1.parquet"))
    py_df2 = py_df1[py_df1.B == "gamma"]

    _test_equal(
        bodo_df2.copy(),
        py_df2,
        check_pandas_types=False,
        sort_output=True,
        reset_index=True,
    )


def test_filter_string(datapath):
    """Test for standalone string filter."""
    bodo_df1 = bd.read_parquet(datapath("dataframe_library/df1.parquet"))
    py_df1 = pd.read_parquet(datapath("dataframe_library/df1.parquet"))

    # Force read parquet node to execute.
    _test_equal(
        bodo_df1.copy(),
        py_df1,
        check_pandas_types=False,
        sort_output=True,
        reset_index=True,
    )

    bodo_df2 = bodo_df1[bodo_df1.B == "gamma"]

    # Make sure bodo_df2 is unevaluated at this point.
    assert bodo_df2.is_lazy_plan()

    py_df2 = py_df1[py_df1.B == "gamma"]

    _test_equal(
        bodo_df2.copy(),
        py_df2,
        check_pandas_types=False,
        sort_output=True,
        reset_index=True,
    )


@pytest.mark.parametrize(
    "op", [operator.eq, operator.ne, operator.gt, operator.lt, operator.ge, operator.le]
)
def test_filter_datetime_pushdown(datapath, op):
    """Test for standalone filter."""
    op_str = numba.core.utils.OPERATORS_TO_BUILTINS[op]
    bodo_df1 = bd.read_parquet(datapath("dataframe_library/df1.parquet"))
    bodo_df2 = bodo_df1[
        eval(f"bodo_df1.F {op_str} pd.to_datetime('2025-07-17 22:39:02')")
    ]

    # Make sure bodo_df2 is unevaluated at this point.
    assert bodo_df2.is_lazy_plan()

    pre, post = bd.utils.getPlanStatistics(bodo_df2._mgr._plan)
    _test_equal(pre, 2)
    _test_equal(post, 1)

    py_df1 = pd.read_parquet(datapath("dataframe_library/df1.parquet"))
    py_df2 = py_df1[eval(f"py_df1.F {op_str} pd.to_datetime('2025-07-17 22:39:02')")]

    _test_equal(
        bodo_df2.copy(),
        py_df2,
        check_pandas_types=False,
        sort_output=True,
        reset_index=True,
    )


@pytest.mark.parametrize(
    "op", [operator.eq, operator.ne, operator.gt, operator.lt, operator.ge, operator.le]
)
def test_filter_datetime(datapath, op):
    """Test for standalone filter."""
    bodo_df1 = bd.read_parquet(datapath("dataframe_library/df1.parquet"))
    py_df1 = pd.read_parquet(datapath("dataframe_library/df1.parquet"))

    # Force read parquet node to execute so the filter doesn't get pushed into the read.
    _test_equal(
        bodo_df1.copy(),
        py_df1,
        check_pandas_types=False,
        sort_output=True,
        reset_index=True,
    )

    op_str = numba.core.utils.OPERATORS_TO_BUILTINS[op]

    bodo_df2 = bodo_df1[
        eval(f"bodo_df1.F {op_str} pd.to_datetime('2025-07-17 22:39:02')")
    ]

    # Make sure bodo_df2 is unevaluated at this point.
    assert bodo_df2.is_lazy_plan()

    py_df2 = py_df1[eval(f"py_df1.F {op_str} pd.to_datetime('2025-07-17 22:39:02')")]

    _test_equal(
        bodo_df2.copy(),
        py_df2,
        check_pandas_types=False,
        sort_output=True,
        reset_index=True,
    )


def test_head_pushdown(datapath):
    """Test for head pushed down to read parquet."""
    bodo_df1 = bd.read_parquet(datapath("dataframe_library/df1.parquet"))
    bodo_df2 = bodo_df1.head(3)

    # Make sure bodo_df2 is unevaluated at this point.
    assert bodo_df2.is_lazy_plan()

    pre, post = bd.utils.getPlanStatistics(bodo_df2._plan)
    _test_equal(pre, 2)
    _test_equal(post, 1)

    # Contents not guaranteed to be the same as Pandas so just check length.
    assert len(bodo_df2) == 3


def test_projection_head_pushdown(datapath):
    """Test for projection and head pushed down to read parquet."""
    bodo_df1 = bd.read_parquet(datapath("dataframe_library/df1.parquet"))
    bodo_df2 = bodo_df1["D"]
    bodo_df3 = bodo_df2.head(3)

    # Make sure bodo_df2 is unevaluated at this point.
    assert bodo_df3.is_lazy_plan()

    # Contents not guaranteed to be the same as Pandas so just check length.
    assert len(bodo_df3) == 3


def test_series_head(datapath):
    """Test for Series.head() reading from Pandas."""
    bodo_df1 = bd.read_parquet(datapath("dataframe_library/df1.parquet"))
    bodo_df2 = bodo_df1["D"]
    bodo_df2.execute_plan()
    bodo_df3 = bodo_df2.head(3)

    # Make sure bodo_df3 is unevaluated at this point.
    assert bodo_df3.is_lazy_plan()

    # Contents not guaranteed to be the same as Pandas so just check length.
    assert len(bodo_df3) == 3


def test_head(datapath):
    """Test for head pushed down to read parquet."""
    bodo_df1 = bd.read_parquet(datapath("dataframe_library/df1.parquet"))
    py_df1 = pd.read_parquet(datapath("dataframe_library/df1.parquet"))

    _test_equal(
        bodo_df1.copy(),
        py_df1,
        check_pandas_types=False,
        sort_output=True,
        reset_index=True,
    )

    bodo_df2 = bodo_df1.head(3)

    # Make sure bodo_df2 is unevaluated at this point.
    assert bodo_df2.is_lazy_plan()

    # Contents not guaranteed to be the same as Pandas so just check length.
    assert len(bodo_df2) == 3


def test_apply(datapath, index_val):
    """Very simple test for df.apply() for sanity checking."""
    df = pd.DataFrame(
        {
            "a": pd.array([1, 2, 3] * 10, "Int64"),
            "b": pd.array([4, 5, 6] * 10, "Int64"),
            "c": ["a", "b", "c"] * 10,
        },
        index=index_val[:30],
    )
    bdf = bd.from_pandas(df)
    out_pd = df.apply(lambda x: x["a"] + 1, axis=1)
    out_bodo = bdf.apply(lambda x: x["a"] + 1, axis=1)
    _test_equal(out_bodo, out_pd, check_pandas_types=False)


def test_chain_python_func(datapath, index_val):
    """Make sure chaining multiple Series functions that run in Python works"""
    df = pd.DataFrame(
        {
            "A": pd.array([1, 2, 3, 7], "Int64"),
            "B": ["A1\t", "B1 ", "C1\n", "Abc\t"],
            "C": pd.array([4, 5, 6, -1], "Int64"),
        }
    )
    df.index = index_val[: len(df)]
    bdf = bd.from_pandas(df)
    out_pd = df.B.str.strip().str.lower()
    out_bodo = bdf.B.str.strip().str.lower()
    assert out_bodo.is_lazy_plan()
    _test_equal(out_bodo, out_pd, check_pandas_types=False)


@pytest.mark.parametrize(
    "na_action",
    [
        pytest.param(None, id="na_action_none"),
        pytest.param("ignore", id="na_action_ignore"),
    ],
)
def test_series_map(datapath, index_val, na_action):
    """Very simple test for Series.map() for sanity checking."""
    df = pd.DataFrame(
        {
            "A": pd.array([None, None, 3, 7, 2] * 2, "Int64"),
            "B": [None, None, "B1", "C1", "Abc"] * 2,
            "C": pd.array([4, 5, 6, -1, 1] * 2, "Int64"),
        }
    )
    df.index = index_val[: len(df)]

    def func(x):
        return str(x)

    bdf = bd.from_pandas(df)
    out_pd = df.A.map(func, na_action=na_action)
    out_bodo = bdf.A.map(func, na_action=na_action)
    assert out_bodo.is_lazy_plan()
    _test_equal(out_bodo, out_pd, check_pandas_types=False)


def test_set_df_column(datapath, index_val):
    """Test setting a dataframe column with a Series function of the same dataframe."""
    df = pd.DataFrame(
        {
            "A": pd.array([1, 2, 3, 7], "Int64"),
            "B": ["A1\t", "B1 ", "C1\n", "Abc\t"],
            "C": pd.array([4, 5, 6, -1], "Int64"),
        }
    )
    df.index = index_val[: len(df)]
    bdf = bd.from_pandas(df)

    # Single projection, new column
    bdf["D"] = bdf["B"].str.strip()
    pdf = df.copy()
    pdf["D"] = pdf["B"].str.strip()
    assert bdf.is_lazy_plan()
    _test_equal(bdf, pdf, check_pandas_types=False)

    # Single projection, existing column
    bdf = bd.from_pandas(df)
    bdf["B"] = bdf["B"].str.strip()
    pdf = df.copy()
    pdf["B"] = pdf["B"].str.strip()
    assert bdf.is_lazy_plan()
    _test_equal(bdf, pdf, check_pandas_types=False)

    # Multiple projections, new column
    bdf = bd.from_pandas(df)
    bdf["D"] = bdf["B"].str.strip().map(lambda x: x + "1")
    pdf = df.copy()
    pdf["D"] = pdf["B"].str.strip().map(lambda x: x + "1")
    assert bdf.is_lazy_plan()
    _test_equal(bdf, pdf, check_pandas_types=False)

    # Multiple projections, existing column
    bdf = bd.from_pandas(df)
    bdf["B"] = bdf["B"].str.strip().map(lambda x: x + "1")
    pdf = df.copy()
    pdf["B"] = pdf["B"].str.strip().map(lambda x: x + "1")
    assert bdf.is_lazy_plan()
    _test_equal(bdf, pdf, check_pandas_types=False)

    # Trivial case: set a column to existing column
    bdf = bd.from_pandas(df)
    bdf["D"] = bdf["B"]
    pdf = df.copy()
    pdf["D"] = pdf["B"]
    assert bdf.is_lazy_plan()
    _test_equal(bdf, pdf, check_pandas_types=False)


def test_set_df_column_const(datapath, index_val):
    """Test setting a dataframe column with a constant value."""
    df = pd.DataFrame(
        {
            "A": pd.array([1, 2, 3, 7], "Int64"),
            "B": ["A1\t", "B1 ", "C1\n", "Abc\t"],
            "C": pd.array([4, 5, 6, -1], "Int64"),
        }
    )
    df.index = index_val[: len(df)]
    bdf = bd.from_pandas(df)

    # New integer column
    bdf["D"] = 111
    pdf = df.copy()
    pdf["D"] = 111
    assert bdf.is_lazy_plan()
    _test_equal(bdf, pdf, check_pandas_types=False)

    # Replace existing column with float
    bdf = bd.from_pandas(df)
    bdf["B"] = 1.23
    pdf = df.copy()
    pdf["B"] = 1.23
    assert bdf.is_lazy_plan()
    _test_equal(bdf, pdf, check_pandas_types=False)

    # Replace existing column with string
    bdf = bd.from_pandas(df)
    bdf["C"] = "ABC"
    pdf = df.copy()
    pdf["C"] = "ABC"
    assert bdf.is_lazy_plan()
    _test_equal(bdf, pdf, check_pandas_types=False)

    # Replace existing column with Timestamp
    bdf = bd.from_pandas(df)
    bdf["A"] = pd.Timestamp("2024-01-1")
    pdf = df.copy()
    pdf["A"] = pd.Timestamp("2024-01-1")
    assert bdf.is_lazy_plan()
    _test_equal(bdf, pdf, check_pandas_types=False)


def test_set_df_column_arith(datapath, index_val):
    """Test setting a dataframe column with a Series function of the same dataframe."""
    df = pd.DataFrame(
        {
            "A": pd.array([1, 2, 3, 7], "Int64"),
            "B": ["A1\t", "B1 ", "C1\n", "Abc\t"],
            "C": pd.array([4, 5, 6, -1], "Int64"),
        }
    )
    df.index = index_val[: len(df)]
    bdf = bd.from_pandas(df)

    # Test addition
    bdf = bd.from_pandas(df)
    bdf["D"] = bdf["A"] + 13
    pdf = df.copy()
    pdf["D"] = pdf["A"] + 13
    assert bdf.is_lazy_plan()
    _test_equal(bdf, pdf, check_pandas_types=False)

    # Test subtraction
    bdf = bd.from_pandas(df)
    bdf["D"] = bdf["A"] - 13
    pdf = df.copy()
    pdf["D"] = pdf["A"] - 13
    assert bdf.is_lazy_plan()
    _test_equal(bdf, pdf, check_pandas_types=False)

    # Test multiply
    bdf = bd.from_pandas(df)
    bdf["D"] = bdf["A"] * 13
    pdf = df.copy()
    pdf["D"] = pdf["A"] * 13
    assert bdf.is_lazy_plan()
    _test_equal(bdf, pdf, check_pandas_types=False)

    # Test division
    bdf = bd.from_pandas(df)
    bdf["D"] = bdf["A"] / 2
    pdf = df.copy()
    pdf["D"] = pdf["A"] / 2
    assert bdf.is_lazy_plan()
    _test_equal(bdf, pdf, check_pandas_types=False)


def test_parquet_read_partitioned(datapath):
    """Test reading a partitioned parquet dataset."""
    path = datapath("dataframe_library/example_partitioned.parquet")

    # File generated using:
    # df = pd.DataFrame({
    #                  "a": range(10),
    #                  "b": np.random.randn(10),
    #                  "c": [1, 2] * 5,
    #                  "part": ["a"] * 5 + ["b"] * 5,
    #                  "d": np.arange(10)+1
    #              })
    # df.to_parquet("bodo/tests/data/dataframe_library/example_partitioned.parquet", partition_cols=["part"])

    bodo_out = bd.read_parquet(path)
    py_out = pd.read_parquet(path)

    assert bodo_out.is_lazy_plan()

    # NOTE: Bodo dataframe library currently reads partitioned columns as
    # dictionary-encoded strings but Pandas reads them as categorical.
    _test_equal(
        bodo_out.copy(),
        py_out,
        check_pandas_types=False,
        sort_output=True,
        reset_index=True,
    )


def test_parquet_read_partitioned_filter(datapath):
    """Test filter pushdown on partitioned parquet dataset."""
    path = datapath("dataframe_library/example_partitioned.parquet")

    bodo_out = bd.read_parquet(path)
    bodo_out = bodo_out[bodo_out.part == "a"]
    py_out = pd.read_parquet(path)
    py_out = py_out[py_out.part == "a"]

    assert bodo_out.is_lazy_plan()
    # TODO: test logs to make sure filter pushdown happened and files skipped

    _test_equal(
        bodo_out,
        py_out,
    )


def test_parquet_read_shape_head(datapath):
    """
    Test to catch a case where the original manager goes out of scope
    causing the parallel get to become invalid.
    """
    path = datapath("dataframe_library/df1.parquet")

    def bodo_impl():
        df = bd.read_parquet(path)
        return df.shape, df.head(4)

    def pd_impl():
        df = pd.read_parquet(path)
        return df.shape, df.head(4)

    bdf_shape, bdf_head = bodo_impl()
    pdf_shape, pdf_head = pd_impl()
    assert bdf_shape == pdf_shape
    _test_equal(bdf_head, pdf_head)


def test_project_after_filter(datapath):
    """Test creating a plan with a Projection on top of a filter works"""
    bodo_df1 = bd.read_parquet(datapath("dataframe_library/df1.parquet"))
    bodo_df2 = bodo_df1[bodo_df1.D > 80][["B", "A"]]

    # Make sure bodo_df2 is unevaluated at this point.
    assert bodo_df2.is_lazy_plan()

    py_df1 = pd.read_parquet(datapath("dataframe_library/df1.parquet"))
    py_df2 = py_df1[py_df1.D > 80][["B", "A"]]

    # TODO: remove copy when df.apply(axis=0) is implemented
    _test_equal(
        bodo_df2.copy(),
        py_df2,
        check_pandas_types=False,
        sort_output=True,
        reset_index=True,
    )


def test_merge():
    """Simple test for DataFrame merge."""
    df1 = pd.DataFrame(
        {
            "B": ["a1", "b11", "c111"],
            "E": [1.1, 2.2, 3.3],
            "A": pd.array([2, 2, 3], "Int64"),
        },
    )
    df2 = pd.DataFrame(
        {
            "Cat": pd.array([2, 3, 8], "Int64"),
            "Dog": ["a1", "b222", "c33"],
        },
    )

    bdf1 = bd.from_pandas(df1)
    bdf2 = bd.from_pandas(df2)

    df3 = df1.merge(df2, how="inner", left_on=["A"], right_on=["Cat"])
    bdf3 = bdf1.merge(bdf2, how="inner", left_on=["A"], right_on=["Cat"])
    # Make sure bdf3 is unevaluated at this point.
    assert bdf3.is_lazy_plan()

    _test_equal(
        bdf3.copy(),
        df3,
        check_pandas_types=False,
        sort_output=True,
        reset_index=True,
    )


def test_merge_switch_side():
    """Test merge with left table smaller than right table so DuckDB reorders the input
    tables to use the smaller table as build.
    """
    df1 = pd.DataFrame(
        {
            "A": pd.array([2, 2, 3], "Int64"),
            "B": ["a1", "b11", "c111"],
        },
    )
    df2 = pd.DataFrame(
        {
            "D": ["a1", "b222", "c33"],
            "A": pd.array([2, 3, 8], "Int64"),
            "E": [1.1, 2.2, 3.3],
        },
    )
    bdf1 = bd.from_pandas(df1)
    bdf2 = bd.from_pandas(df2)
    df3 = df1.merge(df2, how="inner", on=["A"])
    bdf3 = bdf1.merge(bdf2, how="inner", on=["A"])
    # Make sure bdf3 is unevaluated at this point.
    assert bdf3.is_lazy_plan()

    _test_equal(
        bdf3.copy(),
        df3,
        check_pandas_types=False,
        sort_output=True,
        reset_index=True,
    )


def test_dataframe_copy(index_val):
    """
    Test that creating a Pandas DataFrame from a Bodo DataFrame has the correct index.
    """
    df1 = pd.DataFrame(
        {
            "A": pd.array([2, 2, 3], "Int64"),
            "B": ["a1", "b11", "c111"],
            "E": [1.1, 2.2, 3.3],
        },
    )
    df1.index = index_val[: len(df1)]

    bdf = bd.from_pandas(df1)

    pdf_from_bodo = pd.DataFrame(bdf)

    _test_equal(df1, pdf_from_bodo, sort_output=True)


def test_dataframe_sort(datapath):
    """Very simple test for sorting for sanity checking."""
    bodo_df1 = bd.read_parquet(datapath("dataframe_library/df1.parquet"))
    bodo_df2 = bodo_df1.sort_values(
        by=["D", "A"], ascending=[True, False], na_position="last"
    )

    py_df1 = pd.read_parquet(datapath("dataframe_library/df1.parquet"))
    py_df2 = py_df1.sort_values(
        by=["D", "A"], ascending=[True, False], na_position="last"
    )

    assert bodo_df2.is_lazy_plan()

    _test_equal(
        bodo_df2,
        py_df2,
        check_pandas_types=False,
        sort_output=False,
        reset_index=True,
    )


def test_series_sort(datapath):
    """Very simple test for sorting for sanity checking."""
    bodo_df1 = bd.read_parquet(datapath("dataframe_library/df1.parquet"))
    bodo_df2 = bodo_df1["D"]
    bodo_df3 = bodo_df2.sort_values(ascending=False, na_position="last")

    py_df1 = pd.read_parquet(datapath("dataframe_library/df1.parquet"))
    py_df2 = py_df1["D"]
    py_df3 = py_df2.sort_values(ascending=False, na_position="last")

    assert bodo_df3.is_lazy_plan()

    _test_equal(
        bodo_df3,
        py_df3,
        check_pandas_types=False,
        sort_output=False,
        reset_index=True,
    )


@pytest.fixture(
    params=[
        pytest.param(True, id="dropna-True"),
        pytest.param(False, id="dropna-False"),
    ],
    scope="module",
)
def dropna(request):
    return request.param


@pytest.fixture(
    params=[
        pytest.param(True, id="as_index-True"),
        pytest.param(False, id="as_index-False"),
    ],
    scope="module",
)
def as_index(request):
    return request.param


def test_series_groupby(dropna, as_index):
    """
    Test a simple groupby operation.
    """
    df1 = pd.DataFrame(
        {
            "B": ["a1", "b11", "c111"] * 2,
            "E": pd.array([1.1, pd.NA, 13.3, pd.NA, pd.NA, 13.3], "Float64"),
            "A": pd.array([pd.NA, 2, 3] * 2, "Int64"),
        },
        index=[0, 41, 2] * 2,
    )

    bdf1 = bd.from_pandas(df1)
    bdf2 = bdf1.groupby("A", as_index=as_index, dropna=dropna)["E"].sum()
    assert bdf2.is_lazy_plan()

    df2 = df1.groupby("A", as_index=as_index, dropna=dropna)["E"].sum()

    _test_equal(bdf2, df2, sort_output=True, reset_index=True)


@pytest.mark.parametrize(
    "selection",
    [pytest.param(None, id="select_all"), pytest.param(["C", "A"], id="select_subset")],
)
def test_dataframe_groupby(dropna, as_index, selection):
    """
    Test a simple groupby operation.
    """
    df1 = pd.DataFrame(
        {
            "A": pd.array([1, 2, pd.NA, 2147483647] * 3, "Int32"),
            "B": ["A", "B"] * 6,
            "E": [False, True] * 6,
            "D": pd.array(
                [i * 2 if (i**2) % 3 == 0 else pd.NA for i in range(12)], "Int32"
            ),
            "C": pd.array([0.2, 0.2, 0.3] * 4, "Float32"),
        }
    )

    bdf1 = bd.from_pandas(df1)

    if selection is None:
        bdf2 = bdf1.groupby(["D", "E"], as_index=as_index, dropna=dropna).sum()
        df2 = df1.groupby(["D", "E"], as_index=as_index, dropna=dropna).sum()
    else:
        bdf2 = bdf1.groupby(["D", "E"], as_index=as_index, dropna=dropna)[
            selection
        ].sum()
        df2 = df1.groupby(["D", "E"], as_index=as_index, dropna=dropna)[selection].sum()

    assert bdf2.is_lazy_plan()

    _test_equal(bdf2, df2, sort_output=True, reset_index=True)


def test_groupby_fallback():
    """Checks that fallback is properly supported for DataFrame and Series groupby
    when unsupported arguments are provided.
    """

    df = pd.DataFrame({"A": pd.array([pd.NA, 2, 1, 2], "Int32"), "B": [1, 2, 3, 4]})
    bdf = bd.from_pandas(df)

    # Series groupby
    with pytest.warns(BodoLibFallbackWarning):
        fallback_out = bdf.groupby("A", dropna=False, as_index=False, sort=True)[
            "B"
        ].sum(engine="cython")

    pandas_out = df.groupby("A", dropna=False, as_index=False, sort=True)["B"].sum(
        engine="cython"
    )
    _test_equal(pandas_out, fallback_out)

    bdf2 = bd.from_pandas(df)

    # DataFrame groupby
    with pytest.warns(BodoLibFallbackWarning):
        fallback_out = bdf2.groupby("A", dropna=False, as_index=False, sort=True).sum(
            engine="cython"
        )

    pandas_out = df.groupby("A", dropna=False, as_index=False, sort=True).sum(
        engine="cython"
    )
    _test_equal(pandas_out, fallback_out)


@pytest.fixture(scope="module")
def groupby_agg_df(request):
    return pd.DataFrame(
        {
            "A": pd.array([1, 2, pd.NA, 2147483647] * 3, "Int32"),
            "D": pd.array(
                [i * 2 if (i**2) % 3 == 0 else pd.NA for i in range(12)], "Int32"
            ),
            "B": pd.array(["A", "B", pd.NA] * 4),
            "C": pd.array([0.2, 0.2, 0.3] * 4, "Float32"),
            "T": pd.timedelta_range("1 day", periods=12, freq="D"),
        }
    )


@pytest.mark.parametrize(
    "func, kwargs",
    [
        pytest.param({"A": "mean", "D": "count"}, {}, id="func_dict"),
        pytest.param(["sum", "count"], {}, id="func_list"),
        pytest.param("sum", {}, id="func_str"),
        pytest.param(
            None,
            {
                "mean_A": pd.NamedAgg("A", "mean"),
                "count_D": pd.NamedAgg("D", "count"),
                "count_A": pd.NamedAgg("A", "count"),
                "sum_D": pd.NamedAgg("D", "sum"),
            },
            id="func_kwargs",
        ),
    ],
)
def test_groupby_agg(groupby_agg_df, as_index, dropna, func, kwargs):
    df1 = groupby_agg_df

    bdf1 = bd.from_pandas(df1)

    bdf2 = bdf1.groupby("B", as_index=as_index, dropna=dropna).agg(func, **kwargs)

    assert bdf2.is_lazy_plan()

    df2 = df1.groupby("B", as_index=as_index, dropna=dropna).agg(func, **kwargs)

    _test_equal(bdf2, df2, check_pandas_types=False, sort_output=True, reset_index=True)


@pytest.mark.parametrize(
    "func, kwargs",
    [
        pytest.param({"mean_A": "mean", "count_A": "count"}, {}, id="func_dict"),
        pytest.param(["sum", "count"], {}, id="func_list"),
        pytest.param("sum", {}, id="func_str"),
        pytest.param(
            None,
            {"mean_A": "mean", "count_A": "count", "sum_A": "sum"},
            id="func_kwargs",
        ),
    ],
)
def test_series_groupby_agg(groupby_agg_df, as_index, dropna, func, kwargs):
    df1 = groupby_agg_df

    bdf1 = bd.from_pandas(df1)

    # Dict values plus as_index raises SpecificationError in Bodo/Pandas
    if (isinstance(func, dict) or kwargs) and as_index:
        return

    bdf2 = bdf1.groupby("B", as_index=as_index, dropna=dropna)["A"].agg(func, **kwargs)
    assert bdf2.is_lazy_plan()

    df2 = df1.groupby("B", as_index=as_index, dropna=dropna)["A"].agg(func, **kwargs)

    _test_equal(bdf2, df2, check_pandas_types=False, sort_output=True, reset_index=True)


@pytest.mark.parametrize(
    "func",
    [
        "sum",
        "mean",
        "count",
        "max",
        "min",
        "median",
        "nunique",
        "size",
        "var",
        "std",
        "skew",
    ],
)
def test_groupby_agg_numeric(groupby_agg_df, func):
    """Tests supported aggfuncs on simple numeric (floats and ints)."""

    bdf1 = bd.from_pandas(groupby_agg_df)

    cols = ["D", "A", "C"]

    bdf2 = getattr(bdf1.groupby("B")[cols], func)()
    df2 = getattr(groupby_agg_df.groupby("B")[cols], func)()

    assert bdf2.is_lazy_plan()

    _test_equal(bdf2, df2, sort_output=True, reset_index=True)


@pytest.mark.parametrize(
    "func",
    [
        "count",
        "max",
        "min",
        "nunique",
        "size",
    ],
)
def test_groupby_agg_ordered(func):
    """Tests supported aggfuncs on other simple data types."""

    # string, datetime, bool
    df = pd.DataFrame(
        {
            "A": pd.array([True, pd.NA, False, True] * 3),
            "B": pd.array([pd.NA, "pq", "rs", "abc", "efg", "hij"] * 2),
            "D": pd.date_range(
                "1988-01-01", periods=12, freq="D"
            ).to_series(),  # timestamp[ns]
            "F": pd.date_range("1988-01-01", periods=12, freq="D")
            .to_series()
            .dt.date,  # date32
            "T": pd.timedelta_range("1 day", periods=12, freq="D"),  # duration
            "K": ["A", "A", "B"] * 4,
        }
    )

    bdf1 = bd.from_pandas(df)

    bdf2 = getattr(bdf1.groupby("K"), func)()
    df2 = getattr(df.groupby("K"), func)()

    assert bdf2.is_lazy_plan()

    _test_equal(bdf2, df2, sort_output=True, reset_index=True)


def test_compound_projection_expression(datapath):
    """Very simple test for projection expressions."""
    bodo_df1 = bd.read_parquet(datapath("dataframe_library/df1.parquet"))
    bodo_df2 = bodo_df1[(bodo_df1.A + 50) / 2 < bodo_df1.D * 2]

    py_df1 = pd.read_parquet(datapath("dataframe_library/df1.parquet"))
    py_df2 = py_df1[(py_df1.A + 50) / 2 < py_df1.D * 2]

    _test_equal(
        bodo_df2,
        py_df2,
        check_pandas_types=False,
        sort_output=True,
        reset_index=True,
    )


def test_projection_expression_floordiv(datapath):
    """Test for floordiv."""
    bodo_df1 = bd.read_parquet(datapath("dataframe_library/df1.parquet"))
    bodo_df2 = bodo_df1[(bodo_df1.A // 3) * 7 > 15]

    py_df1 = pd.read_parquet(datapath("dataframe_library/df1.parquet"))
    py_df2 = py_df1[(py_df1.A // 3) * 7 > 15]

    _test_equal(
        bodo_df2,
        py_df2,
        check_pandas_types=False,
        sort_output=True,
        reset_index=True,
    )


def test_series_compound_expression(datapath):
    """Very simple test for projection expressions."""
    bodo_df1 = bd.read_parquet(datapath("dataframe_library/df1.parquet"))
    bodo_df2 = (bodo_df1["A"] + 50) * 2 / 7

    py_df1 = pd.read_parquet(datapath("dataframe_library/df1.parquet"))
    py_df2 = (py_df1["A"] + 50) * 2 / 7

    _test_equal(
        bodo_df2,
        py_df2,
        check_pandas_types=False,
        sort_output=True,
        reset_index=True,
    )


def test_map_partitions():
    """Simple tests for map_partition on lazy DataFrame."""
    df = pd.DataFrame(
        {
            "E": [1.1, 2.2, 13.3] * 2,
            "A": pd.array([2, 2, 3] * 2, "Int64"),
        },
        index=[0, 41, 2] * 2,
    )

    bodo_df = bd.from_pandas(df)

    def f(df, a, b=1):
        return df.A + df.E + a + b

    bodo_df2 = bodo_df.map_partitions(f, 2, b=3)
    py_out = df.A + df.E + 2 + 3

    assert bodo_df2.is_lazy_plan()

    _test_equal(bodo_df2, py_out, check_pandas_types=False)

    # test fallback case for unsupported func
    # that returns a DataFrame
    def g(df, a, b=1):
        return df + a + b

    with pytest.warns(BodoLibFallbackWarning):
        bodo_df2 = bodo_df.map_partitions(g, 2, b=3)

    py_out = df + 2 + 3
    _test_equal(bodo_df2, py_out, check_pandas_types=False)


@pytest.mark.parametrize(
    "file_path",
    [
        "dataframe_library/df1.parquet",
        "dataframe_library/df1_index.parquet",
        "dataframe_library/df1_multi_index.parquet",
    ],
)
@pytest.mark.parametrize(
    "op", [operator.eq, operator.ne, operator.gt, operator.lt, operator.ge, operator.le]
)
def test_series_filter_pushdown(datapath, file_path, op):
    """Test for series filter with filter pushdown into read parquet."""
    op_str = numba.core.utils.OPERATORS_TO_BUILTINS[op]

    bodo_df1 = bd.read_parquet(datapath(file_path))
    bodo_series_a = bodo_df1["A"]
    bodo_filter_a = bodo_series_a[eval(f"bodo_series_a {op_str} 20")]

    # Make sure bodo_filter_a is unevaluated at this point.
    assert bodo_filter_a.is_lazy_plan()

    pre, post = bd.utils.getPlanStatistics(bodo_filter_a._mgr._plan)
    _test_equal(pre, 3)
    _test_equal(post, 2)

    py_df1 = pd.read_parquet(datapath(file_path))
    py_series_a = py_df1["A"]
    py_filter_a = py_series_a[eval(f"py_series_a {op_str} 20")]

    _test_equal(
        bodo_filter_a,
        py_filter_a,
        check_pandas_types=False,
        sort_output=True,
        reset_index=True,
    )


@pytest_mark_spawn_mode
@pytest.mark.parametrize(
    "file_path",
    [
        "dataframe_library/df1.parquet",
        "dataframe_library/df1_index.parquet",
        "dataframe_library/df1_multi_index.parquet",
    ],
)
@pytest.mark.parametrize(
    "op", [operator.eq, operator.ne, operator.gt, operator.lt, operator.ge, operator.le]
)
def test_series_filter_distributed(datapath, file_path, op):
    """Very simple test for series filter for sanity checking."""
    bodo_df1 = bd.read_parquet(datapath(file_path))
    py_df1 = pd.read_parquet(datapath(file_path))

    @bodo.jit(spawn=True)
    def f(df):
        return df

    # Force plan to execute but keep distributed.
    f(bodo_df1)
    op_str = numba.core.utils.OPERATORS_TO_BUILTINS[op]

    bodo_series_a = bodo_df1["A"]
    bodo_filter_a = bodo_series_a[eval(f"bodo_series_a {op_str} 20")]

    # Make sure bodo_filter_a is unevaluated at this point.
    assert bodo_filter_a.is_lazy_plan()

    py_series_a = py_df1["A"]
    py_filter_a = py_series_a[eval(f"py_series_a {op_str} 20")]

    _test_equal(
        bodo_filter_a,
        py_filter_a,
        check_pandas_types=False,
        sort_output=True,
        reset_index=True,
    )


@pytest_mark_spawn_mode
@pytest.mark.parametrize(
    "file_path",
    [
        "dataframe_library/df1.parquet",
        "dataframe_library/df1_index.parquet",
        "dataframe_library/df1_multi_index.parquet",
    ],
)
@pytest.mark.parametrize(
    "op", [operator.eq, operator.ne, operator.gt, operator.lt, operator.ge, operator.le]
)
@pytest.mark.parametrize("mode", [0, 1, 2])
def test_series_filter_series(datapath, file_path, op, mode):
    """Very simple test for series filter for sanity checking."""
    bodo_df1 = bd.read_parquet(datapath(file_path))
    py_df1 = pd.read_parquet(datapath(file_path))

    @bodo.jit(spawn=True)
    def f(df):
        return df

    # Force plan to execute but keep distributed.
    op_str = numba.core.utils.OPERATORS_TO_BUILTINS[op]

    bodo_series_a = bodo_df1["A"]
    if mode == 1:
        f(bodo_series_a)
    elif mode == 2:
        bodo_series_a._mgr._collect()

    bodo_filter_a = bodo_series_a[eval(f"bodo_series_a {op_str} 20")]

    # Make sure bodo_filter_a is unevaluated at this point.
    assert bodo_filter_a.is_lazy_plan()

    py_series_a = py_df1["A"]
    py_filter_a = py_series_a[eval(f"py_series_a {op_str} 20")]

    _test_equal(
        bodo_filter_a,
        py_filter_a,
        check_pandas_types=False,
        sort_output=True,
        reset_index=True,
    )


def test_rename(datapath, index_val):
    """Very simple test for df.apply() for sanity checking."""
    df = pd.DataFrame(
        {
            "a": pd.array([1, 2, 3] * 10, "Int64"),
            "b": pd.array([4, 5, 6] * 10, "Int64"),
            "c": ["a", "b", "c"] * 10,
        },
        index=index_val[:30],
    )
    bdf = bd.from_pandas(df)
    rename_dict = {"a": "alpha", "b": "bravo", "c": "charlie"}
    bdf2 = bdf.rename(columns=rename_dict)
    df2 = df.rename(columns=rename_dict)
    _test_equal(bdf2, df2, check_pandas_types=False)


def test_col_set_dtypes_bug():
    """Make sure setting columns doesn't lead to failure due to inconsistent dtypes
    inside the lazy manager in sequential mode.
    """

    with temp_config_override("dataframe_library_run_parallel", False):
        df = pd.DataFrame(
            {
                "A": ["A", "B", "C"] * 2,
                "B": ["NY", "TX", "CA"] * 2,
            }
        )

        df = bd.from_pandas(df)
        df2 = df[["A", "B"]]
        df["C"] = df2.apply(lambda x: x.A + x.B, axis=1)
        print(df)


def test_topn(datapath):
    bodo_df1 = bd.read_parquet(datapath("dataframe_library/df1.parquet"))
    bodo_df2 = bodo_df1.sort_values(
        by=["D", "A"], ascending=[True, False], na_position="last"
    )
    bodo_df3 = bodo_df2.head(3)

    py_df1 = pd.read_parquet(datapath("dataframe_library/df1.parquet"))
    py_df2 = py_df1.sort_values(
        by=["D", "A"], ascending=[True, False], na_position="last"
    )
    py_df3 = py_df2.head(3)

    assert bodo_df2.is_lazy_plan()

    _test_equal(
        bodo_df3,
        py_df3,
        check_pandas_types=False,
        sort_output=False,
        reset_index=True,
    )


def test_DataFrame_constructor(index_val):
    """Test creating a BodoDataFrame using regular constructor"""
    df = pd.DataFrame(
        {
            "a": pd.array([1, 2, 3] * 10, "Int64"),
            "b": pd.array([4, 5, 6] * 10, "Int64"),
            "c": ["a", "b", "c"] * 10,
        },
        index=index_val[:30],
    )
    bdf = bd.DataFrame(
        {
            "a": pd.array([1, 2, 3] * 10, "Int64"),
            "b": pd.array([4, 5, 6] * 10, "Int64"),
            "c": ["a", "b", "c"] * 10,
        },
        index=index_val[:30],
    )
    assert bdf.is_lazy_plan()

    _test_equal(df, bdf, check_pandas_types=False)


def test_Series_constructor(index_val):
    """Test creating a BodoSeries using regular constructor"""
    pd_S = pd.Series(pd.array([1, 2, 3] * 10, "Int64"), index=index_val[:30])
    bodo_S = bd.Series(pd.array([1, 2, 3] * 10, "Int64"), index=index_val[:30])
    assert bodo_S.is_lazy_plan()

    _test_equal(pd_S, bodo_S, check_pandas_types=False)


def test_series_min_max():
    """Basic test for Series min and max."""
    # Large number to ensure multiple batches
    n = 10000
    df = pd.DataFrame(
        {
            "A": np.arange(n),
            "B": np.flip(np.arange(n, dtype=np.int32)),
            "C": np.append(np.arange(n // 2), np.flip(np.arange(n // 2))),
            "C2": np.append(np.arange(n // 2) + 1.1, np.flip(np.arange(n // 2)) + 2.2),
            "D": np.append(np.flip(np.arange(n // 2)), np.arange(n // 2)),
            "E": pd.date_range("1988-01-01", periods=n, freq="D").to_series(),
            "F": pd.date_range("1988-01-01", periods=n, freq="D").to_series().dt.date,
            "G": ["a", "abc", "bc3", "d4e5f"] * (n // 4),
            "H": pd.array(
                [-1.1, 2.3, 3.4, 5.2] * (n // 4),
                dtype=pd.ArrowDtype(pa.decimal128(10, 4)),
            ),
        },
    )
    bdf = bd.from_pandas(df)
    for c in df.columns:
        bodo_min = bdf[c].min()
        bodo_max = bdf[c].max()
        py_min = df[c].min()
        py_max = df[c].max()

        assert bodo_min == py_min
        assert bodo_max == py_max


def test_series_min_max_unsupported_types():
    df = pd.DataFrame({"A": pd.timedelta_range("1 day", periods=10, freq="D")})
    bdf = bd.from_pandas(df)

    with pytest.warns(BodoLibFallbackWarning):
        bdf["A"].min()

    with pytest.warns(BodoLibFallbackWarning):
        bdf["A"].max()


def test_series_sum_product_count():
    """Basic test for Series sum, product, and count."""
    n = 10000
    df = pd.DataFrame(
        {
            "A": np.arange(n),
            "B": np.flip(np.arange(n, dtype=np.int32)),
            "C": np.append(np.arange(n // 2), np.flip(np.arange(n // 2))),
            "C2": np.append(np.arange(n // 2) + 1.1, np.flip(np.arange(n // 2)) + 2.2),
            "D": np.append(np.flip(np.arange(n // 2)), np.arange(n // 2)),
            "E": [None] * n,
            "F": np.append(np.arange(n - 1), [None]),
        }
    )

    bdf = bd.from_pandas(df)

    for c in df.columns:
        assert np.isclose(bdf[c].sum(), df[c].sum(), rtol=1e-6)
        assert np.isclose(bdf[c].product(), df[c].product(), rtol=1e-6)
        assert bdf[c].count() == df[c].count()


def test_read_csv(datapath):
    """Very simple test to read a parquet file for sanity checking."""
    path = datapath("example.csv")
    data1_path = datapath("csv_data1.csv")
    date_path = datapath("csv_data_date1.csv")

    bodo_out = bd.read_csv(path)[["one", "four"]]
    py_out = pd.read_csv(path)[["one", "four"]]

    _test_equal(
        bodo_out,
        py_out,
    )

    bodo_out = bd.read_csv(path, usecols=[0, 3])
    py_out = pd.read_csv(path, usecols=[0, 3])

    _test_equal(
        bodo_out,
        py_out,
    )

    col_names = ["int0", "float0", "float1", "int1"]
    bodo_out = bd.read_csv(data1_path, names=col_names)
    py_out = pd.read_csv(data1_path, names=col_names)

    _test_equal(
        bodo_out,
        py_out,
    )

    col_names = ["int0", "float0", "date0", "int1"]
    bodo_out = bd.read_csv(date_path, names=col_names, parse_dates=[2])
    py_out = pd.read_csv(date_path, names=col_names, parse_dates=[2])

    _test_equal(
        bodo_out,
        py_out,
    )


<<<<<<< HEAD
def test_dataframe_concat(datapath):
    bodo_df1 = bd.read_parquet(datapath("dataframe_library/df1.parquet"))[["A", "D"]]
    bodo_df2 = bd.read_parquet(datapath("dataframe_library/df2.parquet"))[["A", "E"]]
    bodo_df3 = bd.concat([bodo_df1, bodo_df2, bodo_df2])
    assert bodo_df3.is_lazy_plan()

    py_df1 = pd.read_parquet(datapath("dataframe_library/df1.parquet"))[["A", "D"]]
    py_df2 = pd.read_parquet(datapath("dataframe_library/df2.parquet"))[["A", "E"]]
    py_df3 = pd.concat([py_df1, py_df2, py_df2])

    _test_equal(
        bodo_df3,
        py_df3,
        check_pandas_types=False,
        sort_output=True,
        reset_index=True,
    )


def test_series_concat(datapath):
    bodo_df1 = bd.read_parquet(datapath("dataframe_library/df1.parquet"))["A"]
    bodo_df2 = bd.read_parquet(datapath("dataframe_library/df2.parquet"))["A"]
    bodo_df3 = bd.concat([bodo_df1, bodo_df2, bodo_df2])
    assert bodo_df3.is_lazy_plan()

    py_df1 = pd.read_parquet(datapath("dataframe_library/df1.parquet"))["A"]
    py_df2 = pd.read_parquet(datapath("dataframe_library/df2.parquet"))["A"]
    py_df3 = pd.concat([py_df1, py_df2, py_df2])

    _test_equal(
        bodo_df3,
        py_df3,
        check_pandas_types=False,
        sort_output=True,
        reset_index=True,
    )
=======
def test_df_state_change():
    """Make sure dataframe state change doesn't lead to stale result id in plan
    execution"""

    @bodo.jit(spawn=True)
    def get_df(df):
        return df

    bdf = get_df(pd.DataFrame({"A": [1, 2, 3, 4, 5, 6]}))
    bdf2 = bdf.A.map(lambda x: x)

    # Collect the df, original result id is stale
    print(bdf)

    # Plan execution shouldn't fail due to stale res id
    print(bdf2)
>>>>>>> 4ca19f63
<|MERGE_RESOLUTION|>--- conflicted
+++ resolved
@@ -1741,7 +1741,24 @@
     )
 
 
-<<<<<<< HEAD
+def test_df_state_change():
+    """Make sure dataframe state change doesn't lead to stale result id in plan
+    execution"""
+
+    @bodo.jit(spawn=True)
+    def get_df(df):
+        return df
+
+    bdf = get_df(pd.DataFrame({"A": [1, 2, 3, 4, 5, 6]}))
+    bdf2 = bdf.A.map(lambda x: x)
+
+    # Collect the df, original result id is stale
+    print(bdf)
+
+    # Plan execution shouldn't fail due to stale res id
+    print(bdf2)
+
+
 def test_dataframe_concat(datapath):
     bodo_df1 = bd.read_parquet(datapath("dataframe_library/df1.parquet"))[["A", "D"]]
     bodo_df2 = bd.read_parquet(datapath("dataframe_library/df2.parquet"))[["A", "E"]]
@@ -1777,22 +1794,4 @@
         check_pandas_types=False,
         sort_output=True,
         reset_index=True,
-    )
-=======
-def test_df_state_change():
-    """Make sure dataframe state change doesn't lead to stale result id in plan
-    execution"""
-
-    @bodo.jit(spawn=True)
-    def get_df(df):
-        return df
-
-    bdf = get_df(pd.DataFrame({"A": [1, 2, 3, 4, 5, 6]}))
-    bdf2 = bdf.A.map(lambda x: x)
-
-    # Collect the df, original result id is stale
-    print(bdf)
-
-    # Plan execution shouldn't fail due to stale res id
-    print(bdf2)
->>>>>>> 4ca19f63
+    )