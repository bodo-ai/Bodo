import datetime
import operator
import os
import tempfile

import numba
import numpy as np
import pandas as pd
import pyarrow as pa
import pytest

import bodo
import bodo.pandas as bd
from bodo.pandas.plan import (
    LogicalGetPandasReadParallel,
    LogicalGetPandasReadSeq,
    assert_executed_plan_count,
)
from bodo.pandas.utils import BodoLibFallbackWarning
from bodo.tests.utils import _test_equal, pytest_mark_spawn_mode, temp_config_override

# Various Index kinds to use in test data (assuming maximum size of 100 in input)
MAX_DATA_SIZE = 100


@pytest.fixture(
    params=[
        pd.RangeIndex(MAX_DATA_SIZE),
        pd.date_range("1998-01-01", periods=MAX_DATA_SIZE),
        pd.MultiIndex.from_arrays(
            (np.arange(MAX_DATA_SIZE) * 2, np.arange(MAX_DATA_SIZE) * 4),
            names=["first", "second"],
        ),
    ]
)
def index_val(request):
    return request.param


def test_from_pandas(datapath, index_val):
    """Very simple test to scan a dataframe passed into from_pandas."""

    df = pd.DataFrame(
        {
            "a": [1, 2, 3, 7] * 2,
            "b": [4, 5, 6, 8] * 2,
            "c": ["a", "b", None, "abc"] * 2,
        },
    )
    df.index = index_val[: len(df)]
    # Sequential test
    with temp_config_override("dataframe_library_run_parallel", False):
        bdf = bd.from_pandas(df)
        assert bdf.is_lazy_plan()
        assert isinstance(bdf._mgr._plan, LogicalGetPandasReadSeq)
        duckdb_plan = bdf._mgr._plan.generate_duckdb()
        _test_equal(duckdb_plan.df, df)
        _test_equal(
            bdf,
            df,
        )
        assert not bdf.is_lazy_plan()
        assert bdf._mgr._plan is None

    # Parallel test
    bdf = bd.from_pandas(df)
    assert bdf.is_lazy_plan()
    assert isinstance(bdf._mgr._plan, LogicalGetPandasReadParallel)
    _test_equal(
        bdf,
        df,
    )
    assert not bdf.is_lazy_plan()
    assert bdf._mgr._plan is None

    # Make sure projection with a middle column works.
    bdf = bd.from_pandas(df)
    bodo_df2 = bdf["b"]
    df2 = df["b"]
    assert bodo_df2.is_lazy_plan()
    _test_equal(
        bodo_df2,
        df2,
        check_pandas_types=False,
    )


def test_read_parquet(datapath):
    """Very simple test to read a parquet file for sanity checking."""
    with assert_executed_plan_count(0):
        path = datapath("example_no_index.parquet")

        bodo_out = bd.read_parquet(path)
        py_out = pd.read_parquet(path)

    _test_equal(
        bodo_out,
        py_out,
    )


@pytest.mark.parametrize(
    "file_path",
    [
        "example_no_index.parquet",
        "example_single_index.parquet",
        "example_multi_index.parquet",
    ],
)
def test_read_parquet_projection_pushdown(datapath, file_path):
    """Make sure basic projection pushdown works for Parquet read end to end."""
    with assert_executed_plan_count(0):
        path = datapath(file_path)

        bodo_out = bd.read_parquet(path)[["three", "four"]]
        py_out = pd.read_parquet(path)[["three", "four"]]

    _test_equal(
        bodo_out,
        py_out,
    )


@pytest.mark.parametrize(
    "df",
    [
        pytest.param(
            pd.DataFrame(
                {
                    "one": [-1.0, np.nan, 2.5, 3.0, 4.0, 6.0, 10.0],
                    "two": ["foo", "bar", "baz", "foo", "bar", "baz", "foo"],
                    "three": [True, False, True, True, True, False, False],
                    "four": [-1.0, 5.1, 2.5, 3.0, 4.0, 6.0, 11.0],
                    "five": ["foo", "bar", "baz", None, "bar", "baz", "foo"],
                }
            ),
            id="df1",
        )
    ],
)
def test_read_parquet_index(df: pd.DataFrame, index_val):
    """Test reading parquet with index column works as expected."""
    df.index = index_val[: len(df)]
    with tempfile.TemporaryDirectory() as tmp:
        path = os.path.join(tmp, "example.pq")

        df.to_parquet(path)

        bodo_out = bd.read_parquet(path)
        py_out = pd.read_parquet(path)

        _test_equal(
            bodo_out,
            py_out,
        )


def test_read_parquet_len_shape(datapath):
    """Test length/shape after read parquet is correct"""
    with assert_executed_plan_count(0):
        path = datapath("example_no_index.parquet")

        bodo_out = bd.read_parquet(path)
        py_out = pd.read_parquet(path)

        # len directly on parquet file doesn't require plan execution
        assert len(bodo_out) == len(py_out)

        # create a new lazy DF
        bodo_out2 = bd.read_parquet(path)

        # test shape: shape directly on parquet file doesn't require plan execution
        assert bodo_out2.shape == py_out.shape


def test_read_parquet_series_len_shape(datapath):
    """Test length/shape after read parquet is correct"""
    with assert_executed_plan_count(0):
        path = datapath("dataframe_library/df1.parquet")

        bodo_out = bd.read_parquet(path)
        bodo_out = bodo_out["A"]
        py_out = pd.read_parquet(path)
        py_out = py_out["A"]

        # len directly on parquet file doesn't require plan execution
        assert len(bodo_out) == len(py_out)

        # test shape: shape directly on parquet file doesn't require plan execution
        assert bodo_out.shape == py_out.shape


def test_read_parquet_filter_projection(datapath):
    """Test TPC-H Q6 bug where filter and projection pushed down to read parquet
    and filter column isn't used anywhere in the query.
    """
    with assert_executed_plan_count(0):
        path = datapath("dataframe_library/q6_sample.pq")

        def impl(lineitem):
            date1 = pd.Timestamp("1996-01-01")
            sel = (lineitem.L_SHIPDATE >= date1) & (lineitem.L_DISCOUNT >= 0.08)
            flineitem = lineitem[sel]
            return flineitem.L_EXTENDEDPRICE

        bodo_df = bd.read_parquet(path)
        bodo_df["L_SHIPDATE"] = bd.to_datetime(bodo_df.L_SHIPDATE, format="%Y-%m-%d")
        py_df = pd.read_parquet(path)
        py_df["L_SHIPDATE"] = pd.to_datetime(py_df.L_SHIPDATE, format="%Y-%m-%d")

        bodo_out = impl(bodo_df)
        py_out = impl(py_df)

    _test_equal(
        bodo_out.copy(),
        py_out,
        check_pandas_types=False,
        sort_output=True,
        reset_index=True,
    )


def test_write_parquet(index_val):
    """Test writing a DataFrame to parquet."""
    df = pd.DataFrame(
        {
            "one": [-1.0, np.nan, 2.5, 3.0, 4.0, 6.0, 10.0],
            "two": ["foo", "bar", "baz", "foo", "bar", "baz", "foo"],
            "three": [True, False, True, True, True, False, False],
            "four": [-1.0, 5.1, 2.5, 3.0, 4.0, 6.0, 11.0],
            "five": ["foo", "bar", "baz", None, "bar", "baz", "foo"],
        }
    )
    df.index = index_val[: len(df)]
    with tempfile.TemporaryDirectory() as tmp:
        path = os.path.join(tmp, "test_write.parquet")

        bodo_df = bd.from_pandas(df)
        bodo_df.to_parquet(path)
        assert bodo_df.is_lazy_plan()

        # Read back to check
        py_out = pd.read_parquet(path)
        _test_equal(
            py_out,
            df,
            check_pandas_types=False,
            sort_output=True,
            reset_index=True,
        )

        # Already distributed DataFrame case
        path = os.path.join(tmp, "test_write_dist.parquet")
        bodo_df = bd.from_pandas(df)

        @bodo.jit(spawn=True)
        def f(df):
            return df

        f(bodo_df)
        bodo_df.to_parquet(path)
        # Read back to check
        py_out = pd.read_parquet(path)
        _test_equal(
            py_out,
            df,
            check_pandas_types=False,
            sort_output=True,
            reset_index=True,
        )


def test_projection(datapath):
    """Very simple test for projection for sanity checking."""
    bodo_df1 = bd.read_parquet(datapath("dataframe_library/df1.parquet"))
    bodo_df2 = bodo_df1["D"]

    py_df1 = pd.read_parquet(datapath("dataframe_library/df1.parquet"))
    py_df2 = py_df1["D"]

    # TODO: remove copy when df.apply(axis=0) is implemented
    # TODO: remove forcing collect when copy() bug with RangeIndex(1) is fixed
    _test_equal(
        bodo_df2.copy(),
        py_df2,
        check_pandas_types=False,
        sort_output=True,
        reset_index=True,
    )


@pytest.mark.parametrize(
    "file_path",
    [
        "dataframe_library/df1.parquet",
        "dataframe_library/df1_index.parquet",
        "dataframe_library/df1_multi_index.parquet",
    ],
)
@pytest.mark.parametrize(
    "op", [operator.eq, operator.ne, operator.gt, operator.lt, operator.ge, operator.le]
)
def test_filter_pushdown(datapath, file_path, op):
    """Test for filter with filter pushdown into read parquet."""
    # Make sure bodo_df2 is unevaluated in the process.
    with assert_executed_plan_count(0):
        op_str = numba.core.utils.OPERATORS_TO_BUILTINS[op]

        bodo_df1 = bd.read_parquet(datapath(file_path))
        bodo_df2 = bodo_df1[eval(f"bodo_df1.A {op_str} 20")]

    pre, post = bd.plan.getPlanStatistics(bodo_df2._mgr._plan)

    _test_equal(pre, 2)
    _test_equal(post, 1)

    with assert_executed_plan_count(0):
        py_df1 = pd.read_parquet(datapath(file_path))
        py_df2 = py_df1[eval(f"py_df1.A {op_str} 20")]

    # TODO: remove copy when df.apply(axis=0) is implemented
    _test_equal(
        bodo_df2.copy(),
        py_df2,
        check_pandas_types=False,
        sort_output=True,
        reset_index=True,
    )


@pytest_mark_spawn_mode
@pytest.mark.parametrize(
    "file_path",
    [
        "dataframe_library/df1.parquet",
        "dataframe_library/df1_index.parquet",
        "dataframe_library/df1_multi_index.parquet",
    ],
)
@pytest.mark.parametrize(
    "op", [operator.eq, operator.ne, operator.gt, operator.lt, operator.ge, operator.le]
)
def test_filter_distributed(datapath, file_path, op):
    """Very simple test for filter for sanity checking."""
    # Make sure bodo_df2 is unevaluated in the process.
    with assert_executed_plan_count(0):
        bodo_df1 = bd.read_parquet(datapath(file_path))
        py_df1 = pd.read_parquet(datapath(file_path))

        @bodo.jit(spawn=True)
        def f(df):
            return df

    with assert_executed_plan_count(1):
        # Force plan to execute but keep distributed.
        f(bodo_df1)
        op_str = numba.core.utils.OPERATORS_TO_BUILTINS[op]

        bodo_df2 = bodo_df1[eval(f"bodo_df1.A {op_str} 20")]
        py_df2 = py_df1[eval(f"py_df1.A {op_str} 20")]

    _test_equal(
        bodo_df2.copy(),
        py_df2,
        check_pandas_types=False,
        sort_output=True,
        reset_index=False,
    )


@pytest.mark.parametrize(
    "op", [operator.eq, operator.ne, operator.gt, operator.lt, operator.ge, operator.le]
)
def test_filter(datapath, op):
    """Test for standalone filter."""
    with assert_executed_plan_count(0):
        bodo_df1 = bd.read_parquet(datapath("dataframe_library/df1.parquet"))
        py_df1 = pd.read_parquet(datapath("dataframe_library/df1.parquet"))

    # Force read parquet node to execute.
    _test_equal(
        bodo_df1.copy(),
        py_df1,
        check_pandas_types=False,
        sort_output=True,
        reset_index=True,
    )

    # Make sure bodo_df2 is unevaluated in the process.
    with assert_executed_plan_count(0):
        op_str = numba.core.utils.OPERATORS_TO_BUILTINS[op]
        bodo_df2 = bodo_df1[eval(f"bodo_df1.A {op_str} 20")]
        py_df2 = py_df1[eval(f"py_df1.A {op_str} 20")]

    _test_equal(
        bodo_df2.copy(),
        py_df2,
        check_pandas_types=False,
        sort_output=True,
        reset_index=False,
    )


@pytest.mark.parametrize(
    "file_path",
    [
        "dataframe_library/df1.parquet",
        "dataframe_library/df1_index.parquet",
        "dataframe_library/df1_multi_index.parquet",
    ],
)
@pytest.mark.parametrize("mode", [0, 1, 2])
def test_filter_bound_between(datapath, file_path, mode):
    """Test for filter with filter pushdown into read parquet."""
    with assert_executed_plan_count(0):
        bodo_df1 = bd.read_parquet(datapath(file_path))

    @bodo.jit(spawn=True)
    def f(df):
        return df

    with assert_executed_plan_count(0 if not mode else 1):
        if mode == 1:
            f(bodo_df1)
        elif mode == 2:
            bodo_df1._mgr._collect()

    # Make sure bodo_df2 is unevaluated at this point.
    with assert_executed_plan_count(0):
        bodo_df2 = bodo_df1[(bodo_df1.A > 20) & (bodo_df1.A < 40)]

    py_df1 = pd.read_parquet(datapath(file_path))
    py_df2 = py_df1[(py_df1.A > 20) & (py_df1.A < 40)]

    # TODO: remove copy when df.apply(axis=0) is implemented
    _test_equal(
        bodo_df2.copy(),
        py_df2,
        check_pandas_types=False,
        sort_output=True,
        reset_index=True,
    )


def test_filter_multiple1_pushdown(datapath):
    """Test for multiple filter expression."""

    # Make sure bodo_df2 is unevaluated at this point.
    with assert_executed_plan_count(0):
        bodo_df1 = bd.read_parquet(datapath("dataframe_library/df1.parquet"))
        bodo_df2 = bodo_df1[((bodo_df1.A < 20) & ~(bodo_df1.D > 80))]

    py_df1 = pd.read_parquet(datapath("dataframe_library/df1.parquet"))
    py_df2 = py_df1[((py_df1.A < 20) & ~(py_df1.D > 80))]

    # TODO: remove copy when df.apply(axis=0) is implemented
    _test_equal(
        bodo_df2.copy(),
        py_df2,
        check_pandas_types=False,
        sort_output=True,
        reset_index=True,
    )


def test_filter_multiple1(datapath):
    """Test for multiple filter expression."""
    with assert_executed_plan_count(0):
        bodo_df1 = bd.read_parquet(datapath("dataframe_library/df1.parquet"))
        py_df1 = pd.read_parquet(datapath("dataframe_library/df1.parquet"))

    # Force read parquet node to execute.
    _test_equal(
        bodo_df1.copy(),
        py_df1,
        check_pandas_types=False,
        sort_output=True,
        reset_index=True,
    )

    # Make sure bodo_df2 is unevaluated in this process.
    with assert_executed_plan_count(0):
        bodo_df2 = bodo_df1[((bodo_df1.A < 20) & ~(bodo_df1.D > 80))]
        py_df2 = py_df1[((py_df1.A < 20) & ~(py_df1.D > 80))]

    # TODO: remove copy when df.apply(axis=0) is implemented
    _test_equal(
        bodo_df2.copy(),
        py_df2,
        check_pandas_types=False,
        sort_output=True,
        reset_index=True,
    )


def test_filter_string_pushdown(datapath):
    """Test for filtering based on a string pushed down to read parquet."""

    # Make sure bodo_df2 is unevaluated in this process.
    with assert_executed_plan_count(0):
        bodo_df1 = bd.read_parquet(datapath("dataframe_library/df1.parquet"))
        bodo_df2 = bodo_df1[bodo_df1.B == "gamma"]

    pre, post = bd.plan.getPlanStatistics(bodo_df2._mgr._plan)

    _test_equal(pre, 2)
    _test_equal(post, 1)

    py_df1 = pd.read_parquet(datapath("dataframe_library/df1.parquet"))
    py_df2 = py_df1[py_df1.B == "gamma"]

    _test_equal(
        bodo_df2.copy(),
        py_df2,
        check_pandas_types=False,
        sort_output=True,
        reset_index=True,
    )


def test_filter_string(datapath):
    """Test for standalone string filter."""

    with assert_executed_plan_count(0):
        bodo_df1 = bd.read_parquet(datapath("dataframe_library/df1.parquet"))
        py_df1 = pd.read_parquet(datapath("dataframe_library/df1.parquet"))

    # Force read parquet node to execute.
    _test_equal(
        bodo_df1.copy(),
        py_df1,
        check_pandas_types=False,
        sort_output=True,
        reset_index=True,
    )

    # Make sure bodo_df2 is unevaluated at this point.
    with assert_executed_plan_count(0):
        bodo_df2 = bodo_df1[bodo_df1.B == "gamma"]

    py_df2 = py_df1[py_df1.B == "gamma"]

    _test_equal(
        bodo_df2.copy(),
        py_df2,
        check_pandas_types=False,
        sort_output=True,
        reset_index=True,
    )


@pytest.mark.parametrize(
    "op", [operator.eq, operator.ne, operator.gt, operator.lt, operator.ge, operator.le]
)
def test_filter_datetime_pushdown(datapath, op):
    """Test for standalone filter."""

    # Make sure bodo_df2 is unevaluated at this point.
    with assert_executed_plan_count(0):
        op_str = numba.core.utils.OPERATORS_TO_BUILTINS[op]
        bodo_df1 = bd.read_parquet(datapath("dataframe_library/df1.parquet"))
        bodo_df2 = bodo_df1[
            eval(f"bodo_df1.F {op_str} pd.to_datetime('2025-07-17 22:39:02')")
        ]

    pre, post = bd.plan.getPlanStatistics(bodo_df2._mgr._plan)

    _test_equal(pre, 2)
    _test_equal(post, 1)

    py_df1 = pd.read_parquet(datapath("dataframe_library/df1.parquet"))
    py_df2 = py_df1[eval(f"py_df1.F {op_str} pd.to_datetime('2025-07-17 22:39:02')")]

    _test_equal(
        bodo_df2.copy(),
        py_df2,
        check_pandas_types=False,
        sort_output=True,
        reset_index=True,
    )


@pytest.mark.parametrize(
    "op", [operator.eq, operator.ne, operator.gt, operator.lt, operator.ge, operator.le]
)
def test_filter_datetime(datapath, op):
    """Test for standalone filter."""
    with assert_executed_plan_count(0):
        bodo_df1 = bd.read_parquet(datapath("dataframe_library/df1.parquet"))
        py_df1 = pd.read_parquet(datapath("dataframe_library/df1.parquet"))

    # Force read parquet node to execute so the filter doesn't get pushed into the read.
    _test_equal(
        bodo_df1.copy(),
        py_df1,
        check_pandas_types=False,
        sort_output=True,
        reset_index=True,
    )

    # Make sure bodo_df2 is unevaluated at this point.
    with assert_executed_plan_count(0):
        op_str = numba.core.utils.OPERATORS_TO_BUILTINS[op]

        bodo_df2 = bodo_df1[
            eval(f"bodo_df1.F {op_str} pd.to_datetime('2025-07-17 22:39:02')")
        ]

    py_df2 = py_df1[eval(f"py_df1.F {op_str} pd.to_datetime('2025-07-17 22:39:02')")]

    _test_equal(
        bodo_df2.copy(),
        py_df2,
        check_pandas_types=False,
        sort_output=True,
        reset_index=True,
    )


def test_head_pushdown(datapath):
    """Test for head pushed down to read parquet."""

    # Make sure bodo_df2 is unevaluated at this point.
    with assert_executed_plan_count(0):
        bodo_df1 = bd.read_parquet(datapath("dataframe_library/df1.parquet"))
        bodo_df2 = bodo_df1.head(3)

    pre, post = bd.plan.getPlanStatistics(bodo_df2._plan)

    _test_equal(pre, 2)
    _test_equal(post, 1)

    # Contents not guaranteed to be the same as Pandas so just check length.
    assert len(bodo_df2) == 3


def test_projection_head_pushdown(datapath):
    """Test for projection and head pushed down to read parquet."""

    # Make sure bodo_df2 is unevaluated at this point.
    with assert_executed_plan_count(0):
        bodo_df1 = bd.read_parquet(datapath("dataframe_library/df1.parquet"))
        bodo_df2 = bodo_df1["D"]
        bodo_df3 = bodo_df2.head(3)

    # Contents not guaranteed to be the same as Pandas so just check length.
    assert len(bodo_df3) == 3


def test_series_head(datapath):
    """Test for Series.head() reading from Pandas."""

    # Make sure bodo_df3 is unevaluated in the process.
    with assert_executed_plan_count(1):
        bodo_df1 = bd.read_parquet(datapath("dataframe_library/df1.parquet"))
        bodo_df2 = bodo_df1["D"]
        bodo_df2.execute_plan()
        bodo_df3 = bodo_df2.head(3)

    # Contents not guaranteed to be the same as Pandas so just check length.
    assert len(bodo_df3) == 3


def test_head(datapath):
    """Test for head pushed down to read parquet."""

    with assert_executed_plan_count(0):
        bodo_df1 = bd.read_parquet(datapath("dataframe_library/df1.parquet"))
        py_df1 = pd.read_parquet(datapath("dataframe_library/df1.parquet"))

    _test_equal(
        bodo_df1.copy(),
        py_df1,
        check_pandas_types=False,
        sort_output=True,
        reset_index=True,
    )

    # Make sure bodo_df2 is unevaluated at this point.
    with assert_executed_plan_count(0):
        bodo_df2 = bodo_df1.head(3)

    # Contents not guaranteed to be the same as Pandas so just check length.
    assert len(bodo_df2) == 3


def test_apply(datapath, index_val):
    """Very simple test for df.apply() for sanity checking."""
    with assert_executed_plan_count(1):
        df = pd.DataFrame(
            {
                "a": pd.array([1, 2, 3] * 10, "Int64"),
                "b": pd.array([4, 5, 6] * 10, "Int64"),
                "c": ["a", "b", "c"] * 10,
            },
            index=index_val[:30],
        )
        bdf = bd.from_pandas(df)
        out_pd = df.apply(lambda x: x["a"] + 1, axis=1)
        out_bodo = bdf.apply(lambda x: x["a"] + 1, axis=1)
    _test_equal(out_bodo, out_pd, check_pandas_types=False)


def test_chain_python_func(datapath, index_val):
    """Make sure chaining multiple Series functions that run in Python works"""
    with assert_executed_plan_count(0):
        df = pd.DataFrame(
            {
                "A": pd.array([1, 2, 3, 7], "Int64"),
                "B": ["A1\t", "B1 ", "C1\n", "Abc\t"],
                "C": pd.array([4, 5, 6, -1], "Int64"),
            }
        )
        df.index = index_val[: len(df)]
        bdf = bd.from_pandas(df)
        out_pd = df.B.str.strip().str.lower()
        out_bodo = bdf.B.str.strip().str.lower()
    _test_equal(out_bodo, out_pd, check_pandas_types=False)


@pytest.mark.parametrize(
    "na_action",
    [
        pytest.param(None, id="na_action_none"),
        pytest.param("ignore", id="na_action_ignore"),
    ],
)
def test_series_map(datapath, index_val, na_action):
    """Very simple test for Series.map() for sanity checking."""
    df = pd.DataFrame(
        {
            "A": pd.array([None, None, 3, 7, 2] * 2, "Int64"),
            "B": [None, None, "B1", "C1", "Abc"] * 2,
            "C": pd.array([4, 5, 6, -1, 1] * 2, "Int64"),
        }
    )
    df.index = index_val[: len(df)]

    def func(x):
        return "A" if pd.isna(x) else "B"

    bdf = bd.from_pandas(df)
    out_pd = df.A.map(func, na_action=na_action)
    out_bodo = bdf.A.map(func, na_action=na_action)
    assert out_bodo.is_lazy_plan()
    _test_equal(out_bodo, out_pd, check_pandas_types=False)


def test_series_map_non_jit(index_val):
    """Test non-jittable UDFs in ser.map still work."""
    df = pd.DataFrame(
        {
            "A": pd.array([None, None, 3, 7, 2] * 2, "Int64"),
            "B": [None, None, "B1", "C1", "Abc"] * 2,
            "C": pd.array([4, 5, 6, -1, 1] * 2, "Int64"),
        }
    )
    df.index = index_val[: len(df)]

    # Function with different return types,
    # technically this function isn't allowed in Python mode
    # either, but the branch is never executed due to the data
    # recieved.
    def func1(x):
        if x > 10:
            return "too-large"
        else:
            return x

    def unknown_func(x):
        return x + 10

    # Calling a function that is not known to bodo.
    def func2(x):
        return unknown_func(x)

    warn_msg = "Compiling user defined function failed "
    bdf = bd.from_pandas(df)
    with pytest.warns(BodoLibFallbackWarning, match=warn_msg):
        bdf2 = bdf.A.map(func1)
    pdf = df.copy()
    pdf2 = pdf.A.map(func1)
    _test_equal(pdf2, bdf2, check_pandas_types=False)

    bdf = bd.from_pandas(df)
    with pytest.warns(BodoLibFallbackWarning, match=warn_msg):
        bdf2 = bdf.A.map(func2)
    pdf = df.copy()
    pdf2 = pdf.A.map(func2)

    _test_equal(pdf2, bdf2, check_pandas_types=False)


def test_set_df_column(datapath, index_val):
    """Test setting a dataframe column with a Series function of the same dataframe."""
    with assert_executed_plan_count(0):
        df = pd.DataFrame(
            {
                "A": pd.array([1, 2, 3, 7], "Int64"),
                "B": ["A1\t", "B1 ", "C1\n", "Abc\t"],
                "C": pd.array([4, 5, 6, -1], "Int64"),
            }
        )
        df.index = index_val[: len(df)]
        bdf = bd.from_pandas(df)
        # Single projection, new column
        bdf["D"] = bdf["B"].str.strip()
        pdf = df.copy()
        pdf["D"] = pdf["B"].str.strip()
    _test_equal(bdf, pdf, check_pandas_types=False)

    # Single projection, existing column
    with assert_executed_plan_count(0):
        bdf = bd.from_pandas(df)
        bdf["B"] = bdf["B"].str.strip()
        pdf = df.copy()
        pdf["B"] = pdf["B"].str.strip()
    _test_equal(bdf, pdf, check_pandas_types=False)

    # Multiple projections, new column
    with assert_executed_plan_count(0):
        bdf = bd.from_pandas(df)
        bdf["D"] = bdf["B"].str.strip().map(lambda x: x + "1")
        pdf = df.copy()
        pdf["D"] = pdf["B"].str.strip().map(lambda x: x + "1")
    _test_equal(bdf, pdf, check_pandas_types=False)

    # Multiple projections, existing column
    with assert_executed_plan_count(0):
        bdf = bd.from_pandas(df)
        bdf["B"] = bdf["B"].str.strip().map(lambda x: x + "1")
        pdf = df.copy()
        pdf["B"] = pdf["B"].str.strip().map(lambda x: x + "1")
    _test_equal(bdf, pdf, check_pandas_types=False)

    # Trivial case: set a column to existing column
    with assert_executed_plan_count(0):
        bdf = bd.from_pandas(df)
        bdf["D"] = bdf["B"]
        pdf = df.copy()
        pdf["D"] = pdf["B"]
    _test_equal(bdf, pdf, check_pandas_types=False)


def test_set_df_column_const(datapath, index_val):
    """Test setting a dataframe column with a constant value."""

    with assert_executed_plan_count(0):
        df = pd.DataFrame(
            {
                "A": pd.array([1, 2, 3, 7], "Int64"),
                "B": ["A1\t", "B1 ", "C1\n", "Abc\t"],
                "C": pd.array([4, 5, 6, -1], "Int64"),
            }
        )
        df.index = index_val[: len(df)]
        bdf = bd.from_pandas(df)

        # New integer column
        bdf["D"] = 111
        pdf = df.copy()
        pdf["D"] = 111
    _test_equal(bdf, pdf, check_pandas_types=False)

    # Two new integer columns
    with assert_executed_plan_count(0):
        bdf = bd.from_pandas(df)
        bdf[["D", "G"]] = 111
        pdf = df.copy()
        pdf[["D", "G"]] = 111
    _test_equal(bdf, pdf, check_pandas_types=False)

    # Replace existing column with float
    with assert_executed_plan_count(0):
        bdf = bd.from_pandas(df)
        bdf["B"] = 1.23
        pdf = df.copy()
        pdf["B"] = 1.23
    _test_equal(bdf, pdf, check_pandas_types=False)

    # Replace existing column with string
    with assert_executed_plan_count(0):
        bdf = bd.from_pandas(df)
        bdf["C"] = "ABC"
        pdf = df.copy()
        pdf["C"] = "ABC"
    _test_equal(bdf, pdf, check_pandas_types=False)

    # Replace existing column with Timestamp
    with assert_executed_plan_count(0):
        bdf = bd.from_pandas(df)
        bdf["A"] = pd.Timestamp("2024-01-1")
        pdf = df.copy()
        pdf["A"] = pd.Timestamp("2024-01-1")
    _test_equal(bdf, pdf, check_pandas_types=False)


def test_set_df_column_func_nested_arith(datapath, index_val):
    """Test setting a dataframe column with nested functions inside an arithmetic operation."""

    with assert_executed_plan_count(0):
        df = pd.DataFrame(
            {
                "A": [1.4, 2.1, 3.3],
                "B": ["A1", "B23", "C345"],
                "C": [1.1, 2.2, 3.3],
                "D": [True, False, True],
            }
        )
        df.index = index_val[: len(df)]

        # New column
        bdf = bd.from_pandas(df)
        bdf["E"] = bdf.B.str.lower().str.len() + 1
        pdf = df.copy()
        pdf["E"] = pdf.B.str.lower().str.len() + 1
    _test_equal(bdf, pdf, check_pandas_types=False)

    # Existing column
    with assert_executed_plan_count(0):
        bdf = bd.from_pandas(df)
        bdf["B"] = bdf.B.str.lower().str.len() + 1
        pdf = df.copy()
        pdf["B"] = pdf.B.str.lower().str.len() + 1
    _test_equal(bdf, pdf, check_pandas_types=False)


def test_set_df_column_arith(datapath, index_val):
    """Test setting a dataframe column with a Series function of the same dataframe."""

    with assert_executed_plan_count(0):
        df = pd.DataFrame(
            {
                "A": pd.array([1, 2, 3, 7], "Int64"),
                "B": ["A1\t", "B1 ", "C1\n", "Abc\t"],
                "C": pd.array([4, 5, 6, -1], "Int64"),
            }
        )
        df.index = index_val[: len(df)]
        bdf = bd.from_pandas(df)

        # Test addition
        bdf = bd.from_pandas(df)
        bdf["D"] = bdf["A"] + 13
        pdf = df.copy()
        pdf["D"] = pdf["A"] + 13
    _test_equal(bdf, pdf, check_pandas_types=False)

    # Test subtraction
    with assert_executed_plan_count(0):
        bdf = bd.from_pandas(df)
        bdf["D"] = bdf["A"] - 13
        pdf = df.copy()
        pdf["D"] = pdf["A"] - 13
    _test_equal(bdf, pdf, check_pandas_types=False)

    # Test multiply
    with assert_executed_plan_count(0):
        bdf = bd.from_pandas(df)
        bdf["D"] = bdf["A"] * 13
        pdf = df.copy()
        pdf["D"] = pdf["A"] * 13
    _test_equal(bdf, pdf, check_pandas_types=False)

    # Test division
    with assert_executed_plan_count(0):
        bdf = bd.from_pandas(df)
        bdf["D"] = bdf["A"] / 2
        pdf = df.copy()
        pdf["D"] = pdf["A"] / 2
    _test_equal(bdf, pdf, check_pandas_types=False)


def test_set_df_column_extra_proj(datapath, index_val):
    """Test setting a dataframe column with a Series function of the same dataframe to
    a dataframe that has column projections on top of the source dataframe.
    """
    with assert_executed_plan_count(0):
        df = pd.DataFrame(
            {
                "A": pd.array([1, 2, 3, 7], "Int64"),
                "B": ["A1\t", "B1 ", "C1\n", "Abc\t"],
                "C": pd.array([4, 5, 6, -1], "Int64"),
            }
        )
        df.index = index_val[: len(df)]

        # Single projection, new column
        bdf = bd.from_pandas(df)
        bdf2 = bdf[["C", "B"]]
        bdf2["D"] = bdf["A"] + bdf["C"]
        pdf = df.copy()
        pdf2 = pdf[["C", "B"]]
        pdf2["D"] = pdf["A"] + pdf["C"]
    _test_equal(bdf2, pdf2, check_pandas_types=False)

    # Multiple projections, new column
    with assert_executed_plan_count(0):
        bdf = bd.from_pandas(df)
        bdf2 = bdf[["C", "B"]]
        bdf2["D"] = bdf["B"].str.strip().str.lower()
        pdf = df.copy()
        pdf2 = pdf[["C", "B"]]
        pdf2["D"] = pdf["B"].str.strip().str.lower()
    _test_equal(bdf2, pdf2, check_pandas_types=False)

    # Single projection, existing column in source dataframe
    with assert_executed_plan_count(0):
        bdf = bd.from_pandas(df)
        bdf2 = bdf[["C", "B"]]
        bdf2["A"] = bdf["A"] + bdf["C"]
        pdf = df.copy()
        pdf2 = pdf[["C", "B"]]
        pdf2["A"] = pdf["A"] + pdf["C"]
    _test_equal(bdf2, pdf2, check_pandas_types=False)

    # Multiple projections, existing column in source dataframe
    with assert_executed_plan_count(0):
        bdf = bd.from_pandas(df)
        bdf2 = bdf[["C", "B"]]
        bdf2["A"] = bdf["B"].str.strip().str.lower()
        pdf = df.copy()
        pdf2 = pdf[["C", "B"]]
        pdf2["A"] = pdf["B"].str.strip().str.lower()
    _test_equal(bdf2, pdf2, check_pandas_types=False)

    # Single projection, existing column in projected dataframe
    with assert_executed_plan_count(0):
        bdf = bd.from_pandas(df)
        bdf2 = bdf[["C", "B"]]
        bdf2["B"] = bdf["A"] + bdf["C"]
        pdf = df.copy()
        pdf2 = pdf[["C", "B"]]
        pdf2["B"] = pdf["A"] + pdf["C"]
    _test_equal(bdf2, pdf2, check_pandas_types=False)

    # Multiple projections, existing column in projected dataframe
    with assert_executed_plan_count(0):
        bdf = bd.from_pandas(df)
        bdf2 = bdf[["C", "B"]]
        bdf2["B"] = bdf["B"].str.strip().str.lower()
        pdf = df.copy()
        pdf2 = pdf[["C", "B"]]
        pdf2["B"] = pdf["B"].str.strip().str.lower()
    _test_equal(bdf2, pdf2, check_pandas_types=False)


def test_parquet_read_partitioned(datapath):
    """Test reading a partitioned parquet dataset."""
    path = datapath("dataframe_library/example_partitioned.parquet")

    # File generated using:
    # df = pd.DataFrame({
    #                  "a": range(10),
    #                  "b": np.random.randn(10),
    #                  "c": [1, 2] * 5,
    #                  "part": ["a"] * 5 + ["b"] * 5,
    #                  "d": np.arange(10)+1
    #              })
    # df.to_parquet("bodo/tests/data/dataframe_library/example_partitioned.parquet", partition_cols=["part"])

    with assert_executed_plan_count(0):
        bodo_out = bd.read_parquet(path)
        py_out = pd.read_parquet(path)

    # NOTE: Bodo dataframe library currently reads partitioned columns as
    # dictionary-encoded strings but Pandas reads them as categorical.
    _test_equal(
        bodo_out.copy(),
        py_out,
        check_pandas_types=False,
        sort_output=True,
        reset_index=True,
    )


def test_parquet_read_partitioned_filter(datapath):
    """Test filter pushdown on partitioned parquet dataset."""
    path = datapath("dataframe_library/example_partitioned.parquet")

    with assert_executed_plan_count(0):
        bodo_out = bd.read_parquet(path)
        bodo_out = bodo_out[bodo_out.part == "a"]
        py_out = pd.read_parquet(path)
        py_out = py_out[py_out.part == "a"]

    # TODO: test logs to make sure filter pushdown happened and files skipped
    _test_equal(
        bodo_out,
        py_out,
    )


def test_parquet_read_shape_head(datapath):
    """
    Test to catch a case where the original manager goes out of scope
    causing the parallel get to become invalid.
    """
    path = datapath("dataframe_library/df1.parquet")

    def bodo_impl():
        df = bd.read_parquet(path)
        return df.shape, df.head(4)

    def pd_impl():
        df = pd.read_parquet(path)
        return df.shape, df.head(4)

    with assert_executed_plan_count(0):
        bdf_shape, bdf_head = bodo_impl()
        pdf_shape, pdf_head = pd_impl()
        assert bdf_shape == pdf_shape
    _test_equal(bdf_head, pdf_head)


def test_project_after_filter(datapath):
    """Test creating a plan with a Projection on top of a filter works"""

    # Make sure bodo_df2 is unevaluated at this point.
    with assert_executed_plan_count(0):
        bodo_df1 = bd.read_parquet(datapath("dataframe_library/df1.parquet"))
        bodo_df2 = bodo_df1[bodo_df1.D > 80][["B", "A"]]
        py_df1 = pd.read_parquet(datapath("dataframe_library/df1.parquet"))
        py_df2 = py_df1[py_df1.D > 80][["B", "A"]]

    # TODO: remove copy when df.apply(axis=0) is implemented
    _test_equal(
        bodo_df2.copy(),
        py_df2,
        check_pandas_types=False,
        sort_output=True,
        reset_index=True,
    )


@pytest.mark.parametrize("how", ["inner", "left", "right", "outer"])
def test_merge(how):
    """Simple test for DataFrame merge."""

    # Make sure bdf3 is unevaluated in the process.
    with assert_executed_plan_count(0):
        df1 = pd.DataFrame(
            {
                "B": ["a1", "b11", "c111"],
                "E": [1.1, 2.2, 3.3],
                "A": pd.array([2, 2, 3], "Int64"),
            },
        )
        df2 = pd.DataFrame(
            {
                "Cat": pd.array([2, 3, 8], "Int64"),
                "Dog": ["a1", "b222", "c33"],
            },
        )
        bdf1 = bd.from_pandas(df1)
        bdf2 = bd.from_pandas(df2)

        df3 = df1.merge(df2, how=how, left_on=["A"], right_on=["Cat"])
        bdf3 = bdf1.merge(bdf2, how=how, left_on=["A"], right_on=["Cat"])

    _test_equal(
        bdf3.copy(),
        df3,
        check_pandas_types=False,
        sort_output=True,
        reset_index=True,
    )


def test_merge_cross():
    """Simple test for DataFrame merge with cross join."""
    with assert_executed_plan_count(0):
        df1 = pd.DataFrame(
            {
                "B": ["a1", "b11", "c111", "d1111"],
                "E": [1.1, 2.2, 3.3, 4.4],
                "A": pd.array([2, 2, 3, 4], "Int64"),
            },
        )
        df2 = pd.DataFrame(
            {
                "Cat": pd.array([2, 3, 8, 1], "Int64"),
                "Dog": ["a1", "b222", "c33", "d444"],
            },
        )

        bdf1 = bd.from_pandas(df1)
        bdf2 = bd.from_pandas(df2)

        df3 = df1.merge(df2, how="cross")
        bdf3 = bdf1.merge(bdf2, how="cross")

    _test_equal(
        bdf3.copy(),
        df3,
        check_pandas_types=False,
        sort_output=True,
        reset_index=True,
    )


def test_merge_switch_side():
    """Test merge with left table smaller than right table so DuckDB reorders the input
    tables to use the smaller table as build.
    """
    # Make sure bdf3 is unevaluated at this point.
    with assert_executed_plan_count(0):
        df1 = pd.DataFrame(
            {
                "A": pd.array([2, 2, 3], "Int64"),
                "B": ["a1", "b11", "c111"],
            },
        )
        df2 = pd.DataFrame(
            {
                "D": ["a1", "b222", "c33"],
                "A": pd.array([2, 3, 8], "Int64"),
                "E": [1.1, 2.2, 3.3],
            },
        )
        bdf1 = bd.from_pandas(df1)
        bdf2 = bd.from_pandas(df2)
        df3 = df1.merge(df2, how="inner", on=["A"])
        bdf3 = bdf1.merge(bdf2, how="inner", on=["A"])

    _test_equal(
        bdf3.copy(),
        df3,
        check_pandas_types=False,
        sort_output=True,
        reset_index=True,
    )


def test_merge_non_equi_cond():
    """Simple test for non-equi join conditions."""
    # Make sure bdf3 is unevaluated in the process.
    with assert_executed_plan_count(0):
        df1 = pd.DataFrame(
            {
                "B": pd.array([4, 5, 6], "Int64"),
                "E": [1.1, 2.2, 3.3],
                "A": pd.array([2, 2, 3], "Int64"),
            },
        )
        df2 = pd.DataFrame(
            {
                "Cat": pd.array([2, 3, 8], "Int64"),
                "Dog": pd.array([8, 3, 9], "Int64"),
            },
        )

        bdf1 = bd.from_pandas(df1)
        bdf2 = bd.from_pandas(df2)

        df3 = df1.merge(df2, how="inner", left_on=["A"], right_on=["Cat"])
        bdf3 = bdf1.merge(bdf2, how="inner", left_on=["A"], right_on=["Cat"])

        df4 = df3[df3.B < df3.Dog]
        bdf4 = bdf3[bdf3.B < bdf3.Dog]

    # Make sure filter node gets pushed into join.
    pre, post = bd.plan.getPlanStatistics(bdf4._mgr._plan)

    _test_equal(pre, 5)
    _test_equal(post, 4)

    _test_equal(
        bdf4.copy(),
        df4,
        check_pandas_types=False,
        sort_output=True,
        reset_index=True,
    )

    # Make sure bdf3 is unevaluated at this point.
    with assert_executed_plan_count(0):
        df1.loc[0, "B"] = np.nan
        bdf1 = bd.from_pandas(df1)

        nan_df3 = df1.merge(df2, how="inner", left_on=["A"], right_on=["Cat"])
        nan_bdf3 = bdf1.merge(bdf2, how="inner", left_on=["A"], right_on=["Cat"])

        nan_df4 = nan_df3[nan_df3.B < nan_df3.Dog]
        nan_bdf4 = nan_bdf3[nan_bdf3.B < nan_bdf3.Dog]

    # Make sure filter node gets pushed into join.
    pre, post = bd.plan.getPlanStatistics(nan_bdf4._mgr._plan)

    _test_equal(pre, 5)
    _test_equal(post, 4)

    _test_equal(
        nan_bdf4.copy(),
        nan_df4,
        check_pandas_types=False,
        sort_output=True,
        reset_index=True,
    )


def test_merge_output_column_to_input_map():
    """Test for a bug in join output column to input column mapping in
    TPCH Q20.
    """
    with assert_executed_plan_count(0):
        jn2 = pd.DataFrame(
            {
                "PS_PARTKEY": pd.array([1, 4, -3, 5], "Int32"),
                "PS_SUPPKEY": pd.array([7, 1, -3, 3], "Int32"),
                "L_QUANTITY": pd.array([5.0, 17.0, 2.0, 29.0], "Float64"),
            }
        )
        supplier = pd.DataFrame(
            {
                "S_SUPPKEY": pd.array([-1, 4, 2], "Int32"),
                "S_NAME": [f"Supplier#{i:09d}" for i in range(3)],
            }
        )

        def impl(jn2, supplier):
            gb = jn2.groupby(["PS_PARTKEY", "PS_SUPPKEY"], as_index=False, sort=False)[
                "L_QUANTITY"
            ].sum()
            jn3 = gb.merge(supplier, left_on="PS_SUPPKEY", right_on="S_SUPPKEY")
            return jn3[["L_QUANTITY", "S_NAME"]]

        pd_out = impl(jn2, supplier)
        bodo_out = impl(bd.from_pandas(jn2), bd.from_pandas(supplier))

    _test_equal(
        bodo_out,
        pd_out,
        check_pandas_types=False,
        sort_output=True,
        reset_index=True,
    )


def test_dataframe_copy(index_val):
    """
    Test that creating a Pandas DataFrame from a Bodo DataFrame has the correct index.
    """
    with assert_executed_plan_count(0):
        df1 = pd.DataFrame(
            {
                "A": pd.array([2, 2, 3], "Int64"),
                "B": ["a1", "b11", "c111"],
                "E": [1.1, 2.2, 3.3],
            },
        )
        df1.index = index_val[: len(df1)]
        bdf = bd.from_pandas(df1)

    with assert_executed_plan_count(1):
        pdf_from_bodo = pd.DataFrame(bdf)

    _test_equal(df1, pdf_from_bodo, sort_output=True)


def test_dataframe_sort(datapath):
    """Very simple test for sorting for sanity checking."""
    with assert_executed_plan_count(0):
        bodo_df1 = bd.read_parquet(datapath("dataframe_library/df1.parquet"))
        bodo_df2 = bodo_df1.sort_values(
            by=["D", "A"], ascending=[True, False], na_position="last"
        )

        py_df1 = pd.read_parquet(datapath("dataframe_library/df1.parquet"))
        py_df2 = py_df1.sort_values(
            by=["D", "A"], ascending=[True, False], na_position="last"
        )

    _test_equal(
        bodo_df2,
        py_df2,
        check_pandas_types=False,
        sort_output=False,
        reset_index=True,
    )


def test_series_sort(datapath):
    """Very simple test for sorting for sanity checking."""
    with assert_executed_plan_count(0):
        bodo_df1 = bd.read_parquet(datapath("dataframe_library/df1.parquet"))
        bodo_df2 = bodo_df1["D"]
        bodo_df3 = bodo_df2.sort_values(ascending=False, na_position="last")

        py_df1 = pd.read_parquet(datapath("dataframe_library/df1.parquet"))
        py_df2 = py_df1["D"]
        py_df3 = py_df2.sort_values(ascending=False, na_position="last")

    _test_equal(
        bodo_df3,
        py_df3,
        check_pandas_types=False,
        sort_output=False,
        reset_index=True,
    )


@pytest.fixture(
    params=[
        pytest.param(True, id="dropna-True"),
        pytest.param(False, id="dropna-False"),
    ],
    scope="module",
)
def dropna(request):
    return request.param


@pytest.fixture(
    params=[
        pytest.param(True, id="as_index-True"),
        pytest.param(False, id="as_index-False"),
    ],
    scope="module",
)
def as_index(request):
    return request.param


def test_series_groupby(dropna, as_index):
    """
    Test a simple groupby operation.
    """
    with assert_executed_plan_count(0):
        df1 = pd.DataFrame(
            {
                "B": ["a1", "b11", "c111"] * 2,
                "E": pd.array([1.1, pd.NA, 13.3, pd.NA, pd.NA, 13.3], "Float64"),
                "A": pd.array([pd.NA, 2, 3] * 2, "Int64"),
            },
            index=[0, 41, 2] * 2,
        )
        bdf1 = bd.from_pandas(df1)
        bdf2 = bdf1.groupby("A", as_index=as_index, dropna=dropna)["E"].sum()
        df2 = df1.groupby("A", as_index=as_index, dropna=dropna)["E"].sum()

    _test_equal(bdf2, df2, sort_output=True, reset_index=True)


@pytest.mark.parametrize(
    "selection",
    [pytest.param(None, id="select_all"), pytest.param(["C", "A"], id="select_subset")],
)
def test_dataframe_groupby(dropna, as_index, selection):
    """
    Test a simple groupby operation.
    """
    with assert_executed_plan_count(0):
        df1 = pd.DataFrame(
            {
                "A": pd.array([1, 2, pd.NA, 2147483647] * 3, "Int32"),
                "B": ["A", "B"] * 6,
                "E": [False, True] * 6,
                "D": pd.array(
                    [i * 2 if (i**2) % 3 == 0 else pd.NA for i in range(12)], "Int32"
                ),
                "C": pd.array([0.2, 0.2, 0.3] * 4, "Float32"),
            }
        )

        bdf1 = bd.from_pandas(df1)

        if selection is None:
            bdf2 = bdf1.groupby(["D", "E"], as_index=as_index, dropna=dropna).sum()
            df2 = df1.groupby(["D", "E"], as_index=as_index, dropna=dropna).sum()
        else:
            bdf2 = bdf1.groupby(["D", "E"], as_index=as_index, dropna=dropna)[
                selection
            ].sum()
            df2 = df1.groupby(["D", "E"], as_index=as_index, dropna=dropna)[
                selection
            ].sum()

    _test_equal(bdf2, df2, sort_output=True, reset_index=True)


def test_groupby_fallback():
    """Checks that fallback is properly supported for DataFrame and Series groupby
    when unsupported arguments are provided.
    """

    with assert_executed_plan_count(0):
        df = pd.DataFrame({"A": pd.array([pd.NA, 2, 1, 2], "Int32"), "B": [1, 2, 3, 4]})
        bdf = bd.from_pandas(df)

    # Series groupby
    with assert_executed_plan_count(3):
        with pytest.warns(BodoLibFallbackWarning):
            fallback_out = bdf.groupby("A", dropna=False, as_index=False, sort=True)[
                "B"
            ].sum(engine="cython")

        pandas_out = df.groupby("A", dropna=False, as_index=False, sort=True)["B"].sum(
            engine="cython"
        )
    _test_equal(pandas_out, fallback_out)

    with assert_executed_plan_count(2):
        bdf2 = bd.from_pandas(df)

        # DataFrame groupby
        with pytest.warns(BodoLibFallbackWarning):
            fallback_out = bdf2.groupby(
                "A", dropna=False, as_index=False, sort=True
            ).sum(engine="cython")

        pandas_out = df.groupby("A", dropna=False, as_index=False, sort=True).sum(
            engine="cython"
        )
    _test_equal(pandas_out, fallback_out)


@pytest.fixture(scope="module")
def groupby_agg_df(request):
    return pd.DataFrame(
        {
            "A": pd.array([1, 2, pd.NA, 2147483647] * 3, "Int32"),
            "D": pd.array(
                [i * 2 if (i**2) % 3 == 0 else pd.NA for i in range(12)], "Int32"
            ),
            "B": pd.array(["A", "B", pd.NA] * 4),
            "C": pd.array([0.2, 0.2, 0.3] * 4, "Float32"),
            "T": pd.timedelta_range("1 day", periods=12, freq="D"),
        }
    )


@pytest.mark.parametrize(
    "func, kwargs",
    [
        pytest.param({"A": "mean", "D": "count"}, {}, id="func_dict"),
        pytest.param(["sum", "count"], {}, id="func_list"),
        pytest.param("sum", {}, id="func_str"),
        pytest.param(
            None,
            {
                "mean_A": pd.NamedAgg("A", "mean"),
                "count_D": pd.NamedAgg("D", "count"),
                "count_A": pd.NamedAgg("A", "count"),
                "sum_D": pd.NamedAgg("D", "sum"),
            },
            id="func_kwargs",
        ),
    ],
)
def test_groupby_agg(groupby_agg_df, as_index, dropna, func, kwargs):
    with assert_executed_plan_count(0):
        df1 = groupby_agg_df
        bdf1 = bd.from_pandas(df1)
        bdf2 = bdf1.groupby("B", as_index=as_index, dropna=dropna).agg(func, **kwargs)
        df2 = df1.groupby("B", as_index=as_index, dropna=dropna).agg(func, **kwargs)
    _test_equal(bdf2, df2, check_pandas_types=False, sort_output=True, reset_index=True)


@pytest.mark.parametrize(
    "func, kwargs",
    [
        pytest.param({"mean_A": "mean", "count_A": "count"}, {}, id="func_dict"),
        pytest.param(["sum", "count"], {}, id="func_list"),
        pytest.param("sum", {}, id="func_str"),
        pytest.param(
            None,
            {"mean_A": "mean", "count_A": "count", "sum_A": "sum"},
            id="func_kwargs",
        ),
    ],
)
def test_series_groupby_agg(groupby_agg_df, as_index, dropna, func, kwargs):
    with assert_executed_plan_count(0):
        df1 = groupby_agg_df
        bdf1 = bd.from_pandas(df1)
        # Dict values plus as_index raises SpecificationError in Bodo/Pandas
        if (isinstance(func, dict) or kwargs) and as_index:
            return
        bdf2 = bdf1.groupby("B", as_index=as_index, dropna=dropna)["A"].agg(
            func, **kwargs
        )
        df2 = df1.groupby("B", as_index=as_index, dropna=dropna)["A"].agg(
            func, **kwargs
        )
    _test_equal(bdf2, df2, check_pandas_types=False, sort_output=True, reset_index=True)


@pytest.mark.parametrize(
    "func",
    [
        "sum",
        "mean",
        "count",
        "max",
        "min",
        "median",
        "nunique",
        "size",
        "var",
        "std",
        "skew",
    ],
)
def test_groupby_agg_numeric(groupby_agg_df, func):
    """Tests supported aggfuncs on simple numeric (floats and ints)."""

    bdf1 = bd.from_pandas(groupby_agg_df)

    cols = ["D", "A", "C"]

    bdf2 = getattr(bdf1.groupby("B")[cols], func)()
    df2 = getattr(groupby_agg_df.groupby("B")[cols], func)()

    assert bdf2.is_lazy_plan()

    _test_equal(bdf2, df2, sort_output=True, reset_index=True)


@pytest.mark.parametrize(
    "func",
    [
        "count",
        "max",
        "min",
        "nunique",
        "size",
    ],
)
def test_groupby_agg_ordered(func):
    """Tests supported aggfuncs on other simple data types."""
    with assert_executed_plan_count(0):
        # string, datetime, bool
        df = pd.DataFrame(
            {
                "A": pd.array([True, pd.NA, False, True] * 3),
                "B": pd.array([pd.NA, "pq", "rs", "abc", "efg", "hij"] * 2),
                "D": pd.date_range(
                    "1988-01-01", periods=12, freq="D"
                ).to_series(),  # timestamp[ns]
                "F": pd.date_range("1988-01-01", periods=12, freq="D")
                .to_series()
                .dt.date,  # date32
                "T": pd.timedelta_range("1 day", periods=12, freq="D"),  # duration
                "K": ["A", "A", "B"] * 4,
            }
        )

        bdf1 = bd.from_pandas(df)

        bdf2 = getattr(bdf1.groupby("K"), func)()
        df2 = getattr(df.groupby("K"), func)()

    _test_equal(bdf2, df2, sort_output=True, reset_index=True)


def test_compound_projection_expression(datapath):
    """Very simple test for projection expressions."""

    with assert_executed_plan_count(0):
        bodo_df1 = bd.read_parquet(datapath("dataframe_library/df1.parquet"))
        bodo_df2 = bodo_df1[(bodo_df1.A + 50) / 2 < bodo_df1.D * 2]

        py_df1 = pd.read_parquet(datapath("dataframe_library/df1.parquet"))
        py_df2 = py_df1[(py_df1.A + 50) / 2 < py_df1.D * 2]

    _test_equal(
        bodo_df2,
        py_df2,
        check_pandas_types=False,
        sort_output=True,
        reset_index=True,
    )


def test_projection_expression_floordiv(datapath):
    """Test for floordiv."""
    with assert_executed_plan_count(0):
        bodo_df1 = bd.read_parquet(datapath("dataframe_library/df1.parquet"))
        bodo_df2 = bodo_df1[(bodo_df1.A // 3) * 7 > 15]

        py_df1 = pd.read_parquet(datapath("dataframe_library/df1.parquet"))
        py_df2 = py_df1[(py_df1.A // 3) * 7 > 15]

    _test_equal(
        bodo_df2,
        py_df2,
        check_pandas_types=False,
        sort_output=True,
        reset_index=True,
    )


def test_series_compound_expression(datapath):
    """Very simple test for projection expressions."""
    with assert_executed_plan_count(0):
        bodo_df1 = bd.read_parquet(datapath("dataframe_library/df1.parquet"))
        bodo_df2 = (bodo_df1["A"] + 50) * 2 / 7

        py_df1 = pd.read_parquet(datapath("dataframe_library/df1.parquet"))
        py_df2 = (py_df1["A"] + 50) * 2 / 7

    _test_equal(
        bodo_df2,
        py_df2,
        check_pandas_types=False,
        sort_output=True,
        reset_index=True,
    )


def test_map_partitions():
    """Simple tests for map_partition on lazy DataFrame."""
    with assert_executed_plan_count(0):
        df = pd.DataFrame(
            {
                "E": [1.1, 2.2, 13.3] * 2,
                "A": pd.array([2, 2, 3] * 2, "Int64"),
            },
            index=[0, 41, 2] * 2,
        )

        bodo_df = bd.from_pandas(df)

        def f(df, a, b=1):
            return df.A + df.E + a + b

    with assert_executed_plan_count(1):
        bodo_df2 = bodo_df.map_partitions(f, 2, b=3)
        py_out = df.A + df.E + 2 + 3

    _test_equal(bodo_df2, py_out, check_pandas_types=False)

    with assert_executed_plan_count(2):
        # test fallback case for unsupported func
        # that returns a DataFrame
        def g(df, a, b=1):
            return df + a + b

        with pytest.warns(BodoLibFallbackWarning):
            bodo_df2 = bodo_df.map_partitions(g, 2, b=3)

        py_out = df + 2 + 3
    _test_equal(bodo_df2, py_out, check_pandas_types=False)


@pytest.mark.parametrize(
    "file_path",
    [
        "dataframe_library/df1.parquet",
        "dataframe_library/df1_index.parquet",
        "dataframe_library/df1_multi_index.parquet",
    ],
)
@pytest.mark.parametrize(
    "op", [operator.eq, operator.ne, operator.gt, operator.lt, operator.ge, operator.le]
)
def test_series_filter_pushdown(datapath, file_path, op):
    """Test for series filter with filter pushdown into read parquet."""

    # Make sure bodo_filter_a is unevaluated in the process.
    with assert_executed_plan_count(0):
        op_str = numba.core.utils.OPERATORS_TO_BUILTINS[op]

        bodo_df1 = bd.read_parquet(datapath(file_path))
        bodo_series_a = bodo_df1["A"]
        bodo_filter_a = bodo_series_a[eval(f"bodo_series_a {op_str} 20")]

    pre, post = bd.plan.getPlanStatistics(bodo_filter_a._mgr._plan)

    _test_equal(pre, 3)
    _test_equal(post, 2)

    with assert_executed_plan_count(0):
        py_df1 = pd.read_parquet(datapath(file_path))
        py_series_a = py_df1["A"]
        py_filter_a = py_series_a[eval(f"py_series_a {op_str} 20")]

    _test_equal(
        bodo_filter_a,
        py_filter_a,
        check_pandas_types=False,
        sort_output=True,
        reset_index=True,
    )


@pytest_mark_spawn_mode
@pytest.mark.parametrize(
    "file_path",
    [
        "dataframe_library/df1.parquet",
        "dataframe_library/df1_index.parquet",
        "dataframe_library/df1_multi_index.parquet",
    ],
)
@pytest.mark.parametrize(
    "op", [operator.eq, operator.ne, operator.gt, operator.lt, operator.ge, operator.le]
)
def test_series_filter_distributed(datapath, file_path, op):
    """Very simple test for series filter for sanity checking."""
    with assert_executed_plan_count(0):
        bodo_df1 = bd.read_parquet(datapath(file_path))
        py_df1 = pd.read_parquet(datapath(file_path))

        @bodo.jit(spawn=True)
        def f(df):
            return df

    with assert_executed_plan_count(1):
        # Force plan to execute but keep distributed.
        f(bodo_df1)
        op_str = numba.core.utils.OPERATORS_TO_BUILTINS[op]

    # Make sure bodo_filter_a is unevaluated in the process.
    with assert_executed_plan_count(0):
        bodo_series_a = bodo_df1["A"]
        bodo_filter_a = bodo_series_a[eval(f"bodo_series_a {op_str} 20")]

        py_series_a = py_df1["A"]
        py_filter_a = py_series_a[eval(f"py_series_a {op_str} 20")]

    _test_equal(
        bodo_filter_a,
        py_filter_a,
        check_pandas_types=False,
        sort_output=True,
        reset_index=True,
    )


@pytest_mark_spawn_mode
@pytest.mark.parametrize(
    "file_path",
    [
        "dataframe_library/df1.parquet",
        "dataframe_library/df1_index.parquet",
        "dataframe_library/df1_multi_index.parquet",
    ],
)
@pytest.mark.parametrize(
    "op", [operator.eq, operator.ne, operator.gt, operator.lt, operator.ge, operator.le]
)
@pytest.mark.parametrize("mode", [0, 1, 2])
def test_series_filter_series(datapath, file_path, op, mode):
    """Very simple test for series filter for sanity checking."""
    with assert_executed_plan_count(0):
        bodo_df1 = bd.read_parquet(datapath(file_path))
        py_df1 = pd.read_parquet(datapath(file_path))

        @bodo.jit(spawn=True)
        def f(df):
            return df

    with assert_executed_plan_count(0 if mode == 0 else 1):
        # Force plan to execute but keep distributed.
        op_str = numba.core.utils.OPERATORS_TO_BUILTINS[op]
        bodo_series_a = bodo_df1["A"]
        if mode == 1:
            f(bodo_series_a)
        elif mode == 2:
            bodo_series_a._mgr._collect()

    # Make sure bodo_filter_a is unevaluated in the process.
    with assert_executed_plan_count(0):
        bodo_filter_a = bodo_series_a[eval(f"bodo_series_a {op_str} 20")]
        py_series_a = py_df1["A"]
        py_filter_a = py_series_a[eval(f"py_series_a {op_str} 20")]

    _test_equal(
        bodo_filter_a,
        py_filter_a,
        check_pandas_types=False,
        sort_output=True,
        reset_index=True,
    )


def test_filter_source_matching():
    """Test for matching expression source dataframes in filter"""
    with assert_executed_plan_count(0):
        df = pd.DataFrame(
            {
                "A": [1.4, 2.1, 3.3],
                "B": ["A", "B", "C"],
                "C": [1.1, 2.2, 3.3],
                "D": [True, False, True],
            }
        )

        # Match series source
        bdf = bd.from_pandas(df)
        bdf2 = bdf[["B", "C", "D"]]
        bodo_out = bdf2[bdf.D]
        df2 = df[["B", "C", "D"]].copy()
        py_out = df2[df.D]
    _test_equal(
        bodo_out, py_out, check_pandas_types=False, sort_output=True, reset_index=True
    )

    # Match expression source
    with assert_executed_plan_count(0):
        bdf = bd.from_pandas(df)
        bdf2 = bdf[["B", "C", "D"]]
        bodo_out = bdf2[(bdf.C > 2.0) & (bdf2.B != "B")]
        df2 = df[["B", "C", "D"]].copy()
        py_out = df2[(df.C > 2.0) & (df2.B != "B")]
    _test_equal(
        bodo_out, py_out, check_pandas_types=False, sort_output=True, reset_index=True
    )


def test_filter_series_isin():
    """Test dataframe filter with isin case"""
    with assert_executed_plan_count(0):
        df1 = pd.DataFrame(
            {
                "A": [1.4, 2.1, 3.3],
                "B": ["A", "B", "C"],
                "C": [1, 2, 3],
                "D": [True, False, True],
            }
        )
        df2 = pd.DataFrame(
            {
                "A": ["A", "B", "C", "D"],
                "B": [11, 2, 2, 4],
            }
        )

        bdf1 = bd.from_pandas(df1)
        bdf2 = bd.from_pandas(df2)
        bodo_out = bdf1[bdf1.C.isin(bdf2.B)]
        py_out = df1[df1.C.isin(df2.B)]

    _test_equal(
        bodo_out, py_out, check_pandas_types=False, sort_output=True, reset_index=True
    )


def test_rename(datapath, index_val):
    """Very simple test for df.apply() for sanity checking."""
    with assert_executed_plan_count(0):
        df = pd.DataFrame(
            {
                "a": pd.array([1, 2, 3] * 10, "Int64"),
                "b": pd.array([4, 5, 6] * 10, "Int64"),
                "c": ["a", "b", "c"] * 10,
            },
            index=index_val[:30],
        )
        bdf = bd.from_pandas(df)
        rename_dict = {"a": "alpha", "b": "bravo", "c": "charlie"}
        bdf2 = bdf.rename(columns=rename_dict)
        df2 = df.rename(columns=rename_dict)
    _test_equal(bdf2, df2, check_pandas_types=False)


def test_col_set_dtypes_bug():
    """Make sure setting columns doesn't lead to failure due to inconsistent dtypes
    inside the lazy manager in sequential mode.
    """

    with temp_config_override("dataframe_library_run_parallel", False):
        df = pd.DataFrame(
            {
                "A": ["A", "B", "C"] * 2,
                "B": ["NY", "TX", "CA"] * 2,
            }
        )

        df = bd.from_pandas(df)
        df2 = df[["A", "B"]]
        df["C"] = df2.apply(lambda x: x.A + x.B, axis=1)
        print(df)


def test_topn(datapath):
    with assert_executed_plan_count(0):
        bodo_df1 = bd.read_parquet(datapath("dataframe_library/df1.parquet"))
        bodo_df2 = bodo_df1.sort_values(
            by=["D", "A"], ascending=[True, False], na_position="last"
        )
        bodo_df3 = bodo_df2.head(3)

        py_df1 = pd.read_parquet(datapath("dataframe_library/df1.parquet"))
        py_df2 = py_df1.sort_values(
            by=["D", "A"], ascending=[True, False], na_position="last"
        )
        py_df3 = py_df2.head(3)

    _test_equal(
        bodo_df3,
        py_df3,
        check_pandas_types=False,
        sort_output=False,
        reset_index=True,
    )


def test_DataFrame_constructor(index_val):
    """Test creating a BodoDataFrame using regular constructor"""
    with assert_executed_plan_count(0):
        df = pd.DataFrame(
            {
                "a": pd.array([1, 2, 3] * 10, "Int64"),
                "b": pd.array([4, 5, 6] * 10, "Int64"),
                "c": ["a", "b", "c"] * 10,
            },
            index=index_val[:30],
        )
        bdf = bd.DataFrame(
            {
                "a": pd.array([1, 2, 3] * 10, "Int64"),
                "b": pd.array([4, 5, 6] * 10, "Int64"),
                "c": ["a", "b", "c"] * 10,
            },
            index=index_val[:30],
        )

    _test_equal(df, bdf, check_pandas_types=False)


def test_Series_constructor(index_val):
    """Test creating a BodoSeries using regular constructor"""
    with assert_executed_plan_count(0):
        pd_S = pd.Series(pd.array([1, 2, 3] * 10, "Int64"), index=index_val[:30])
        bodo_S = bd.Series(pd.array([1, 2, 3] * 10, "Int64"), index=index_val[:30])

    _test_equal(pd_S, bodo_S, check_pandas_types=False)


def test_series_min_max():
    """Basic test for Series min and max."""
    # Large number to ensure multiple batches
    n = 10000

    df = pd.DataFrame(
        {
            "A": np.arange(n),
            "B": np.flip(np.arange(n, dtype=np.int32)),
            "C": np.append(np.arange(n // 2), np.flip(np.arange(n // 2))),
            "C2": np.append(np.arange(n // 2) + 1.1, np.flip(np.arange(n // 2)) + 2.2),
            "D": np.append(np.flip(np.arange(n // 2)), np.arange(n // 2)),
            "E": pd.date_range("1988-01-01", periods=n, freq="D").to_series(),
            "F": pd.date_range("1988-01-01", periods=n, freq="D").to_series().dt.date,
            "G": ["a", "abc", "bc3", "d4e5f"] * (n // 4),
            "H": pd.array(
                [-1.1, 2.3, 3.4, 5.2] * (n // 4),
                dtype=pd.ArrowDtype(pa.decimal128(10, 4)),
            ),
        },
    )
    bdf = bd.from_pandas(df)
    for c in df.columns:
        with assert_executed_plan_count(2):
            bodo_min = bdf[c].min()
            bodo_max = bdf[c].max()
            py_min = df[c].min()
            py_max = df[c].max()

            assert bodo_min == py_min
            assert bodo_max == py_max


def test_series_min_max_unsupported_types():
    with assert_executed_plan_count(2):
        df = pd.DataFrame({"A": pd.timedelta_range("1 day", periods=10, freq="D")})
        bdf = bd.from_pandas(df)

        with pytest.warns(BodoLibFallbackWarning):
            bdf["A"].min()

        with pytest.warns(BodoLibFallbackWarning):
            bdf["A"].max()


@pytest.mark.parametrize("method", ["sum", "product", "count", "mean", "std"])
def test_series_reductions(method):
    """Basic test for Series sum, product, count, and mean."""
    n_cols = 6
    expected_executions = 2 if method == "std" else 1
    with assert_executed_plan_count(n_cols * expected_executions):
        n = 10000
        df = pd.DataFrame(
            {
                "A": np.arange(n),
                "B": np.flip(np.arange(n, dtype=np.int32)),
                "C": np.append(np.arange(n // 2), np.flip(np.arange(n // 2))),
                "C2": np.append(
                    np.arange(n // 2) + 1.1, np.flip(np.arange(n // 2)) + 2.2
                ),
                "D": np.append(np.flip(np.arange(n // 2)), np.arange(n // 2)),
                "E": [None] * n,
                "F": np.append(np.arange(n - 1), [None]),
            }
        )

        bdf = bd.from_pandas(df)

        for c in df.columns:
            out_pandas = getattr(df[c], method)()
            out_bodo = getattr(bdf[c], method)()
            assert (
                np.isclose(out_pandas, out_bodo, rtol=1e-6)
                if not pd.isna(out_bodo)
                else pd.isna(out_pandas)
            )


def test_read_csv(datapath):
    """Very simple test to read a parquet file for sanity checking."""
    with assert_executed_plan_count(0):
        path = datapath("example.csv")
        data1_path = datapath("csv_data1.csv")
        date_path = datapath("csv_data_date1.csv")

        bodo_out = bd.read_csv(path)[["one", "four"]]
        py_out = pd.read_csv(path)[["one", "four"]]

    _test_equal(
        bodo_out,
        py_out,
    )

    with assert_executed_plan_count(0):
        bodo_out = bd.read_csv(path, usecols=[0, 3])
        py_out = pd.read_csv(path, usecols=[0, 3])

    _test_equal(
        bodo_out,
        py_out,
    )

    with assert_executed_plan_count(0):
        col_names = ["int0", "float0", "float1", "int1"]
        bodo_out = bd.read_csv(data1_path, names=col_names)
        py_out = pd.read_csv(data1_path, names=col_names)

    _test_equal(
        bodo_out,
        py_out,
    )

    with assert_executed_plan_count(0):
        col_names = ["int0", "float0", "date0", "int1"]
        bodo_out = bd.read_csv(date_path, names=col_names, parse_dates=[2])
        py_out = pd.read_csv(date_path, names=col_names, parse_dates=[2])

    _test_equal(
        bodo_out,
        py_out,
    )


def test_df_state_change():
    """Make sure dataframe state change doesn't lead to stale result id in plan
    execution"""

    with assert_executed_plan_count(0):

        @bodo.jit(spawn=True)
        def get_df(df):
            return df

        bdf = get_df(pd.DataFrame({"A": [1, 2, 3, 4, 5, 6]}))
        bdf2 = bdf.A.map(lambda x: x)

    with assert_executed_plan_count(1):
        # Collect the df, original result id is stale
        print(bdf)

        # Plan execution shouldn't fail due to stale res id
        print(bdf2)


def test_dataframe_concat(datapath):
    with assert_executed_plan_count(0):
        bodo_df1 = bd.read_parquet(datapath("dataframe_library/df1.parquet"))[
            ["A", "D"]
        ]
        bodo_df2 = bd.read_parquet(datapath("dataframe_library/df2.parquet"))[
            ["A", "E"]
        ]
        bodo_df3 = bd.concat([bodo_df1, bodo_df2, bodo_df2])

        py_df1 = pd.read_parquet(datapath("dataframe_library/df1.parquet"))[["A", "D"]]
        py_df2 = pd.read_parquet(datapath("dataframe_library/df2.parquet"))[["A", "E"]]
        py_df3 = pd.concat([py_df1, py_df2, py_df2])

    _test_equal(
        bodo_df3,
        py_df3,
        check_pandas_types=False,
        sort_output=True,
        reset_index=True,
    )


def test_series_concat(datapath):
    with assert_executed_plan_count(0):
        bodo_df1 = bd.read_parquet(datapath("dataframe_library/df1.parquet"))["A"]
        bodo_df2 = bd.read_parquet(datapath("dataframe_library/df2.parquet"))["A"]
        bodo_df3 = bd.concat([bodo_df1, bodo_df2, bodo_df2])

        py_df1 = pd.read_parquet(datapath("dataframe_library/df1.parquet"))["A"]
        py_df2 = pd.read_parquet(datapath("dataframe_library/df2.parquet"))["A"]
        py_df3 = pd.concat([py_df1, py_df2, py_df2])

    _test_equal(
        bodo_df3,
        py_df3,
        check_pandas_types=False,
        sort_output=True,
        reset_index=True,
    )


def test_isin(datapath):
    with assert_executed_plan_count(0):
        bodo_df1 = bd.read_parquet(datapath("dataframe_library/df1.parquet"))
        bodo_df2 = bd.read_parquet(datapath("dataframe_library/df2.parquet"))
        bodo_df3 = (bodo_df1["D"] + 100).isin(bodo_df2["E"])

        py_df1 = pd.read_parquet(datapath("dataframe_library/df1.parquet"))
        py_df2 = pd.read_parquet(datapath("dataframe_library/df2.parquet"))
        py_df3 = (py_df1["D"] + 100).isin(py_df2["E"])

    _test_equal(
        bodo_df3,
        py_df3,
        check_pandas_types=False,
        sort_output=True,
        reset_index=True,
    )


def test_drop(datapath):
    with assert_executed_plan_count(0):
        bodo_df1 = bd.read_parquet(datapath("dataframe_library/df1.parquet")).drop(
            columns=["A", "F"]
        )
        py_df1 = pd.read_parquet(datapath("dataframe_library/df1.parquet")).drop(
            columns=["A", "F"]
        )

    _test_equal(
        bodo_df1,
        py_df1,
        check_pandas_types=False,
        sort_output=False,
        reset_index=True,
    )


def test_loc(datapath):
    with assert_executed_plan_count(0):
        bodo_df1 = bd.read_parquet(datapath("dataframe_library/df1.parquet")).loc[
            :, ["A", "F"]
        ]
        py_df1 = pd.read_parquet(datapath("dataframe_library/df1.parquet")).loc[
            :, ["A", "F"]
        ]

    _test_equal(
        bodo_df1,
        py_df1,
        check_pandas_types=False,
        sort_output=False,
        reset_index=True,
    )


def test_series_describe_numeric():
    """Test for Series describe, using approximate bounds for quantiles."""

    def kll_error_bounds(q, k=200, pmf=False):
        eps = 1.0 / np.sqrt(k) * (1.7 if pmf else 1.33)
        return max(0.0, q - eps), min(1.0, q + eps)

    n = 10000
    df = pd.DataFrame(
        {
            "A": np.arange(n),
            "B": np.flip(np.arange(n, dtype=np.int32)),
            "C": np.append(np.arange(n // 2), np.flip(np.arange(n // 2))),
            "D": np.append(np.flip(np.arange(n // 2)), np.arange(n // 2)),
            "E": [None] * n,
            "F": list(range(n - 1)) + [None],
        }
    )

    bdf = bd.from_pandas(df)
    for c in df.columns:
        with assert_executed_plan_count(
            0 if pa.types.is_null(bdf[c].dtype.pyarrow_dtype) else 3
        ):
            describe_pd = df[c].describe()
            describe_bodo = bdf[c].describe()

        # For quantile columns, check approximate bounds instead of strict equality
        for q in [0.25, 0.5, 0.75]:
            if q in describe_bodo.index:
                approx = describe_bodo.loc[q]
                true_vals = sorted(x for x in df[c].dropna().values.tolist())
                if not true_vals:
                    continue
                nvals = len(true_vals)
                lo, hi = kll_error_bounds(q, k=200, pmf=False)
                lo_idx = int(np.floor(lo * (nvals - 1)))
                hi_idx = int(np.ceil(hi * (nvals - 1)))
                true_low = true_vals[lo_idx]
                true_high = true_vals[hi_idx]
                assert true_low <= approx <= true_high, (
                    f"{c} quantile {q} estimate {approx} "
                    f"not within [{true_low}, {true_high}]"
                )

        # For all other stats (count, mean, std, min, max), keep exact check
        _test_equal(
            describe_pd.drop(index=["25%", "50%", "75%"], errors="ignore"),
            describe_bodo.drop(index=["25%", "50%", "75%"], errors="ignore"),
            check_pandas_types=False,
        )


def test_series_describe_nonnumeric():
    """Basic test for Series describe with string data."""
    df = pd.DataFrame(
        {
            "A": ["apple", "banana", "apple", "cherry", "banana", "banana", "apple"],
            "B": ["apple"] * 3 + ["APPLE"] * 2 + [None] * 2,
        }
    )

    bdf = bd.from_pandas(df)
    for c in df.columns:
        with assert_executed_plan_count(3):
            # Since BodoSeries cannot have mixed dtypes, BodoSeries.describe casts all elements to string.
            # Applying map(str) to pandas output is a workaround to enable_test_equal to compare values of differing dtypes.
            describe_pd = df[c].describe().map(str)
            describe_bodo = bdf[c].describe()
        _test_equal(describe_pd, describe_bodo, check_pandas_types=False)


def test_groupby_getattr_fallback_behavior():
    import warnings

    df = pd.DataFrame({"apply": [1], "B": [1], "C": [2]})
    bdf = bd.from_pandas(df)

    grouped = bdf.groupby("B")

    # Accessing a column: should not raise a warning
    with warnings.catch_warnings(record=True) as record:
        warnings.simplefilter("always")
        _ = grouped.B
    assert not record, f"Unexpected warning when accessing column: {record}"

    # Accessing an implemented Pandas GroupBy method: should raise fallback warning
    with pytest.warns(BodoLibFallbackWarning) as record:
        _ = grouped.apply
    assert len(record) == 1

    # Accessing unknown attribute: should raise AttributeError
    with pytest.raises(AttributeError):
        _ = grouped.not_a_column


def test_series_agg():
    import pandas as pd

    import bodo.pandas as bd

    df = pd.DataFrame({"A": [1, 2, 3, 4, 5]})
    bdf = bd.from_pandas(df)

    bodo_out = bdf.A.aggregate("sum")
    pd_out = df.A.aggregate("sum")
    assert bodo_out == pd_out

    bodo_out = bdf.A.aggregate(["min", "max", "count", "product"])
    pd_out = df.A.aggregate(["min", "max", "count", "product"])
    _test_equal(bodo_out, pd_out, check_pandas_types=False)


def test_groupby_apply():
    """Test for a groupby.apply from TPCH Q8."""

    df = pd.DataFrame(
        {
            "A": pd.array([1, 2] * 12, "Int32"),
            "B": pd.array([1, 2, 2, 1] * 6, "Int32"),
            "C": pd.array(list(range(24)), "Int32"),
        }
    )

    def impl(df):
        def udf(df):
            denom = df["C"].sum()
            df = df[df["B"] == 2]
            num = df["C"].sum()
            return num / denom

        ret = df.groupby("A", as_index=False).apply(udf)
        ret.columns = ["A", "Q"]
        return ret

    pd_out = impl(df)
    bodo_out = impl(bd.from_pandas(df))

    _test_equal(
        bodo_out,
        pd_out,
        check_pandas_types=False,
        sort_output=True,
        reset_index=True,
    )


def test_empty_duckdb_filter():
    """Test for when duckdb generates an empty filter."""

    lineitem = pd.DataFrame(
        {
            "L_QUANTITY": pd.array([5, 5, 5, 5, 5, 5, 5, 5, 5, 5], "Int32"),
            "L_PARTKEY": pd.array([0, 0, 2, 0, 0, 2, 0, 0, 2, 0], "Int32"),
        }
    )

    part = pd.DataFrame(
        {
            "P_PARTKEY": pd.array([1, 2, 3, 4, 5, 6, 7, 8, 9, 10], "Int32"),
            "P_BRAND": pd.array([0, 0, 1, 2, 3, 0, 0, 1, 2, 3], "Int32"),
        }
    )

    def impl(lineitem, part):
        jn = lineitem.merge(part, left_on="L_PARTKEY", right_on="P_PARTKEY")
        jnsel = (jn.P_BRAND == 0) & (jn.L_QUANTITY >= 0) | (jn.P_BRAND == 2)
        return jn[jnsel]

    pd_out = impl(lineitem, part)
    bodo_out = impl(bd.from_pandas(lineitem), bd.from_pandas(part))
    assert bodo_out.is_lazy_plan()

    _test_equal(
        bodo_out,
        pd_out,
        check_pandas_types=False,
        sort_output=True,
        reset_index=True,
    )


def test_empty_aggregate_batches():
    """Test for when duckdb generates an empty filter."""

    lineitem = pd.DataFrame(
        {
            "L_QUANTITY": pd.array(list(range(12000)), "Int32"),
            "L_PARTKEY": pd.array([0, 1, 2, 0, 6, 2, 0, 8, 2, 0] * 1200, "Int32"),
            "L_EXTENDEDPRICE": pd.array(
                [5, 1, 2, 7, 6, 2, 9, 8, 2, 11] * 1200, "Float64"
            ),
            "L_DISCOUNT": pd.array(
                [0.1, 0.2, 0.3, 0.4, 0.5, 0.6, 0.7, 0.8, 0.9, 1.0] * 1200, "Float64"
            ),
        }
    )

    part = pd.DataFrame(
        {
            "P_PARTKEY": pd.array([1, 2, 3, 4, 5, 6, 7, 8, 9, 10], "Int32"),
            "P_BRAND": pd.array([0, 0, 1, 2, 3, 0, 0, 1, 2, 3], "Int32"),
        }
    )

    quantity_ranges = [(-1, -1), (0, 12000), (0, 2000), (2000, 4000), (9000, 12000)]
    for test_range in quantity_ranges:

        def impl(lineitem, part, test_range):
            flineitem = lineitem[
                (lineitem.L_QUANTITY >= test_range[0])
                & (lineitem.L_QUANTITY < test_range[1])
            ]
            jn = flineitem.merge(part, left_on="L_PARTKEY", right_on="P_PARTKEY")
            jn["TMP"] = jn.L_EXTENDEDPRICE * (1.0 - jn.L_DISCOUNT)
            return jn.TMP.sum()

        pd_out = impl(lineitem, part, test_range)
        bodo_out = impl(bd.from_pandas(lineitem), bd.from_pandas(part), test_range)
        assert np.isclose(bodo_out, pd_out, rtol=1e-6)


def test_set_df_column_non_arith_binops():
    """Test setting dataframe columns using BodoSeries non-arithmetic binary operations."""

    with assert_executed_plan_count(0):
        df = pd.DataFrame(
            {
                "A": ["a", "b", "c", "d"],
                "B": pd.date_range("2020-01-01", periods=4),  # datetime64[ns]
                "C": pd.timedelta_range("1 day", periods=4),  # timedelta64[ns]
            }
        )

        # String Series + String
        bdf = bd.from_pandas(df)
        bdf["D"] = bdf["A"] + "_suffix"
        pdf = df.copy()
        pdf["D"] = pdf["A"] + "_suffix"
    _test_equal(bdf, pdf)

    # String Series + String Series
    with assert_executed_plan_count(0):
        bdf = bd.from_pandas(df)
        bodo_out = bdf["A"] + bdf["A"]
        pdf = df.copy()
        pd_out = pdf["A"] + pdf["A"]
    _test_equal(bodo_out, pd_out, check_pandas_types=False)

    # Datetime Series + DateOffset
    with assert_executed_plan_count(0):
        bdf = bd.from_pandas(df)
        bdf["D"] = bdf["B"] + pd.DateOffset(
            years=+25,
            months=+5,
            days=+12,
            hours=+8,
            minutes=+54,
            seconds=+47,
            microseconds=+282310,
        )
        pdf = df.copy()
        pdf["D"] = pdf["B"] + pd.DateOffset(
            years=+25,
            months=+5,
            days=+12,
            hours=+8,
            minutes=+54,
            seconds=+47,
            microseconds=+282310,
        )
    _test_equal(bdf, pdf)

    # Timedelta Series + Timedelta
    with assert_executed_plan_count(0):
        bdf = bd.from_pandas(df)
        bdf["D"] = bdf["C"] + pd.Timedelta(1, "d")
        pdf = df.copy()
        pdf["D"] = pdf["C"] + pd.Timedelta(1, "d")
    _test_equal(bdf, pdf)

    # Datetime Series + Timedelta
    with assert_executed_plan_count(0):
        bdf = bd.from_pandas(df)
        bdf["D"] = bdf["B"] + pd.Timedelta(1, "d")
        pdf = df.copy()
        pdf["D"] = pdf["B"] + pd.Timedelta(1, "d")
    _test_equal(bdf, pdf)

    # Datetime Series + datetime.timedelta
    with assert_executed_plan_count(0):
        bdf = bd.from_pandas(df)
        bdf["D"] = bdf["B"] + datetime.timedelta(days=2)
        pdf = df.copy()
        pdf["D"] = pdf["B"] + datetime.timedelta(days=2)
    _test_equal(bdf, pdf)

    # Timedelta Series + datetime.timedelta
    with assert_executed_plan_count(0):
        bdf = bd.from_pandas(df)
        bdf["D"] = bdf["C"] + datetime.timedelta(hours=12)
        pdf = df.copy()
        pdf["D"] = pdf["C"] + datetime.timedelta(hours=12)
    _test_equal(bdf, pdf)

    # String Series + NumPy string scalar
    with assert_executed_plan_count(0):
        bdf = bd.from_pandas(df)
        bdf["D"] = bdf["A"] + np.str_("foo")
        pdf = df.copy()
        pdf["D"] = pdf["A"] + np.str_("foo")
    _test_equal(bdf, pdf)


def test_fallback_wrapper_deep_fallback():
    s = bd.Series(pd.date_range("20130101 09:10:12", periods=10, freq="MS"))

    month_end = pd.offsets.MonthEnd()
    month_end_series = pd.Series([month_end] * 10)
    with pytest.warns(BodoLibFallbackWarning) as record:
        _ = s + month_end_series

    fallback_warnings = [
        w for w in record if issubclass(w.category, BodoLibFallbackWarning)
    ]
    assert len(fallback_warnings) == 2

    warning_msg = str(fallback_warnings[1].message)
    assert "TypeError triggering deeper fallback" in warning_msg, (
        f"Unexpected warning message: {warning_msg}"
    )


def test_drop_duplicates():
    """Test for drop_duplicates API."""

    with assert_executed_plan_count(0):
        df = pd.DataFrame(
            {
                "A": pd.array([0, 1] * 100, "Int32"),
                "B": pd.array([2, 3, 4, 5] * 50, "Float64"),
            }
        )
        df.loc[99, "B"] = np.nan
        bdf = bd.from_pandas(df).drop_duplicates()
        pdf = df.copy().drop_duplicates()
    _test_equal(
        bdf,
        pdf,
        check_pandas_types=False,
        sort_output=True,
        reset_index=True,
    )


def test_uncompilable_map():
    """Test for maps that can't be compiled."""

    with assert_executed_plan_count(1):
        df = pd.DataFrame(
            {
                "A": pd.array([0, 1] * 100, "Int32"),
            }
        )

        def uncompilable(x):
            # Numba can't compile functions containing imports.
            import operator

            operator.add
            return x

        bdf = bd.from_pandas(df)
        pdf = df.copy()

        bdf["B"] = bdf["A"].map(uncompilable)
        pdf["B"] = pdf["A"].map(uncompilable)
    _test_equal(
        bdf,
        pdf,
        check_pandas_types=False,
        sort_output=True,
        reset_index=True,
    )


def test_numba_map():
    """Test for maps with already jit annotated functions."""

    with assert_executed_plan_count(0):
        df = pd.DataFrame(
            {
                "A": pd.array([0, 1] * 100, "Int32"),
            }
        )

        @numba.njit
        def already_compiled(x):
            return x

        bdf = bd.from_pandas(df)
        pdf = df.copy()

        bdf["B"] = bdf["A"].map(already_compiled)
        pdf["B"] = pdf["A"].map(already_compiled)
    _test_equal(
        bdf,
        pdf,
        check_pandas_types=False,
        sort_output=True,
        reset_index=True,
    )


def test_df_reset_index():
    """Test for DataFrame reset_index API."""

    with assert_executed_plan_count(0):
        df = pd.DataFrame(
            {"A": [1, 2, 3]}, index=pd.Index(["a", "b", "c"], name="Chris")
        )
        bdf = bd.from_pandas(df).reset_index()
        pdf = df.reset_index()
    _test_equal(
        bdf,
        pdf,
        check_pandas_types=False,
        sort_output=True,
        reset_index=False,
    )
    with assert_executed_plan_count(0):
        bdf = bd.from_pandas(df).reset_index(drop=True)
        pdf = df.reset_index(drop=True)
    _test_equal(
        bdf,
        pdf,
        check_pandas_types=False,
        sort_output=True,
        reset_index=False,
    )
    with assert_executed_plan_count(0):
        multi_array = [[1, 1, 2, 2], ["red", "blue", "red", "blue"]]
        multi_idx = pd.MultiIndex.from_arrays(multi_array)
        df = pd.DataFrame({"A": [1, 2, 3, 4]}, index=multi_idx)
        bdf = bd.from_pandas(df).reset_index()
        pdf = df.reset_index()
    _test_equal(
        bdf,
        pdf,
        check_pandas_types=False,
        sort_output=True,
        reset_index=False,
    )
    with assert_executed_plan_count(0):
        bdf = bd.from_pandas(df).reset_index(names=["numbers", "colors"])
        pdf = df.reset_index(names=["numbers", "colors"])
    _test_equal(
        bdf,
        pdf,
        check_pandas_types=False,
        sort_output=True,
        reset_index=False,
    )
    with assert_executed_plan_count(0):
        long_array = [
            [0, 0, 0, 0],
            [1, 1, 2, 2],
            ["red", "blue", "red", "blue"],
            ["Pitt", "Pitt", "CMU", "CMU"],
        ]
        long_index = pd.MultiIndex.from_arrays(
            long_array, names=["Rank", "B", "A", "School"]
        )
        pds = pd.DataFrame({"C": [1, 2, 3, 4]}, index=long_index)
        bd.from_pandas(pds).reset_index(level=[0, 1])
        pds = pds.reset_index(level=[0, 1])
    _test_equal(
        bdf,
        pdf,
        check_pandas_types=False,
        sort_output=True,
        reset_index=False,
    )


def test_series_reset_index():
    """Test for Series reset_index API."""

    # Tests basic Series.reset_index
    with assert_executed_plan_count(0):
        s = pd.Series([1, 2, 3, 4], index=["A", "B", "C", "D"], name="Bodo")
        bds = bd.Series(s).reset_index()
        pds = s.reset_index()
    _test_equal(
        bds,
        pds,
        check_pandas_types=False,
        reset_index=False,
    )
    # Tests basic Series.reset_index with name arg
    with assert_executed_plan_count(0):
        bds = bd.Series(s).reset_index(name="Inc")
        pds = s.reset_index(name="Inc")
    _test_equal(
        bds,
        pds,
        check_pandas_types=False,
        reset_index=False,
    )
    # Tests Series.reset_index with MultiIndex
    with assert_executed_plan_count(0):
        multi_array = [[1, 1, 2, 2], ["red", "blue", "red", "blue"]]
        multi_idx = pd.MultiIndex.from_arrays(multi_array)
        s = pd.Series([1, 2, 3, 4], index=multi_idx, name="Pitt")
        bds = bd.Series(s).reset_index(name="Penn")
        pds = s.reset_index(name="Penn")
    _test_equal(
        bds,
        pds,
        check_pandas_types=False,
        reset_index=False,
    )
    # Tests Series.reset_index with drop=True
    with assert_executed_plan_count(0):
        bds = bd.Series(s).reset_index(drop=True)
        pds = s.reset_index(drop=True)
    _test_equal(
        bds,
        pds,
        check_pandas_types=False,
        reset_index=False,
    )
    # Tests level argument
    with assert_executed_plan_count(0):
        long_array = [
            [0, 0, 0, 0],
            [1, 1, 2, 2],
            ["red", "blue", "red", "blue"],
            ["Pitt", "Pitt", "CMU", "CMU"],
        ]
        long_index = pd.MultiIndex.from_arrays(
            long_array, names=["Rank", "B", "A", "School"]
        )
        pds = pd.Series([1, 2, 3, 4], index=long_index, name="Happy")
        bds = bd.Series(pds).reset_index(level=[0, 1])
        pds = pds.reset_index(level=[0, 1])
    _test_equal(
        bds,
        pds,
        check_pandas_types=False,
        reset_index=False,
    )


def test_series_reset_index_compute():
    """Test Series.reset_index in between computation."""

    df = pd.DataFrame(
        {
            "City": ["Pittsburgh", "Boston", "New York", "Seattle"],
            "Score": [92, 85, 88, 90],
        }
    ).set_index("City")

    with assert_executed_plan_count(0):
        s = df["Score"]
        bds = bd.Series(s)
        s = s.map(lambda x: x * 3)
        bds = bds.map(lambda x: x * 3)
        bds = bds.reset_index()
        bds["Decremented"] = bds["Score"] - 20
        pds = s.reset_index()
        pds["Decremented"] = pds["Score"] - 20

    _test_equal(
        bds,
        pds,
        check_pandas_types=False,
        reset_index=False,
    )


def test_series_reset_index_pipeline():
    """Test reading from CSV, groupby + sum, reset_index, and more computes."""

    df = pd.DataFrame(
        {
            "category": ["A", "B", "A", "C", "B", "A", "C"],
            "value": [10, 20, 10, 30, 40, 50, 60],
            "timestamp": pd.date_range(start="2025-01-01", periods=7, freq="D"),
        }
    )

    with tempfile.TemporaryDirectory() as tmpdir:
        csv_path = os.path.join(tmpdir, "sample_data.csv")

        df.to_csv(csv_path, index=False)

        with assert_executed_plan_count(0):
            bdf = bd.read_csv(csv_path)
            pdf = pd.read_csv(csv_path)
            bds = bdf.groupby("category")["value"].sum().reset_index()
            pds = pdf.groupby("category")["value"].sum().reset_index()

    _test_equal(
        bds,
        pds,
        check_pandas_types=False,
        reset_index=False,
    )

    long_array = [
        [1, 1, 2],
        ["red", "blue", "green"],
    ]

    long_index = pd.MultiIndex.from_arrays(long_array, names=["Number", "Color"])

    with assert_executed_plan_count(0):
        bds.index = long_index
        pds.index = long_index

        bds = bds.map(lambda x: x * 3)
        pds = pds.map(lambda x: x * 3)

        bds["tip"] = bds["value"] / 10 + 5
        pds["tip"] = pds["value"] / 10 + 5

        bds = bds.reset_index(level=[0])
        pds = pds.reset_index(level=[0])

    _test_equal(
        bds,
        pds,
        check_pandas_types=False,
        reset_index=False,
    )


def test_dataframe_reset_index_pipeline():
    """Test reading CSV, setting MultiIndex, resetting index, and computing."""

    df = pd.DataFrame(
        {
            "Number": [1, 1, 2, 2],
            "Color": ["red", "blue", "red", "blue"],
            "value": [10, 20, 30, 40],
        }
    )

    with tempfile.TemporaryDirectory() as tmpdir:
        csv_path = os.path.join(tmpdir, "multiindex_data.csv")
        df.to_csv(csv_path, index=False)

        with assert_executed_plan_count(0):
            bdf = bd.read_csv(csv_path)
            pdf = pd.read_csv(csv_path)

            bdf = bdf.set_index(["Number", "Color"])
            pdf = pdf.set_index(["Number", "Color"])

            bdf["double"] = bdf["value"] * 2
            pdf["double"] = pdf["value"] * 2

            bdf = bdf.reset_index(level="Color")
            pdf = pdf.reset_index(level="Color")

    _test_equal(
        bdf,
        pdf,
        check_pandas_types=False,
        reset_index=False,
    )


<<<<<<< HEAD
@pytest.mark.parametrize("quantiles", [[0.25, 0.5, 0.75, 0.9]])
=======
@pytest.mark.parametrize("quantiles", [[0, 0.25, 0.5, 0.75, 0.9, 1]])
>>>>>>> e6999476
def test_series_quantile(quantiles):
    """Tests that approximate quantiles using KLL fall within expected error bounds."""

    def kll_error_bounds(q, k=200, pmf=False):
        eps = 1.0 / np.sqrt(k) * (1.7 if pmf else 1.33)
        return max(0.0, q - eps), min(1.0, q + eps)

    df = bd.DataFrame(
        {
            "A": [1] * 30 + [3] * 40 + [5] * 20 + [100] * 10,
            "B": [0.5, 1.5, 2.5] * 30 + [5.5] * 10,
            "C": list(range(100)),
            "D": [100, 200, 300] * 30 + [None] * 10,
<<<<<<< HEAD
=======
            "E": [1] + [100] * 98 + [1000],
>>>>>>> e6999476
        }
    )

    for col in df.columns:
        s = df[col]
        with assert_executed_plan_count(1):
            approx_quantiles = s.quantile(quantiles)

        filtered_list = list(filter(lambda x: x is not pd.NA, s.values))
        sorted_list = sorted(filtered_list)
        n = len(sorted_list)

        assert isinstance(approx_quantiles, bd.Series) and len(approx_quantiles) == len(
            quantiles
        )

        for q in approx_quantiles.index:
            approx = approx_quantiles[q]
            q = float(q)
            lo, hi = kll_error_bounds(q, k=200, pmf=False)

            lo_idx = int(np.floor(lo * (n - 1)))
            hi_idx = int(np.ceil(hi * (n - 1)))

            true_low = sorted_list[lo_idx]
            true_high = sorted_list[hi_idx]

            assert true_low <= approx <= true_high, (
                f"Quantile {q} estimate {approx} not within [{true_low}, {true_high}]"
            )


@pytest.mark.parametrize("q", [0.25, 0.5, 0.75, 0.9])
def test_series_quantile_scalar(q):
    """Tests that approximate quantiles with scalar arguments fall within expected error bounds."""

    def kll_error_bounds(q, k=200, pmf=False):
        eps = 1.0 / np.sqrt(k) * (1.7 if pmf else 1.33)
        return max(0.0, q - eps), min(1.0, q + eps)

    df = bd.DataFrame(
        {
            "A": [1] * 30 + [3] * 40 + [5] * 20 + [100] * 10,
            "B": [0.5, 1.5, 2.5] * 30 + [5.5] * 10,
            "C": list(range(100)),
            "D": [100, 200, 300] * 30 + [None] * 10,
        }
    )

    for col in df.columns:
        s = df[col]
        with assert_executed_plan_count(1):
            approx = s.quantile(q)

        filtered_list = list(filter(lambda x: x is not pd.NA, s.values))
        sorted_list = sorted(filtered_list)
        n = len(sorted_list)

        assert isinstance(approx, float)

        lo, hi = kll_error_bounds(q, k=200, pmf=False)

        lo_idx = int(np.floor(lo * (n - 1)))
        hi_idx = int(np.ceil(hi * (n - 1)))

        true_low = sorted_list[lo_idx]
        true_high = sorted_list[hi_idx]

        assert true_low <= approx <= true_high, (
            f"Quantile {q} estimate {approx} not within [{true_low}, {true_high}]"
        )


def test_series_quantile_empty():
    """Tests that quantile on an empty BodoSeries returns either a scalar pd.NA or a BodoSeries of pd.NA."""

    pds = pd.Series([])
    bds = bd.Series([])

    with assert_executed_plan_count(0):
        pd_quantile = pds.quantile([0.5])
        bodo_quantile = bds.quantile([0.5])

    _test_equal(
        bodo_quantile,
        pd_quantile,
        check_pandas_types=False,
        reset_index=True,
    )

    with assert_executed_plan_count(0):
        pd_quantile = pds.quantile(0.5)
        bodo_quantile = bds.quantile(0.5)

<<<<<<< HEAD
    assert np.isnan(pd_quantile) and bodo_quantile is pd.NA
=======
    assert np.isnan(pd_quantile) and bodo_quantile is pd.NA


def test_series_quantile_tails():
    """Tests that querying quantiles at tail ends return exact values."""

    df = pd.DataFrame({"A": [1] + [100] * 98 + [1000], "B": [1, 2, 3, 4, 5] * 20})
    bdf = bd.from_pandas(df)

    with assert_executed_plan_count(1):
        out_bd = bdf["A"].quantile([0, 1])
        out_pd = df["A"].quantile([0, 1])

    _test_equal(
        out_bd,
        out_pd,
        check_pandas_types=False,
        reset_index=True,
    )
>>>>>>> e6999476
<|MERGE_RESOLUTION|>--- conflicted
+++ resolved
@@ -2946,11 +2946,7 @@
     )
 
 
-<<<<<<< HEAD
-@pytest.mark.parametrize("quantiles", [[0.25, 0.5, 0.75, 0.9]])
-=======
 @pytest.mark.parametrize("quantiles", [[0, 0.25, 0.5, 0.75, 0.9, 1]])
->>>>>>> e6999476
 def test_series_quantile(quantiles):
     """Tests that approximate quantiles using KLL fall within expected error bounds."""
 
@@ -2964,10 +2960,7 @@
             "B": [0.5, 1.5, 2.5] * 30 + [5.5] * 10,
             "C": list(range(100)),
             "D": [100, 200, 300] * 30 + [None] * 10,
-<<<<<<< HEAD
-=======
             "E": [1] + [100] * 98 + [1000],
->>>>>>> e6999476
         }
     )
 
@@ -3062,9 +3055,6 @@
         pd_quantile = pds.quantile(0.5)
         bodo_quantile = bds.quantile(0.5)
 
-<<<<<<< HEAD
-    assert np.isnan(pd_quantile) and bodo_quantile is pd.NA
-=======
     assert np.isnan(pd_quantile) and bodo_quantile is pd.NA
 
 
@@ -3083,5 +3073,4 @@
         out_pd,
         check_pandas_types=False,
         reset_index=True,
-    )
->>>>>>> e6999476
+    )