--- conflicted
+++ resolved
@@ -1043,11 +1043,7 @@
     assert bdf4.is_lazy_plan()
 
     # Make sure filter node gets pushed into join.
-<<<<<<< HEAD
-    pre, post = bd.utils.getPlanStatistics(bdf4._mgr._plan)
-=======
     pre, post = bd.plan.getPlanStatistics(bdf4._mgr._plan)
->>>>>>> 00a9e016
     _test_equal(pre, 5)
     _test_equal(post, 4)
 
@@ -1977,8 +1973,6 @@
         _test_equal(describe_pd, describe_bodo, check_pandas_types=False)
 
 
-<<<<<<< HEAD
-=======
 def test_series_agg():
     import pandas as pd
 
@@ -1996,7 +1990,6 @@
     _test_equal(bodo_out, pd_out, check_pandas_types=False)
 
 
->>>>>>> 00a9e016
 def test_groupby_apply():
     """Test for a groupby.aply from TPCH Q8."""
 
