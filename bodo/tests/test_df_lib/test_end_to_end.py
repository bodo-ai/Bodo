import datetime
import operator
import os
import tempfile

import numba
import numpy as np
import pandas as pd
import pyarrow as pa
import pytest

import bodo
import bodo.pandas as bd
from bodo.pandas.plan import LogicalGetPandasReadParallel, LogicalGetPandasReadSeq
from bodo.pandas.utils import BodoLibFallbackWarning
from bodo.tests.utils import _test_equal, pytest_mark_spawn_mode, temp_config_override

# Various Index kinds to use in test data (assuming maximum size of 100 in input)
MAX_DATA_SIZE = 100


@pytest.fixture(
    params=[
        pd.RangeIndex(MAX_DATA_SIZE),
        pd.date_range("1998-01-01", periods=MAX_DATA_SIZE),
        pd.MultiIndex.from_arrays(
            (np.arange(MAX_DATA_SIZE) * 2, np.arange(MAX_DATA_SIZE) * 4),
            names=["first", "second"],
        ),
    ]
)
def index_val(request):
    return request.param


def test_from_pandas(datapath, index_val):
    """Very simple test to scan a dataframe passed into from_pandas."""

    df = pd.DataFrame(
        {
            "a": [1, 2, 3, 7] * 2,
            "b": [4, 5, 6, 8] * 2,
            "c": ["a", "b", None, "abc"] * 2,
        },
    )
    df.index = index_val[: len(df)]
    # Sequential test
    with temp_config_override("dataframe_library_run_parallel", False):
        bdf = bd.from_pandas(df)
        assert bdf.is_lazy_plan()
        assert isinstance(bdf._mgr._plan, LogicalGetPandasReadSeq)
        duckdb_plan = bdf._mgr._plan.generate_duckdb()
        _test_equal(duckdb_plan.df, df)
        _test_equal(
            bdf,
            df,
        )
        assert not bdf.is_lazy_plan()
        assert bdf._mgr._plan is None

    # Parallel test
    bdf = bd.from_pandas(df)
    assert bdf.is_lazy_plan()
    assert isinstance(bdf._mgr._plan, LogicalGetPandasReadParallel)
    _test_equal(
        bdf,
        df,
    )
    assert not bdf.is_lazy_plan()
    assert bdf._mgr._plan is None

    # Make sure projection with a middle column works.
    bdf = bd.from_pandas(df)
    bodo_df2 = bdf["b"]
    df2 = df["b"]
    assert bodo_df2.is_lazy_plan()
    _test_equal(
        bodo_df2,
        df2,
        check_pandas_types=False,
    )


def test_read_parquet(datapath):
    """Very simple test to read a parquet file for sanity checking."""
    path = datapath("example_no_index.parquet")

    bodo_out = bd.read_parquet(path)
    py_out = pd.read_parquet(path)

    _test_equal(
        bodo_out,
        py_out,
    )


@pytest.mark.parametrize(
    "file_path",
    [
        "example_no_index.parquet",
        "example_single_index.parquet",
        "example_multi_index.parquet",
    ],
)
def test_read_parquet_projection_pushdown(datapath, file_path):
    """Make sure basic projection pushdown works for Parquet read end to end."""
    path = datapath(file_path)

    bodo_out = bd.read_parquet(path)[["three", "four"]]
    py_out = pd.read_parquet(path)[["three", "four"]]

    assert bodo_out.is_lazy_plan()

    _test_equal(
        bodo_out,
        py_out,
    )


@pytest.mark.parametrize(
    "df",
    [
        pytest.param(
            pd.DataFrame(
                {
                    "one": [-1.0, np.nan, 2.5, 3.0, 4.0, 6.0, 10.0],
                    "two": ["foo", "bar", "baz", "foo", "bar", "baz", "foo"],
                    "three": [True, False, True, True, True, False, False],
                    "four": [-1.0, 5.1, 2.5, 3.0, 4.0, 6.0, 11.0],
                    "five": ["foo", "bar", "baz", None, "bar", "baz", "foo"],
                }
            ),
            id="df1",
        )
    ],
)
def test_read_parquet_index(df: pd.DataFrame, index_val):
    """Test reading parquet with index column works as expected."""
    df.index = index_val[: len(df)]
    with tempfile.TemporaryDirectory() as tmp:
        path = os.path.join(tmp, "example.pq")

        df.to_parquet(path)

        bodo_out = bd.read_parquet(path)
        py_out = pd.read_parquet(path)

        _test_equal(
            bodo_out,
            py_out,
        )


def test_read_parquet_len_shape(datapath):
    """Test length/shape after read parquet is correct"""
    path = datapath("example_no_index.parquet")

    bodo_out = bd.read_parquet(path)
    py_out = pd.read_parquet(path)

    assert len(bodo_out) == len(py_out)
    # len directly on parquet file doesn't require plan execution
    assert bodo_out.is_lazy_plan()

    # create a new lazy DF
    bodo_out2 = bd.read_parquet(path)

    # test shape
    assert bodo_out2.shape == py_out.shape
    # shape directly on parquet file doesn't require plan execution
    assert bodo_out2.is_lazy_plan()


def test_read_parquet_series_len_shape(datapath):
    """Test length/shape after read parquet is correct"""
    path = datapath("dataframe_library/df1.parquet")

    bodo_out = bd.read_parquet(path)
    bodo_out = bodo_out["A"]
    py_out = pd.read_parquet(path)
    py_out = py_out["A"]

    assert len(bodo_out) == len(py_out)
    # len directly on parquet file doesn't require plan execution
    assert bodo_out.is_lazy_plan()

    # test shape
    assert bodo_out.shape == py_out.shape
    # shape directly on parquet file doesn't require plan execution
    assert bodo_out.is_lazy_plan()


def test_read_parquet_filter_projection(datapath):
    """Test TPC-H Q6 bug where filter and projection pushed down to read parquet
    and filter column isn't used anywhere in the query.
    """
    path = datapath("dataframe_library/q6_sample.pq")

    def impl(lineitem):
        date1 = pd.Timestamp("1996-01-01")
        sel = (lineitem.L_SHIPDATE >= date1) & (lineitem.L_DISCOUNT >= 0.08)
        flineitem = lineitem[sel]
        return flineitem.L_EXTENDEDPRICE

    bodo_df = bd.read_parquet(path)
    bodo_df["L_SHIPDATE"] = bd.to_datetime(bodo_df.L_SHIPDATE, format="%Y-%m-%d")
    py_df = pd.read_parquet(path)
    py_df["L_SHIPDATE"] = pd.to_datetime(py_df.L_SHIPDATE, format="%Y-%m-%d")

    bodo_out = impl(bodo_df)
    assert bodo_out.is_lazy_plan()
    py_out = impl(py_df)

    _test_equal(
        bodo_out.copy(),
        py_out,
        check_pandas_types=False,
        sort_output=True,
        reset_index=True,
    )


def test_write_parquet(index_val):
    """Test writing a DataFrame to parquet."""
    df = pd.DataFrame(
        {
            "one": [-1.0, np.nan, 2.5, 3.0, 4.0, 6.0, 10.0],
            "two": ["foo", "bar", "baz", "foo", "bar", "baz", "foo"],
            "three": [True, False, True, True, True, False, False],
            "four": [-1.0, 5.1, 2.5, 3.0, 4.0, 6.0, 11.0],
            "five": ["foo", "bar", "baz", None, "bar", "baz", "foo"],
        }
    )
    df.index = index_val[: len(df)]
    with tempfile.TemporaryDirectory() as tmp:
        path = os.path.join(tmp, "test_write.parquet")

        bodo_df = bd.from_pandas(df)
        bodo_df.to_parquet(path)
        assert bodo_df.is_lazy_plan()

        # Read back to check
        py_out = pd.read_parquet(path)
        _test_equal(
            py_out,
            df,
            check_pandas_types=False,
            sort_output=True,
            reset_index=True,
        )

        # Already distributed DataFrame case
        path = os.path.join(tmp, "test_write_dist.parquet")
        bodo_df = bd.from_pandas(df)

        @bodo.jit(spawn=True)
        def f(df):
            return df

        f(bodo_df)
        bodo_df.to_parquet(path)
        # Read back to check
        py_out = pd.read_parquet(path)
        _test_equal(
            py_out,
            df,
            check_pandas_types=False,
            sort_output=True,
            reset_index=True,
        )


def test_projection(datapath):
    """Very simple test for projection for sanity checking."""
    bodo_df1 = bd.read_parquet(datapath("dataframe_library/df1.parquet"))
    bodo_df2 = bodo_df1["D"]

    py_df1 = pd.read_parquet(datapath("dataframe_library/df1.parquet"))
    py_df2 = py_df1["D"]

    # TODO: remove copy when df.apply(axis=0) is implemented
    # TODO: remove forcing collect when copy() bug with RangeIndex(1) is fixed
    _test_equal(
        bodo_df2.copy(),
        py_df2,
        check_pandas_types=False,
        sort_output=True,
        reset_index=True,
    )


@pytest.mark.parametrize(
    "file_path",
    [
        "dataframe_library/df1.parquet",
        "dataframe_library/df1_index.parquet",
        "dataframe_library/df1_multi_index.parquet",
    ],
)
@pytest.mark.parametrize(
    "op", [operator.eq, operator.ne, operator.gt, operator.lt, operator.ge, operator.le]
)
def test_filter_pushdown(datapath, file_path, op):
    """Test for filter with filter pushdown into read parquet."""
    op_str = numba.core.utils.OPERATORS_TO_BUILTINS[op]

    bodo_df1 = bd.read_parquet(datapath(file_path))
    bodo_df2 = bodo_df1[eval(f"bodo_df1.A {op_str} 20")]

    # Make sure bodo_df2 is unevaluated at this point.
    assert bodo_df2.is_lazy_plan()

    pre, post = bd.plan.getPlanStatistics(bodo_df2._mgr._plan)
    _test_equal(pre, 2)
    _test_equal(post, 1)

    py_df1 = pd.read_parquet(datapath(file_path))
    py_df2 = py_df1[eval(f"py_df1.A {op_str} 20")]

    # TODO: remove copy when df.apply(axis=0) is implemented
    _test_equal(
        bodo_df2.copy(),
        py_df2,
        check_pandas_types=False,
        sort_output=True,
        reset_index=True,
    )


@pytest_mark_spawn_mode
@pytest.mark.parametrize(
    "file_path",
    [
        "dataframe_library/df1.parquet",
        "dataframe_library/df1_index.parquet",
        "dataframe_library/df1_multi_index.parquet",
    ],
)
@pytest.mark.parametrize(
    "op", [operator.eq, operator.ne, operator.gt, operator.lt, operator.ge, operator.le]
)
def test_filter_distributed(datapath, file_path, op):
    """Very simple test for filter for sanity checking."""
    bodo_df1 = bd.read_parquet(datapath(file_path))
    py_df1 = pd.read_parquet(datapath(file_path))

    @bodo.jit(spawn=True)
    def f(df):
        return df

    # Force plan to execute but keep distributed.
    f(bodo_df1)
    op_str = numba.core.utils.OPERATORS_TO_BUILTINS[op]

    bodo_df2 = bodo_df1[eval(f"bodo_df1.A {op_str} 20")]

    # Make sure bodo_df2 is unevaluated at this point.
    assert bodo_df2.is_lazy_plan()

    py_df2 = py_df1[eval(f"py_df1.A {op_str} 20")]

    _test_equal(
        bodo_df2.copy(),
        py_df2,
        check_pandas_types=False,
        sort_output=True,
        reset_index=False,
    )


@pytest.mark.parametrize(
    "op", [operator.eq, operator.ne, operator.gt, operator.lt, operator.ge, operator.le]
)
def test_filter(datapath, op):
    """Test for standalone filter."""
    bodo_df1 = bd.read_parquet(datapath("dataframe_library/df1.parquet"))
    py_df1 = pd.read_parquet(datapath("dataframe_library/df1.parquet"))

    # Force read parquet node to execute.
    _test_equal(
        bodo_df1.copy(),
        py_df1,
        check_pandas_types=False,
        sort_output=True,
        reset_index=True,
    )

    op_str = numba.core.utils.OPERATORS_TO_BUILTINS[op]

    bodo_df2 = bodo_df1[eval(f"bodo_df1.A {op_str} 20")]

    # Make sure bodo_df2 is unevaluated at this point.
    assert bodo_df2.is_lazy_plan()

    py_df2 = py_df1[eval(f"py_df1.A {op_str} 20")]

    _test_equal(
        bodo_df2.copy(),
        py_df2,
        check_pandas_types=False,
        sort_output=True,
        reset_index=False,
    )


@pytest.mark.parametrize(
    "file_path",
    [
        "dataframe_library/df1.parquet",
        "dataframe_library/df1_index.parquet",
        "dataframe_library/df1_multi_index.parquet",
    ],
)
@pytest.mark.parametrize("mode", [0, 1, 2])
def test_filter_bound_between(datapath, file_path, mode):
    """Test for filter with filter pushdown into read parquet."""
    bodo_df1 = bd.read_parquet(datapath(file_path))

    @bodo.jit(spawn=True)
    def f(df):
        return df

    if mode == 1:
        f(bodo_df1)
    elif mode == 2:
        bodo_df1._mgr._collect()

    bodo_df2 = bodo_df1[(bodo_df1.A > 20) & (bodo_df1.A < 40)]

    # Make sure bodo_df2 is unevaluated at this point.
    assert bodo_df2.is_lazy_plan()

    py_df1 = pd.read_parquet(datapath(file_path))
    py_df2 = py_df1[(py_df1.A > 20) & (py_df1.A < 40)]

    # TODO: remove copy when df.apply(axis=0) is implemented
    _test_equal(
        bodo_df2.copy(),
        py_df2,
        check_pandas_types=False,
        sort_output=True,
        reset_index=True,
    )


def test_filter_multiple1_pushdown(datapath):
    """Test for multiple filter expression."""
    bodo_df1 = bd.read_parquet(datapath("dataframe_library/df1.parquet"))
    bodo_df2 = bodo_df1[((bodo_df1.A < 20) & ~(bodo_df1.D > 80))]

    # Make sure bodo_df2 is unevaluated at this point.
    assert bodo_df2.is_lazy_plan()

    py_df1 = pd.read_parquet(datapath("dataframe_library/df1.parquet"))
    py_df2 = py_df1[((py_df1.A < 20) & ~(py_df1.D > 80))]

    # TODO: remove copy when df.apply(axis=0) is implemented
    _test_equal(
        bodo_df2.copy(),
        py_df2,
        check_pandas_types=False,
        sort_output=True,
        reset_index=True,
    )


def test_filter_multiple1(datapath):
    """Test for multiple filter expression."""
    bodo_df1 = bd.read_parquet(datapath("dataframe_library/df1.parquet"))
    py_df1 = pd.read_parquet(datapath("dataframe_library/df1.parquet"))

    # Force read parquet node to execute.
    _test_equal(
        bodo_df1.copy(),
        py_df1,
        check_pandas_types=False,
        sort_output=True,
        reset_index=True,
    )

    bodo_df2 = bodo_df1[((bodo_df1.A < 20) & ~(bodo_df1.D > 80))]
    py_df2 = py_df1[((py_df1.A < 20) & ~(py_df1.D > 80))]

    # Make sure bodo_df2 is unevaluated at this point.
    assert bodo_df2.is_lazy_plan()

    # TODO: remove copy when df.apply(axis=0) is implemented
    _test_equal(
        bodo_df2.copy(),
        py_df2,
        check_pandas_types=False,
        sort_output=True,
        reset_index=True,
    )


def test_filter_string_pushdown(datapath):
    """Test for filtering based on a string pushed down to read parquet."""
    bodo_df1 = bd.read_parquet(datapath("dataframe_library/df1.parquet"))
    bodo_df2 = bodo_df1[bodo_df1.B == "gamma"]

    # Make sure bodo_df2 is unevaluated at this point.
    assert bodo_df2.is_lazy_plan()

    pre, post = bd.plan.getPlanStatistics(bodo_df2._mgr._plan)
    _test_equal(pre, 2)
    _test_equal(post, 1)

    py_df1 = pd.read_parquet(datapath("dataframe_library/df1.parquet"))
    py_df2 = py_df1[py_df1.B == "gamma"]

    _test_equal(
        bodo_df2.copy(),
        py_df2,
        check_pandas_types=False,
        sort_output=True,
        reset_index=True,
    )


def test_filter_string(datapath):
    """Test for standalone string filter."""
    bodo_df1 = bd.read_parquet(datapath("dataframe_library/df1.parquet"))
    py_df1 = pd.read_parquet(datapath("dataframe_library/df1.parquet"))

    # Force read parquet node to execute.
    _test_equal(
        bodo_df1.copy(),
        py_df1,
        check_pandas_types=False,
        sort_output=True,
        reset_index=True,
    )

    bodo_df2 = bodo_df1[bodo_df1.B == "gamma"]

    # Make sure bodo_df2 is unevaluated at this point.
    assert bodo_df2.is_lazy_plan()

    py_df2 = py_df1[py_df1.B == "gamma"]

    _test_equal(
        bodo_df2.copy(),
        py_df2,
        check_pandas_types=False,
        sort_output=True,
        reset_index=True,
    )


@pytest.mark.parametrize(
    "op", [operator.eq, operator.ne, operator.gt, operator.lt, operator.ge, operator.le]
)
def test_filter_datetime_pushdown(datapath, op):
    """Test for standalone filter."""
    op_str = numba.core.utils.OPERATORS_TO_BUILTINS[op]
    bodo_df1 = bd.read_parquet(datapath("dataframe_library/df1.parquet"))
    bodo_df2 = bodo_df1[
        eval(f"bodo_df1.F {op_str} pd.to_datetime('2025-07-17 22:39:02')")
    ]

    # Make sure bodo_df2 is unevaluated at this point.
    assert bodo_df2.is_lazy_plan()

    pre, post = bd.plan.getPlanStatistics(bodo_df2._mgr._plan)
    _test_equal(pre, 2)
    _test_equal(post, 1)

    py_df1 = pd.read_parquet(datapath("dataframe_library/df1.parquet"))
    py_df2 = py_df1[eval(f"py_df1.F {op_str} pd.to_datetime('2025-07-17 22:39:02')")]

    _test_equal(
        bodo_df2.copy(),
        py_df2,
        check_pandas_types=False,
        sort_output=True,
        reset_index=True,
    )


@pytest.mark.parametrize(
    "op", [operator.eq, operator.ne, operator.gt, operator.lt, operator.ge, operator.le]
)
def test_filter_datetime(datapath, op):
    """Test for standalone filter."""
    bodo_df1 = bd.read_parquet(datapath("dataframe_library/df1.parquet"))
    py_df1 = pd.read_parquet(datapath("dataframe_library/df1.parquet"))

    # Force read parquet node to execute so the filter doesn't get pushed into the read.
    _test_equal(
        bodo_df1.copy(),
        py_df1,
        check_pandas_types=False,
        sort_output=True,
        reset_index=True,
    )

    op_str = numba.core.utils.OPERATORS_TO_BUILTINS[op]

    bodo_df2 = bodo_df1[
        eval(f"bodo_df1.F {op_str} pd.to_datetime('2025-07-17 22:39:02')")
    ]

    # Make sure bodo_df2 is unevaluated at this point.
    assert bodo_df2.is_lazy_plan()

    py_df2 = py_df1[eval(f"py_df1.F {op_str} pd.to_datetime('2025-07-17 22:39:02')")]

    _test_equal(
        bodo_df2.copy(),
        py_df2,
        check_pandas_types=False,
        sort_output=True,
        reset_index=True,
    )


def test_head_pushdown(datapath):
    """Test for head pushed down to read parquet."""
    bodo_df1 = bd.read_parquet(datapath("dataframe_library/df1.parquet"))
    bodo_df2 = bodo_df1.head(3)

    # Make sure bodo_df2 is unevaluated at this point.
    assert bodo_df2.is_lazy_plan()

    pre, post = bd.plan.getPlanStatistics(bodo_df2._plan)
    _test_equal(pre, 2)
    _test_equal(post, 1)

    # Contents not guaranteed to be the same as Pandas so just check length.
    assert len(bodo_df2) == 3


def test_projection_head_pushdown(datapath):
    """Test for projection and head pushed down to read parquet."""
    bodo_df1 = bd.read_parquet(datapath("dataframe_library/df1.parquet"))
    bodo_df2 = bodo_df1["D"]
    bodo_df3 = bodo_df2.head(3)

    # Make sure bodo_df2 is unevaluated at this point.
    assert bodo_df3.is_lazy_plan()

    # Contents not guaranteed to be the same as Pandas so just check length.
    assert len(bodo_df3) == 3


def test_series_head(datapath):
    """Test for Series.head() reading from Pandas."""
    bodo_df1 = bd.read_parquet(datapath("dataframe_library/df1.parquet"))
    bodo_df2 = bodo_df1["D"]
    bodo_df2.execute_plan()
    bodo_df3 = bodo_df2.head(3)

    # Make sure bodo_df3 is unevaluated at this point.
    assert bodo_df3.is_lazy_plan()

    # Contents not guaranteed to be the same as Pandas so just check length.
    assert len(bodo_df3) == 3


def test_head(datapath):
    """Test for head pushed down to read parquet."""
    bodo_df1 = bd.read_parquet(datapath("dataframe_library/df1.parquet"))
    py_df1 = pd.read_parquet(datapath("dataframe_library/df1.parquet"))

    _test_equal(
        bodo_df1.copy(),
        py_df1,
        check_pandas_types=False,
        sort_output=True,
        reset_index=True,
    )

    bodo_df2 = bodo_df1.head(3)

    # Make sure bodo_df2 is unevaluated at this point.
    assert bodo_df2.is_lazy_plan()

    # Contents not guaranteed to be the same as Pandas so just check length.
    assert len(bodo_df2) == 3


def test_apply(datapath, index_val):
    """Very simple test for df.apply() for sanity checking."""
    df = pd.DataFrame(
        {
            "a": pd.array([1, 2, 3] * 10, "Int64"),
            "b": pd.array([4, 5, 6] * 10, "Int64"),
            "c": ["a", "b", "c"] * 10,
        },
        index=index_val[:30],
    )
    bdf = bd.from_pandas(df)
    out_pd = df.apply(lambda x: x["a"] + 1, axis=1)
    out_bodo = bdf.apply(lambda x: x["a"] + 1, axis=1)
    _test_equal(out_bodo, out_pd, check_pandas_types=False)


def test_chain_python_func(datapath, index_val):
    """Make sure chaining multiple Series functions that run in Python works"""
    df = pd.DataFrame(
        {
            "A": pd.array([1, 2, 3, 7], "Int64"),
            "B": ["A1\t", "B1 ", "C1\n", "Abc\t"],
            "C": pd.array([4, 5, 6, -1], "Int64"),
        }
    )
    df.index = index_val[: len(df)]
    bdf = bd.from_pandas(df)
    out_pd = df.B.str.strip().str.lower()
    out_bodo = bdf.B.str.strip().str.lower()
    assert out_bodo.is_lazy_plan()
    _test_equal(out_bodo, out_pd, check_pandas_types=False)


@pytest.mark.parametrize(
    "na_action",
    [
        pytest.param(None, id="na_action_none"),
        pytest.param("ignore", id="na_action_ignore"),
    ],
)
def test_series_map(datapath, index_val, na_action):
    """Very simple test for Series.map() for sanity checking."""
    df = pd.DataFrame(
        {
            "A": pd.array([None, None, 3, 7, 2] * 2, "Int64"),
            "B": [None, None, "B1", "C1", "Abc"] * 2,
            "C": pd.array([4, 5, 6, -1, 1] * 2, "Int64"),
        }
    )
    df.index = index_val[: len(df)]

    def func(x):
        return str(x)

    bdf = bd.from_pandas(df)
    out_pd = df.A.map(func, na_action=na_action)
    out_bodo = bdf.A.map(func, na_action=na_action)
    assert out_bodo.is_lazy_plan()
    _test_equal(out_bodo, out_pd, check_pandas_types=False)


def test_set_df_column(datapath, index_val):
    """Test setting a dataframe column with a Series function of the same dataframe."""
    df = pd.DataFrame(
        {
            "A": pd.array([1, 2, 3, 7], "Int64"),
            "B": ["A1\t", "B1 ", "C1\n", "Abc\t"],
            "C": pd.array([4, 5, 6, -1], "Int64"),
        }
    )
    df.index = index_val[: len(df)]
    bdf = bd.from_pandas(df)

    # Single projection, new column
    bdf["D"] = bdf["B"].str.strip()
    pdf = df.copy()
    pdf["D"] = pdf["B"].str.strip()
    assert bdf.is_lazy_plan()
    _test_equal(bdf, pdf, check_pandas_types=False)

    # Single projection, existing column
    bdf = bd.from_pandas(df)
    bdf["B"] = bdf["B"].str.strip()
    pdf = df.copy()
    pdf["B"] = pdf["B"].str.strip()
    assert bdf.is_lazy_plan()
    _test_equal(bdf, pdf, check_pandas_types=False)

    # Multiple projections, new column
    bdf = bd.from_pandas(df)
    bdf["D"] = bdf["B"].str.strip().map(lambda x: x + "1")
    pdf = df.copy()
    pdf["D"] = pdf["B"].str.strip().map(lambda x: x + "1")
    assert bdf.is_lazy_plan()
    _test_equal(bdf, pdf, check_pandas_types=False)

    # Multiple projections, existing column
    bdf = bd.from_pandas(df)
    bdf["B"] = bdf["B"].str.strip().map(lambda x: x + "1")
    pdf = df.copy()
    pdf["B"] = pdf["B"].str.strip().map(lambda x: x + "1")
    assert bdf.is_lazy_plan()
    _test_equal(bdf, pdf, check_pandas_types=False)

    # Trivial case: set a column to existing column
    bdf = bd.from_pandas(df)
    bdf["D"] = bdf["B"]
    pdf = df.copy()
    pdf["D"] = pdf["B"]
    assert bdf.is_lazy_plan()
    _test_equal(bdf, pdf, check_pandas_types=False)


def test_set_df_column_const(datapath, index_val):
    """Test setting a dataframe column with a constant value."""
    df = pd.DataFrame(
        {
            "A": pd.array([1, 2, 3, 7], "Int64"),
            "B": ["A1\t", "B1 ", "C1\n", "Abc\t"],
            "C": pd.array([4, 5, 6, -1], "Int64"),
        }
    )
    df.index = index_val[: len(df)]
    bdf = bd.from_pandas(df)

    # New integer column
    bdf["D"] = 111
    pdf = df.copy()
    pdf["D"] = 111
    assert bdf.is_lazy_plan()
    _test_equal(bdf, pdf, check_pandas_types=False)

    # Two new integer columns
    bdf = bd.from_pandas(df)
    bdf[["D", "G"]] = 111
    pdf = df.copy()
    pdf[["D", "G"]] = 111
    assert bdf.is_lazy_plan()
    _test_equal(bdf, pdf, check_pandas_types=False)

    # Replace existing column with float
    bdf = bd.from_pandas(df)
    bdf["B"] = 1.23
    pdf = df.copy()
    pdf["B"] = 1.23
    assert bdf.is_lazy_plan()
    _test_equal(bdf, pdf, check_pandas_types=False)

    # Replace existing column with string
    bdf = bd.from_pandas(df)
    bdf["C"] = "ABC"
    pdf = df.copy()
    pdf["C"] = "ABC"
    assert bdf.is_lazy_plan()
    _test_equal(bdf, pdf, check_pandas_types=False)

    # Replace existing column with Timestamp
    bdf = bd.from_pandas(df)
    bdf["A"] = pd.Timestamp("2024-01-1")
    pdf = df.copy()
    pdf["A"] = pd.Timestamp("2024-01-1")
    assert bdf.is_lazy_plan()
    _test_equal(bdf, pdf, check_pandas_types=False)


def test_set_df_column_func_nested_arith(datapath, index_val):
    """Test setting a dataframe column with nested functions inside an arithmetic operation."""
    df = pd.DataFrame(
        {
            "A": [1.4, 2.1, 3.3],
            "B": ["A1", "B23", "C345"],
            "C": [1.1, 2.2, 3.3],
            "D": [True, False, True],
        }
    )
    df.index = index_val[: len(df)]

    # New column
    bdf = bd.from_pandas(df)
    bdf["E"] = bdf.B.str.lower().str.len() + 1
    assert bdf.is_lazy_plan()
    pdf = df.copy()
    pdf["E"] = pdf.B.str.lower().str.len() + 1
    _test_equal(bdf, pdf, check_pandas_types=False)

    # Existing column
    bdf = bd.from_pandas(df)
    bdf["B"] = bdf.B.str.lower().str.len() + 1
    assert bdf.is_lazy_plan()
    pdf = df.copy()
    pdf["B"] = pdf.B.str.lower().str.len() + 1
    _test_equal(bdf, pdf, check_pandas_types=False)


def test_set_df_column_arith(datapath, index_val):
    """Test setting a dataframe column with a Series function of the same dataframe."""
    df = pd.DataFrame(
        {
            "A": pd.array([1, 2, 3, 7], "Int64"),
            "B": ["A1\t", "B1 ", "C1\n", "Abc\t"],
            "C": pd.array([4, 5, 6, -1], "Int64"),
        }
    )
    df.index = index_val[: len(df)]
    bdf = bd.from_pandas(df)

    # Test addition
    bdf = bd.from_pandas(df)
    bdf["D"] = bdf["A"] + 13
    pdf = df.copy()
    pdf["D"] = pdf["A"] + 13
    assert bdf.is_lazy_plan()
    _test_equal(bdf, pdf, check_pandas_types=False)

    # Test subtraction
    bdf = bd.from_pandas(df)
    bdf["D"] = bdf["A"] - 13
    pdf = df.copy()
    pdf["D"] = pdf["A"] - 13
    assert bdf.is_lazy_plan()
    _test_equal(bdf, pdf, check_pandas_types=False)

    # Test multiply
    bdf = bd.from_pandas(df)
    bdf["D"] = bdf["A"] * 13
    pdf = df.copy()
    pdf["D"] = pdf["A"] * 13
    assert bdf.is_lazy_plan()
    _test_equal(bdf, pdf, check_pandas_types=False)

    # Test division
    bdf = bd.from_pandas(df)
    bdf["D"] = bdf["A"] / 2
    pdf = df.copy()
    pdf["D"] = pdf["A"] / 2
    assert bdf.is_lazy_plan()
    _test_equal(bdf, pdf, check_pandas_types=False)


def test_set_df_column_extra_proj(datapath, index_val):
    """Test setting a dataframe column with a Series function of the same dataframe to
    a dataframe that has column projections on top of the source dataframe.
    """
    df = pd.DataFrame(
        {
            "A": pd.array([1, 2, 3, 7], "Int64"),
            "B": ["A1\t", "B1 ", "C1\n", "Abc\t"],
            "C": pd.array([4, 5, 6, -1], "Int64"),
        }
    )
    df.index = index_val[: len(df)]

    # Single projection, new column
    bdf = bd.from_pandas(df)
    bdf2 = bdf[["C", "B"]]
    bdf2["D"] = bdf["A"] + bdf["C"]
    pdf = df.copy()
    pdf2 = pdf[["C", "B"]]
    pdf2["D"] = pdf["A"] + pdf["C"]
    assert bdf2.is_lazy_plan()
    _test_equal(bdf2, pdf2, check_pandas_types=False)

    # Multiple projections, new column
    bdf = bd.from_pandas(df)
    bdf2 = bdf[["C", "B"]]
    bdf2["D"] = bdf["B"].str.strip().str.lower()
    pdf = df.copy()
    pdf2 = pdf[["C", "B"]]
    pdf2["D"] = pdf["B"].str.strip().str.lower()
    assert bdf2.is_lazy_plan()
    _test_equal(bdf2, pdf2, check_pandas_types=False)

    # Single projection, existing column in source dataframe
    bdf = bd.from_pandas(df)
    bdf2 = bdf[["C", "B"]]
    bdf2["A"] = bdf["A"] + bdf["C"]
    pdf = df.copy()
    pdf2 = pdf[["C", "B"]]
    pdf2["A"] = pdf["A"] + pdf["C"]
    assert bdf2.is_lazy_plan()
    _test_equal(bdf2, pdf2, check_pandas_types=False)

    # Multiple projections, existing column in source dataframe
    bdf = bd.from_pandas(df)
    bdf2 = bdf[["C", "B"]]
    bdf2["A"] = bdf["B"].str.strip().str.lower()
    pdf = df.copy()
    pdf2 = pdf[["C", "B"]]
    pdf2["A"] = pdf["B"].str.strip().str.lower()
    assert bdf2.is_lazy_plan()
    _test_equal(bdf2, pdf2, check_pandas_types=False)

    # Single projection, existing column in projected dataframe
    bdf = bd.from_pandas(df)
    bdf2 = bdf[["C", "B"]]
    bdf2["B"] = bdf["A"] + bdf["C"]
    pdf = df.copy()
    pdf2 = pdf[["C", "B"]]
    pdf2["B"] = pdf["A"] + pdf["C"]
    assert bdf2.is_lazy_plan()
    _test_equal(bdf2, pdf2, check_pandas_types=False)

    # Multiple projections, existing column in projected dataframe
    bdf = bd.from_pandas(df)
    bdf2 = bdf[["C", "B"]]
    bdf2["B"] = bdf["B"].str.strip().str.lower()
    pdf = df.copy()
    pdf2 = pdf[["C", "B"]]
    pdf2["B"] = pdf["B"].str.strip().str.lower()
    assert bdf2.is_lazy_plan()
    _test_equal(bdf2, pdf2, check_pandas_types=False)


def test_parquet_read_partitioned(datapath):
    """Test reading a partitioned parquet dataset."""
    path = datapath("dataframe_library/example_partitioned.parquet")

    # File generated using:
    # df = pd.DataFrame({
    #                  "a": range(10),
    #                  "b": np.random.randn(10),
    #                  "c": [1, 2] * 5,
    #                  "part": ["a"] * 5 + ["b"] * 5,
    #                  "d": np.arange(10)+1
    #              })
    # df.to_parquet("bodo/tests/data/dataframe_library/example_partitioned.parquet", partition_cols=["part"])

    bodo_out = bd.read_parquet(path)
    py_out = pd.read_parquet(path)

    assert bodo_out.is_lazy_plan()

    # NOTE: Bodo dataframe library currently reads partitioned columns as
    # dictionary-encoded strings but Pandas reads them as categorical.
    _test_equal(
        bodo_out.copy(),
        py_out,
        check_pandas_types=False,
        sort_output=True,
        reset_index=True,
    )


def test_parquet_read_partitioned_filter(datapath):
    """Test filter pushdown on partitioned parquet dataset."""
    path = datapath("dataframe_library/example_partitioned.parquet")

    bodo_out = bd.read_parquet(path)
    bodo_out = bodo_out[bodo_out.part == "a"]
    py_out = pd.read_parquet(path)
    py_out = py_out[py_out.part == "a"]

    assert bodo_out.is_lazy_plan()
    # TODO: test logs to make sure filter pushdown happened and files skipped

    _test_equal(
        bodo_out,
        py_out,
    )


def test_parquet_read_shape_head(datapath):
    """
    Test to catch a case where the original manager goes out of scope
    causing the parallel get to become invalid.
    """
    path = datapath("dataframe_library/df1.parquet")

    def bodo_impl():
        df = bd.read_parquet(path)
        return df.shape, df.head(4)

    def pd_impl():
        df = pd.read_parquet(path)
        return df.shape, df.head(4)

    bdf_shape, bdf_head = bodo_impl()
    pdf_shape, pdf_head = pd_impl()
    assert bdf_shape == pdf_shape
    _test_equal(bdf_head, pdf_head)


def test_project_after_filter(datapath):
    """Test creating a plan with a Projection on top of a filter works"""
    bodo_df1 = bd.read_parquet(datapath("dataframe_library/df1.parquet"))
    bodo_df2 = bodo_df1[bodo_df1.D > 80][["B", "A"]]

    # Make sure bodo_df2 is unevaluated at this point.
    assert bodo_df2.is_lazy_plan()

    py_df1 = pd.read_parquet(datapath("dataframe_library/df1.parquet"))
    py_df2 = py_df1[py_df1.D > 80][["B", "A"]]

    # TODO: remove copy when df.apply(axis=0) is implemented
    _test_equal(
        bodo_df2.copy(),
        py_df2,
        check_pandas_types=False,
        sort_output=True,
        reset_index=True,
    )


def test_merge():
    """Simple test for DataFrame merge."""
    df1 = pd.DataFrame(
        {
            "B": ["a1", "b11", "c111"],
            "E": [1.1, 2.2, 3.3],
            "A": pd.array([2, 2, 3], "Int64"),
        },
    )
    df2 = pd.DataFrame(
        {
            "Cat": pd.array([2, 3, 8], "Int64"),
            "Dog": ["a1", "b222", "c33"],
        },
    )

    bdf1 = bd.from_pandas(df1)
    bdf2 = bd.from_pandas(df2)

    df3 = df1.merge(df2, how="inner", left_on=["A"], right_on=["Cat"])
    bdf3 = bdf1.merge(bdf2, how="inner", left_on=["A"], right_on=["Cat"])
    # Make sure bdf3 is unevaluated at this point.
    assert bdf3.is_lazy_plan()

    _test_equal(
        bdf3.copy(),
        df3,
        check_pandas_types=False,
        sort_output=True,
        reset_index=True,
    )


def test_merge_switch_side():
    """Test merge with left table smaller than right table so DuckDB reorders the input
    tables to use the smaller table as build.
    """
    df1 = pd.DataFrame(
        {
            "A": pd.array([2, 2, 3], "Int64"),
            "B": ["a1", "b11", "c111"],
        },
    )
    df2 = pd.DataFrame(
        {
            "D": ["a1", "b222", "c33"],
            "A": pd.array([2, 3, 8], "Int64"),
            "E": [1.1, 2.2, 3.3],
        },
    )
    bdf1 = bd.from_pandas(df1)
    bdf2 = bd.from_pandas(df2)
    df3 = df1.merge(df2, how="inner", on=["A"])
    bdf3 = bdf1.merge(bdf2, how="inner", on=["A"])
    # Make sure bdf3 is unevaluated at this point.
    assert bdf3.is_lazy_plan()

    _test_equal(
        bdf3.copy(),
        df3,
        check_pandas_types=False,
        sort_output=True,
        reset_index=True,
    )


def test_merge_non_equi_cond():
    """Simple test for non-equi join conditions."""
    df1 = pd.DataFrame(
        {
            "B": pd.array([4, 5, 6], "Int64"),
            "E": [1.1, 2.2, 3.3],
            "A": pd.array([2, 2, 3], "Int64"),
        },
    )
    df2 = pd.DataFrame(
        {
            "Cat": pd.array([2, 3, 8], "Int64"),
            "Dog": pd.array([8, 3, 9], "Int64"),
        },
    )

    bdf1 = bd.from_pandas(df1)
    bdf2 = bd.from_pandas(df2)

    df3 = df1.merge(df2, how="inner", left_on=["A"], right_on=["Cat"])
    bdf3 = bdf1.merge(bdf2, how="inner", left_on=["A"], right_on=["Cat"])

    df4 = df3[df3.B < df3.Dog]
    bdf4 = bdf3[bdf3.B < bdf3.Dog]
    # Make sure bdf3 is unevaluated at this point.
    assert bdf4.is_lazy_plan()

    # Make sure filter node gets pushed into join.
    pre, post = bd.plan.getPlanStatistics(bdf4._mgr._plan)
    _test_equal(pre, 5)
    _test_equal(post, 4)

    _test_equal(
        bdf4.copy(),
        df4,
        check_pandas_types=False,
        sort_output=True,
        reset_index=True,
    )

    df1.loc[0, "B"] = np.nan
    bdf1 = bd.from_pandas(df1)

    nan_df3 = df1.merge(df2, how="inner", left_on=["A"], right_on=["Cat"])
    nan_bdf3 = bdf1.merge(bdf2, how="inner", left_on=["A"], right_on=["Cat"])

    nan_df4 = nan_df3[nan_df3.B < nan_df3.Dog]
    nan_bdf4 = nan_bdf3[nan_bdf3.B < nan_bdf3.Dog]
    # Make sure bdf3 is unevaluated at this point.
    assert nan_bdf4.is_lazy_plan()

    # Make sure filter node gets pushed into join.
    pre, post = bd.plan.getPlanStatistics(nan_bdf4._mgr._plan)
    _test_equal(pre, 5)
    _test_equal(post, 4)

    _test_equal(
        nan_bdf4.copy(),
        nan_df4,
        check_pandas_types=False,
        sort_output=True,
        reset_index=True,
    )


def test_merge_output_column_to_input_map():
    """Test for a bug in join output column to input column mapping in
    TPCH Q20.
    """

    jn2 = pd.DataFrame(
        {
            "PS_PARTKEY": pd.array([1, 4, -3, 5], "Int32"),
            "PS_SUPPKEY": pd.array([7, 1, -3, 3], "Int32"),
            "L_QUANTITY": pd.array([5.0, 17.0, 2.0, 29.0], "Float64"),
        }
    )
    supplier = pd.DataFrame(
        {
            "S_SUPPKEY": pd.array([-1, 4, 2], "Int32"),
            "S_NAME": [f"Supplier#{i:09d}" for i in range(3)],
        }
    )

    def impl(jn2, supplier):
        gb = jn2.groupby(["PS_PARTKEY", "PS_SUPPKEY"], as_index=False, sort=False)[
            "L_QUANTITY"
        ].sum()
        jn3 = gb.merge(supplier, left_on="PS_SUPPKEY", right_on="S_SUPPKEY")
        return jn3[["L_QUANTITY", "S_NAME"]]

    pd_out = impl(jn2, supplier)
    bodo_out = impl(bd.from_pandas(jn2), bd.from_pandas(supplier))
    assert bodo_out.is_lazy_plan()

    _test_equal(
        bodo_out,
        pd_out,
        check_pandas_types=False,
        sort_output=True,
        reset_index=True,
    )


def test_dataframe_copy(index_val):
    """
    Test that creating a Pandas DataFrame from a Bodo DataFrame has the correct index.
    """
    df1 = pd.DataFrame(
        {
            "A": pd.array([2, 2, 3], "Int64"),
            "B": ["a1", "b11", "c111"],
            "E": [1.1, 2.2, 3.3],
        },
    )
    df1.index = index_val[: len(df1)]

    bdf = bd.from_pandas(df1)

    pdf_from_bodo = pd.DataFrame(bdf)

    _test_equal(df1, pdf_from_bodo, sort_output=True)


def test_dataframe_sort(datapath):
    """Very simple test for sorting for sanity checking."""
    bodo_df1 = bd.read_parquet(datapath("dataframe_library/df1.parquet"))
    bodo_df2 = bodo_df1.sort_values(
        by=["D", "A"], ascending=[True, False], na_position="last"
    )

    py_df1 = pd.read_parquet(datapath("dataframe_library/df1.parquet"))
    py_df2 = py_df1.sort_values(
        by=["D", "A"], ascending=[True, False], na_position="last"
    )

    assert bodo_df2.is_lazy_plan()

    _test_equal(
        bodo_df2,
        py_df2,
        check_pandas_types=False,
        sort_output=False,
        reset_index=True,
    )


def test_series_sort(datapath):
    """Very simple test for sorting for sanity checking."""
    bodo_df1 = bd.read_parquet(datapath("dataframe_library/df1.parquet"))
    bodo_df2 = bodo_df1["D"]
    bodo_df3 = bodo_df2.sort_values(ascending=False, na_position="last")

    py_df1 = pd.read_parquet(datapath("dataframe_library/df1.parquet"))
    py_df2 = py_df1["D"]
    py_df3 = py_df2.sort_values(ascending=False, na_position="last")

    assert bodo_df3.is_lazy_plan()

    _test_equal(
        bodo_df3,
        py_df3,
        check_pandas_types=False,
        sort_output=False,
        reset_index=True,
    )


@pytest.fixture(
    params=[
        pytest.param(True, id="dropna-True"),
        pytest.param(False, id="dropna-False"),
    ],
    scope="module",
)
def dropna(request):
    return request.param


@pytest.fixture(
    params=[
        pytest.param(True, id="as_index-True"),
        pytest.param(False, id="as_index-False"),
    ],
    scope="module",
)
def as_index(request):
    return request.param


def test_series_groupby(dropna, as_index):
    """
    Test a simple groupby operation.
    """
    df1 = pd.DataFrame(
        {
            "B": ["a1", "b11", "c111"] * 2,
            "E": pd.array([1.1, pd.NA, 13.3, pd.NA, pd.NA, 13.3], "Float64"),
            "A": pd.array([pd.NA, 2, 3] * 2, "Int64"),
        },
        index=[0, 41, 2] * 2,
    )

    bdf1 = bd.from_pandas(df1)
    bdf2 = bdf1.groupby("A", as_index=as_index, dropna=dropna)["E"].sum()
    assert bdf2.is_lazy_plan()

    df2 = df1.groupby("A", as_index=as_index, dropna=dropna)["E"].sum()

    _test_equal(bdf2, df2, sort_output=True, reset_index=True)


@pytest.mark.parametrize(
    "selection",
    [pytest.param(None, id="select_all"), pytest.param(["C", "A"], id="select_subset")],
)
def test_dataframe_groupby(dropna, as_index, selection):
    """
    Test a simple groupby operation.
    """
    df1 = pd.DataFrame(
        {
            "A": pd.array([1, 2, pd.NA, 2147483647] * 3, "Int32"),
            "B": ["A", "B"] * 6,
            "E": [False, True] * 6,
            "D": pd.array(
                [i * 2 if (i**2) % 3 == 0 else pd.NA for i in range(12)], "Int32"
            ),
            "C": pd.array([0.2, 0.2, 0.3] * 4, "Float32"),
        }
    )

    bdf1 = bd.from_pandas(df1)

    if selection is None:
        bdf2 = bdf1.groupby(["D", "E"], as_index=as_index, dropna=dropna).sum()
        df2 = df1.groupby(["D", "E"], as_index=as_index, dropna=dropna).sum()
    else:
        bdf2 = bdf1.groupby(["D", "E"], as_index=as_index, dropna=dropna)[
            selection
        ].sum()
        df2 = df1.groupby(["D", "E"], as_index=as_index, dropna=dropna)[selection].sum()

    assert bdf2.is_lazy_plan()

    _test_equal(bdf2, df2, sort_output=True, reset_index=True)


def test_groupby_fallback():
    """Checks that fallback is properly supported for DataFrame and Series groupby
    when unsupported arguments are provided.
    """

    df = pd.DataFrame({"A": pd.array([pd.NA, 2, 1, 2], "Int32"), "B": [1, 2, 3, 4]})
    bdf = bd.from_pandas(df)

    # Series groupby
    with pytest.warns(BodoLibFallbackWarning):
        fallback_out = bdf.groupby("A", dropna=False, as_index=False, sort=True)[
            "B"
        ].sum(engine="cython")

    pandas_out = df.groupby("A", dropna=False, as_index=False, sort=True)["B"].sum(
        engine="cython"
    )
    _test_equal(pandas_out, fallback_out)

    bdf2 = bd.from_pandas(df)

    # DataFrame groupby
    with pytest.warns(BodoLibFallbackWarning):
        fallback_out = bdf2.groupby("A", dropna=False, as_index=False, sort=True).sum(
            engine="cython"
        )

    pandas_out = df.groupby("A", dropna=False, as_index=False, sort=True).sum(
        engine="cython"
    )
    _test_equal(pandas_out, fallback_out)


@pytest.fixture(scope="module")
def groupby_agg_df(request):
    return pd.DataFrame(
        {
            "A": pd.array([1, 2, pd.NA, 2147483647] * 3, "Int32"),
            "D": pd.array(
                [i * 2 if (i**2) % 3 == 0 else pd.NA for i in range(12)], "Int32"
            ),
            "B": pd.array(["A", "B", pd.NA] * 4),
            "C": pd.array([0.2, 0.2, 0.3] * 4, "Float32"),
            "T": pd.timedelta_range("1 day", periods=12, freq="D"),
        }
    )


@pytest.mark.parametrize(
    "func, kwargs",
    [
        pytest.param({"A": "mean", "D": "count"}, {}, id="func_dict"),
        pytest.param(["sum", "count"], {}, id="func_list"),
        pytest.param("sum", {}, id="func_str"),
        pytest.param(
            None,
            {
                "mean_A": pd.NamedAgg("A", "mean"),
                "count_D": pd.NamedAgg("D", "count"),
                "count_A": pd.NamedAgg("A", "count"),
                "sum_D": pd.NamedAgg("D", "sum"),
            },
            id="func_kwargs",
        ),
    ],
)
def test_groupby_agg(groupby_agg_df, as_index, dropna, func, kwargs):
    df1 = groupby_agg_df

    bdf1 = bd.from_pandas(df1)

    bdf2 = bdf1.groupby("B", as_index=as_index, dropna=dropna).agg(func, **kwargs)

    assert bdf2.is_lazy_plan()

    df2 = df1.groupby("B", as_index=as_index, dropna=dropna).agg(func, **kwargs)

    _test_equal(bdf2, df2, check_pandas_types=False, sort_output=True, reset_index=True)


@pytest.mark.parametrize(
    "func, kwargs",
    [
        pytest.param({"mean_A": "mean", "count_A": "count"}, {}, id="func_dict"),
        pytest.param(["sum", "count"], {}, id="func_list"),
        pytest.param("sum", {}, id="func_str"),
        pytest.param(
            None,
            {"mean_A": "mean", "count_A": "count", "sum_A": "sum"},
            id="func_kwargs",
        ),
    ],
)
def test_series_groupby_agg(groupby_agg_df, as_index, dropna, func, kwargs):
    df1 = groupby_agg_df

    bdf1 = bd.from_pandas(df1)

    # Dict values plus as_index raises SpecificationError in Bodo/Pandas
    if (isinstance(func, dict) or kwargs) and as_index:
        return

    bdf2 = bdf1.groupby("B", as_index=as_index, dropna=dropna)["A"].agg(func, **kwargs)
    assert bdf2.is_lazy_plan()

    df2 = df1.groupby("B", as_index=as_index, dropna=dropna)["A"].agg(func, **kwargs)

    _test_equal(bdf2, df2, check_pandas_types=False, sort_output=True, reset_index=True)


@pytest.mark.parametrize(
    "func",
    [
        "sum",
        "mean",
        "count",
        "max",
        "min",
        "median",
        "nunique",
        "size",
        "var",
        "std",
        "skew",
    ],
)
def test_groupby_agg_numeric(groupby_agg_df, func):
    """Tests supported aggfuncs on simple numeric (floats and ints)."""

    bdf1 = bd.from_pandas(groupby_agg_df)

    cols = ["D", "A", "C"]

    bdf2 = getattr(bdf1.groupby("B")[cols], func)()
    df2 = getattr(groupby_agg_df.groupby("B")[cols], func)()

    assert bdf2.is_lazy_plan()

    _test_equal(bdf2, df2, sort_output=True, reset_index=True)


@pytest.mark.parametrize(
    "func",
    [
        "count",
        "max",
        "min",
        "nunique",
        "size",
    ],
)
def test_groupby_agg_ordered(func):
    """Tests supported aggfuncs on other simple data types."""

    # string, datetime, bool
    df = pd.DataFrame(
        {
            "A": pd.array([True, pd.NA, False, True] * 3),
            "B": pd.array([pd.NA, "pq", "rs", "abc", "efg", "hij"] * 2),
            "D": pd.date_range(
                "1988-01-01", periods=12, freq="D"
            ).to_series(),  # timestamp[ns]
            "F": pd.date_range("1988-01-01", periods=12, freq="D")
            .to_series()
            .dt.date,  # date32
            "T": pd.timedelta_range("1 day", periods=12, freq="D"),  # duration
            "K": ["A", "A", "B"] * 4,
        }
    )

    bdf1 = bd.from_pandas(df)

    bdf2 = getattr(bdf1.groupby("K"), func)()
    df2 = getattr(df.groupby("K"), func)()

    assert bdf2.is_lazy_plan()

    _test_equal(bdf2, df2, sort_output=True, reset_index=True)


def test_compound_projection_expression(datapath):
    """Very simple test for projection expressions."""
    bodo_df1 = bd.read_parquet(datapath("dataframe_library/df1.parquet"))
    bodo_df2 = bodo_df1[(bodo_df1.A + 50) / 2 < bodo_df1.D * 2]

    py_df1 = pd.read_parquet(datapath("dataframe_library/df1.parquet"))
    py_df2 = py_df1[(py_df1.A + 50) / 2 < py_df1.D * 2]

    _test_equal(
        bodo_df2,
        py_df2,
        check_pandas_types=False,
        sort_output=True,
        reset_index=True,
    )


def test_projection_expression_floordiv(datapath):
    """Test for floordiv."""
    bodo_df1 = bd.read_parquet(datapath("dataframe_library/df1.parquet"))
    bodo_df2 = bodo_df1[(bodo_df1.A // 3) * 7 > 15]

    py_df1 = pd.read_parquet(datapath("dataframe_library/df1.parquet"))
    py_df2 = py_df1[(py_df1.A // 3) * 7 > 15]

    _test_equal(
        bodo_df2,
        py_df2,
        check_pandas_types=False,
        sort_output=True,
        reset_index=True,
    )


def test_series_compound_expression(datapath):
    """Very simple test for projection expressions."""
    bodo_df1 = bd.read_parquet(datapath("dataframe_library/df1.parquet"))
    bodo_df2 = (bodo_df1["A"] + 50) * 2 / 7

    py_df1 = pd.read_parquet(datapath("dataframe_library/df1.parquet"))
    py_df2 = (py_df1["A"] + 50) * 2 / 7

    _test_equal(
        bodo_df2,
        py_df2,
        check_pandas_types=False,
        sort_output=True,
        reset_index=True,
    )


def test_map_partitions():
    """Simple tests for map_partition on lazy DataFrame."""
    df = pd.DataFrame(
        {
            "E": [1.1, 2.2, 13.3] * 2,
            "A": pd.array([2, 2, 3] * 2, "Int64"),
        },
        index=[0, 41, 2] * 2,
    )

    bodo_df = bd.from_pandas(df)

    def f(df, a, b=1):
        return df.A + df.E + a + b

    bodo_df2 = bodo_df.map_partitions(f, 2, b=3)
    py_out = df.A + df.E + 2 + 3

    assert bodo_df2.is_lazy_plan()

    _test_equal(bodo_df2, py_out, check_pandas_types=False)

    # test fallback case for unsupported func
    # that returns a DataFrame
    def g(df, a, b=1):
        return df + a + b

    with pytest.warns(BodoLibFallbackWarning):
        bodo_df2 = bodo_df.map_partitions(g, 2, b=3)

    py_out = df + 2 + 3
    _test_equal(bodo_df2, py_out, check_pandas_types=False)


@pytest.mark.parametrize(
    "file_path",
    [
        "dataframe_library/df1.parquet",
        "dataframe_library/df1_index.parquet",
        "dataframe_library/df1_multi_index.parquet",
    ],
)
@pytest.mark.parametrize(
    "op", [operator.eq, operator.ne, operator.gt, operator.lt, operator.ge, operator.le]
)
def test_series_filter_pushdown(datapath, file_path, op):
    """Test for series filter with filter pushdown into read parquet."""
    op_str = numba.core.utils.OPERATORS_TO_BUILTINS[op]

    bodo_df1 = bd.read_parquet(datapath(file_path))
    bodo_series_a = bodo_df1["A"]
    bodo_filter_a = bodo_series_a[eval(f"bodo_series_a {op_str} 20")]

    # Make sure bodo_filter_a is unevaluated at this point.
    assert bodo_filter_a.is_lazy_plan()

    pre, post = bd.plan.getPlanStatistics(bodo_filter_a._mgr._plan)
    _test_equal(pre, 3)
    _test_equal(post, 2)

    py_df1 = pd.read_parquet(datapath(file_path))
    py_series_a = py_df1["A"]
    py_filter_a = py_series_a[eval(f"py_series_a {op_str} 20")]

    _test_equal(
        bodo_filter_a,
        py_filter_a,
        check_pandas_types=False,
        sort_output=True,
        reset_index=True,
    )


@pytest_mark_spawn_mode
@pytest.mark.parametrize(
    "file_path",
    [
        "dataframe_library/df1.parquet",
        "dataframe_library/df1_index.parquet",
        "dataframe_library/df1_multi_index.parquet",
    ],
)
@pytest.mark.parametrize(
    "op", [operator.eq, operator.ne, operator.gt, operator.lt, operator.ge, operator.le]
)
def test_series_filter_distributed(datapath, file_path, op):
    """Very simple test for series filter for sanity checking."""
    bodo_df1 = bd.read_parquet(datapath(file_path))
    py_df1 = pd.read_parquet(datapath(file_path))

    @bodo.jit(spawn=True)
    def f(df):
        return df

    # Force plan to execute but keep distributed.
    f(bodo_df1)
    op_str = numba.core.utils.OPERATORS_TO_BUILTINS[op]

    bodo_series_a = bodo_df1["A"]
    bodo_filter_a = bodo_series_a[eval(f"bodo_series_a {op_str} 20")]

    # Make sure bodo_filter_a is unevaluated at this point.
    assert bodo_filter_a.is_lazy_plan()

    py_series_a = py_df1["A"]
    py_filter_a = py_series_a[eval(f"py_series_a {op_str} 20")]

    _test_equal(
        bodo_filter_a,
        py_filter_a,
        check_pandas_types=False,
        sort_output=True,
        reset_index=True,
    )


@pytest_mark_spawn_mode
@pytest.mark.parametrize(
    "file_path",
    [
        "dataframe_library/df1.parquet",
        "dataframe_library/df1_index.parquet",
        "dataframe_library/df1_multi_index.parquet",
    ],
)
@pytest.mark.parametrize(
    "op", [operator.eq, operator.ne, operator.gt, operator.lt, operator.ge, operator.le]
)
@pytest.mark.parametrize("mode", [0, 1, 2])
def test_series_filter_series(datapath, file_path, op, mode):
    """Very simple test for series filter for sanity checking."""
    bodo_df1 = bd.read_parquet(datapath(file_path))
    py_df1 = pd.read_parquet(datapath(file_path))

    @bodo.jit(spawn=True)
    def f(df):
        return df

    # Force plan to execute but keep distributed.
    op_str = numba.core.utils.OPERATORS_TO_BUILTINS[op]

    bodo_series_a = bodo_df1["A"]
    if mode == 1:
        f(bodo_series_a)
    elif mode == 2:
        bodo_series_a._mgr._collect()

    bodo_filter_a = bodo_series_a[eval(f"bodo_series_a {op_str} 20")]

    # Make sure bodo_filter_a is unevaluated at this point.
    assert bodo_filter_a.is_lazy_plan()

    py_series_a = py_df1["A"]
    py_filter_a = py_series_a[eval(f"py_series_a {op_str} 20")]

    _test_equal(
        bodo_filter_a,
        py_filter_a,
        check_pandas_types=False,
        sort_output=True,
        reset_index=True,
    )


def test_filter_source_matching():
    """Test for matching expression source dataframes in filter"""

    df = pd.DataFrame(
        {
            "A": [1.4, 2.1, 3.3],
            "B": ["A", "B", "C"],
            "C": [1.1, 2.2, 3.3],
            "D": [True, False, True],
        }
    )

    # Match series source
    bdf = bd.from_pandas(df)
    bdf2 = bdf[["B", "C", "D"]]
    bodo_out = bdf2[bdf.D]
    df2 = df[["B", "C", "D"]].copy()
    py_out = df2[df.D]
    _test_equal(
        bodo_out, py_out, check_pandas_types=False, sort_output=True, reset_index=True
    )

    # Match expression source
    bdf = bd.from_pandas(df)
    bdf2 = bdf[["B", "C", "D"]]
    bodo_out = bdf2[(bdf.C > 2.0) & (bdf2.B != "B")]
    df2 = df[["B", "C", "D"]].copy()
    py_out = df2[(df.C > 2.0) & (df2.B != "B")]
    _test_equal(
        bodo_out, py_out, check_pandas_types=False, sort_output=True, reset_index=True
    )


def test_rename(datapath, index_val):
    """Very simple test for df.apply() for sanity checking."""
    df = pd.DataFrame(
        {
            "a": pd.array([1, 2, 3] * 10, "Int64"),
            "b": pd.array([4, 5, 6] * 10, "Int64"),
            "c": ["a", "b", "c"] * 10,
        },
        index=index_val[:30],
    )
    bdf = bd.from_pandas(df)
    rename_dict = {"a": "alpha", "b": "bravo", "c": "charlie"}
    bdf2 = bdf.rename(columns=rename_dict)
    df2 = df.rename(columns=rename_dict)
    _test_equal(bdf2, df2, check_pandas_types=False)


def test_col_set_dtypes_bug():
    """Make sure setting columns doesn't lead to failure due to inconsistent dtypes
    inside the lazy manager in sequential mode.
    """

    with temp_config_override("dataframe_library_run_parallel", False):
        df = pd.DataFrame(
            {
                "A": ["A", "B", "C"] * 2,
                "B": ["NY", "TX", "CA"] * 2,
            }
        )

        df = bd.from_pandas(df)
        df2 = df[["A", "B"]]
        df["C"] = df2.apply(lambda x: x.A + x.B, axis=1)
        print(df)


def test_topn(datapath):
    bodo_df1 = bd.read_parquet(datapath("dataframe_library/df1.parquet"))
    bodo_df2 = bodo_df1.sort_values(
        by=["D", "A"], ascending=[True, False], na_position="last"
    )
    bodo_df3 = bodo_df2.head(3)

    py_df1 = pd.read_parquet(datapath("dataframe_library/df1.parquet"))
    py_df2 = py_df1.sort_values(
        by=["D", "A"], ascending=[True, False], na_position="last"
    )
    py_df3 = py_df2.head(3)

    assert bodo_df2.is_lazy_plan()

    _test_equal(
        bodo_df3,
        py_df3,
        check_pandas_types=False,
        sort_output=False,
        reset_index=True,
    )


def test_DataFrame_constructor(index_val):
    """Test creating a BodoDataFrame using regular constructor"""
    df = pd.DataFrame(
        {
            "a": pd.array([1, 2, 3] * 10, "Int64"),
            "b": pd.array([4, 5, 6] * 10, "Int64"),
            "c": ["a", "b", "c"] * 10,
        },
        index=index_val[:30],
    )
    bdf = bd.DataFrame(
        {
            "a": pd.array([1, 2, 3] * 10, "Int64"),
            "b": pd.array([4, 5, 6] * 10, "Int64"),
            "c": ["a", "b", "c"] * 10,
        },
        index=index_val[:30],
    )
    assert bdf.is_lazy_plan()

    _test_equal(df, bdf, check_pandas_types=False)


def test_Series_constructor(index_val):
    """Test creating a BodoSeries using regular constructor"""
    pd_S = pd.Series(pd.array([1, 2, 3] * 10, "Int64"), index=index_val[:30])
    bodo_S = bd.Series(pd.array([1, 2, 3] * 10, "Int64"), index=index_val[:30])
    assert bodo_S.is_lazy_plan()

    _test_equal(pd_S, bodo_S, check_pandas_types=False)


def test_series_min_max():
    """Basic test for Series min and max."""
    # Large number to ensure multiple batches
    n = 10000
    df = pd.DataFrame(
        {
            "A": np.arange(n),
            "B": np.flip(np.arange(n, dtype=np.int32)),
            "C": np.append(np.arange(n // 2), np.flip(np.arange(n // 2))),
            "C2": np.append(np.arange(n // 2) + 1.1, np.flip(np.arange(n // 2)) + 2.2),
            "D": np.append(np.flip(np.arange(n // 2)), np.arange(n // 2)),
            "E": pd.date_range("1988-01-01", periods=n, freq="D").to_series(),
            "F": pd.date_range("1988-01-01", periods=n, freq="D").to_series().dt.date,
            "G": ["a", "abc", "bc3", "d4e5f"] * (n // 4),
            "H": pd.array(
                [-1.1, 2.3, 3.4, 5.2] * (n // 4),
                dtype=pd.ArrowDtype(pa.decimal128(10, 4)),
            ),
        },
    )
    bdf = bd.from_pandas(df)
    for c in df.columns:
        bodo_min = bdf[c].min()
        bodo_max = bdf[c].max()
        py_min = df[c].min()
        py_max = df[c].max()

        assert bodo_min == py_min
        assert bodo_max == py_max


def test_series_min_max_unsupported_types():
    df = pd.DataFrame({"A": pd.timedelta_range("1 day", periods=10, freq="D")})
    bdf = bd.from_pandas(df)

    with pytest.warns(BodoLibFallbackWarning):
        bdf["A"].min()

    with pytest.warns(BodoLibFallbackWarning):
        bdf["A"].max()


@pytest.mark.parametrize("method", ["sum", "product", "count", "mean", "std"])
def test_series_reductions(method):
    """Basic test for Series sum, product, count, and mean."""
    n = 10000
    df = pd.DataFrame(
        {
            "A": np.arange(n),
            "B": np.flip(np.arange(n, dtype=np.int32)),
            "C": np.append(np.arange(n // 2), np.flip(np.arange(n // 2))),
            "C2": np.append(np.arange(n // 2) + 1.1, np.flip(np.arange(n // 2)) + 2.2),
            "D": np.append(np.flip(np.arange(n // 2)), np.arange(n // 2)),
            "E": [None] * n,
            "F": np.append(np.arange(n - 1), [None]),
        }
    )

    bdf = bd.from_pandas(df)

    for c in df.columns:
        out_pandas = getattr(df[c], method)()
        out_bodo = getattr(bdf[c], method)()
        assert (
            np.isclose(out_pandas, out_bodo, rtol=1e-6)
            if not pd.isna(out_bodo)
            else pd.isna(out_pandas)
        )


def test_read_csv(datapath):
    """Very simple test to read a parquet file for sanity checking."""
    path = datapath("example.csv")
    data1_path = datapath("csv_data1.csv")
    date_path = datapath("csv_data_date1.csv")

    bodo_out = bd.read_csv(path)[["one", "four"]]
    py_out = pd.read_csv(path)[["one", "four"]]

    _test_equal(
        bodo_out,
        py_out,
    )

    bodo_out = bd.read_csv(path, usecols=[0, 3])
    py_out = pd.read_csv(path, usecols=[0, 3])

    _test_equal(
        bodo_out,
        py_out,
    )

    col_names = ["int0", "float0", "float1", "int1"]
    bodo_out = bd.read_csv(data1_path, names=col_names)
    py_out = pd.read_csv(data1_path, names=col_names)

    _test_equal(
        bodo_out,
        py_out,
    )

    col_names = ["int0", "float0", "date0", "int1"]
    bodo_out = bd.read_csv(date_path, names=col_names, parse_dates=[2])
    py_out = pd.read_csv(date_path, names=col_names, parse_dates=[2])

    _test_equal(
        bodo_out,
        py_out,
    )


def test_df_state_change():
    """Make sure dataframe state change doesn't lead to stale result id in plan
    execution"""

    @bodo.jit(spawn=True)
    def get_df(df):
        return df

    bdf = get_df(pd.DataFrame({"A": [1, 2, 3, 4, 5, 6]}))
    bdf2 = bdf.A.map(lambda x: x)

    # Collect the df, original result id is stale
    print(bdf)

    # Plan execution shouldn't fail due to stale res id
    print(bdf2)


def test_dataframe_concat(datapath):
    bodo_df1 = bd.read_parquet(datapath("dataframe_library/df1.parquet"))[["A", "D"]]
    bodo_df2 = bd.read_parquet(datapath("dataframe_library/df2.parquet"))[["A", "E"]]
    bodo_df3 = bd.concat([bodo_df1, bodo_df2, bodo_df2])
    assert bodo_df3.is_lazy_plan()

    py_df1 = pd.read_parquet(datapath("dataframe_library/df1.parquet"))[["A", "D"]]
    py_df2 = pd.read_parquet(datapath("dataframe_library/df2.parquet"))[["A", "E"]]
    py_df3 = pd.concat([py_df1, py_df2, py_df2])

    _test_equal(
        bodo_df3,
        py_df3,
        check_pandas_types=False,
        sort_output=True,
        reset_index=True,
    )


def test_series_concat(datapath):
    bodo_df1 = bd.read_parquet(datapath("dataframe_library/df1.parquet"))["A"]
    bodo_df2 = bd.read_parquet(datapath("dataframe_library/df2.parquet"))["A"]
    bodo_df3 = bd.concat([bodo_df1, bodo_df2, bodo_df2])
    assert bodo_df3.is_lazy_plan()

    py_df1 = pd.read_parquet(datapath("dataframe_library/df1.parquet"))["A"]
    py_df2 = pd.read_parquet(datapath("dataframe_library/df2.parquet"))["A"]
    py_df3 = pd.concat([py_df1, py_df2, py_df2])

    _test_equal(
        bodo_df3,
        py_df3,
        check_pandas_types=False,
        sort_output=True,
        reset_index=True,
    )


@pytest.mark.skip("disabled due to submit_func_to_workers: already running")
def test_isin(datapath):
    bodo_df1 = bd.read_parquet(datapath("dataframe_library/df1.parquet"))
    bodo_df2 = bd.read_parquet(datapath("dataframe_library/df2.parquet"))
    bodo_df3 = (bodo_df1["D"] + 100).isin(bodo_df2["E"])

    py_df1 = pd.read_parquet(datapath("dataframe_library/df1.parquet"))
    py_df2 = pd.read_parquet(datapath("dataframe_library/df2.parquet"))
    py_df3 = (py_df1["D"] + 100).isin(py_df2["E"])

    assert bodo_df3.is_lazy_plan()

    _test_equal(
        bodo_df3,
        py_df3,
        check_pandas_types=False,
        sort_output=False,
        reset_index=True,
    )


def test_drop(datapath):
    bodo_df1 = bd.read_parquet(datapath("dataframe_library/df1.parquet")).drop(
        columns=["A", "F"]
    )
    py_df1 = pd.read_parquet(datapath("dataframe_library/df1.parquet")).drop(
        columns=["A", "F"]
    )

    assert bodo_df1.is_lazy_plan()

    _test_equal(
        bodo_df1,
        py_df1,
        check_pandas_types=False,
        sort_output=False,
        reset_index=True,
    )


def test_loc(datapath):
    bodo_df1 = bd.read_parquet(datapath("dataframe_library/df1.parquet")).loc[
        :, ["A", "F"]
    ]
    py_df1 = pd.read_parquet(datapath("dataframe_library/df1.parquet")).loc[
        :, ["A", "F"]
    ]

    assert bodo_df1.is_lazy_plan()

    _test_equal(
        bodo_df1,
        py_df1,
        check_pandas_types=False,
        sort_output=False,
        reset_index=True,
    )


def test_series_describe():
    """Basic test for Series describe."""
    n = 10000
    df = pd.DataFrame(
        {
            "A": np.arange(n),
            "B": np.flip(np.arange(n, dtype=np.int32)),
            "C": np.append(np.arange(n // 2), np.flip(np.arange(n // 2))),
            "D": np.append(np.flip(np.arange(n // 2)), np.arange(n // 2)),
            "E": [None] * n,
        }
    )

    bdf = bd.from_pandas(df)

    for c in df.columns:
        describe_pd = df[c].describe()
        describe_bodo = bdf[c].describe()
        _test_equal(describe_pd, describe_bodo, check_pandas_types=False)


def test_groupby_getattr_fallback_behavior():
    import warnings

    import pandas as pds

    df = pds.DataFrame({"apply": [1], "B": [1], "C": [2]})
    bdf = bd.from_pandas(df)

    grouped = bdf.groupby("B")

    # Accessing a column: should not raise a warning
    with warnings.catch_warnings(record=True) as record:
        warnings.simplefilter("always")
        _ = grouped.B
    assert not record, f"Unexpected warning when accessing column: {record}"

    # Accessing an implemented Pandas GroupBy method: should raise fallback warning
    with pytest.warns(BodoLibFallbackWarning) as record:
        _ = grouped.apply
    assert len(record) == 1

    # Accessing unknown attribute: should raise AttributeError
    with pytest.raises(AttributeError):
        _ = grouped.not_a_column


def test_series_agg():
    import pandas as pd

    import bodo.pandas as bd

    df = pd.DataFrame({"A": [1, 2, 3, 4, 5]})
    bdf = bd.from_pandas(df)

    bodo_out = bdf.A.aggregate("sum")
    pd_out = df.A.aggregate("sum")
    assert bodo_out == pd_out

    bodo_out = bdf.A.aggregate(["min", "max", "count", "product"])
    pd_out = df.A.aggregate(["min", "max", "count", "product"])
    _test_equal(bodo_out, pd_out, check_pandas_types=False)


def test_groupby_apply():
    """Test for a groupby.apply from TPCH Q8."""

    df = pd.DataFrame(
        {
            "A": pd.array([1, 2] * 12, "Int32"),
            "B": pd.array([1, 2, 2, 1] * 6, "Int32"),
            "C": pd.array(list(range(24)), "Int32"),
        }
    )

    def impl(df):
        def udf(df):
            denom = df["C"].sum()
            df = df[df["B"] == 2]
            num = df["C"].sum()
            return num / denom

        ret = df.groupby("A", as_index=False).apply(udf)
        ret.columns = ["A", "Q"]
        return ret

    pd_out = impl(df)
    bodo_out = impl(bd.from_pandas(df))

    _test_equal(
        bodo_out,
        pd_out,
        check_pandas_types=False,
        sort_output=True,
        reset_index=True,
    )


<<<<<<< HEAD
@pytest.fixture
def lineitem():
    return pd.DataFrame(
        {
            "L_ORDERKEY": [1],
            "L_PARTKEY": [100],
            "L_SUPPKEY": [500],
            "L_LINENUMBER": [1],
            "L_QUANTITY": [5],
            "L_EXTENDEDPRICE": [1000.0],
            "L_DISCOUNT": [0.1],
            "L_TAX": [0.05],
            "L_RETURNFLAG": ["N"],
            "L_LINESTATUS": ["O"],
            "L_SHIPDATE": [pd.Timestamp("1995-03-10")],
            "L_COMMITDATE": [pd.Timestamp("1995-03-08")],
            "L_RECEIPTDATE": [pd.Timestamp("1995-03-12")],
            "L_COMMENT": ["quick fox"],
        }
    )


@pytest.fixture
def part():
    return pd.DataFrame(
        {
            "P_PARTKEY": [100],
            "P_NAME": ["cool brass part"],
            "P_MFGR": ["MFGR#1"],
            "P_BRAND": ["Brand#1"],
            "P_TYPE": ["LARGE BRASS"],
            "P_SIZE": [15],
            "P_CONTAINER": ["SM BOX"],
            "P_RETAILPRICE": [100.0],
            "P_COMMENT": ["standard part"],
        }
    )


@pytest.fixture
def orders():
    return pd.DataFrame(
        {
            "O_ORDERKEY": [1],
            "O_CUSTKEY": [200],
            "O_ORDERSTATUS": ["F"],
            "O_TOTALPRICE": [1500.0],
            "O_ORDERDATE": [pd.Timestamp("1995-01-01")],
            "O_ORDERPRIORITY": ["1-URGENT"],
            "O_CLERK": ["Clerk#000000001"],
            "O_SHIPPRIORITY": [0],
            "O_COMMENT": ["orders comment"],
        }
    )


@pytest.fixture
def customer():
    return pd.DataFrame(
        {
            "C_CUSTKEY": [200],
            "C_NAME": ["Customer#000000200"],
            "C_ADDRESS": ["123 Main St"],
            "C_NATIONKEY": [10],
            "C_PHONE": ["23-456-7890"],
            "C_ACCTBAL": [1000.0],
            "C_MKTSEGMENT": ["HOUSEHOLD"],
            "C_COMMENT": ["customer comment"],
        }
    )


@pytest.fixture
def supplier():
    return pd.DataFrame(
        {
            "S_SUPPKEY": [500],
            "S_NAME": ["Supplier#000000500"],
            "S_ADDRESS": ["500 Supplier Rd"],
            "S_NATIONKEY": [10],
            "S_PHONE": ["34-567-8901"],
            "S_ACCTBAL": [5000.0],
            "S_COMMENT": ["supplier comment"],
        }
    )


@pytest.fixture
def nation():
    return pd.DataFrame(
        {"N_NATIONKEY": [10], "N_NAME": ["GERMANY"], "N_REGIONKEY": [0]}
    )


@pytest.fixture
def region():
    return pd.DataFrame({"R_REGIONKEY": [0], "R_NAME": ["EUROPE"]})


@pytest.fixture
def partsupp():
    return pd.DataFrame(
        {
            "PS_PARTKEY": [100],
            "PS_SUPPKEY": [500],
            "PS_AVAILQTY": [9000],
            "PS_SUPPLYCOST": [250.0],
            "PS_COMMENT": ["partsupp comment"],
        }
    )


def tpch_q01(lineitem):
    date = pd.Timestamp("1998-09-02")
    lineitem_filtered = lineitem.loc[
        :,
        [
            "L_QUANTITY",
            "L_EXTENDEDPRICE",
            "L_DISCOUNT",
            "L_TAX",
            "L_RETURNFLAG",
            "L_LINESTATUS",
            "L_SHIPDATE",
            "L_ORDERKEY",
        ],
    ]
    sel = lineitem_filtered.L_SHIPDATE <= date
    lineitem_filtered = lineitem_filtered[sel]
    lineitem_filtered["AVG_QTY"] = lineitem_filtered.L_QUANTITY
    lineitem_filtered["AVG_PRICE"] = lineitem_filtered.L_EXTENDEDPRICE
    lineitem_filtered["DISC_PRICE"] = lineitem_filtered.L_EXTENDEDPRICE * (
        1 - lineitem_filtered.L_DISCOUNT
    )
    lineitem_filtered["CHARGE"] = (
        lineitem_filtered.L_EXTENDEDPRICE
        * (1 - lineitem_filtered.L_DISCOUNT)
        * (1 + lineitem_filtered.L_TAX)
    )
    gb = lineitem_filtered.groupby(["L_RETURNFLAG", "L_LINESTATUS"], as_index=False)[
        [
            "L_QUANTITY",
            "L_EXTENDEDPRICE",
            "DISC_PRICE",
            "CHARGE",
            "AVG_QTY",
            "AVG_PRICE",
            "L_DISCOUNT",
            "L_ORDERKEY",
        ]
    ]
    total = gb.agg(
        {
            "L_QUANTITY": "sum",
            "L_EXTENDEDPRICE": "sum",
            "DISC_PRICE": "sum",
            "CHARGE": "sum",
            "AVG_QTY": "mean",
            "AVG_PRICE": "mean",
            "L_DISCOUNT": "mean",
            "L_ORDERKEY": "count",
        }
    )
    total = total.sort_values(["L_RETURNFLAG", "L_LINESTATUS"])
    return total


def tpch_q02(part, partsupp, supplier, nation, region):
    nation_filtered = nation.loc[:, ["N_NATIONKEY", "N_NAME", "N_REGIONKEY"]]
    region_filtered = region[(region["R_NAME"] == "EUROPE")]
    region_filtered = region_filtered.loc[:, ["R_REGIONKEY"]]
    r_n_merged = nation_filtered.merge(
        region_filtered, left_on="N_REGIONKEY", right_on="R_REGIONKEY", how="inner"
    )
    r_n_merged = r_n_merged.loc[:, ["N_NATIONKEY", "N_NAME"]]
    supplier_filtered = supplier.loc[
        :,
        [
            "S_SUPPKEY",
            "S_NAME",
            "S_ADDRESS",
            "S_NATIONKEY",
            "S_PHONE",
            "S_ACCTBAL",
            "S_COMMENT",
        ],
    ]
    s_r_n_merged = r_n_merged.merge(
        supplier_filtered, left_on="N_NATIONKEY", right_on="S_NATIONKEY", how="inner"
    )
    s_r_n_merged = s_r_n_merged.loc[
        :,
        [
            "N_NAME",
            "S_SUPPKEY",
            "S_NAME",
            "S_ADDRESS",
            "S_PHONE",
            "S_ACCTBAL",
            "S_COMMENT",
        ],
    ]
    partsupp_filtered = partsupp.loc[:, ["PS_PARTKEY", "PS_SUPPKEY", "PS_SUPPLYCOST"]]
    ps_s_r_n_merged = s_r_n_merged.merge(
        partsupp_filtered, left_on="S_SUPPKEY", right_on="PS_SUPPKEY", how="inner"
    )
    ps_s_r_n_merged = ps_s_r_n_merged.loc[
        :,
        [
            "N_NAME",
            "S_NAME",
            "S_ADDRESS",
            "S_PHONE",
            "S_ACCTBAL",
            "S_COMMENT",
            "PS_PARTKEY",
            "PS_SUPPLYCOST",
        ],
    ]
    part_filtered = part.loc[:, ["P_PARTKEY", "P_MFGR", "P_SIZE", "P_TYPE"]]
    part_filtered = part_filtered[
        (part_filtered["P_SIZE"] == 15)
        & (part_filtered["P_TYPE"].str.endswith("BRASS"))
    ]
    part_filtered = part_filtered.loc[:, ["P_PARTKEY", "P_MFGR"]]
    merged_df = part_filtered.merge(
        ps_s_r_n_merged, left_on="P_PARTKEY", right_on="PS_PARTKEY", how="inner"
    )
    merged_df = merged_df.loc[
        :,
        [
            "N_NAME",
            "S_NAME",
            "S_ADDRESS",
            "S_PHONE",
            "S_ACCTBAL",
            "S_COMMENT",
            "PS_SUPPLYCOST",
            "P_PARTKEY",
            "P_MFGR",
        ],
    ]
    min_values = merged_df.groupby("P_PARTKEY", as_index=False, sort=False)[
        "PS_SUPPLYCOST"
    ].min()
    min_values.columns = ["P_PARTKEY_CPY", "MIN_SUPPLYCOST"]
    merged_df = merged_df.merge(
        min_values,
        left_on=["P_PARTKEY", "PS_SUPPLYCOST"],
        right_on=["P_PARTKEY_CPY", "MIN_SUPPLYCOST"],
        how="inner",
    )
    total = merged_df.loc[
        :,
        [
            "S_ACCTBAL",
            "S_NAME",
            "N_NAME",
            "P_PARTKEY",
            "P_MFGR",
            "S_ADDRESS",
            "S_PHONE",
            "S_COMMENT",
        ],
    ]
    total = total.sort_values(
        by=["S_ACCTBAL", "N_NAME", "S_NAME", "P_PARTKEY"],
        ascending=[False, True, True, True],
    )
    return total


def tpch_q03(lineitem, orders, customer):
    date = pd.Timestamp("1995-03-04")
    lineitem_filtered = lineitem.loc[
        :, ["L_ORDERKEY", "L_EXTENDEDPRICE", "L_DISCOUNT", "L_SHIPDATE"]
    ]
    orders_filtered = orders.loc[
        :, ["O_ORDERKEY", "O_CUSTKEY", "O_ORDERDATE", "O_SHIPPRIORITY"]
    ]
    customer_filtered = customer.loc[:, ["C_MKTSEGMENT", "C_CUSTKEY"]]
    lsel = lineitem_filtered.L_SHIPDATE > date
    osel = orders_filtered.O_ORDERDATE < date
    csel = customer_filtered.C_MKTSEGMENT == "HOUSEHOLD"
    flineitem = lineitem_filtered[lsel]
    forders = orders_filtered[osel]
    fcustomer = customer_filtered[csel]
    jn1 = fcustomer.merge(forders, left_on="C_CUSTKEY", right_on="O_CUSTKEY")
    jn2 = jn1.merge(flineitem, left_on="O_ORDERKEY", right_on="L_ORDERKEY")
    jn2["TMP"] = jn2.L_EXTENDEDPRICE * (1 - jn2.L_DISCOUNT)
    total = (
        jn2.groupby(
            ["L_ORDERKEY", "O_ORDERDATE", "O_SHIPPRIORITY"], as_index=False, sort=False
        )["TMP"]
        .sum()
        .sort_values(["TMP"], ascending=False)
    )
    res = total.loc[:, ["L_ORDERKEY", "TMP", "O_ORDERDATE", "O_SHIPPRIORITY"]]
    return res.head(10)


def tpch_q04(lineitem, orders):
    date1 = pd.Timestamp("1993-11-01")
    date2 = pd.Timestamp("1993-08-01")
    lsel = lineitem.L_COMMITDATE < lineitem.L_RECEIPTDATE
    osel = (orders.O_ORDERDATE < date1) & (orders.O_ORDERDATE >= date2)
    flineitem = lineitem[lsel]
    forders = orders[osel]
    jn = forders[forders["O_ORDERKEY"].isin(flineitem["L_ORDERKEY"])]
    total = (
        jn.groupby("O_ORDERPRIORITY", as_index=False)["O_ORDERKEY"]
        .count()
        .sort_values(["O_ORDERPRIORITY"])
    )
    return total


def tpch_q05(lineitem, orders, customer, nation, region, supplier):
    date1 = pd.Timestamp("1996-01-01")
    date2 = pd.Timestamp("1997-01-01")
    rsel = region.R_NAME == "ASIA"
    osel = (orders.O_ORDERDATE >= date1) & (orders.O_ORDERDATE < date2)
    forders = orders[osel]
    fregion = region[rsel]
    jn1 = fregion.merge(nation, left_on="R_REGIONKEY", right_on="N_REGIONKEY")
    jn2 = jn1.merge(customer, left_on="N_NATIONKEY", right_on="C_NATIONKEY")
    jn3 = jn2.merge(forders, left_on="C_CUSTKEY", right_on="O_CUSTKEY")
    jn4 = jn3.merge(lineitem, left_on="O_ORDERKEY", right_on="L_ORDERKEY")
    jn5 = supplier.merge(
        jn4, left_on=["S_SUPPKEY", "S_NATIONKEY"], right_on=["L_SUPPKEY", "N_NATIONKEY"]
    )
    jn5["TMP"] = jn5.L_EXTENDEDPRICE * (1.0 - jn5.L_DISCOUNT)
    gb = jn5.groupby("N_NAME", as_index=False, sort=False)["TMP"].sum()
    total = gb.sort_values("TMP", ascending=False)
    return total


def tpch_q06(lineitem):
    date1 = pd.Timestamp("1996-01-01")
    date2 = pd.Timestamp("1997-01-01")
    lineitem_filtered = lineitem.loc[
        :, ["L_QUANTITY", "L_EXTENDEDPRICE", "L_DISCOUNT", "L_SHIPDATE"]
    ]
    sel = (
        (lineitem_filtered.L_SHIPDATE >= date1)
        & (lineitem_filtered.L_SHIPDATE < date2)
        & (lineitem_filtered.L_DISCOUNT >= 0.08)
        & (lineitem_filtered.L_DISCOUNT <= 0.1)
        & (lineitem_filtered.L_QUANTITY < 24)
    )
    flineitem = lineitem_filtered[sel]
    total = (flineitem.L_EXTENDEDPRICE * flineitem.L_DISCOUNT).sum()
    return total


def tpch_q07(lineitem, supplier, orders, customer, nation):
    """This version is faster than q07_old. Keeping the old one for reference"""
    lineitem_filtered = lineitem[
        (lineitem["L_SHIPDATE"] >= pd.Timestamp("1995-01-01"))
        & (lineitem["L_SHIPDATE"] < pd.Timestamp("1997-01-01"))
    ]
    lineitem_filtered["L_YEAR"] = lineitem_filtered["L_SHIPDATE"].dt.year
    lineitem_filtered["VOLUME"] = lineitem_filtered["L_EXTENDEDPRICE"] * (
        1.0 - lineitem_filtered["L_DISCOUNT"]
    )
    lineitem_filtered = lineitem_filtered.loc[
        :, ["L_ORDERKEY", "L_SUPPKEY", "L_YEAR", "VOLUME"]
    ]
    supplier_filtered = supplier.loc[:, ["S_SUPPKEY", "S_NATIONKEY"]]
    orders_filtered = orders.loc[:, ["O_ORDERKEY", "O_CUSTKEY"]]
    customer_filtered = customer.loc[:, ["C_CUSTKEY", "C_NATIONKEY"]]
    n1 = nation[(nation["N_NAME"] == "FRANCE")].loc[:, ["N_NATIONKEY", "N_NAME"]]
    n2 = nation[(nation["N_NAME"] == "GERMANY")].loc[:, ["N_NATIONKEY", "N_NAME"]]

    # ----- do nation 1 -----
    N1_C = customer_filtered.merge(
        n1, left_on="C_NATIONKEY", right_on="N_NATIONKEY", how="inner"
    )
    N1_C = N1_C.drop(columns=["C_NATIONKEY", "N_NATIONKEY"]).rename(
        columns={"N_NAME": "CUST_NATION"}
    )
    N1_C_O = N1_C.merge(
        orders_filtered, left_on="C_CUSTKEY", right_on="O_CUSTKEY", how="inner"
    )
    N1_C_O = N1_C_O.drop(columns=["C_CUSTKEY", "O_CUSTKEY"])

    N2_S = supplier_filtered.merge(
        n2, left_on="S_NATIONKEY", right_on="N_NATIONKEY", how="inner"
    )
    N2_S = N2_S.drop(columns=["S_NATIONKEY", "N_NATIONKEY"]).rename(
        columns={"N_NAME": "SUPP_NATION"}
    )
    N2_S_L = N2_S.merge(
        lineitem_filtered, left_on="S_SUPPKEY", right_on="L_SUPPKEY", how="inner"
    )
    N2_S_L = N2_S_L.drop(columns=["S_SUPPKEY", "L_SUPPKEY"])

    total1 = N1_C_O.merge(
        N2_S_L, left_on="O_ORDERKEY", right_on="L_ORDERKEY", how="inner"
    )
    total1 = total1.drop(columns=["O_ORDERKEY", "L_ORDERKEY"])

    # ----- do nation 2 -----
    N2_C = customer_filtered.merge(
        n2, left_on="C_NATIONKEY", right_on="N_NATIONKEY", how="inner"
    )
    N2_C = N2_C.drop(columns=["C_NATIONKEY", "N_NATIONKEY"]).rename(
        columns={"N_NAME": "CUST_NATION"}
    )
    N2_C_O = N2_C.merge(
        orders_filtered, left_on="C_CUSTKEY", right_on="O_CUSTKEY", how="inner"
    )
    N2_C_O = N2_C_O.drop(columns=["C_CUSTKEY", "O_CUSTKEY"])

    N1_S = supplier_filtered.merge(
        n1, left_on="S_NATIONKEY", right_on="N_NATIONKEY", how="inner"
    )
    N1_S = N1_S.drop(columns=["S_NATIONKEY", "N_NATIONKEY"]).rename(
        columns={"N_NAME": "SUPP_NATION"}
    )
    N1_S_L = N1_S.merge(
        lineitem_filtered, left_on="S_SUPPKEY", right_on="L_SUPPKEY", how="inner"
    )
    N1_S_L = N1_S_L.drop(columns=["S_SUPPKEY", "L_SUPPKEY"])

    total2 = N2_C_O.merge(
        N1_S_L, left_on="O_ORDERKEY", right_on="L_ORDERKEY", how="inner"
    )
    total2 = total2.drop(columns=["O_ORDERKEY", "L_ORDERKEY"])

    # concat results
    total = pd.concat([total1, total2])

    total = total.groupby(["SUPP_NATION", "CUST_NATION", "L_YEAR"], as_index=False).agg(
        REVENUE=pd.NamedAgg(column="VOLUME", aggfunc="sum")
    )
    total = total.sort_values(
        by=["SUPP_NATION", "CUST_NATION", "L_YEAR"], ascending=[True, True, True]
    )
    return total


def tpch_q08(part, lineitem, supplier, orders, customer, nation, region):
    part_filtered = part[(part["P_TYPE"] == "ECONOMY ANODIZED STEEL")]
    part_filtered = part_filtered.loc[:, ["P_PARTKEY"]]
    lineitem_filtered = lineitem.loc[:, ["L_PARTKEY", "L_SUPPKEY", "L_ORDERKEY"]]
    lineitem_filtered["VOLUME"] = lineitem["L_EXTENDEDPRICE"] * (
        1.0 - lineitem["L_DISCOUNT"]
    )
    total = part_filtered.merge(
        lineitem_filtered, left_on="P_PARTKEY", right_on="L_PARTKEY", how="inner"
    )
    total = total.loc[:, ["L_SUPPKEY", "L_ORDERKEY", "VOLUME"]]
    supplier_filtered = supplier.loc[:, ["S_SUPPKEY", "S_NATIONKEY"]]
    total = total.merge(
        supplier_filtered, left_on="L_SUPPKEY", right_on="S_SUPPKEY", how="inner"
    )
    total = total.loc[:, ["L_ORDERKEY", "VOLUME", "S_NATIONKEY"]]
    orders_filtered = orders[
        (orders["O_ORDERDATE"] >= pd.Timestamp("1995-01-01"))
        & (orders["O_ORDERDATE"] < pd.Timestamp("1997-01-01"))
    ]
    orders_filtered["O_YEAR"] = orders_filtered["O_ORDERDATE"].dt.year
    orders_filtered = orders_filtered.loc[:, ["O_ORDERKEY", "O_CUSTKEY", "O_YEAR"]]
    total = total.merge(
        orders_filtered, left_on="L_ORDERKEY", right_on="O_ORDERKEY", how="inner"
    )
    total = total.loc[:, ["VOLUME", "S_NATIONKEY", "O_CUSTKEY", "O_YEAR"]]
    customer_filtered = customer.loc[:, ["C_CUSTKEY", "C_NATIONKEY"]]
    total = total.merge(
        customer_filtered, left_on="O_CUSTKEY", right_on="C_CUSTKEY", how="inner"
    )
    total = total.loc[:, ["VOLUME", "S_NATIONKEY", "O_YEAR", "C_NATIONKEY"]]
    n1_filtered = nation.loc[:, ["N_NATIONKEY", "N_REGIONKEY"]]
    n2_filtered = nation.loc[:, ["N_NATIONKEY", "N_NAME"]].rename(
        columns={"N_NAME": "NATION"}
    )
    total = total.merge(
        n1_filtered, left_on="C_NATIONKEY", right_on="N_NATIONKEY", how="inner"
    )
    total = total.loc[:, ["VOLUME", "S_NATIONKEY", "O_YEAR", "N_REGIONKEY"]]
    total = total.merge(
        n2_filtered, left_on="S_NATIONKEY", right_on="N_NATIONKEY", how="inner"
    )
    total = total.loc[:, ["VOLUME", "O_YEAR", "N_REGIONKEY", "NATION"]]
    region_filtered = region[(region["R_NAME"] == "AMERICA")]
    region_filtered = region_filtered.loc[:, ["R_REGIONKEY"]]
    total = total.merge(
        region_filtered, left_on="N_REGIONKEY", right_on="R_REGIONKEY", how="inner"
    )
    total = total.loc[:, ["VOLUME", "O_YEAR", "NATION"]]

    def udf(df):
        demonimator = df["VOLUME"].sum()
        df = df[df["NATION"] == "BRAZIL"]
        numerator = df["VOLUME"].sum()
        return numerator / demonimator

    total = total.groupby("O_YEAR", as_index=False).apply(udf)
    total.columns = ["O_YEAR", "MKT_SHARE"]
    total = total.sort_values(by=["O_YEAR"], ascending=[True])
    return total


def tpch_q09(lineitem, orders, part, nation, partsupp, supplier):
    psel = part.P_NAME.str.contains("ghost")
    fpart = part[psel]
    jn1 = lineitem.merge(fpart, left_on="L_PARTKEY", right_on="P_PARTKEY")
    jn2 = jn1.merge(supplier, left_on="L_SUPPKEY", right_on="S_SUPPKEY")
    jn3 = jn2.merge(nation, left_on="S_NATIONKEY", right_on="N_NATIONKEY")
    jn4 = partsupp.merge(
        jn3, left_on=["PS_PARTKEY", "PS_SUPPKEY"], right_on=["L_PARTKEY", "L_SUPPKEY"]
    )
    jn5 = jn4.merge(orders, left_on="L_ORDERKEY", right_on="O_ORDERKEY")
    jn5["TMP"] = jn5.L_EXTENDEDPRICE * (1 - jn5.L_DISCOUNT) - (
        (1 * jn5.PS_SUPPLYCOST) * jn5.L_QUANTITY
    )
    jn5["O_YEAR"] = jn5.O_ORDERDATE.dt.year
    gb = jn5.groupby(["N_NAME", "O_YEAR"], as_index=False, sort=False)["TMP"].sum()
    total = gb.sort_values(["N_NAME", "O_YEAR"], ascending=[True, False])
    return total


def tpch_q10(lineitem, orders, customer, nation):
    date1 = pd.Timestamp("1994-11-01")
    date2 = pd.Timestamp("1995-02-01")
    osel = (orders.O_ORDERDATE >= date1) & (orders.O_ORDERDATE < date2)
    lsel = lineitem.L_RETURNFLAG == "R"
    forders = orders[osel]
    flineitem = lineitem[lsel]
    jn1 = flineitem.merge(forders, left_on="L_ORDERKEY", right_on="O_ORDERKEY")
    jn2 = jn1.merge(customer, left_on="O_CUSTKEY", right_on="C_CUSTKEY")
    jn3 = jn2.merge(nation, left_on="C_NATIONKEY", right_on="N_NATIONKEY")
    jn3["TMP"] = jn3.L_EXTENDEDPRICE * (1.0 - jn3.L_DISCOUNT)
    gb = jn3.groupby(
        [
            "C_CUSTKEY",
            "C_NAME",
            "C_ACCTBAL",
            "C_PHONE",
            "N_NAME",
            "C_ADDRESS",
            "C_COMMENT",
        ],
        as_index=False,
        sort=False,
    )["TMP"].sum()
    total = gb.sort_values("TMP", ascending=False)
    return total.head(20)


def tpch_q11(partsupp, supplier, nation):
    partsupp_filtered = partsupp.loc[:, ["PS_PARTKEY", "PS_SUPPKEY"]]
    partsupp_filtered["TOTAL_COST"] = (
        partsupp["PS_SUPPLYCOST"] * partsupp["PS_AVAILQTY"]
    )
    supplier_filtered = supplier.loc[:, ["S_SUPPKEY", "S_NATIONKEY"]]
    ps_supp_merge = partsupp_filtered.merge(
        supplier_filtered, left_on="PS_SUPPKEY", right_on="S_SUPPKEY", how="inner"
    )
    ps_supp_merge = ps_supp_merge.loc[:, ["PS_PARTKEY", "S_NATIONKEY", "TOTAL_COST"]]
    nation_filtered = nation[(nation["N_NAME"] == "GERMANY")]
    nation_filtered = nation_filtered.loc[:, ["N_NATIONKEY"]]
    ps_supp_n_merge = ps_supp_merge.merge(
        nation_filtered, left_on="S_NATIONKEY", right_on="N_NATIONKEY", how="inner"
    )
    ps_supp_n_merge = ps_supp_n_merge.loc[:, ["PS_PARTKEY", "TOTAL_COST"]]
    sum_val = ps_supp_n_merge["TOTAL_COST"].sum() * 0.0001
    total = ps_supp_n_merge.groupby(["PS_PARTKEY"], as_index=False, sort=False).agg(
        VALUE=pd.NamedAgg(column="TOTAL_COST", aggfunc="sum")
    )
    total = total[total["VALUE"] > sum_val]
    total = total.sort_values("VALUE", ascending=False)
    return total


def tpch_q12(lineitem, orders):
    date1 = pd.Timestamp("1994-01-01")
    date2 = pd.Timestamp("1995-01-01")
    sel = (
        (lineitem.L_RECEIPTDATE < date2)
        & (lineitem.L_COMMITDATE < date2)
        & (lineitem.L_SHIPDATE < date2)
        & (lineitem.L_SHIPDATE < lineitem.L_COMMITDATE)
        & (lineitem.L_COMMITDATE < lineitem.L_RECEIPTDATE)
        & (lineitem.L_RECEIPTDATE >= date1)
        & ((lineitem.L_SHIPMODE == "MAIL") | (lineitem.L_SHIPMODE == "SHIP"))
    )
    flineitem = lineitem[sel]
    jn = flineitem.merge(orders, left_on="L_ORDERKEY", right_on="O_ORDERKEY")

    def g1(x):
        return ((x == "1-URGENT") | (x == "2-HIGH")).sum()

    def g2(x):
        return ((x != "1-URGENT") & (x != "2-HIGH")).sum()

    total = jn.groupby("L_SHIPMODE", as_index=False)["O_ORDERPRIORITY"].agg((g1, g2))
    # total = total.reset_index()  # reset index to keep consistency with pandas
    total = total.sort_values("L_SHIPMODE")
    print(total)


def tpch_q13(customer, orders):
    customer_filtered = customer.loc[:, ["C_CUSTKEY"]]
    orders_filtered = orders[
        ~orders["O_COMMENT"].str.contains(r"special[\S|\s]*requests")
    ]
    orders_filtered = orders_filtered.loc[:, ["O_ORDERKEY", "O_CUSTKEY"]]
    c_o_merged = customer_filtered.merge(
        orders_filtered, left_on="C_CUSTKEY", right_on="O_CUSTKEY", how="left"
    )
    c_o_merged = c_o_merged.loc[:, ["C_CUSTKEY", "O_ORDERKEY"]]
    count_df = c_o_merged.groupby(["C_CUSTKEY"], as_index=False, sort=False).agg(
        C_COUNT=pd.NamedAgg(column="O_ORDERKEY", aggfunc="count")
    )
    total = count_df.groupby(["C_COUNT"], as_index=False, sort=False).size()
    total.columns = ["C_COUNT", "CUSTDIST"]
    total = total.sort_values(by=["CUSTDIST", "C_COUNT"], ascending=[False, False])
    return total


def tpch_q14(lineitem, part):
    startDate = pd.Timestamp("1994-03-01")
    endDate = pd.Timestamp("1994-04-01")
    p_type_like = "PROMO"
    part_filtered = part.loc[:, ["P_PARTKEY", "P_TYPE"]]
    lineitem_filtered = lineitem.loc[
        :, ["L_EXTENDEDPRICE", "L_DISCOUNT", "L_SHIPDATE", "L_PARTKEY"]
    ]
    sel = (lineitem_filtered.L_SHIPDATE >= startDate) & (
        lineitem_filtered.L_SHIPDATE < endDate
    )
    flineitem = lineitem_filtered[sel]
    jn = flineitem.merge(part_filtered, left_on="L_PARTKEY", right_on="P_PARTKEY")
    jn["TMP"] = jn.L_EXTENDEDPRICE * (1.0 - jn.L_DISCOUNT)
    total = jn[jn.P_TYPE.str.startswith(p_type_like)].TMP.sum() * 100 / jn.TMP.sum()
    return total


def tpch_q15(lineitem, supplier):
    lineitem_filtered = lineitem[
        (lineitem["L_SHIPDATE"] >= pd.Timestamp("1996-01-01"))
        & (
            lineitem["L_SHIPDATE"]
            < (pd.Timestamp("1996-01-01") + pd.DateOffset(months=3))
        )
    ]
    lineitem_filtered["REVENUE_PARTS"] = lineitem_filtered["L_EXTENDEDPRICE"] * (
        1.0 - lineitem_filtered["L_DISCOUNT"]
    )
    lineitem_filtered = lineitem_filtered.loc[:, ["L_SUPPKEY", "REVENUE_PARTS"]]
    revenue_table = (
        lineitem_filtered.groupby("L_SUPPKEY", as_index=False, sort=False)
        .agg(TOTAL_REVENUE=pd.NamedAgg(column="REVENUE_PARTS", aggfunc="sum"))
        .rename(columns={"L_SUPPKEY": "SUPPLIER_NO"})
    )
    max_revenue = revenue_table["TOTAL_REVENUE"].max()
    revenue_table = revenue_table[revenue_table["TOTAL_REVENUE"] == max_revenue]
    supplier_filtered = supplier.loc[:, ["S_SUPPKEY", "S_NAME", "S_ADDRESS", "S_PHONE"]]
    total = supplier_filtered.merge(
        revenue_table, left_on="S_SUPPKEY", right_on="SUPPLIER_NO", how="inner"
    )
    total = total.loc[
        :, ["S_SUPPKEY", "S_NAME", "S_ADDRESS", "S_PHONE", "TOTAL_REVENUE"]
    ]
    return total


def tpch_q16(part, partsupp, supplier):
    part_filtered = part[
        (part["P_BRAND"] != "Brand#45")
        & (~part["P_TYPE"].str.contains("^MEDIUM POLISHED"))
        & part["P_SIZE"].isin([49, 14, 23, 45, 19, 3, 36, 9])
    ]
    part_filtered = part_filtered.loc[:, ["P_PARTKEY", "P_BRAND", "P_TYPE", "P_SIZE"]]
    partsupp_filtered = partsupp.loc[:, ["PS_PARTKEY", "PS_SUPPKEY"]]
    total = part_filtered.merge(
        partsupp_filtered, left_on="P_PARTKEY", right_on="PS_PARTKEY", how="inner"
    )
    total = total.loc[:, ["P_BRAND", "P_TYPE", "P_SIZE", "PS_SUPPKEY"]]
    supplier_filtered = supplier[
        supplier["S_COMMENT"].str.contains(r"Customer(\S|\s)*Complaints")
    ]
    supplier_filtered = supplier_filtered.loc[:, ["S_SUPPKEY"]].drop_duplicates()
    # left merge to select only PS_SUPPKEY values not in supplier_filtered
    total = total.merge(
        supplier_filtered, left_on="PS_SUPPKEY", right_on="S_SUPPKEY", how="left"
    )
    total = total[total["S_SUPPKEY"].isna()]
    total = total.loc[:, ["P_BRAND", "P_TYPE", "P_SIZE", "PS_SUPPKEY"]]
    total = total.groupby(["P_BRAND", "P_TYPE", "P_SIZE"], as_index=False, sort=False)[
        "PS_SUPPKEY"
    ].nunique()
    total.columns = ["P_BRAND", "P_TYPE", "P_SIZE", "SUPPLIER_CNT"]
    total = total.sort_values(
        by=["SUPPLIER_CNT", "P_BRAND", "P_TYPE", "P_SIZE"],
        ascending=[False, True, True, True],
    )
    return total


def tpch_q17(lineitem, part):
    left = lineitem.loc[:, ["L_PARTKEY", "L_QUANTITY", "L_EXTENDEDPRICE"]]
    right = part[((part["P_BRAND"] == "Brand#23") & (part["P_CONTAINER"] == "MED BOX"))]
    right = right.loc[:, ["P_PARTKEY"]]
    line_part_merge = left.merge(
        right, left_on="L_PARTKEY", right_on="P_PARTKEY", how="inner"
    )
    line_part_merge = line_part_merge.loc[
        :, ["L_QUANTITY", "L_EXTENDEDPRICE", "P_PARTKEY"]
    ]
    lineitem_filtered = lineitem.loc[:, ["L_PARTKEY", "L_QUANTITY"]]
    lineitem_avg = lineitem_filtered.groupby(
        ["L_PARTKEY"], as_index=False, sort=False
    ).agg(avg=pd.NamedAgg(column="L_QUANTITY", aggfunc="mean"))
    lineitem_avg["avg"] = 0.2 * lineitem_avg["avg"]
    lineitem_avg = lineitem_avg.loc[:, ["L_PARTKEY", "avg"]]
    total = line_part_merge.merge(
        lineitem_avg, left_on="P_PARTKEY", right_on="L_PARTKEY", how="inner"
    )
    total = total[total["L_QUANTITY"] < total["avg"]]
    total = pd.DataFrame({"avg_yearly": [total["L_EXTENDEDPRICE"].sum() / 7.0]})
    return total


def tpch_q18(lineitem, orders, customer):
    gb1 = lineitem.groupby("L_ORDERKEY", as_index=False, sort=False)["L_QUANTITY"].sum()
    fgb1 = gb1[gb1.L_QUANTITY > 300]
    jn1 = fgb1.merge(orders, left_on="L_ORDERKEY", right_on="O_ORDERKEY")
    jn2 = jn1.merge(customer, left_on="O_CUSTKEY", right_on="C_CUSTKEY")
    gb2 = jn2.groupby(
        ["C_NAME", "C_CUSTKEY", "O_ORDERKEY", "O_ORDERDATE", "O_TOTALPRICE"],
        as_index=False,
        sort=False,
    )["L_QUANTITY"].sum()
    total = gb2.sort_values(["O_TOTALPRICE", "O_ORDERDATE"], ascending=[False, True])
    return total.head(100)


def tpch_q19(lineitem, part):
    Brand31 = "Brand#31"
    Brand43 = "Brand#43"
    SMBOX = "SM BOX"
    SMCASE = "SM CASE"
    SMPACK = "SM PACK"
    SMPKG = "SM PKG"
    MEDBAG = "MED BAG"
    MEDBOX = "MED BOX"
    MEDPACK = "MED PACK"
    MEDPKG = "MED PKG"
    LGBOX = "LG BOX"
    LGCASE = "LG CASE"
    LGPACK = "LG PACK"
    LGPKG = "LG PKG"
    DELIVERINPERSON = "DELIVER IN PERSON"
    AIR = "AIR"
    AIRREG = "AIRREG"
    lsel = (
        (
            ((lineitem.L_QUANTITY <= 36) & (lineitem.L_QUANTITY >= 26))
            | ((lineitem.L_QUANTITY <= 25) & (lineitem.L_QUANTITY >= 15))
            | ((lineitem.L_QUANTITY <= 14) & (lineitem.L_QUANTITY >= 4))
        )
        & (lineitem.L_SHIPINSTRUCT == DELIVERINPERSON)
        & ((lineitem.L_SHIPMODE == AIR) | (lineitem.L_SHIPMODE == AIRREG))
    )
    psel = (part.P_SIZE >= 1) & (
        (
            (part.P_SIZE <= 5)
            & (part.P_BRAND == Brand31)
            & (part.P_CONTAINER.isin([SMBOX, SMCASE, SMPACK, SMPKG]))
        )
        | (
            (part.P_SIZE <= 10)
            & (part.P_BRAND == Brand43)
            & (part.P_CONTAINER.isin([MEDBAG, MEDBOX, MEDPACK, MEDPKG]))
        )
        | (
            (part.P_SIZE <= 15)
            & (part.P_BRAND == Brand43)
            & (part.P_CONTAINER.isin([LGBOX, LGCASE, LGPACK, LGPKG]))
        )
    )
    flineitem = lineitem[lsel]
    fpart = part[psel]
    jn = flineitem.merge(fpart, left_on="L_PARTKEY", right_on="P_PARTKEY")
    jnsel = (
        (
            (jn.P_BRAND == Brand31)
            & (jn.P_CONTAINER.isin([SMBOX, SMCASE, SMPACK, SMPKG]))
            & (jn.L_QUANTITY >= 4)
            & (jn.L_QUANTITY <= 14)
            & (jn.P_SIZE <= 5)
        )
        | (
            (jn.P_BRAND == Brand43)
            & (jn.P_CONTAINER.isin([MEDBAG, MEDBOX, MEDPACK, MEDPKG]))
            & (jn.L_QUANTITY >= 15)
            & (jn.L_QUANTITY <= 25)
            & (jn.P_SIZE <= 10)
        )
        | (
            (jn.P_BRAND == Brand43)
            & (jn.P_CONTAINER.isin([LGBOX, LGCASE, LGPACK, LGPKG]))
            & (jn.L_QUANTITY >= 26)
            & (jn.L_QUANTITY <= 36)
            & (jn.P_SIZE <= 15)
        )
    )
    jn = jn[jnsel]
    total = (jn.L_EXTENDEDPRICE * (1.0 - jn.L_DISCOUNT)).sum()
    return total


def tpch_q20(lineitem, part, nation, partsupp, supplier):
    date1 = pd.Timestamp("1996-01-01")
    date2 = pd.Timestamp("1997-01-01")
    psel = part.P_NAME.str.startswith("azure")
    nsel = nation.N_NAME == "JORDAN"
    lsel = (lineitem.L_SHIPDATE >= date1) & (lineitem.L_SHIPDATE < date2)
    fpart = part[psel]
    fnation = nation[nsel]
    flineitem = lineitem[lsel]
    jn1 = fpart.merge(partsupp, left_on="P_PARTKEY", right_on="PS_PARTKEY")
    jn2 = jn1.merge(
        flineitem,
        left_on=["PS_PARTKEY", "PS_SUPPKEY"],
        right_on=["L_PARTKEY", "L_SUPPKEY"],
    )
    gb = jn2.groupby(
        ["PS_PARTKEY", "PS_SUPPKEY", "PS_AVAILQTY"], as_index=False, sort=False
    )["L_QUANTITY"].sum()
    gbsel = gb.PS_AVAILQTY > (0.5 * gb.L_QUANTITY)
    fgb = gb[gbsel]
    jn3 = fgb.merge(supplier, left_on="PS_SUPPKEY", right_on="S_SUPPKEY")
    jn4 = fnation.merge(jn3, left_on="N_NATIONKEY", right_on="S_NATIONKEY")
    jn4 = jn4.loc[:, ["S_NAME", "S_ADDRESS"]]
    total = jn4.sort_values("S_NAME").drop_duplicates()
    return total


def tpch_q21(lineitem, orders, supplier, nation):
    lineitem_filtered = lineitem.loc[
        :, ["L_ORDERKEY", "L_SUPPKEY", "L_RECEIPTDATE", "L_COMMITDATE"]
    ]

    # Keep all rows that have another row in linetiem with the same orderkey and different suppkey
    lineitem_orderkeys = (
        lineitem_filtered.loc[:, ["L_ORDERKEY", "L_SUPPKEY"]]
        .groupby("L_ORDERKEY", as_index=False, sort=False)["L_SUPPKEY"]
        .nunique()
    )
    lineitem_orderkeys.columns = ["L_ORDERKEY", "nunique_col"]
    lineitem_orderkeys = lineitem_orderkeys[lineitem_orderkeys["nunique_col"] > 1]
    lineitem_orderkeys = lineitem_orderkeys.loc[:, ["L_ORDERKEY"]]

    # Keep all rows that have l_receiptdate > l_commitdate
    lineitem_filtered = lineitem_filtered[
        lineitem_filtered["L_RECEIPTDATE"] > lineitem_filtered["L_COMMITDATE"]
    ]
    lineitem_filtered = lineitem_filtered.loc[:, ["L_ORDERKEY", "L_SUPPKEY"]]

    # Merge Filter + Exists
    lineitem_filtered = lineitem_filtered.merge(
        lineitem_orderkeys, on="L_ORDERKEY", how="inner"
    )

    # Not Exists: Check the exists condition isn't still satisfied on the output.
    lineitem_orderkeys = lineitem_filtered.groupby(
        "L_ORDERKEY", as_index=False, sort=False
    )["L_SUPPKEY"].nunique()
    lineitem_orderkeys.columns = ["L_ORDERKEY", "nunique_col"]
    lineitem_orderkeys = lineitem_orderkeys[lineitem_orderkeys["nunique_col"] == 1]
    lineitem_orderkeys = lineitem_orderkeys.loc[:, ["L_ORDERKEY"]]

    # Merge Filter + Not Exists
    lineitem_filtered = lineitem_filtered.merge(
        lineitem_orderkeys, on="L_ORDERKEY", how="inner"
    )

    orders_filtered = orders.loc[:, ["O_ORDERSTATUS", "O_ORDERKEY"]]
    orders_filtered = orders_filtered[orders_filtered["O_ORDERSTATUS"] == "F"]
    orders_filtered = orders_filtered.loc[:, ["O_ORDERKEY"]]
    total = lineitem_filtered.merge(
        orders_filtered, left_on="L_ORDERKEY", right_on="O_ORDERKEY", how="inner"
    )
    total = total.loc[:, ["L_SUPPKEY"]]

    supplier_filtered = supplier.loc[:, ["S_SUPPKEY", "S_NATIONKEY", "S_NAME"]]
    total = total.merge(
        supplier_filtered, left_on="L_SUPPKEY", right_on="S_SUPPKEY", how="inner"
    )
    total = total.loc[:, ["S_NATIONKEY", "S_NAME"]]
    nation_filtered = nation.loc[:, ["N_NAME", "N_NATIONKEY"]]
    nation_filtered = nation_filtered[nation_filtered["N_NAME"] == "SAUDI ARABIA"]
    total = total.merge(
        nation_filtered, left_on="S_NATIONKEY", right_on="N_NATIONKEY", how="inner"
    )
    total = total.loc[:, ["S_NAME"]]
    total = total.groupby("S_NAME", as_index=False, sort=False).size()
    total.columns = ["S_NAME", "NUMWAIT"]
    total = total.sort_values(by=["NUMWAIT", "S_NAME"], ascending=[False, True])
    return total


def tpch_q22(customer, orders):
    customer_filtered = customer.loc[:, ["C_ACCTBAL", "C_CUSTKEY"]]
    customer_filtered["CNTRYCODE"] = customer["C_PHONE"].str.slice(0, 2)
    customer_filtered = customer_filtered[
        (customer["C_ACCTBAL"] > 0.00)
        & customer_filtered["CNTRYCODE"].isin(
            ["13", "31", "23", "29", "30", "18", "17"]
        )
    ]
    avg_value = customer_filtered["C_ACCTBAL"].mean()
    customer_filtered = customer_filtered[customer_filtered["C_ACCTBAL"] > avg_value]
    # Select only the keys that don't match by performing a left join and only selecting columns with an na value
    orders_filtered = orders.loc[:, ["O_CUSTKEY"]].drop_duplicates()
    customer_keys = customer_filtered.loc[:, ["C_CUSTKEY"]].drop_duplicates()
    customer_selected = customer_keys.merge(
        orders_filtered, left_on="C_CUSTKEY", right_on="O_CUSTKEY", how="left"
    )
    customer_selected = customer_selected[customer_selected["O_CUSTKEY"].isna()]
    customer_selected = customer_selected.loc[:, ["C_CUSTKEY"]]
    customer_selected = customer_selected.merge(
        customer_filtered, on="C_CUSTKEY", how="inner"
    )
    customer_selected = customer_selected.loc[:, ["CNTRYCODE", "C_ACCTBAL"]]
    agg1 = customer_selected.groupby(["CNTRYCODE"], as_index=False, sort=False).size()
    agg1.columns = ["CNTRYCODE", "NUMCUST"]
    agg2 = customer_selected.groupby(["CNTRYCODE"], as_index=False, sort=False).agg(
        TOTACCTBAL=pd.NamedAgg(column="C_ACCTBAL", aggfunc="sum")
    )
    total = agg1.merge(agg2, on="CNTRYCODE", how="inner")
    total = total.sort_values(by=["CNTRYCODE"], ascending=[True])
    return total


@pytest.mark.parametrize(
    "query_func, required_fixtures, is_dataframe",
    [
        (tpch_q01, ["lineitem"], True),
        # (tpch_q02, ["part", "partsupp", "supplier", "nation", "region"], True),  # AssertionError
        (tpch_q03, ["lineitem", "orders", "customer"], True),
        # (tpch_q04, ["orders", "lineitem"], True),  # Missing L_COMMITDATE
        # (tpch_q05, ["customer", "orders", "lineitem", "supplier", "nation", "region"], True),  # R_NAME issue
        (tpch_q06, ["lineitem"], False),
        # (tpch_q07, ["customer", "orders", "lineitem", "supplier", "nation"], True),  # L_SHIPDATE KeyError
        # (tpch_q08, ["part", "lineitem", "orders", "customer", "supplier", "nation", "region"], True), # KeyError: "None of [Index(['S_SUPPKEY', 'S_NATIONKEY'], dtype='object')] are in the [columns]"
        # (tpch_q09, ["part", "lineitem", "orders", "supplier", "nation", "partsupp"], True), # AttributeError: 'DataFrame' object has no attribute 'P_NAME'
        # (tpch_q10, ["customer", "orders", "lineitem", "nation"], True), # AttributeError: 'DataFrame' object has no attribute 'L_RETURNFLAG'
        (tpch_q11, ["partsupp", "supplier", "nation"], True),
        # (tpch_q12, ["orders", "lineitem"], True),
        # (tpch_q13, ["customer", "orders"], True), # AttributeError: 'DataFrame' object has no attribute 'is_lazy_plan'
        # (tpch_q14, ["lineitem", "part"], False),  # ZeroDivisionError: float division by zero
        # (tpch_q15, ["lineitem", "supplier"], True), # NotImplementedError: Unknown expr type in make_const_expr <class 'pandas._libs.missing.NAType'>
        # (tpch_q16, ["part", "partsupp", "supplier"], True), # AttributeError: 'DataFrame' object has no attribute 'is_lazy_plan'
        # (tpch_q17, ["lineitem", "part"], True), # RuntimeError: Array dtypes don't match in ReserveArray, buffer is FLOAT64, but input is INT64
        # (tpch_q18, ["customer", "orders", "lineitem"], True), # KeyError: 'L_ORDERKEY'
        # (tpch_q19, ["lineitem", "part"], True), # AttributeError: 'DataFrame' object has no attribute 'L_SHIPINSTRUCT'
        # (tpch_q20, ["lineitem", "part", "nation", "partsupp", "supplier"], True), # AttributeError: 'DataFrame' object has no attribute 'is_lazy_plan'
        # (tpch_q21, ["lineitem", "orders", "supplier", "nation"], True), # AttributeError: 'DataFrame' object has no attribute 'is_lazy_plan'
        # (tpch_q22, ["customer", "orders"], True), # Segfaults
    ],
)
@pytest.mark.skip("Skipping TPCH query unit tests.")
def test_tpch_queries(query_func, required_fixtures, is_dataframe, request):
    pd_args = [request.getfixturevalue(name) for name in required_fixtures]
    bd_args = [bd.from_pandas(df) for df in pd_args]

    pd_result = query_func(*pd_args)
    bd_result = query_func(*bd_args)

    if is_dataframe:
        bd_result.is_lazy_plan()
        _test_equal(bd_result, pd_result, check_pandas_types=False)
    else:
        # For scalar or numeric results
        assert isinstance(pd_result, (int, float)) and isinstance(
            bd_result, (int, float)
        )
        assert abs(pd_result - bd_result) < 1e-6
=======
def test_set_df_column_non_arith_binops():
    """Test setting dataframe columns using BodoSeries non-arithmetic binary operations."""

    df = pd.DataFrame(
        {
            "A": ["a", "b", "c", "d"],
            "B": pd.date_range("2020-01-01", periods=4),  # datetime64[ns]
            "C": pd.timedelta_range("1 day", periods=4),  # timedelta64[ns]
        }
    )

    # String Series + String
    bdf = bd.from_pandas(df)
    bdf["D"] = bdf["A"] + "_suffix"
    pdf = df.copy()
    pdf["D"] = pdf["A"] + "_suffix"
    assert bdf.is_lazy_plan()
    _test_equal(bdf, pdf)

    # String Series + String Series
    bdf = bd.from_pandas(df)
    bodo_out = bdf["A"] + bdf["A"]
    pdf = df.copy()
    pd_out = pdf["A"] + pdf["A"]
    assert bodo_out.is_lazy_plan()
    _test_equal(bodo_out, pd_out, check_pandas_types=False)

    # Datetime Series + DateOffset
    bdf = bd.from_pandas(df)
    bdf["D"] = bdf["B"] + pd.DateOffset(
        years=+25,
        months=+5,
        days=+12,
        hours=+8,
        minutes=+54,
        seconds=+47,
        microseconds=+282310,
    )
    pdf = df.copy()
    pdf["D"] = pdf["B"] + pd.DateOffset(
        years=+25,
        months=+5,
        days=+12,
        hours=+8,
        minutes=+54,
        seconds=+47,
        microseconds=+282310,
    )
    assert bdf.is_lazy_plan()
    _test_equal(bdf, pdf)

    # Timedelta Series + Timedelta
    bdf = bd.from_pandas(df)
    bdf["D"] = bdf["C"] + pd.Timedelta(1, "d")
    pdf = df.copy()
    pdf["D"] = pdf["C"] + pd.Timedelta(1, "d")
    assert bdf.is_lazy_plan()
    _test_equal(bdf, pdf)

    # Datetime Series + Timedelta
    bdf = bd.from_pandas(df)
    bdf["D"] = bdf["B"] + pd.Timedelta(1, "d")
    pdf = df.copy()
    pdf["D"] = pdf["B"] + pd.Timedelta(1, "d")
    assert bdf.is_lazy_plan()
    _test_equal(bdf, pdf)

    # Datetime Series + datetime.timedelta
    bdf = bd.from_pandas(df)
    bdf["D"] = bdf["B"] + datetime.timedelta(days=2)
    pdf = df.copy()
    pdf["D"] = pdf["B"] + datetime.timedelta(days=2)
    assert bdf.is_lazy_plan()
    _test_equal(bdf, pdf)

    # Timedelta Series + datetime.timedelta
    bdf = bd.from_pandas(df)
    bdf["D"] = bdf["C"] + datetime.timedelta(hours=12)
    pdf = df.copy()
    pdf["D"] = pdf["C"] + datetime.timedelta(hours=12)
    assert bdf.is_lazy_plan()
    _test_equal(bdf, pdf)

    # String Series + NumPy string scalar
    bdf = bd.from_pandas(df)
    bdf["D"] = bdf["A"] + np.str_("foo")
    pdf = df.copy()
    pdf["D"] = pdf["A"] + np.str_("foo")
    assert bdf.is_lazy_plan()
    _test_equal(bdf, pdf)

    # String + String Series
    bdf = bd.from_pandas(df)
    bdf["D"] = "prefix_" + bdf["A"]
    pdf = df.copy()
    pdf["D"] = "prefix_" + pdf["A"]
    assert bdf.is_lazy_plan()
    _test_equal(bdf, pdf)

    # Boolean Series + bool scalar
    df_bool = pd.DataFrame({"A": [True, False, True, False]})
    bdf = bd.from_pandas(df_bool)
    bdf["D"] = bdf["A"] | True
    pdf = df_bool.copy()
    pdf["D"] = pdf["A"] | True
    assert bdf.is_lazy_plan()
    _test_equal(bdf, pdf)

    # Datetime Series + numpy.timedelta64
    bdf = bd.from_pandas(df)
    bdf["D"] = bdf["B"] + np.timedelta64(3, "D")
    pdf = df.copy()
    pdf["D"] = pdf["B"] + np.timedelta64(3, "D")
    assert bdf.is_lazy_plan()
    _test_equal(bdf, pdf)

    # Timedelta Series + numpy.timedelta64
    bdf = bd.from_pandas(df)
    bdf["D"] = bdf["C"] + np.timedelta64(5, "h")
    pdf = df.copy()
    pdf["D"] = pdf["C"] + np.timedelta64(5, "h")
    assert bdf.is_lazy_plan()
    _test_equal(bdf, pdf)

    # Integer Series + NumPy int
    df_int = pd.DataFrame({"A": [1, 2, 3, 4]})
    bdf = bd.from_pandas(df_int)
    bdf["D"] = bdf["A"] + np.int64(5)
    pdf = df_int.copy()
    pdf["D"] = pdf["A"] + np.int64(5)
    assert bdf.is_lazy_plan()
    _test_equal(bdf, pdf)


def test_fallback_wrapper_deep_fallback():
    s = bd.Series(pd.date_range("20130101 09:10:12", periods=10, freq="MS"))

    month_end = pd.offsets.MonthEnd()
    month_end_series = pd.Series([month_end] * 10)
    with pytest.warns(BodoLibFallbackWarning) as record:
        _ = s + month_end_series

    fallback_warnings = [
        w for w in record if issubclass(w.category, BodoLibFallbackWarning)
    ]
    assert len(fallback_warnings) == 2

    warning_msg = str(fallback_warnings[1].message)
    assert "TypeError triggering deeper fallback" in warning_msg, (
        f"Unexpected warning message: {warning_msg}"
    )
>>>>>>> 5639db62
<|MERGE_RESOLUTION|>--- conflicted
+++ resolved
@@ -2241,991 +2241,6 @@
     )
 
 
-<<<<<<< HEAD
-@pytest.fixture
-def lineitem():
-    return pd.DataFrame(
-        {
-            "L_ORDERKEY": [1],
-            "L_PARTKEY": [100],
-            "L_SUPPKEY": [500],
-            "L_LINENUMBER": [1],
-            "L_QUANTITY": [5],
-            "L_EXTENDEDPRICE": [1000.0],
-            "L_DISCOUNT": [0.1],
-            "L_TAX": [0.05],
-            "L_RETURNFLAG": ["N"],
-            "L_LINESTATUS": ["O"],
-            "L_SHIPDATE": [pd.Timestamp("1995-03-10")],
-            "L_COMMITDATE": [pd.Timestamp("1995-03-08")],
-            "L_RECEIPTDATE": [pd.Timestamp("1995-03-12")],
-            "L_COMMENT": ["quick fox"],
-        }
-    )
-
-
-@pytest.fixture
-def part():
-    return pd.DataFrame(
-        {
-            "P_PARTKEY": [100],
-            "P_NAME": ["cool brass part"],
-            "P_MFGR": ["MFGR#1"],
-            "P_BRAND": ["Brand#1"],
-            "P_TYPE": ["LARGE BRASS"],
-            "P_SIZE": [15],
-            "P_CONTAINER": ["SM BOX"],
-            "P_RETAILPRICE": [100.0],
-            "P_COMMENT": ["standard part"],
-        }
-    )
-
-
-@pytest.fixture
-def orders():
-    return pd.DataFrame(
-        {
-            "O_ORDERKEY": [1],
-            "O_CUSTKEY": [200],
-            "O_ORDERSTATUS": ["F"],
-            "O_TOTALPRICE": [1500.0],
-            "O_ORDERDATE": [pd.Timestamp("1995-01-01")],
-            "O_ORDERPRIORITY": ["1-URGENT"],
-            "O_CLERK": ["Clerk#000000001"],
-            "O_SHIPPRIORITY": [0],
-            "O_COMMENT": ["orders comment"],
-        }
-    )
-
-
-@pytest.fixture
-def customer():
-    return pd.DataFrame(
-        {
-            "C_CUSTKEY": [200],
-            "C_NAME": ["Customer#000000200"],
-            "C_ADDRESS": ["123 Main St"],
-            "C_NATIONKEY": [10],
-            "C_PHONE": ["23-456-7890"],
-            "C_ACCTBAL": [1000.0],
-            "C_MKTSEGMENT": ["HOUSEHOLD"],
-            "C_COMMENT": ["customer comment"],
-        }
-    )
-
-
-@pytest.fixture
-def supplier():
-    return pd.DataFrame(
-        {
-            "S_SUPPKEY": [500],
-            "S_NAME": ["Supplier#000000500"],
-            "S_ADDRESS": ["500 Supplier Rd"],
-            "S_NATIONKEY": [10],
-            "S_PHONE": ["34-567-8901"],
-            "S_ACCTBAL": [5000.0],
-            "S_COMMENT": ["supplier comment"],
-        }
-    )
-
-
-@pytest.fixture
-def nation():
-    return pd.DataFrame(
-        {"N_NATIONKEY": [10], "N_NAME": ["GERMANY"], "N_REGIONKEY": [0]}
-    )
-
-
-@pytest.fixture
-def region():
-    return pd.DataFrame({"R_REGIONKEY": [0], "R_NAME": ["EUROPE"]})
-
-
-@pytest.fixture
-def partsupp():
-    return pd.DataFrame(
-        {
-            "PS_PARTKEY": [100],
-            "PS_SUPPKEY": [500],
-            "PS_AVAILQTY": [9000],
-            "PS_SUPPLYCOST": [250.0],
-            "PS_COMMENT": ["partsupp comment"],
-        }
-    )
-
-
-def tpch_q01(lineitem):
-    date = pd.Timestamp("1998-09-02")
-    lineitem_filtered = lineitem.loc[
-        :,
-        [
-            "L_QUANTITY",
-            "L_EXTENDEDPRICE",
-            "L_DISCOUNT",
-            "L_TAX",
-            "L_RETURNFLAG",
-            "L_LINESTATUS",
-            "L_SHIPDATE",
-            "L_ORDERKEY",
-        ],
-    ]
-    sel = lineitem_filtered.L_SHIPDATE <= date
-    lineitem_filtered = lineitem_filtered[sel]
-    lineitem_filtered["AVG_QTY"] = lineitem_filtered.L_QUANTITY
-    lineitem_filtered["AVG_PRICE"] = lineitem_filtered.L_EXTENDEDPRICE
-    lineitem_filtered["DISC_PRICE"] = lineitem_filtered.L_EXTENDEDPRICE * (
-        1 - lineitem_filtered.L_DISCOUNT
-    )
-    lineitem_filtered["CHARGE"] = (
-        lineitem_filtered.L_EXTENDEDPRICE
-        * (1 - lineitem_filtered.L_DISCOUNT)
-        * (1 + lineitem_filtered.L_TAX)
-    )
-    gb = lineitem_filtered.groupby(["L_RETURNFLAG", "L_LINESTATUS"], as_index=False)[
-        [
-            "L_QUANTITY",
-            "L_EXTENDEDPRICE",
-            "DISC_PRICE",
-            "CHARGE",
-            "AVG_QTY",
-            "AVG_PRICE",
-            "L_DISCOUNT",
-            "L_ORDERKEY",
-        ]
-    ]
-    total = gb.agg(
-        {
-            "L_QUANTITY": "sum",
-            "L_EXTENDEDPRICE": "sum",
-            "DISC_PRICE": "sum",
-            "CHARGE": "sum",
-            "AVG_QTY": "mean",
-            "AVG_PRICE": "mean",
-            "L_DISCOUNT": "mean",
-            "L_ORDERKEY": "count",
-        }
-    )
-    total = total.sort_values(["L_RETURNFLAG", "L_LINESTATUS"])
-    return total
-
-
-def tpch_q02(part, partsupp, supplier, nation, region):
-    nation_filtered = nation.loc[:, ["N_NATIONKEY", "N_NAME", "N_REGIONKEY"]]
-    region_filtered = region[(region["R_NAME"] == "EUROPE")]
-    region_filtered = region_filtered.loc[:, ["R_REGIONKEY"]]
-    r_n_merged = nation_filtered.merge(
-        region_filtered, left_on="N_REGIONKEY", right_on="R_REGIONKEY", how="inner"
-    )
-    r_n_merged = r_n_merged.loc[:, ["N_NATIONKEY", "N_NAME"]]
-    supplier_filtered = supplier.loc[
-        :,
-        [
-            "S_SUPPKEY",
-            "S_NAME",
-            "S_ADDRESS",
-            "S_NATIONKEY",
-            "S_PHONE",
-            "S_ACCTBAL",
-            "S_COMMENT",
-        ],
-    ]
-    s_r_n_merged = r_n_merged.merge(
-        supplier_filtered, left_on="N_NATIONKEY", right_on="S_NATIONKEY", how="inner"
-    )
-    s_r_n_merged = s_r_n_merged.loc[
-        :,
-        [
-            "N_NAME",
-            "S_SUPPKEY",
-            "S_NAME",
-            "S_ADDRESS",
-            "S_PHONE",
-            "S_ACCTBAL",
-            "S_COMMENT",
-        ],
-    ]
-    partsupp_filtered = partsupp.loc[:, ["PS_PARTKEY", "PS_SUPPKEY", "PS_SUPPLYCOST"]]
-    ps_s_r_n_merged = s_r_n_merged.merge(
-        partsupp_filtered, left_on="S_SUPPKEY", right_on="PS_SUPPKEY", how="inner"
-    )
-    ps_s_r_n_merged = ps_s_r_n_merged.loc[
-        :,
-        [
-            "N_NAME",
-            "S_NAME",
-            "S_ADDRESS",
-            "S_PHONE",
-            "S_ACCTBAL",
-            "S_COMMENT",
-            "PS_PARTKEY",
-            "PS_SUPPLYCOST",
-        ],
-    ]
-    part_filtered = part.loc[:, ["P_PARTKEY", "P_MFGR", "P_SIZE", "P_TYPE"]]
-    part_filtered = part_filtered[
-        (part_filtered["P_SIZE"] == 15)
-        & (part_filtered["P_TYPE"].str.endswith("BRASS"))
-    ]
-    part_filtered = part_filtered.loc[:, ["P_PARTKEY", "P_MFGR"]]
-    merged_df = part_filtered.merge(
-        ps_s_r_n_merged, left_on="P_PARTKEY", right_on="PS_PARTKEY", how="inner"
-    )
-    merged_df = merged_df.loc[
-        :,
-        [
-            "N_NAME",
-            "S_NAME",
-            "S_ADDRESS",
-            "S_PHONE",
-            "S_ACCTBAL",
-            "S_COMMENT",
-            "PS_SUPPLYCOST",
-            "P_PARTKEY",
-            "P_MFGR",
-        ],
-    ]
-    min_values = merged_df.groupby("P_PARTKEY", as_index=False, sort=False)[
-        "PS_SUPPLYCOST"
-    ].min()
-    min_values.columns = ["P_PARTKEY_CPY", "MIN_SUPPLYCOST"]
-    merged_df = merged_df.merge(
-        min_values,
-        left_on=["P_PARTKEY", "PS_SUPPLYCOST"],
-        right_on=["P_PARTKEY_CPY", "MIN_SUPPLYCOST"],
-        how="inner",
-    )
-    total = merged_df.loc[
-        :,
-        [
-            "S_ACCTBAL",
-            "S_NAME",
-            "N_NAME",
-            "P_PARTKEY",
-            "P_MFGR",
-            "S_ADDRESS",
-            "S_PHONE",
-            "S_COMMENT",
-        ],
-    ]
-    total = total.sort_values(
-        by=["S_ACCTBAL", "N_NAME", "S_NAME", "P_PARTKEY"],
-        ascending=[False, True, True, True],
-    )
-    return total
-
-
-def tpch_q03(lineitem, orders, customer):
-    date = pd.Timestamp("1995-03-04")
-    lineitem_filtered = lineitem.loc[
-        :, ["L_ORDERKEY", "L_EXTENDEDPRICE", "L_DISCOUNT", "L_SHIPDATE"]
-    ]
-    orders_filtered = orders.loc[
-        :, ["O_ORDERKEY", "O_CUSTKEY", "O_ORDERDATE", "O_SHIPPRIORITY"]
-    ]
-    customer_filtered = customer.loc[:, ["C_MKTSEGMENT", "C_CUSTKEY"]]
-    lsel = lineitem_filtered.L_SHIPDATE > date
-    osel = orders_filtered.O_ORDERDATE < date
-    csel = customer_filtered.C_MKTSEGMENT == "HOUSEHOLD"
-    flineitem = lineitem_filtered[lsel]
-    forders = orders_filtered[osel]
-    fcustomer = customer_filtered[csel]
-    jn1 = fcustomer.merge(forders, left_on="C_CUSTKEY", right_on="O_CUSTKEY")
-    jn2 = jn1.merge(flineitem, left_on="O_ORDERKEY", right_on="L_ORDERKEY")
-    jn2["TMP"] = jn2.L_EXTENDEDPRICE * (1 - jn2.L_DISCOUNT)
-    total = (
-        jn2.groupby(
-            ["L_ORDERKEY", "O_ORDERDATE", "O_SHIPPRIORITY"], as_index=False, sort=False
-        )["TMP"]
-        .sum()
-        .sort_values(["TMP"], ascending=False)
-    )
-    res = total.loc[:, ["L_ORDERKEY", "TMP", "O_ORDERDATE", "O_SHIPPRIORITY"]]
-    return res.head(10)
-
-
-def tpch_q04(lineitem, orders):
-    date1 = pd.Timestamp("1993-11-01")
-    date2 = pd.Timestamp("1993-08-01")
-    lsel = lineitem.L_COMMITDATE < lineitem.L_RECEIPTDATE
-    osel = (orders.O_ORDERDATE < date1) & (orders.O_ORDERDATE >= date2)
-    flineitem = lineitem[lsel]
-    forders = orders[osel]
-    jn = forders[forders["O_ORDERKEY"].isin(flineitem["L_ORDERKEY"])]
-    total = (
-        jn.groupby("O_ORDERPRIORITY", as_index=False)["O_ORDERKEY"]
-        .count()
-        .sort_values(["O_ORDERPRIORITY"])
-    )
-    return total
-
-
-def tpch_q05(lineitem, orders, customer, nation, region, supplier):
-    date1 = pd.Timestamp("1996-01-01")
-    date2 = pd.Timestamp("1997-01-01")
-    rsel = region.R_NAME == "ASIA"
-    osel = (orders.O_ORDERDATE >= date1) & (orders.O_ORDERDATE < date2)
-    forders = orders[osel]
-    fregion = region[rsel]
-    jn1 = fregion.merge(nation, left_on="R_REGIONKEY", right_on="N_REGIONKEY")
-    jn2 = jn1.merge(customer, left_on="N_NATIONKEY", right_on="C_NATIONKEY")
-    jn3 = jn2.merge(forders, left_on="C_CUSTKEY", right_on="O_CUSTKEY")
-    jn4 = jn3.merge(lineitem, left_on="O_ORDERKEY", right_on="L_ORDERKEY")
-    jn5 = supplier.merge(
-        jn4, left_on=["S_SUPPKEY", "S_NATIONKEY"], right_on=["L_SUPPKEY", "N_NATIONKEY"]
-    )
-    jn5["TMP"] = jn5.L_EXTENDEDPRICE * (1.0 - jn5.L_DISCOUNT)
-    gb = jn5.groupby("N_NAME", as_index=False, sort=False)["TMP"].sum()
-    total = gb.sort_values("TMP", ascending=False)
-    return total
-
-
-def tpch_q06(lineitem):
-    date1 = pd.Timestamp("1996-01-01")
-    date2 = pd.Timestamp("1997-01-01")
-    lineitem_filtered = lineitem.loc[
-        :, ["L_QUANTITY", "L_EXTENDEDPRICE", "L_DISCOUNT", "L_SHIPDATE"]
-    ]
-    sel = (
-        (lineitem_filtered.L_SHIPDATE >= date1)
-        & (lineitem_filtered.L_SHIPDATE < date2)
-        & (lineitem_filtered.L_DISCOUNT >= 0.08)
-        & (lineitem_filtered.L_DISCOUNT <= 0.1)
-        & (lineitem_filtered.L_QUANTITY < 24)
-    )
-    flineitem = lineitem_filtered[sel]
-    total = (flineitem.L_EXTENDEDPRICE * flineitem.L_DISCOUNT).sum()
-    return total
-
-
-def tpch_q07(lineitem, supplier, orders, customer, nation):
-    """This version is faster than q07_old. Keeping the old one for reference"""
-    lineitem_filtered = lineitem[
-        (lineitem["L_SHIPDATE"] >= pd.Timestamp("1995-01-01"))
-        & (lineitem["L_SHIPDATE"] < pd.Timestamp("1997-01-01"))
-    ]
-    lineitem_filtered["L_YEAR"] = lineitem_filtered["L_SHIPDATE"].dt.year
-    lineitem_filtered["VOLUME"] = lineitem_filtered["L_EXTENDEDPRICE"] * (
-        1.0 - lineitem_filtered["L_DISCOUNT"]
-    )
-    lineitem_filtered = lineitem_filtered.loc[
-        :, ["L_ORDERKEY", "L_SUPPKEY", "L_YEAR", "VOLUME"]
-    ]
-    supplier_filtered = supplier.loc[:, ["S_SUPPKEY", "S_NATIONKEY"]]
-    orders_filtered = orders.loc[:, ["O_ORDERKEY", "O_CUSTKEY"]]
-    customer_filtered = customer.loc[:, ["C_CUSTKEY", "C_NATIONKEY"]]
-    n1 = nation[(nation["N_NAME"] == "FRANCE")].loc[:, ["N_NATIONKEY", "N_NAME"]]
-    n2 = nation[(nation["N_NAME"] == "GERMANY")].loc[:, ["N_NATIONKEY", "N_NAME"]]
-
-    # ----- do nation 1 -----
-    N1_C = customer_filtered.merge(
-        n1, left_on="C_NATIONKEY", right_on="N_NATIONKEY", how="inner"
-    )
-    N1_C = N1_C.drop(columns=["C_NATIONKEY", "N_NATIONKEY"]).rename(
-        columns={"N_NAME": "CUST_NATION"}
-    )
-    N1_C_O = N1_C.merge(
-        orders_filtered, left_on="C_CUSTKEY", right_on="O_CUSTKEY", how="inner"
-    )
-    N1_C_O = N1_C_O.drop(columns=["C_CUSTKEY", "O_CUSTKEY"])
-
-    N2_S = supplier_filtered.merge(
-        n2, left_on="S_NATIONKEY", right_on="N_NATIONKEY", how="inner"
-    )
-    N2_S = N2_S.drop(columns=["S_NATIONKEY", "N_NATIONKEY"]).rename(
-        columns={"N_NAME": "SUPP_NATION"}
-    )
-    N2_S_L = N2_S.merge(
-        lineitem_filtered, left_on="S_SUPPKEY", right_on="L_SUPPKEY", how="inner"
-    )
-    N2_S_L = N2_S_L.drop(columns=["S_SUPPKEY", "L_SUPPKEY"])
-
-    total1 = N1_C_O.merge(
-        N2_S_L, left_on="O_ORDERKEY", right_on="L_ORDERKEY", how="inner"
-    )
-    total1 = total1.drop(columns=["O_ORDERKEY", "L_ORDERKEY"])
-
-    # ----- do nation 2 -----
-    N2_C = customer_filtered.merge(
-        n2, left_on="C_NATIONKEY", right_on="N_NATIONKEY", how="inner"
-    )
-    N2_C = N2_C.drop(columns=["C_NATIONKEY", "N_NATIONKEY"]).rename(
-        columns={"N_NAME": "CUST_NATION"}
-    )
-    N2_C_O = N2_C.merge(
-        orders_filtered, left_on="C_CUSTKEY", right_on="O_CUSTKEY", how="inner"
-    )
-    N2_C_O = N2_C_O.drop(columns=["C_CUSTKEY", "O_CUSTKEY"])
-
-    N1_S = supplier_filtered.merge(
-        n1, left_on="S_NATIONKEY", right_on="N_NATIONKEY", how="inner"
-    )
-    N1_S = N1_S.drop(columns=["S_NATIONKEY", "N_NATIONKEY"]).rename(
-        columns={"N_NAME": "SUPP_NATION"}
-    )
-    N1_S_L = N1_S.merge(
-        lineitem_filtered, left_on="S_SUPPKEY", right_on="L_SUPPKEY", how="inner"
-    )
-    N1_S_L = N1_S_L.drop(columns=["S_SUPPKEY", "L_SUPPKEY"])
-
-    total2 = N2_C_O.merge(
-        N1_S_L, left_on="O_ORDERKEY", right_on="L_ORDERKEY", how="inner"
-    )
-    total2 = total2.drop(columns=["O_ORDERKEY", "L_ORDERKEY"])
-
-    # concat results
-    total = pd.concat([total1, total2])
-
-    total = total.groupby(["SUPP_NATION", "CUST_NATION", "L_YEAR"], as_index=False).agg(
-        REVENUE=pd.NamedAgg(column="VOLUME", aggfunc="sum")
-    )
-    total = total.sort_values(
-        by=["SUPP_NATION", "CUST_NATION", "L_YEAR"], ascending=[True, True, True]
-    )
-    return total
-
-
-def tpch_q08(part, lineitem, supplier, orders, customer, nation, region):
-    part_filtered = part[(part["P_TYPE"] == "ECONOMY ANODIZED STEEL")]
-    part_filtered = part_filtered.loc[:, ["P_PARTKEY"]]
-    lineitem_filtered = lineitem.loc[:, ["L_PARTKEY", "L_SUPPKEY", "L_ORDERKEY"]]
-    lineitem_filtered["VOLUME"] = lineitem["L_EXTENDEDPRICE"] * (
-        1.0 - lineitem["L_DISCOUNT"]
-    )
-    total = part_filtered.merge(
-        lineitem_filtered, left_on="P_PARTKEY", right_on="L_PARTKEY", how="inner"
-    )
-    total = total.loc[:, ["L_SUPPKEY", "L_ORDERKEY", "VOLUME"]]
-    supplier_filtered = supplier.loc[:, ["S_SUPPKEY", "S_NATIONKEY"]]
-    total = total.merge(
-        supplier_filtered, left_on="L_SUPPKEY", right_on="S_SUPPKEY", how="inner"
-    )
-    total = total.loc[:, ["L_ORDERKEY", "VOLUME", "S_NATIONKEY"]]
-    orders_filtered = orders[
-        (orders["O_ORDERDATE"] >= pd.Timestamp("1995-01-01"))
-        & (orders["O_ORDERDATE"] < pd.Timestamp("1997-01-01"))
-    ]
-    orders_filtered["O_YEAR"] = orders_filtered["O_ORDERDATE"].dt.year
-    orders_filtered = orders_filtered.loc[:, ["O_ORDERKEY", "O_CUSTKEY", "O_YEAR"]]
-    total = total.merge(
-        orders_filtered, left_on="L_ORDERKEY", right_on="O_ORDERKEY", how="inner"
-    )
-    total = total.loc[:, ["VOLUME", "S_NATIONKEY", "O_CUSTKEY", "O_YEAR"]]
-    customer_filtered = customer.loc[:, ["C_CUSTKEY", "C_NATIONKEY"]]
-    total = total.merge(
-        customer_filtered, left_on="O_CUSTKEY", right_on="C_CUSTKEY", how="inner"
-    )
-    total = total.loc[:, ["VOLUME", "S_NATIONKEY", "O_YEAR", "C_NATIONKEY"]]
-    n1_filtered = nation.loc[:, ["N_NATIONKEY", "N_REGIONKEY"]]
-    n2_filtered = nation.loc[:, ["N_NATIONKEY", "N_NAME"]].rename(
-        columns={"N_NAME": "NATION"}
-    )
-    total = total.merge(
-        n1_filtered, left_on="C_NATIONKEY", right_on="N_NATIONKEY", how="inner"
-    )
-    total = total.loc[:, ["VOLUME", "S_NATIONKEY", "O_YEAR", "N_REGIONKEY"]]
-    total = total.merge(
-        n2_filtered, left_on="S_NATIONKEY", right_on="N_NATIONKEY", how="inner"
-    )
-    total = total.loc[:, ["VOLUME", "O_YEAR", "N_REGIONKEY", "NATION"]]
-    region_filtered = region[(region["R_NAME"] == "AMERICA")]
-    region_filtered = region_filtered.loc[:, ["R_REGIONKEY"]]
-    total = total.merge(
-        region_filtered, left_on="N_REGIONKEY", right_on="R_REGIONKEY", how="inner"
-    )
-    total = total.loc[:, ["VOLUME", "O_YEAR", "NATION"]]
-
-    def udf(df):
-        demonimator = df["VOLUME"].sum()
-        df = df[df["NATION"] == "BRAZIL"]
-        numerator = df["VOLUME"].sum()
-        return numerator / demonimator
-
-    total = total.groupby("O_YEAR", as_index=False).apply(udf)
-    total.columns = ["O_YEAR", "MKT_SHARE"]
-    total = total.sort_values(by=["O_YEAR"], ascending=[True])
-    return total
-
-
-def tpch_q09(lineitem, orders, part, nation, partsupp, supplier):
-    psel = part.P_NAME.str.contains("ghost")
-    fpart = part[psel]
-    jn1 = lineitem.merge(fpart, left_on="L_PARTKEY", right_on="P_PARTKEY")
-    jn2 = jn1.merge(supplier, left_on="L_SUPPKEY", right_on="S_SUPPKEY")
-    jn3 = jn2.merge(nation, left_on="S_NATIONKEY", right_on="N_NATIONKEY")
-    jn4 = partsupp.merge(
-        jn3, left_on=["PS_PARTKEY", "PS_SUPPKEY"], right_on=["L_PARTKEY", "L_SUPPKEY"]
-    )
-    jn5 = jn4.merge(orders, left_on="L_ORDERKEY", right_on="O_ORDERKEY")
-    jn5["TMP"] = jn5.L_EXTENDEDPRICE * (1 - jn5.L_DISCOUNT) - (
-        (1 * jn5.PS_SUPPLYCOST) * jn5.L_QUANTITY
-    )
-    jn5["O_YEAR"] = jn5.O_ORDERDATE.dt.year
-    gb = jn5.groupby(["N_NAME", "O_YEAR"], as_index=False, sort=False)["TMP"].sum()
-    total = gb.sort_values(["N_NAME", "O_YEAR"], ascending=[True, False])
-    return total
-
-
-def tpch_q10(lineitem, orders, customer, nation):
-    date1 = pd.Timestamp("1994-11-01")
-    date2 = pd.Timestamp("1995-02-01")
-    osel = (orders.O_ORDERDATE >= date1) & (orders.O_ORDERDATE < date2)
-    lsel = lineitem.L_RETURNFLAG == "R"
-    forders = orders[osel]
-    flineitem = lineitem[lsel]
-    jn1 = flineitem.merge(forders, left_on="L_ORDERKEY", right_on="O_ORDERKEY")
-    jn2 = jn1.merge(customer, left_on="O_CUSTKEY", right_on="C_CUSTKEY")
-    jn3 = jn2.merge(nation, left_on="C_NATIONKEY", right_on="N_NATIONKEY")
-    jn3["TMP"] = jn3.L_EXTENDEDPRICE * (1.0 - jn3.L_DISCOUNT)
-    gb = jn3.groupby(
-        [
-            "C_CUSTKEY",
-            "C_NAME",
-            "C_ACCTBAL",
-            "C_PHONE",
-            "N_NAME",
-            "C_ADDRESS",
-            "C_COMMENT",
-        ],
-        as_index=False,
-        sort=False,
-    )["TMP"].sum()
-    total = gb.sort_values("TMP", ascending=False)
-    return total.head(20)
-
-
-def tpch_q11(partsupp, supplier, nation):
-    partsupp_filtered = partsupp.loc[:, ["PS_PARTKEY", "PS_SUPPKEY"]]
-    partsupp_filtered["TOTAL_COST"] = (
-        partsupp["PS_SUPPLYCOST"] * partsupp["PS_AVAILQTY"]
-    )
-    supplier_filtered = supplier.loc[:, ["S_SUPPKEY", "S_NATIONKEY"]]
-    ps_supp_merge = partsupp_filtered.merge(
-        supplier_filtered, left_on="PS_SUPPKEY", right_on="S_SUPPKEY", how="inner"
-    )
-    ps_supp_merge = ps_supp_merge.loc[:, ["PS_PARTKEY", "S_NATIONKEY", "TOTAL_COST"]]
-    nation_filtered = nation[(nation["N_NAME"] == "GERMANY")]
-    nation_filtered = nation_filtered.loc[:, ["N_NATIONKEY"]]
-    ps_supp_n_merge = ps_supp_merge.merge(
-        nation_filtered, left_on="S_NATIONKEY", right_on="N_NATIONKEY", how="inner"
-    )
-    ps_supp_n_merge = ps_supp_n_merge.loc[:, ["PS_PARTKEY", "TOTAL_COST"]]
-    sum_val = ps_supp_n_merge["TOTAL_COST"].sum() * 0.0001
-    total = ps_supp_n_merge.groupby(["PS_PARTKEY"], as_index=False, sort=False).agg(
-        VALUE=pd.NamedAgg(column="TOTAL_COST", aggfunc="sum")
-    )
-    total = total[total["VALUE"] > sum_val]
-    total = total.sort_values("VALUE", ascending=False)
-    return total
-
-
-def tpch_q12(lineitem, orders):
-    date1 = pd.Timestamp("1994-01-01")
-    date2 = pd.Timestamp("1995-01-01")
-    sel = (
-        (lineitem.L_RECEIPTDATE < date2)
-        & (lineitem.L_COMMITDATE < date2)
-        & (lineitem.L_SHIPDATE < date2)
-        & (lineitem.L_SHIPDATE < lineitem.L_COMMITDATE)
-        & (lineitem.L_COMMITDATE < lineitem.L_RECEIPTDATE)
-        & (lineitem.L_RECEIPTDATE >= date1)
-        & ((lineitem.L_SHIPMODE == "MAIL") | (lineitem.L_SHIPMODE == "SHIP"))
-    )
-    flineitem = lineitem[sel]
-    jn = flineitem.merge(orders, left_on="L_ORDERKEY", right_on="O_ORDERKEY")
-
-    def g1(x):
-        return ((x == "1-URGENT") | (x == "2-HIGH")).sum()
-
-    def g2(x):
-        return ((x != "1-URGENT") & (x != "2-HIGH")).sum()
-
-    total = jn.groupby("L_SHIPMODE", as_index=False)["O_ORDERPRIORITY"].agg((g1, g2))
-    # total = total.reset_index()  # reset index to keep consistency with pandas
-    total = total.sort_values("L_SHIPMODE")
-    print(total)
-
-
-def tpch_q13(customer, orders):
-    customer_filtered = customer.loc[:, ["C_CUSTKEY"]]
-    orders_filtered = orders[
-        ~orders["O_COMMENT"].str.contains(r"special[\S|\s]*requests")
-    ]
-    orders_filtered = orders_filtered.loc[:, ["O_ORDERKEY", "O_CUSTKEY"]]
-    c_o_merged = customer_filtered.merge(
-        orders_filtered, left_on="C_CUSTKEY", right_on="O_CUSTKEY", how="left"
-    )
-    c_o_merged = c_o_merged.loc[:, ["C_CUSTKEY", "O_ORDERKEY"]]
-    count_df = c_o_merged.groupby(["C_CUSTKEY"], as_index=False, sort=False).agg(
-        C_COUNT=pd.NamedAgg(column="O_ORDERKEY", aggfunc="count")
-    )
-    total = count_df.groupby(["C_COUNT"], as_index=False, sort=False).size()
-    total.columns = ["C_COUNT", "CUSTDIST"]
-    total = total.sort_values(by=["CUSTDIST", "C_COUNT"], ascending=[False, False])
-    return total
-
-
-def tpch_q14(lineitem, part):
-    startDate = pd.Timestamp("1994-03-01")
-    endDate = pd.Timestamp("1994-04-01")
-    p_type_like = "PROMO"
-    part_filtered = part.loc[:, ["P_PARTKEY", "P_TYPE"]]
-    lineitem_filtered = lineitem.loc[
-        :, ["L_EXTENDEDPRICE", "L_DISCOUNT", "L_SHIPDATE", "L_PARTKEY"]
-    ]
-    sel = (lineitem_filtered.L_SHIPDATE >= startDate) & (
-        lineitem_filtered.L_SHIPDATE < endDate
-    )
-    flineitem = lineitem_filtered[sel]
-    jn = flineitem.merge(part_filtered, left_on="L_PARTKEY", right_on="P_PARTKEY")
-    jn["TMP"] = jn.L_EXTENDEDPRICE * (1.0 - jn.L_DISCOUNT)
-    total = jn[jn.P_TYPE.str.startswith(p_type_like)].TMP.sum() * 100 / jn.TMP.sum()
-    return total
-
-
-def tpch_q15(lineitem, supplier):
-    lineitem_filtered = lineitem[
-        (lineitem["L_SHIPDATE"] >= pd.Timestamp("1996-01-01"))
-        & (
-            lineitem["L_SHIPDATE"]
-            < (pd.Timestamp("1996-01-01") + pd.DateOffset(months=3))
-        )
-    ]
-    lineitem_filtered["REVENUE_PARTS"] = lineitem_filtered["L_EXTENDEDPRICE"] * (
-        1.0 - lineitem_filtered["L_DISCOUNT"]
-    )
-    lineitem_filtered = lineitem_filtered.loc[:, ["L_SUPPKEY", "REVENUE_PARTS"]]
-    revenue_table = (
-        lineitem_filtered.groupby("L_SUPPKEY", as_index=False, sort=False)
-        .agg(TOTAL_REVENUE=pd.NamedAgg(column="REVENUE_PARTS", aggfunc="sum"))
-        .rename(columns={"L_SUPPKEY": "SUPPLIER_NO"})
-    )
-    max_revenue = revenue_table["TOTAL_REVENUE"].max()
-    revenue_table = revenue_table[revenue_table["TOTAL_REVENUE"] == max_revenue]
-    supplier_filtered = supplier.loc[:, ["S_SUPPKEY", "S_NAME", "S_ADDRESS", "S_PHONE"]]
-    total = supplier_filtered.merge(
-        revenue_table, left_on="S_SUPPKEY", right_on="SUPPLIER_NO", how="inner"
-    )
-    total = total.loc[
-        :, ["S_SUPPKEY", "S_NAME", "S_ADDRESS", "S_PHONE", "TOTAL_REVENUE"]
-    ]
-    return total
-
-
-def tpch_q16(part, partsupp, supplier):
-    part_filtered = part[
-        (part["P_BRAND"] != "Brand#45")
-        & (~part["P_TYPE"].str.contains("^MEDIUM POLISHED"))
-        & part["P_SIZE"].isin([49, 14, 23, 45, 19, 3, 36, 9])
-    ]
-    part_filtered = part_filtered.loc[:, ["P_PARTKEY", "P_BRAND", "P_TYPE", "P_SIZE"]]
-    partsupp_filtered = partsupp.loc[:, ["PS_PARTKEY", "PS_SUPPKEY"]]
-    total = part_filtered.merge(
-        partsupp_filtered, left_on="P_PARTKEY", right_on="PS_PARTKEY", how="inner"
-    )
-    total = total.loc[:, ["P_BRAND", "P_TYPE", "P_SIZE", "PS_SUPPKEY"]]
-    supplier_filtered = supplier[
-        supplier["S_COMMENT"].str.contains(r"Customer(\S|\s)*Complaints")
-    ]
-    supplier_filtered = supplier_filtered.loc[:, ["S_SUPPKEY"]].drop_duplicates()
-    # left merge to select only PS_SUPPKEY values not in supplier_filtered
-    total = total.merge(
-        supplier_filtered, left_on="PS_SUPPKEY", right_on="S_SUPPKEY", how="left"
-    )
-    total = total[total["S_SUPPKEY"].isna()]
-    total = total.loc[:, ["P_BRAND", "P_TYPE", "P_SIZE", "PS_SUPPKEY"]]
-    total = total.groupby(["P_BRAND", "P_TYPE", "P_SIZE"], as_index=False, sort=False)[
-        "PS_SUPPKEY"
-    ].nunique()
-    total.columns = ["P_BRAND", "P_TYPE", "P_SIZE", "SUPPLIER_CNT"]
-    total = total.sort_values(
-        by=["SUPPLIER_CNT", "P_BRAND", "P_TYPE", "P_SIZE"],
-        ascending=[False, True, True, True],
-    )
-    return total
-
-
-def tpch_q17(lineitem, part):
-    left = lineitem.loc[:, ["L_PARTKEY", "L_QUANTITY", "L_EXTENDEDPRICE"]]
-    right = part[((part["P_BRAND"] == "Brand#23") & (part["P_CONTAINER"] == "MED BOX"))]
-    right = right.loc[:, ["P_PARTKEY"]]
-    line_part_merge = left.merge(
-        right, left_on="L_PARTKEY", right_on="P_PARTKEY", how="inner"
-    )
-    line_part_merge = line_part_merge.loc[
-        :, ["L_QUANTITY", "L_EXTENDEDPRICE", "P_PARTKEY"]
-    ]
-    lineitem_filtered = lineitem.loc[:, ["L_PARTKEY", "L_QUANTITY"]]
-    lineitem_avg = lineitem_filtered.groupby(
-        ["L_PARTKEY"], as_index=False, sort=False
-    ).agg(avg=pd.NamedAgg(column="L_QUANTITY", aggfunc="mean"))
-    lineitem_avg["avg"] = 0.2 * lineitem_avg["avg"]
-    lineitem_avg = lineitem_avg.loc[:, ["L_PARTKEY", "avg"]]
-    total = line_part_merge.merge(
-        lineitem_avg, left_on="P_PARTKEY", right_on="L_PARTKEY", how="inner"
-    )
-    total = total[total["L_QUANTITY"] < total["avg"]]
-    total = pd.DataFrame({"avg_yearly": [total["L_EXTENDEDPRICE"].sum() / 7.0]})
-    return total
-
-
-def tpch_q18(lineitem, orders, customer):
-    gb1 = lineitem.groupby("L_ORDERKEY", as_index=False, sort=False)["L_QUANTITY"].sum()
-    fgb1 = gb1[gb1.L_QUANTITY > 300]
-    jn1 = fgb1.merge(orders, left_on="L_ORDERKEY", right_on="O_ORDERKEY")
-    jn2 = jn1.merge(customer, left_on="O_CUSTKEY", right_on="C_CUSTKEY")
-    gb2 = jn2.groupby(
-        ["C_NAME", "C_CUSTKEY", "O_ORDERKEY", "O_ORDERDATE", "O_TOTALPRICE"],
-        as_index=False,
-        sort=False,
-    )["L_QUANTITY"].sum()
-    total = gb2.sort_values(["O_TOTALPRICE", "O_ORDERDATE"], ascending=[False, True])
-    return total.head(100)
-
-
-def tpch_q19(lineitem, part):
-    Brand31 = "Brand#31"
-    Brand43 = "Brand#43"
-    SMBOX = "SM BOX"
-    SMCASE = "SM CASE"
-    SMPACK = "SM PACK"
-    SMPKG = "SM PKG"
-    MEDBAG = "MED BAG"
-    MEDBOX = "MED BOX"
-    MEDPACK = "MED PACK"
-    MEDPKG = "MED PKG"
-    LGBOX = "LG BOX"
-    LGCASE = "LG CASE"
-    LGPACK = "LG PACK"
-    LGPKG = "LG PKG"
-    DELIVERINPERSON = "DELIVER IN PERSON"
-    AIR = "AIR"
-    AIRREG = "AIRREG"
-    lsel = (
-        (
-            ((lineitem.L_QUANTITY <= 36) & (lineitem.L_QUANTITY >= 26))
-            | ((lineitem.L_QUANTITY <= 25) & (lineitem.L_QUANTITY >= 15))
-            | ((lineitem.L_QUANTITY <= 14) & (lineitem.L_QUANTITY >= 4))
-        )
-        & (lineitem.L_SHIPINSTRUCT == DELIVERINPERSON)
-        & ((lineitem.L_SHIPMODE == AIR) | (lineitem.L_SHIPMODE == AIRREG))
-    )
-    psel = (part.P_SIZE >= 1) & (
-        (
-            (part.P_SIZE <= 5)
-            & (part.P_BRAND == Brand31)
-            & (part.P_CONTAINER.isin([SMBOX, SMCASE, SMPACK, SMPKG]))
-        )
-        | (
-            (part.P_SIZE <= 10)
-            & (part.P_BRAND == Brand43)
-            & (part.P_CONTAINER.isin([MEDBAG, MEDBOX, MEDPACK, MEDPKG]))
-        )
-        | (
-            (part.P_SIZE <= 15)
-            & (part.P_BRAND == Brand43)
-            & (part.P_CONTAINER.isin([LGBOX, LGCASE, LGPACK, LGPKG]))
-        )
-    )
-    flineitem = lineitem[lsel]
-    fpart = part[psel]
-    jn = flineitem.merge(fpart, left_on="L_PARTKEY", right_on="P_PARTKEY")
-    jnsel = (
-        (
-            (jn.P_BRAND == Brand31)
-            & (jn.P_CONTAINER.isin([SMBOX, SMCASE, SMPACK, SMPKG]))
-            & (jn.L_QUANTITY >= 4)
-            & (jn.L_QUANTITY <= 14)
-            & (jn.P_SIZE <= 5)
-        )
-        | (
-            (jn.P_BRAND == Brand43)
-            & (jn.P_CONTAINER.isin([MEDBAG, MEDBOX, MEDPACK, MEDPKG]))
-            & (jn.L_QUANTITY >= 15)
-            & (jn.L_QUANTITY <= 25)
-            & (jn.P_SIZE <= 10)
-        )
-        | (
-            (jn.P_BRAND == Brand43)
-            & (jn.P_CONTAINER.isin([LGBOX, LGCASE, LGPACK, LGPKG]))
-            & (jn.L_QUANTITY >= 26)
-            & (jn.L_QUANTITY <= 36)
-            & (jn.P_SIZE <= 15)
-        )
-    )
-    jn = jn[jnsel]
-    total = (jn.L_EXTENDEDPRICE * (1.0 - jn.L_DISCOUNT)).sum()
-    return total
-
-
-def tpch_q20(lineitem, part, nation, partsupp, supplier):
-    date1 = pd.Timestamp("1996-01-01")
-    date2 = pd.Timestamp("1997-01-01")
-    psel = part.P_NAME.str.startswith("azure")
-    nsel = nation.N_NAME == "JORDAN"
-    lsel = (lineitem.L_SHIPDATE >= date1) & (lineitem.L_SHIPDATE < date2)
-    fpart = part[psel]
-    fnation = nation[nsel]
-    flineitem = lineitem[lsel]
-    jn1 = fpart.merge(partsupp, left_on="P_PARTKEY", right_on="PS_PARTKEY")
-    jn2 = jn1.merge(
-        flineitem,
-        left_on=["PS_PARTKEY", "PS_SUPPKEY"],
-        right_on=["L_PARTKEY", "L_SUPPKEY"],
-    )
-    gb = jn2.groupby(
-        ["PS_PARTKEY", "PS_SUPPKEY", "PS_AVAILQTY"], as_index=False, sort=False
-    )["L_QUANTITY"].sum()
-    gbsel = gb.PS_AVAILQTY > (0.5 * gb.L_QUANTITY)
-    fgb = gb[gbsel]
-    jn3 = fgb.merge(supplier, left_on="PS_SUPPKEY", right_on="S_SUPPKEY")
-    jn4 = fnation.merge(jn3, left_on="N_NATIONKEY", right_on="S_NATIONKEY")
-    jn4 = jn4.loc[:, ["S_NAME", "S_ADDRESS"]]
-    total = jn4.sort_values("S_NAME").drop_duplicates()
-    return total
-
-
-def tpch_q21(lineitem, orders, supplier, nation):
-    lineitem_filtered = lineitem.loc[
-        :, ["L_ORDERKEY", "L_SUPPKEY", "L_RECEIPTDATE", "L_COMMITDATE"]
-    ]
-
-    # Keep all rows that have another row in linetiem with the same orderkey and different suppkey
-    lineitem_orderkeys = (
-        lineitem_filtered.loc[:, ["L_ORDERKEY", "L_SUPPKEY"]]
-        .groupby("L_ORDERKEY", as_index=False, sort=False)["L_SUPPKEY"]
-        .nunique()
-    )
-    lineitem_orderkeys.columns = ["L_ORDERKEY", "nunique_col"]
-    lineitem_orderkeys = lineitem_orderkeys[lineitem_orderkeys["nunique_col"] > 1]
-    lineitem_orderkeys = lineitem_orderkeys.loc[:, ["L_ORDERKEY"]]
-
-    # Keep all rows that have l_receiptdate > l_commitdate
-    lineitem_filtered = lineitem_filtered[
-        lineitem_filtered["L_RECEIPTDATE"] > lineitem_filtered["L_COMMITDATE"]
-    ]
-    lineitem_filtered = lineitem_filtered.loc[:, ["L_ORDERKEY", "L_SUPPKEY"]]
-
-    # Merge Filter + Exists
-    lineitem_filtered = lineitem_filtered.merge(
-        lineitem_orderkeys, on="L_ORDERKEY", how="inner"
-    )
-
-    # Not Exists: Check the exists condition isn't still satisfied on the output.
-    lineitem_orderkeys = lineitem_filtered.groupby(
-        "L_ORDERKEY", as_index=False, sort=False
-    )["L_SUPPKEY"].nunique()
-    lineitem_orderkeys.columns = ["L_ORDERKEY", "nunique_col"]
-    lineitem_orderkeys = lineitem_orderkeys[lineitem_orderkeys["nunique_col"] == 1]
-    lineitem_orderkeys = lineitem_orderkeys.loc[:, ["L_ORDERKEY"]]
-
-    # Merge Filter + Not Exists
-    lineitem_filtered = lineitem_filtered.merge(
-        lineitem_orderkeys, on="L_ORDERKEY", how="inner"
-    )
-
-    orders_filtered = orders.loc[:, ["O_ORDERSTATUS", "O_ORDERKEY"]]
-    orders_filtered = orders_filtered[orders_filtered["O_ORDERSTATUS"] == "F"]
-    orders_filtered = orders_filtered.loc[:, ["O_ORDERKEY"]]
-    total = lineitem_filtered.merge(
-        orders_filtered, left_on="L_ORDERKEY", right_on="O_ORDERKEY", how="inner"
-    )
-    total = total.loc[:, ["L_SUPPKEY"]]
-
-    supplier_filtered = supplier.loc[:, ["S_SUPPKEY", "S_NATIONKEY", "S_NAME"]]
-    total = total.merge(
-        supplier_filtered, left_on="L_SUPPKEY", right_on="S_SUPPKEY", how="inner"
-    )
-    total = total.loc[:, ["S_NATIONKEY", "S_NAME"]]
-    nation_filtered = nation.loc[:, ["N_NAME", "N_NATIONKEY"]]
-    nation_filtered = nation_filtered[nation_filtered["N_NAME"] == "SAUDI ARABIA"]
-    total = total.merge(
-        nation_filtered, left_on="S_NATIONKEY", right_on="N_NATIONKEY", how="inner"
-    )
-    total = total.loc[:, ["S_NAME"]]
-    total = total.groupby("S_NAME", as_index=False, sort=False).size()
-    total.columns = ["S_NAME", "NUMWAIT"]
-    total = total.sort_values(by=["NUMWAIT", "S_NAME"], ascending=[False, True])
-    return total
-
-
-def tpch_q22(customer, orders):
-    customer_filtered = customer.loc[:, ["C_ACCTBAL", "C_CUSTKEY"]]
-    customer_filtered["CNTRYCODE"] = customer["C_PHONE"].str.slice(0, 2)
-    customer_filtered = customer_filtered[
-        (customer["C_ACCTBAL"] > 0.00)
-        & customer_filtered["CNTRYCODE"].isin(
-            ["13", "31", "23", "29", "30", "18", "17"]
-        )
-    ]
-    avg_value = customer_filtered["C_ACCTBAL"].mean()
-    customer_filtered = customer_filtered[customer_filtered["C_ACCTBAL"] > avg_value]
-    # Select only the keys that don't match by performing a left join and only selecting columns with an na value
-    orders_filtered = orders.loc[:, ["O_CUSTKEY"]].drop_duplicates()
-    customer_keys = customer_filtered.loc[:, ["C_CUSTKEY"]].drop_duplicates()
-    customer_selected = customer_keys.merge(
-        orders_filtered, left_on="C_CUSTKEY", right_on="O_CUSTKEY", how="left"
-    )
-    customer_selected = customer_selected[customer_selected["O_CUSTKEY"].isna()]
-    customer_selected = customer_selected.loc[:, ["C_CUSTKEY"]]
-    customer_selected = customer_selected.merge(
-        customer_filtered, on="C_CUSTKEY", how="inner"
-    )
-    customer_selected = customer_selected.loc[:, ["CNTRYCODE", "C_ACCTBAL"]]
-    agg1 = customer_selected.groupby(["CNTRYCODE"], as_index=False, sort=False).size()
-    agg1.columns = ["CNTRYCODE", "NUMCUST"]
-    agg2 = customer_selected.groupby(["CNTRYCODE"], as_index=False, sort=False).agg(
-        TOTACCTBAL=pd.NamedAgg(column="C_ACCTBAL", aggfunc="sum")
-    )
-    total = agg1.merge(agg2, on="CNTRYCODE", how="inner")
-    total = total.sort_values(by=["CNTRYCODE"], ascending=[True])
-    return total
-
-
-@pytest.mark.parametrize(
-    "query_func, required_fixtures, is_dataframe",
-    [
-        (tpch_q01, ["lineitem"], True),
-        # (tpch_q02, ["part", "partsupp", "supplier", "nation", "region"], True),  # AssertionError
-        (tpch_q03, ["lineitem", "orders", "customer"], True),
-        # (tpch_q04, ["orders", "lineitem"], True),  # Missing L_COMMITDATE
-        # (tpch_q05, ["customer", "orders", "lineitem", "supplier", "nation", "region"], True),  # R_NAME issue
-        (tpch_q06, ["lineitem"], False),
-        # (tpch_q07, ["customer", "orders", "lineitem", "supplier", "nation"], True),  # L_SHIPDATE KeyError
-        # (tpch_q08, ["part", "lineitem", "orders", "customer", "supplier", "nation", "region"], True), # KeyError: "None of [Index(['S_SUPPKEY', 'S_NATIONKEY'], dtype='object')] are in the [columns]"
-        # (tpch_q09, ["part", "lineitem", "orders", "supplier", "nation", "partsupp"], True), # AttributeError: 'DataFrame' object has no attribute 'P_NAME'
-        # (tpch_q10, ["customer", "orders", "lineitem", "nation"], True), # AttributeError: 'DataFrame' object has no attribute 'L_RETURNFLAG'
-        (tpch_q11, ["partsupp", "supplier", "nation"], True),
-        # (tpch_q12, ["orders", "lineitem"], True),
-        # (tpch_q13, ["customer", "orders"], True), # AttributeError: 'DataFrame' object has no attribute 'is_lazy_plan'
-        # (tpch_q14, ["lineitem", "part"], False),  # ZeroDivisionError: float division by zero
-        # (tpch_q15, ["lineitem", "supplier"], True), # NotImplementedError: Unknown expr type in make_const_expr <class 'pandas._libs.missing.NAType'>
-        # (tpch_q16, ["part", "partsupp", "supplier"], True), # AttributeError: 'DataFrame' object has no attribute 'is_lazy_plan'
-        # (tpch_q17, ["lineitem", "part"], True), # RuntimeError: Array dtypes don't match in ReserveArray, buffer is FLOAT64, but input is INT64
-        # (tpch_q18, ["customer", "orders", "lineitem"], True), # KeyError: 'L_ORDERKEY'
-        # (tpch_q19, ["lineitem", "part"], True), # AttributeError: 'DataFrame' object has no attribute 'L_SHIPINSTRUCT'
-        # (tpch_q20, ["lineitem", "part", "nation", "partsupp", "supplier"], True), # AttributeError: 'DataFrame' object has no attribute 'is_lazy_plan'
-        # (tpch_q21, ["lineitem", "orders", "supplier", "nation"], True), # AttributeError: 'DataFrame' object has no attribute 'is_lazy_plan'
-        # (tpch_q22, ["customer", "orders"], True), # Segfaults
-    ],
-)
-@pytest.mark.skip("Skipping TPCH query unit tests.")
-def test_tpch_queries(query_func, required_fixtures, is_dataframe, request):
-    pd_args = [request.getfixturevalue(name) for name in required_fixtures]
-    bd_args = [bd.from_pandas(df) for df in pd_args]
-
-    pd_result = query_func(*pd_args)
-    bd_result = query_func(*bd_args)
-
-    if is_dataframe:
-        bd_result.is_lazy_plan()
-        _test_equal(bd_result, pd_result, check_pandas_types=False)
-    else:
-        # For scalar or numeric results
-        assert isinstance(pd_result, (int, float)) and isinstance(
-            bd_result, (int, float)
-        )
-        assert abs(pd_result - bd_result) < 1e-6
-=======
 def test_set_df_column_non_arith_binops():
     """Test setting dataframe columns using BodoSeries non-arithmetic binary operations."""
 
@@ -3377,4 +2392,99 @@
     assert "TypeError triggering deeper fallback" in warning_msg, (
         f"Unexpected warning message: {warning_msg}"
     )
->>>>>>> 5639db62
+
+
+import benchmarks.tpch.dataframe_lib as tpch
+
+datapath = "bodo/tests/data/tpch-test_data/parquet"
+
+
+@pytest.fixture
+def lineitem():
+    return tpch.load_lineitem(datapath, use_bodo=False)
+
+
+@pytest.fixture
+def part():
+    return tpch.load_part(datapath, use_bodo=False)
+
+
+@pytest.fixture
+def orders():
+    return tpch.load_orders(datapath, use_bodo=False)
+
+
+@pytest.fixture
+def customer():
+    return tpch.load_customer(datapath, use_bodo=False)
+
+
+@pytest.fixture
+def supplier():
+    return tpch.load_supplier(datapath, use_bodo=False)
+
+
+@pytest.fixture
+def nation():
+    return tpch.load_nation(datapath, use_bodo=False)
+
+
+@pytest.fixture
+def region():
+    return tpch.load_region(datapath, use_bodo=False)
+
+
+@pytest.fixture
+def partsupp():
+    return tpch.load_partsupp(datapath, use_bodo=False)
+
+
+@pytest.mark.parametrize(
+    "query_func, required_fixtures, is_dataframe",
+    [
+        (tpch.tpch_q01, ["lineitem"], True),
+        # (tpch.tpch_q02, ["part", "partsupp", "supplier", "nation", "region"], True),  # AssertionError
+        (tpch.tpch_q03, ["lineitem", "orders", "customer"], True),
+        # (tpch.tpch_q04, ["lineitem", "orders"], True),  # Missing L_COMMITDATE
+        # (tpch.tpch_q05, ["customer", "orders", "lineitem", "supplier", "nation", "region"], True),  # R_NAME issue
+        # (tpch.tpch_q06, ["lineitem"], False),  # Values are different
+        # (tpch.tpch_q07, ["customer", "orders", "lineitem", "supplier", "nation"], True),  # L_SHIPDATE KeyError
+        # (tpch.tpch_q08, ["part", "lineitem", "supplier", "orders", "customer", "nation", "region"], True),  # S_SUPPKEY KeyError
+        (
+            tpch.tpch_q09,
+            ["lineitem", "orders", "part", "nation", "partsupp", "supplier"],
+            True,
+        ),
+        (tpch.tpch_q10, ["lineitem", "orders", "customer", "nation"], True),
+        # (tpch.tpch_q11, ["partsupp", "supplier", "nation"], True),  # DataFrame mismatch
+        # (tpch.tpch_q12, ["lineitem", "orders"], True),
+        # (tpch.tpch_q13, ["customer", "orders"], True),  # is_lazy_plan error
+        # (tpch.tpch_q14, ["lineitem", "part"], False),  # float division by zero
+        # (tpch.tpch_q15, ["lineitem", "supplier"], True), # ValueError: Length mismatch: Expected axis has 0 elements, new values have 1 elements
+        # (tpch.tpch_q16, ["part", "partsupp", "supplier"], True),  # is_lazy_plan
+        # (tpch.tpch_q17, ["lineitem", "part"], True),  # dtype mismatch
+        (tpch.tpch_q18, ["lineitem", "orders", "customer"], True),
+        # (tpch.tpch_q19, ["lineitem", "part"], True),  # L_SHIPINSTRUCT missing
+        # (tpch.tpch_q20, ["lineitem", "part", "nation", "partsupp", "supplier"], True),  # is_lazy_plan
+        # (tpch.tpch_q21, ["lineitem", "orders", "supplier", "nation"], True),  # is_lazy_plan
+        # (tpch.tpch_q22, ["customer", "orders"], True),  # RuntimeError: PhysicalReduce::ConsumeBatch: Error in Arrow compute kernel NotImplemented: Function 'sum' has no kernel matching input ..
+    ],
+)
+# @pytest.mark.skip("Skipping TPCH query unit tests.")
+def test_tpch_queries(query_func, required_fixtures, is_dataframe, request):
+    pd_args = [request.getfixturevalue(name) for name in required_fixtures]
+    bd_args = [bd.from_pandas(df) for df in pd_args]
+
+    pd_kwargs = {"use_bodo": False}
+    pd_result = query_func(*pd_args, **pd_kwargs)
+    bd_result = query_func(*bd_args)
+
+    if is_dataframe:
+        bd_result.is_lazy_plan()
+        _test_equal(bd_result, pd_result, check_pandas_types=False, reset_index=True)
+    else:
+        # For scalar or numeric results
+        assert isinstance(pd_result, (int, float)) and isinstance(
+            bd_result, (int, float)
+        )
+        assert abs(pd_result - bd_result) < 1e-6