--- conflicted
+++ resolved
@@ -1773,8 +1773,6 @@
     print(bdf2)
 
 
-<<<<<<< HEAD
-=======
 def test_dataframe_concat(datapath):
     bodo_df1 = bd.read_parquet(datapath("dataframe_library/df1.parquet"))[["A", "D"]]
     bodo_df2 = bd.read_parquet(datapath("dataframe_library/df2.parquet"))[["A", "E"]]
@@ -1813,7 +1811,6 @@
     )
 
 
->>>>>>> 3a858457
 @pytest.mark.skip("disabled due to submit_func_to_workers: already running")
 def test_isin(datapath):
     bodo_df1 = bd.read_parquet(datapath("dataframe_library/df1.parquet"))
