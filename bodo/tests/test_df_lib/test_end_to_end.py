import datetime
import operator
import os
import tempfile
import warnings

import numba  # noqa TID253
import numpy as np
import pandas as pd
import pyarrow as pa
import pytest

import bodo
import bodo.pandas as bd
from bodo.pandas.plan import (
    LogicalGetPandasReadParallel,
    LogicalGetPandasReadSeq,
    assert_executed_plan_count,
)
from bodo.pandas.utils import (
    BodoCompilationFailedWarning,
    BodoLibFallbackWarning,
    JITFallback,
)
from bodo.tests.utils import _test_equal, temp_config_override

# Various Index kinds to use in test data (assuming maximum size of 100 in input)
MAX_DATA_SIZE = 100


@pytest.fixture(
    params=[
        pd.RangeIndex(MAX_DATA_SIZE),
        pd.date_range("1998-01-01", periods=MAX_DATA_SIZE),
        pd.MultiIndex.from_arrays(
            (np.arange(MAX_DATA_SIZE) * 2, np.arange(MAX_DATA_SIZE) * 4),
            names=["first", "second"],
        ),
    ]
)
def index_val(request):
    return request.param


def test_from_pandas(datapath, index_val):
    """Very simple test to scan a dataframe passed into from_pandas."""

    df = pd.DataFrame(
        {
            "a": [1, 2, 3, 7] * 2,
            "b": [4, 5, 6, 8] * 2,
            "c": ["a", "b", None, "abc"] * 2,
        },
    )
    df.index = index_val[: len(df)]
    # Sequential test
    with temp_config_override("dataframe_library_run_parallel", False):
        bdf = bd.from_pandas(df)
        assert bdf.is_lazy_plan()
        assert isinstance(bdf._mgr._plan, LogicalGetPandasReadSeq)
        duckdb_plan = bdf._mgr._plan.generate_duckdb()
        _test_equal(duckdb_plan.df, df)
        _test_equal(
            bdf,
            df,
        )
        assert not bdf.is_lazy_plan()
        assert bdf._mgr._plan is None

    # Parallel test
    bdf = bd.from_pandas(df)
    assert bdf.is_lazy_plan()
    assert isinstance(bdf._mgr._plan, LogicalGetPandasReadParallel)
    _test_equal(
        bdf,
        df,
    )
    assert not bdf.is_lazy_plan()
    assert bdf._mgr._plan is None

    # Make sure projection with a middle column works.
    bdf = bd.from_pandas(df)
    bodo_df2 = bdf["b"]
    df2 = df["b"]
    assert bodo_df2.is_lazy_plan()
    _test_equal(
        bodo_df2,
        df2,
        check_pandas_types=False,
    )


def test_read_parquet(datapath):
    """Very simple test to read a parquet file for sanity checking."""
    with assert_executed_plan_count(0):
        path = datapath("example_no_index.parquet")

        bodo_out = bd.read_parquet(path)
        py_out = pd.read_parquet(path)

    _test_equal(
        bodo_out,
        py_out,
    )


@pytest.mark.parametrize(
    "file_path",
    [
        "example_no_index.parquet",
        "example_single_index.parquet",
        "example_multi_index.parquet",
    ],
)
def test_read_parquet_projection_pushdown(datapath, file_path):
    """Make sure basic projection pushdown works for Parquet read end to end."""
    with assert_executed_plan_count(0):
        path = datapath(file_path)

        bodo_out = bd.read_parquet(path)[["three", "four"]]
        py_out = pd.read_parquet(path)[["three", "four"]]

    _test_equal(
        bodo_out,
        py_out,
    )


@pytest.mark.parametrize(
    "df",
    [
        pytest.param(
            pd.DataFrame(
                {
                    "one": [-1.0, np.nan, 2.5, 3.0, 4.0, 6.0, 10.0],
                    "two": ["foo", "bar", "baz", "foo", "bar", "baz", "foo"],
                    "three": [True, False, True, True, True, False, False],
                    "four": [-1.0, 5.1, 2.5, 3.0, 4.0, 6.0, 11.0],
                    "five": ["foo", "bar", "baz", None, "bar", "baz", "foo"],
                }
            ),
            id="df1",
        )
    ],
)
def test_read_parquet_index(df: pd.DataFrame, index_val):
    """Test reading parquet with index column works as expected."""
    df.index = index_val[: len(df)]
    with tempfile.TemporaryDirectory() as tmp:
        path = os.path.join(tmp, "example.pq")

        df.to_parquet(path)

        bodo_out = bd.read_parquet(path)
        py_out = pd.read_parquet(path)

        _test_equal(
            bodo_out,
            py_out,
        )


def test_read_parquet_len_shape(datapath):
    """Test length/shape after read parquet is correct"""
    with assert_executed_plan_count(0):
        path = datapath("example_no_index.parquet")

        bodo_out = bd.read_parquet(path)
        py_out = pd.read_parquet(path)

        # len directly on parquet file doesn't require plan execution
        assert len(bodo_out) == len(py_out)

        # create a new lazy DF
        bodo_out2 = bd.read_parquet(path)

        # test shape: shape directly on parquet file doesn't require plan execution
        assert bodo_out2.shape == py_out.shape


def test_read_parquet_series_len_shape(datapath):
    """Test length/shape after read parquet is correct"""
    with assert_executed_plan_count(0):
        path = datapath("dataframe_library/df1.parquet")

        bodo_out = bd.read_parquet(path)
        bodo_out = bodo_out["A"]
        py_out = pd.read_parquet(path)
        py_out = py_out["A"]

        # len directly on parquet file doesn't require plan execution
        assert len(bodo_out) == len(py_out)

        # test shape: shape directly on parquet file doesn't require plan execution
        assert bodo_out.shape == py_out.shape


@pytest.mark.jit_dependency
def test_read_parquet_filter_projection(datapath):
    """Test TPC-H Q6 bug where filter and projection pushed down to read parquet
    and filter column isn't used anywhere in the query.
    """
    with assert_executed_plan_count(0):
        path = datapath("dataframe_library/q6_sample.pq")

        def impl(lineitem):
            date1 = pd.Timestamp("1996-01-01")
            sel = (lineitem.L_SHIPDATE >= date1) & (lineitem.L_DISCOUNT >= 0.08)
            flineitem = lineitem[sel]
            return flineitem.L_EXTENDEDPRICE

        bodo_df = bd.read_parquet(path)
        bodo_df["L_SHIPDATE"] = bd.to_datetime(bodo_df.L_SHIPDATE, format="%Y-%m-%d")
        py_df = pd.read_parquet(path)
        py_df["L_SHIPDATE"] = pd.to_datetime(py_df.L_SHIPDATE, format="%Y-%m-%d")

        bodo_out = impl(bodo_df)
        py_out = impl(py_df)

    _test_equal(
        bodo_out.copy(),
        py_out,
        check_pandas_types=False,
        sort_output=True,
        reset_index=True,
    )


@pytest.mark.jit_dependency
def test_write_parquet(index_val):
    """Test writing a DataFrame to parquet."""
    df = pd.DataFrame(
        {
            "one": [-1.0, np.nan, 2.5, 3.0, 4.0, 6.0, 10.0],
            "two": ["foo", "bar", "baz", "foo", "bar", "baz", "foo"],
            "three": [True, False, True, True, True, False, False],
            "four": [-1.0, 5.1, 2.5, 3.0, 4.0, 6.0, 11.0],
            "five": ["foo", "bar", "baz", None, "bar", "baz", "foo"],
        }
    )
    df.index = index_val[: len(df)]
    with tempfile.TemporaryDirectory() as tmp:
        path = os.path.join(tmp, "test_write.parquet")

        bodo_df = bd.from_pandas(df)
        bodo_df.to_parquet(path)
        assert bodo_df.is_lazy_plan()

        # Read back to check
        py_out = pd.read_parquet(path)
        _test_equal(
            py_out,
            df,
            check_pandas_types=False,
            sort_output=True,
            # RangeIndex order is not guaranteed
            reset_index=isinstance(index_val, pd.RangeIndex),
        )

        # Already distributed DataFrame case
        path = os.path.join(tmp, "test_write_dist.parquet")
        bodo_df = bd.from_pandas(df)

        @bodo.jit(spawn=True)
        def f(df):
            return df

        f(bodo_df)
        bodo_df.to_parquet(path)
        # Read back to check
        py_out = pd.read_parquet(path)
        _test_equal(
            py_out,
            df,
            check_pandas_types=False,
            sort_output=True,
            # RangeIndex order is not guaranteed
            reset_index=isinstance(index_val, pd.RangeIndex),
        )


def test_projection(datapath):
    """Very simple test for projection for sanity checking."""
    bodo_df1 = bd.read_parquet(datapath("dataframe_library/df1.parquet"))
    bodo_df2 = bodo_df1["D"]

    py_df1 = pd.read_parquet(datapath("dataframe_library/df1.parquet"))
    py_df2 = py_df1["D"]

    _test_equal(
        bodo_df2,
        py_df2,
        check_pandas_types=False,
        sort_output=True,
        # Index is initially RangeIndex, so we ignore final order.
        reset_index=True,
    )


@pytest.mark.parametrize(
    "file_path",
    [
        "dataframe_library/df1.parquet",
        "dataframe_library/df1_index.parquet",
        "dataframe_library/df1_multi_index.parquet",
    ],
)
@pytest.mark.parametrize(
    "op", [operator.eq, operator.ne, operator.gt, operator.lt, operator.ge, operator.le]
)
def test_filter_pushdown(datapath, file_path, op):
    """Test for filter with filter pushdown into read parquet."""
    # Make sure bodo_df2 is unevaluated in the process.
    with assert_executed_plan_count(0):
        op_str = numba.core.utils.OPERATORS_TO_BUILTINS[op]

        bodo_df1 = bd.read_parquet(datapath(file_path))
        bodo_df2 = bodo_df1[eval(f"bodo_df1.A {op_str} 20")]

    pre, post = bd.plan.getPlanStatistics(bodo_df2._mgr._plan)

    _test_equal(pre, 2)
    _test_equal(post, 1)

    with assert_executed_plan_count(0):
        py_df1 = pd.read_parquet(datapath(file_path))
        py_df2 = py_df1[eval(f"py_df1.A {op_str} 20")]

    # TODO: remove copy when df.apply(axis=0) is implemented
    _test_equal(
        bodo_df2.copy(),
        py_df2,
        check_pandas_types=False,
        sort_output=True,
        reset_index=False,
    )


@pytest.mark.jit_dependency
@pytest.mark.parametrize(
    "file_path",
    [
        "dataframe_library/df1.parquet",
        "dataframe_library/df1_index.parquet",
        "dataframe_library/df1_multi_index.parquet",
    ],
)
@pytest.mark.parametrize(
    "op", [operator.eq, operator.ne, operator.gt, operator.lt, operator.ge, operator.le]
)
def test_filter_distributed(datapath, file_path, op):
    """Very simple test for filter for sanity checking."""
    # Make sure bodo_df2 is unevaluated in the process.
    with assert_executed_plan_count(0):
        bodo_df1 = bd.read_parquet(datapath(file_path))
        py_df1 = pd.read_parquet(datapath(file_path))

        @bodo.jit(spawn=True)
        def f(df):
            return df

    with assert_executed_plan_count(1):
        # Force plan to execute but keep distributed.
        f(bodo_df1)
        op_str = numba.core.utils.OPERATORS_TO_BUILTINS[op]

        bodo_df2 = bodo_df1[eval(f"bodo_df1.A {op_str} 20")]
        py_df2 = py_df1[eval(f"py_df1.A {op_str} 20")]

    _test_equal(
        bodo_df2.copy(),
        py_df2,
        check_pandas_types=False,
        sort_output=True,
        reset_index=False,
    )


@pytest.mark.parametrize(
    "op", [operator.eq, operator.ne, operator.gt, operator.lt, operator.ge, operator.le]
)
def test_filter(datapath, op):
    """Test for standalone filter."""
    with assert_executed_plan_count(0):
        bodo_df1 = bd.read_parquet(datapath("dataframe_library/df1.parquet"))
        py_df1 = pd.read_parquet(datapath("dataframe_library/df1.parquet"))

    # Force read parquet node to execute.
    _test_equal(
        bodo_df1.copy(),
        py_df1,
        check_pandas_types=False,
        sort_output=True,
        reset_index=False,
    )

    # Make sure bodo_df2 is unevaluated in the process.
    with assert_executed_plan_count(0):
        op_str = numba.core.utils.OPERATORS_TO_BUILTINS[op]
        bodo_df2 = bodo_df1[eval(f"bodo_df1.A {op_str} 20")]
        py_df2 = py_df1[eval(f"py_df1.A {op_str} 20")]

    _test_equal(
        bodo_df2.copy(),
        py_df2,
        check_pandas_types=False,
        sort_output=True,
        reset_index=False,
    )


@pytest.mark.jit_dependency
@pytest.mark.parametrize(
    "file_path",
    [
        "dataframe_library/df1.parquet",
        "dataframe_library/df1_index.parquet",
        "dataframe_library/df1_multi_index.parquet",
    ],
)
@pytest.mark.parametrize("mode", [0, 1, 2])
def test_filter_bound_between(datapath, file_path, mode):
    """Test for filter with filter pushdown into read parquet."""
    with assert_executed_plan_count(0):
        bodo_df1 = bd.read_parquet(datapath(file_path))

    @bodo.jit(spawn=True)
    def f(df):
        return df

    with assert_executed_plan_count(0 if not mode else 1):
        if mode == 1:
            f(bodo_df1)
        elif mode == 2:
            bodo_df1._mgr._collect()

    # Make sure bodo_df2 is unevaluated at this point.
    with assert_executed_plan_count(0):
        bodo_df2 = bodo_df1[(bodo_df1.A > 3) & (bodo_df1.A < 8)]

    py_df1 = pd.read_parquet(datapath(file_path))
    py_df2 = py_df1[(py_df1.A > 3) & (py_df1.A < 8)]
    assert len(py_df2) == 4

    # TODO: remove copy when df.apply(axis=0) is implemented
    _test_equal(
        bodo_df2.copy(),
        py_df2,
        check_pandas_types=False,
        sort_output=True,
        reset_index=True,
    )


def test_filter_multiple1_pushdown(datapath):
    """Test for multiple filter expression."""

    # Make sure bodo_df2 is unevaluated at this point.
    with assert_executed_plan_count(0):
        bodo_df1 = bd.read_parquet(datapath("dataframe_library/df1.parquet"))
        bodo_df2 = bodo_df1[((bodo_df1.A < 20) & ~(bodo_df1.D > 80))]

    py_df1 = pd.read_parquet(datapath("dataframe_library/df1.parquet"))
    py_df2 = py_df1[((py_df1.A < 20) & ~(py_df1.D > 80))]

    # TODO: remove copy when df.apply(axis=0) is implemented
    _test_equal(
        bodo_df2.copy(),
        py_df2,
        check_pandas_types=False,
        sort_output=True,
        reset_index=True,
    )


def test_filter_multiple1(datapath):
    """Test for multiple filter expression."""
    with assert_executed_plan_count(0):
        bodo_df1 = bd.read_parquet(datapath("dataframe_library/df1.parquet"))
        py_df1 = pd.read_parquet(datapath("dataframe_library/df1.parquet"))

    # Force read parquet node to execute.
    _test_equal(
        bodo_df1.copy(),
        py_df1,
        check_pandas_types=False,
        sort_output=True,
        reset_index=False,
    )

    # Make sure bodo_df2 is unevaluated in this process.
    with assert_executed_plan_count(0):
        bodo_df2 = bodo_df1[((bodo_df1.A < 20) & ~(bodo_df1.D > 80))]
        py_df2 = py_df1[((py_df1.A < 20) & ~(py_df1.D > 80))]

    # TODO: remove copy when df.apply(axis=0) is implemented
    _test_equal(
        bodo_df2.copy(),
        py_df2,
        check_pandas_types=False,
        sort_output=True,
        reset_index=True,
    )


def test_filter_string_pushdown(datapath):
    """Test for filtering based on a string pushed down to read parquet."""

    # Make sure bodo_df2 is unevaluated in this process.
    with assert_executed_plan_count(0):
        bodo_df1 = bd.read_parquet(datapath("dataframe_library/df1.parquet"))
        bodo_df2 = bodo_df1[bodo_df1.B == "gamma"]

    pre, post = bd.plan.getPlanStatistics(bodo_df2._mgr._plan)

    _test_equal(pre, 2)
    _test_equal(post, 1)

    py_df1 = pd.read_parquet(datapath("dataframe_library/df1.parquet"))
    py_df2 = py_df1[py_df1.B == "gamma"]

    _test_equal(
        bodo_df2.copy(),
        py_df2,
        check_pandas_types=False,
        sort_output=True,
        reset_index=True,
    )


def test_filter_string(datapath):
    """Test for standalone string filter."""

    with assert_executed_plan_count(0):
        bodo_df1 = bd.read_parquet(datapath("dataframe_library/df1.parquet"))
        py_df1 = pd.read_parquet(datapath("dataframe_library/df1.parquet"))

    # Force read parquet node to execute.
    _test_equal(
        bodo_df1.copy(),
        py_df1,
        check_pandas_types=False,
        sort_output=True,
        reset_index=False,
    )

    # Make sure bodo_df2 is unevaluated at this point.
    with assert_executed_plan_count(0):
        bodo_df2 = bodo_df1[bodo_df1.B == "gamma"]

    py_df2 = py_df1[py_df1.B == "gamma"]

    _test_equal(
        bodo_df2.copy(),
        py_df2,
        check_pandas_types=False,
        sort_output=True,
        reset_index=True,
    )


@pytest.mark.jit_dependency
@pytest.mark.parametrize(
    "op", [operator.eq, operator.ne, operator.gt, operator.lt, operator.ge, operator.le]
)
def test_filter_datetime_pushdown(datapath, op):
    """Test for standalone filter."""

    # Make sure bodo_df2 is unevaluated at this point.
    with assert_executed_plan_count(0):
        op_str = numba.core.utils.OPERATORS_TO_BUILTINS[op]
        bodo_df1 = bd.read_parquet(datapath("dataframe_library/df1.parquet"))
        bodo_df2 = bodo_df1[
            eval(f"bodo_df1.F {op_str} pd.to_datetime('2025-07-17 22:39:02')")
        ]

    pre, post = bd.plan.getPlanStatistics(bodo_df2._mgr._plan)

    _test_equal(pre, 2)
    _test_equal(post, 1)

    py_df1 = pd.read_parquet(datapath("dataframe_library/df1.parquet"))
    py_df2 = py_df1[eval(f"py_df1.F {op_str} pd.to_datetime('2025-07-17 22:39:02')")]

    _test_equal(
        bodo_df2.copy(),
        py_df2,
        check_pandas_types=False,
        sort_output=True,
        reset_index=True,
    )


@pytest.mark.jit_dependency
@pytest.mark.parametrize(
    "op", [operator.eq, operator.ne, operator.gt, operator.lt, operator.ge, operator.le]
)
def test_filter_datetime(datapath, op):
    """Test for standalone filter."""
    with assert_executed_plan_count(0):
        bodo_df1 = bd.read_parquet(datapath("dataframe_library/df1.parquet"))
        py_df1 = pd.read_parquet(datapath("dataframe_library/df1.parquet"))

    # Force read parquet node to execute so the filter doesn't get pushed into the read.
    _test_equal(
        bodo_df1.copy(),
        py_df1,
        check_pandas_types=False,
        sort_output=True,
        reset_index=False,
    )

    # Make sure bodo_df2 is unevaluated at this point.
    with assert_executed_plan_count(0):
        op_str = numba.core.utils.OPERATORS_TO_BUILTINS[op]

        bodo_df2 = bodo_df1[
            eval(f"bodo_df1.F {op_str} pd.to_datetime('2025-07-17 22:39:02')")
        ]

    py_df2 = py_df1[eval(f"py_df1.F {op_str} pd.to_datetime('2025-07-17 22:39:02')")]

    _test_equal(
        bodo_df2.copy(),
        py_df2,
        check_pandas_types=False,
        sort_output=True,
        reset_index=True,
    )


def test_head_pushdown(datapath):
    """Test for head pushed down to read parquet."""

    # Make sure bodo_df2 is unevaluated at this point.
    with assert_executed_plan_count(0):
        bodo_df1 = bd.read_parquet(datapath("dataframe_library/df1.parquet"))
        bodo_df2 = bodo_df1.head(3)

    pre, post = bd.plan.getPlanStatistics(bodo_df2._plan)

    _test_equal(pre, 2)
    _test_equal(post, 1)

    # Contents not guaranteed to be the same as Pandas so just check length.
    assert len(bodo_df2) == 3


def test_projection_head_pushdown(datapath):
    """Test for projection and head pushed down to read parquet."""

    # Make sure bodo_df2 is unevaluated at this point.
    with assert_executed_plan_count(0):
        bodo_df1 = bd.read_parquet(datapath("dataframe_library/df1.parquet"))
        bodo_df2 = bodo_df1["D"]
        bodo_df3 = bodo_df2.head(3)

    # Contents not guaranteed to be the same as Pandas so just check length.
    assert len(bodo_df3) == 3


def test_series_head(datapath):
    """Test for Series.head() reading from Pandas."""

    # Make sure bodo_df3 is unevaluated in the process.
    with assert_executed_plan_count(1):
        bodo_df1 = bd.read_parquet(datapath("dataframe_library/df1.parquet"))
        bodo_df2 = bodo_df1["D"]
        bodo_df2.execute_plan()
        bodo_df3 = bodo_df2.head(3)

    # Contents not guaranteed to be the same as Pandas so just check length.
    assert len(bodo_df3) == 3


def test_head(datapath):
    """Test for head pushed down to read parquet."""

    with assert_executed_plan_count(0):
        bodo_df1 = bd.read_parquet(datapath("dataframe_library/df1.parquet"))
        py_df1 = pd.read_parquet(datapath("dataframe_library/df1.parquet"))

    _test_equal(
        bodo_df1.copy(),
        py_df1,
        check_pandas_types=False,
        sort_output=True,
        reset_index=False,
    )

    # Make sure bodo_df2 is unevaluated at this point.
    with assert_executed_plan_count(0):
        bodo_df2 = bodo_df1.head(3)

    # Contents not guaranteed to be the same as Pandas so just check length.
    assert len(bodo_df2) == 3


@pytest.mark.jit_dependency
def test_apply(datapath, index_val):
    """Very simple test for df.apply() for sanity checking."""
    # Multi-Index apply are not supported by JIT
    n_execs = 1 if isinstance(index_val, pd.MultiIndex) else 0

    with assert_executed_plan_count(n_execs):
        df = pd.DataFrame(
            {
                "a": pd.array([1, 2, 3] * 10, "Int64"),
                "b": pd.array([4, 5, 6] * 10, "Int64"),
                "c": ["a", "b", "c"] * 10,
            },
            index=index_val[:30],
        )
        bdf = bd.from_pandas(df)
        out_pd = df.apply(lambda x: x["a"] + 1, axis=1)
        out_bodo = bdf.apply(lambda x: x["a"] + 1, axis=1)

    _test_equal(out_bodo, out_pd, check_pandas_types=False)


@pytest.mark.jit_dependency
def test_apply_str(datapath, index_val):
    """Test passing a string argument to func works."""
    with assert_executed_plan_count(0):
        df = pd.DataFrame(
            {
                "a": pd.array([1, 2, 3] * 10, "Int64"),
                "b": pd.array([4, 5, 6] * 10, "Int64"),
            },
            index=index_val[:30],
        )
        bdf = bd.from_pandas(df)
        out_pd = df.apply("sum", axis=1)
        out_bodo = bdf.apply("sum", axis=1)

    _test_equal(out_bodo, out_pd, check_pandas_types=False)


@pytest.mark.jit_dependency
def test_apply_non_jit(datapath, index_val):
    """Test unsupported UDFs fallback to Pandas execution."""
    with assert_executed_plan_count(1):
        df = pd.DataFrame(
            {
                "a": pd.array([1, 2, 3] * 10, "Int64"),
                "b": pd.array([4, 5, 6] * 10, "Int64"),
                "c": ["a", "b", "c"] * 10,
            },
            index=index_val[:30],
        )
        bdf = bd.from_pandas(df)

        def unknown_func(x):
            return x + 10

        def apply_func(row):
            return unknown_func(row.a)

        out_pd = df.apply(apply_func, axis=1)
        with pytest.warns(
            BodoCompilationFailedWarning, match="Compiling user defined function failed"
        ):
            out_bodo = bdf.apply(apply_func, axis=1)

    _test_equal(out_bodo, out_pd, check_pandas_types=False)


def test_chain_python_func(datapath, index_val):
    """Make sure chaining multiple Series functions that run in Python works"""
    with assert_executed_plan_count(0):
        df = pd.DataFrame(
            {
                "A": pd.array([1, 2, 3, 7], "Int64"),
                "B": ["A1\t", "B1 ", "C1\n", "Abc\t"],
                "C": pd.array([4, 5, 6, -1], "Int64"),
            }
        )
        df.index = index_val[: len(df)]
        bdf = bd.from_pandas(df)
        out_pd = df.B.str.strip().str.lower()
        out_bodo = bdf.B.str.strip().str.lower()
    _test_equal(out_bodo, out_pd, check_pandas_types=False)


@pytest.mark.jit_dependency
@pytest.mark.parametrize(
    "na_action",
    [
        pytest.param(None, id="na_action_none"),
        pytest.param("ignore", id="na_action_ignore"),
    ],
)
def test_series_map(datapath, index_val, na_action):
    """Very simple test for Series.map() for sanity checking."""
    df = pd.DataFrame(
        {
            "A": pd.array([None, None, 3, 7, 2] * 2, "Int64"),
            "B": [None, None, "B1", "C1", "Abc"] * 2,
            "C": pd.array([4, 5, 6, -1, 1] * 2, "Int64"),
        }
    )
    df.index = index_val[: len(df)]

    def func(x):
        return "A" if pd.isna(x) else "B"

    bdf = bd.from_pandas(df)
    out_pd = df.A.map(func, na_action=na_action)
    out_bodo = bdf.A.map(func, na_action=na_action)
    assert out_bodo.is_lazy_plan()
    _test_equal(out_bodo, out_pd, check_pandas_types=False)


@pytest.mark.jit_dependency
def test_series_map_non_jit(index_val):
    """Test non-jittable UDFs in ser.map still work."""
    df = pd.DataFrame(
        {
            "A": pd.array([None, None, 3, 7, 2] * 2, "Int64"),
            "B": [None, None, "B1", "C1", "Abc"] * 2,
            "C": pd.array([4, 5, 6, -1, 1] * 2, "Int64"),
        }
    )
    df.index = index_val[: len(df)]

    # Function with different return types,
    # technically this function isn't allowed in Python mode
    # either, but the branch is never executed due to the data
    # recieved.
    def func1(x):
        if x > 10:
            return "too-large"
        else:
            return x

    def unknown_func(x):
        return x + 10

    # Calling a function that is not known to bodo.
    def func2(x):
        return unknown_func(x)

    warn_msg = "Compiling user defined function failed "
    bdf = bd.from_pandas(df)
    with pytest.warns(BodoCompilationFailedWarning, match=warn_msg):
        bdf2 = bdf.A.map(func1)
    pdf = df.copy()
    pdf2 = pdf.A.map(func1)
    _test_equal(pdf2, bdf2, check_pandas_types=False)

    bdf = bd.from_pandas(df)
    with pytest.warns(BodoCompilationFailedWarning, match=warn_msg):
        bdf2 = bdf.A.map(func2)
    pdf = df.copy()
    pdf2 = pdf.A.map(func2)

    _test_equal(pdf2, bdf2, check_pandas_types=False)


@pytest.mark.jit_dependency
def test_set_df_column(datapath, index_val):
    """Test setting a dataframe column with a Series function of the same dataframe."""
    with assert_executed_plan_count(0):
        df = pd.DataFrame(
            {
                "A": pd.array([1, 2, 3, 7], "Int64"),
                "B": ["A1\t", "B1 ", "C1\n", "Abc\t"],
                "C": pd.array([4, 5, 6, -1], "Int64"),
            }
        )
        df.index = index_val[: len(df)]
        bdf = bd.from_pandas(df)
        # Single projection, new column
        bdf["D"] = bdf["B"].str.strip()
        pdf = df.copy()
        pdf["D"] = pdf["B"].str.strip()
    _test_equal(bdf, pdf, check_pandas_types=False)

    # Single projection, existing column
    with assert_executed_plan_count(0):
        bdf = bd.from_pandas(df)
        bdf["B"] = bdf["B"].str.strip()
        pdf = df.copy()
        pdf["B"] = pdf["B"].str.strip()
    _test_equal(bdf, pdf, check_pandas_types=False)

    # Multiple projections, new column
    with assert_executed_plan_count(0):
        bdf = bd.from_pandas(df)
        bdf["D"] = bdf["B"].str.strip().map(lambda x: x + "1")
        pdf = df.copy()
        pdf["D"] = pdf["B"].str.strip().map(lambda x: x + "1")
    _test_equal(bdf, pdf, check_pandas_types=False)

    # Multiple projections, existing column
    with assert_executed_plan_count(0):
        bdf = bd.from_pandas(df)
        bdf["B"] = bdf["B"].str.strip().map(lambda x: x + "1")
        pdf = df.copy()
        pdf["B"] = pdf["B"].str.strip().map(lambda x: x + "1")
    _test_equal(bdf, pdf, check_pandas_types=False)

    # Trivial case: set a column to existing column
    with assert_executed_plan_count(0):
        bdf = bd.from_pandas(df)
        bdf["D"] = bdf["B"]
        pdf = df.copy()
        pdf["D"] = pdf["B"]
    _test_equal(bdf, pdf, check_pandas_types=False)


def test_set_df_column_const(datapath, index_val):
    """Test setting a dataframe column with a constant value."""

    with assert_executed_plan_count(0):
        df = pd.DataFrame(
            {
                "A": pd.array([1, 2, 3, 7], "Int64"),
                "B": ["A1\t", "B1 ", "C1\n", "Abc\t"],
                "C": pd.array([4, 5, 6, -1], "Int64"),
            }
        )
        df.index = index_val[: len(df)]
        bdf = bd.from_pandas(df)

        # New integer column
        bdf["D"] = 111
        pdf = df.copy()
        pdf["D"] = 111
    _test_equal(bdf, pdf, check_pandas_types=False)

    # Two new integer columns
    with assert_executed_plan_count(0):
        bdf = bd.from_pandas(df)
        bdf[["D", "G"]] = 111
        pdf = df.copy()
        pdf[["D", "G"]] = 111
    _test_equal(bdf, pdf, check_pandas_types=False)

    # Replace existing column with float
    with assert_executed_plan_count(0):
        bdf = bd.from_pandas(df)
        bdf["B"] = 1.23
        pdf = df.copy()
        pdf["B"] = 1.23
    _test_equal(bdf, pdf, check_pandas_types=False)

    # Replace existing column with string
    with assert_executed_plan_count(0):
        bdf = bd.from_pandas(df)
        bdf["C"] = "ABC"
        pdf = df.copy()
        pdf["C"] = "ABC"
    _test_equal(bdf, pdf, check_pandas_types=False)

    # Replace existing column with Timestamp
    with assert_executed_plan_count(0):
        bdf = bd.from_pandas(df)
        bdf["A"] = pd.Timestamp("2024-01-1")
        pdf = df.copy()
        pdf["A"] = pd.Timestamp("2024-01-1")
    _test_equal(bdf, pdf, check_pandas_types=False)


def test_set_df_column_func_nested_arith(datapath, index_val):
    """Test setting a dataframe column with nested functions inside an arithmetic operation."""

    with assert_executed_plan_count(0):
        df = pd.DataFrame(
            {
                "A": [1.4, 2.1, 3.3],
                "B": ["A1", "B23", "C345"],
                "C": [1.1, 2.2, 3.3],
                "D": [True, False, True],
            }
        )
        df.index = index_val[: len(df)]

        # New column
        bdf = bd.from_pandas(df)
        bdf["E"] = bdf.B.str.lower().str.len() + 1
        pdf = df.copy()
        pdf["E"] = pdf.B.str.lower().str.len() + 1
    _test_equal(bdf, pdf, check_pandas_types=False)

    # Existing column
    with assert_executed_plan_count(0):
        bdf = bd.from_pandas(df)
        bdf["B"] = bdf.B.str.lower().str.len() + 1
        pdf = df.copy()
        pdf["B"] = pdf.B.str.lower().str.len() + 1
    _test_equal(bdf, pdf, check_pandas_types=False)


def test_set_df_column_arith(datapath, index_val):
    """Test setting a dataframe column with a Series function of the same dataframe."""

    with assert_executed_plan_count(0):
        df = pd.DataFrame(
            {
                "A": pd.array([1, 2, 3, 7], "Int64"),
                "B": ["A1\t", "B1 ", "C1\n", "Abc\t"],
                "C": pd.array([4, 5, 6, -1], "Int64"),
            }
        )
        df.index = index_val[: len(df)]
        bdf = bd.from_pandas(df)

        # Test addition
        bdf = bd.from_pandas(df)
        bdf["D"] = bdf["A"] + 13
        pdf = df.copy()
        pdf["D"] = pdf["A"] + 13
    _test_equal(bdf, pdf, check_pandas_types=False)

    # Test subtraction
    with assert_executed_plan_count(0):
        bdf = bd.from_pandas(df)
        bdf["D"] = bdf["A"] - 13
        pdf = df.copy()
        pdf["D"] = pdf["A"] - 13
    _test_equal(bdf, pdf, check_pandas_types=False)

    # Test multiply
    with assert_executed_plan_count(0):
        bdf = bd.from_pandas(df)
        bdf["D"] = bdf["A"] * 13
        pdf = df.copy()
        pdf["D"] = pdf["A"] * 13
    _test_equal(bdf, pdf, check_pandas_types=False)

    # Test division
    with assert_executed_plan_count(0):
        bdf = bd.from_pandas(df)
        bdf["D"] = bdf["A"] / 2
        pdf = df.copy()
        pdf["D"] = pdf["A"] / 2
    _test_equal(bdf, pdf, check_pandas_types=False)


def test_set_df_column_extra_proj(datapath, index_val):
    """Test setting a dataframe column with a Series function of the same dataframe to
    a dataframe that has column projections on top of the source dataframe.
    """
    with assert_executed_plan_count(0):
        df = pd.DataFrame(
            {
                "A": pd.array([1, 2, 3, 7], "Int64"),
                "B": ["A1\t", "B1 ", "C1\n", "Abc\t"],
                "C": pd.array([4, 5, 6, -1], "Int64"),
            }
        )
        df.index = index_val[: len(df)]

        # Single projection, new column
        bdf = bd.from_pandas(df)
        bdf2 = bdf[["C", "B"]]
        bdf2["D"] = bdf["A"] + bdf["C"]
        pdf = df.copy()
        pdf2 = pdf[["C", "B"]]
        pdf2["D"] = pdf["A"] + pdf["C"]
    _test_equal(bdf2, pdf2, check_pandas_types=False)

    # Multiple projections, new column
    with assert_executed_plan_count(0):
        bdf = bd.from_pandas(df)
        bdf2 = bdf[["C", "B"]]
        bdf2["D"] = bdf["B"].str.strip().str.lower()
        pdf = df.copy()
        pdf2 = pdf[["C", "B"]]
        pdf2["D"] = pdf["B"].str.strip().str.lower()
    _test_equal(bdf2, pdf2, check_pandas_types=False)

    # Single projection, existing column in source dataframe
    with assert_executed_plan_count(0):
        bdf = bd.from_pandas(df)
        bdf2 = bdf[["C", "B"]]
        bdf2["A"] = bdf["A"] + bdf["C"]
        pdf = df.copy()
        pdf2 = pdf[["C", "B"]]
        pdf2["A"] = pdf["A"] + pdf["C"]
    _test_equal(bdf2, pdf2, check_pandas_types=False)

    # Multiple projections, existing column in source dataframe
    with assert_executed_plan_count(0):
        bdf = bd.from_pandas(df)
        bdf2 = bdf[["C", "B"]]
        bdf2["A"] = bdf["B"].str.strip().str.lower()
        pdf = df.copy()
        pdf2 = pdf[["C", "B"]]
        pdf2["A"] = pdf["B"].str.strip().str.lower()
    _test_equal(bdf2, pdf2, check_pandas_types=False)

    # Single projection, existing column in projected dataframe
    with assert_executed_plan_count(0):
        bdf = bd.from_pandas(df)
        bdf2 = bdf[["C", "B"]]
        bdf2["B"] = bdf["A"] + bdf["C"]
        pdf = df.copy()
        pdf2 = pdf[["C", "B"]]
        pdf2["B"] = pdf["A"] + pdf["C"]
    _test_equal(bdf2, pdf2, check_pandas_types=False)

    # Multiple projections, existing column in projected dataframe
    with assert_executed_plan_count(0):
        bdf = bd.from_pandas(df)
        bdf2 = bdf[["C", "B"]]
        bdf2["B"] = bdf["B"].str.strip().str.lower()
        pdf = df.copy()
        pdf2 = pdf[["C", "B"]]
        pdf2["B"] = pdf["B"].str.strip().str.lower()
    _test_equal(bdf2, pdf2, check_pandas_types=False)


def test_parquet_read_partitioned(datapath):
    """Test reading a partitioned parquet dataset."""
    path = datapath("dataframe_library/example_partitioned.parquet")

    # File generated using:
    # df = pd.DataFrame({
    #                  "a": range(10),
    #                  "b": np.random.randn(10),
    #                  "c": [1, 2] * 5,
    #                  "part": ["a"] * 5 + ["b"] * 5,
    #                  "d": np.arange(10)+1
    #              })
    # df.to_parquet("bodo/tests/data/dataframe_library/example_partitioned.parquet", partition_cols=["part"])

    with assert_executed_plan_count(0):
        bodo_out = bd.read_parquet(path)
        py_out = pd.read_parquet(path)

    # NOTE: Bodo DataFrames currently reads partitioned columns as
    # dictionary-encoded strings but Pandas reads them as categorical.
    _test_equal(
        bodo_out.copy(),
        py_out,
        check_pandas_types=False,
        sort_output=True,
        reset_index=False,
    )


def test_parquet_read_partitioned_filter(datapath):
    """Test filter pushdown on partitioned parquet dataset."""
    path = datapath("dataframe_library/example_partitioned.parquet")

    with assert_executed_plan_count(0):
        bodo_out = bd.read_parquet(path)
        bodo_out = bodo_out[bodo_out.part == "a"]
        py_out = pd.read_parquet(path)
        py_out = py_out[py_out.part == "a"]

    # TODO: test logs to make sure filter pushdown happened and files skipped
    _test_equal(
        bodo_out,
        py_out,
    )


def test_parquet_read_shape_head(datapath):
    """
    Test to catch a case where the original manager goes out of scope
    causing the parallel get to become invalid.
    """
    path = datapath("dataframe_library/df1.parquet")

    def bodo_impl():
        df = bd.read_parquet(path)
        return df.shape, df.head(4)

    def pd_impl():
        df = pd.read_parquet(path)
        return df.shape, df.head(4)

    with assert_executed_plan_count(0):
        bdf_shape, bdf_head = bodo_impl()
        pdf_shape, pdf_head = pd_impl()
        assert bdf_shape == pdf_shape
    _test_equal(bdf_head, pdf_head)


def test_project_after_filter(datapath):
    """Test creating a plan with a Projection on top of a filter works"""

    # Make sure bodo_df2 is unevaluated at this point.
    with assert_executed_plan_count(0):
        bodo_df1 = bd.read_parquet(datapath("dataframe_library/df1.parquet"))
        bodo_df2 = bodo_df1[bodo_df1.D > 80][["B", "A"]]
        py_df1 = pd.read_parquet(datapath("dataframe_library/df1.parquet"))
        py_df2 = py_df1[py_df1.D > 80][["B", "A"]]

    # TODO: remove copy when df.apply(axis=0) is implemented
    _test_equal(
        bodo_df2.copy(),
        py_df2,
        check_pandas_types=False,
        sort_output=True,
        reset_index=True,
    )


@pytest.mark.parametrize("how", ["inner", "left", "right", "outer"])
def test_merge(how):
    """Simple test for DataFrame merge."""

    # Make sure bdf3 is unevaluated in the process.
    with assert_executed_plan_count(0):
        df1 = pd.DataFrame(
            {
                "B": ["a1", "b11", "c111"],
                "E": [1.1, 2.2, 3.3],
                "A": pd.array([2, 2, 3], "Int64"),
            },
        )
        df2 = pd.DataFrame(
            {
                "Cat": pd.array([2, 3, 8], "Int64"),
                "Dog": ["a1", "b222", "c33"],
            },
        )
        bdf1 = bd.from_pandas(df1)
        bdf2 = bd.from_pandas(df2)

        df3 = df1.merge(df2, how=how, left_on=["A"], right_on=["Cat"])
        bdf3 = bdf1.merge(bdf2, how=how, left_on=["A"], right_on=["Cat"])

    _test_equal(
        bdf3.copy(),
        df3,
        check_pandas_types=False,
        sort_output=True,
        reset_index=True,
    )


def test_merge_cross():
    """Simple test for DataFrame merge with cross join."""
    with assert_executed_plan_count(0):
        df1 = pd.DataFrame(
            {
                "B": ["a1", "b11", "c111", "d1111"],
                "E": [1.1, 2.2, 3.3, 4.4],
                "A": pd.array([2, 2, 3, 4], "Int64"),
            },
        )
        df2 = pd.DataFrame(
            {
                "Cat": pd.array([2, 3, 8, 1], "Int64"),
                "Dog": ["a1", "b222", "c33", "d444"],
            },
        )

        bdf1 = bd.from_pandas(df1)
        bdf2 = bd.from_pandas(df2)

        df3 = df1.merge(df2, how="cross")
        bdf3 = bdf1.merge(bdf2, how="cross")

    _test_equal(
        bdf3.copy(),
        df3,
        check_pandas_types=False,
        sort_output=True,
        reset_index=True,
    )


def test_merge_switch_side():
    """Test merge with left table smaller than right table so DuckDB reorders the input
    tables to use the smaller table as build.
    """
    # Make sure bdf3 is unevaluated at this point.
    with assert_executed_plan_count(0):
        df1 = pd.DataFrame(
            {
                "A": pd.array([2, 2, 3], "Int64"),
                "B": ["a1", "b11", "c111"],
            },
        )
        df2 = pd.DataFrame(
            {
                "D": ["a1", "b222", "c33"],
                "A": pd.array([2, 3, 8], "Int64"),
                "E": [1.1, 2.2, 3.3],
            },
        )
        bdf1 = bd.from_pandas(df1)
        bdf2 = bd.from_pandas(df2)
        df3 = df1.merge(df2, how="inner", on=["A"])
        bdf3 = bdf1.merge(bdf2, how="inner", on=["A"])

    _test_equal(
        bdf3.copy(),
        df3,
        check_pandas_types=False,
        sort_output=True,
        reset_index=True,
    )


def test_merge_non_equi_cond():
    """Simple test for non-equi join conditions."""
    # Make sure bdf3 is unevaluated in the process.
    with assert_executed_plan_count(0):
        df1 = pd.DataFrame(
            {
                "B": pd.array([4, 5, 6], "Int64"),
                "E": [1.1, 2.2, 3.3],
                "A": pd.array([2, 2, 3], "Int64"),
            },
        )
        df2 = pd.DataFrame(
            {
                "Cat": pd.array([2, 3, 8], "Int64"),
                "Dog": pd.array([8, 3, 9], "Int64"),
            },
        )

        bdf1 = bd.from_pandas(df1)
        bdf2 = bd.from_pandas(df2)

        df3 = df1.merge(df2, how="inner", left_on=["A"], right_on=["Cat"])
        bdf3 = bdf1.merge(bdf2, how="inner", left_on=["A"], right_on=["Cat"])

        df4 = df3[df3.B < df3.Dog]
        bdf4 = bdf3[bdf3.B < bdf3.Dog]

    # Make sure filter node gets pushed into join.
    pre, post = bd.plan.getPlanStatistics(bdf4._mgr._plan)

    _test_equal(pre, 5)
    _test_equal(post, 4)

    _test_equal(
        bdf4.copy(),
        df4,
        check_pandas_types=False,
        sort_output=True,
        reset_index=True,
    )

    # Make sure bdf3 is unevaluated at this point.
    with assert_executed_plan_count(0):
        df1.loc[0, "B"] = np.nan
        bdf1 = bd.from_pandas(df1)

        nan_df3 = df1.merge(df2, how="inner", left_on=["A"], right_on=["Cat"])
        nan_bdf3 = bdf1.merge(bdf2, how="inner", left_on=["A"], right_on=["Cat"])

        nan_df4 = nan_df3[nan_df3.B < nan_df3.Dog]
        nan_bdf4 = nan_bdf3[nan_bdf3.B < nan_bdf3.Dog]

    # Make sure filter node gets pushed into join.
    pre, post = bd.plan.getPlanStatistics(nan_bdf4._mgr._plan)

    _test_equal(pre, 5)
    _test_equal(post, 4)

    _test_equal(
        nan_bdf4.copy(),
        nan_df4,
        check_pandas_types=False,
        sort_output=True,
        reset_index=True,
    )


def test_merge_output_column_to_input_map():
    """Test for a bug in join output column to input column mapping in
    TPCH Q20.
    """
    with assert_executed_plan_count(0):
        jn2 = pd.DataFrame(
            {
                "PS_PARTKEY": pd.array([1, 4, -3, 5], "Int32"),
                "PS_SUPPKEY": pd.array([7, 1, -3, 3], "Int32"),
                "L_QUANTITY": pd.array([5.0, 17.0, 2.0, 29.0], "Float64"),
            }
        )
        supplier = pd.DataFrame(
            {
                "S_SUPPKEY": pd.array([-1, 4, 2], "Int32"),
                "S_NAME": [f"Supplier#{i:09d}" for i in range(3)],
            }
        )

        def impl(jn2, supplier):
            gb = jn2.groupby(["PS_PARTKEY", "PS_SUPPKEY"], as_index=False, sort=False)[
                "L_QUANTITY"
            ].sum()
            jn3 = gb.merge(supplier, left_on="PS_SUPPKEY", right_on="S_SUPPKEY")
            return jn3[["L_QUANTITY", "S_NAME"]]

        pd_out = impl(jn2, supplier)
        bodo_out = impl(bd.from_pandas(jn2), bd.from_pandas(supplier))

    _test_equal(
        bodo_out,
        pd_out,
        check_pandas_types=False,
        sort_output=True,
        reset_index=True,
    )


def test_dataframe_copy(index_val):
    """
    Test that creating a Pandas DataFrame from a Bodo DataFrame has the correct index.
    """
    with assert_executed_plan_count(0):
        df1 = pd.DataFrame(
            {
                "A": pd.array([2, 2, 3], "Int64"),
                "B": ["a1", "b11", "c111"],
                "E": [1.1, 2.2, 3.3],
            },
        )
        df1.index = index_val[: len(df1)]
        bdf = bd.from_pandas(df1)

    with assert_executed_plan_count(1):
        pdf_from_bodo = pd.DataFrame(bdf)

    _test_equal(df1, pdf_from_bodo, sort_output=True)


def test_dataframe_sort(datapath):
    """Very simple test for sorting for sanity checking."""
    with assert_executed_plan_count(0):
        bodo_df1 = bd.read_parquet(datapath("dataframe_library/df1.parquet"))
        bodo_df2 = bodo_df1.sort_values(
            by=["D", "A"], ascending=[True, False], na_position="last"
        )

        py_df1 = pd.read_parquet(datapath("dataframe_library/df1.parquet"))
        py_df2 = py_df1.sort_values(
            by=["D", "A"], ascending=[True, False], na_position="last"
        )

    _test_equal(
        bodo_df2,
        py_df2,
        check_pandas_types=False,
        sort_output=False,
        reset_index=True,
    )


def test_series_sort(datapath):
    """Very simple test for sorting for sanity checking."""
    with assert_executed_plan_count(0):
        bodo_df1 = bd.read_parquet(datapath("dataframe_library/df1.parquet"))
        bodo_df2 = bodo_df1["D"]
        bodo_df3 = bodo_df2.sort_values(ascending=False, na_position="last")

        py_df1 = pd.read_parquet(datapath("dataframe_library/df1.parquet"))
        py_df2 = py_df1["D"]
        py_df3 = py_df2.sort_values(ascending=False, na_position="last")

    _test_equal(
        bodo_df3,
        py_df3,
        check_pandas_types=False,
        sort_output=False,
        reset_index=True,
    )


@pytest.fixture(
    params=[
        pytest.param(True, id="dropna-True"),
        pytest.param(False, id="dropna-False"),
    ],
    scope="module",
)
def dropna(request):
    return request.param


@pytest.fixture(
    params=[
        pytest.param(True, id="as_index-True"),
        pytest.param(False, id="as_index-False"),
    ],
    scope="module",
)
def as_index(request):
    return request.param


def test_series_groupby(dropna, as_index):
    """
    Test a simple groupby operation.
    """
    with assert_executed_plan_count(0):
        df1 = pd.DataFrame(
            {
                "B": ["a1", "b11", "c111"] * 2,
                "E": pd.array([1.1, pd.NA, 13.3, pd.NA, pd.NA, 13.3], "Float64"),
                "A": pd.array([pd.NA, 2, 3] * 2, "Int64"),
            },
            index=[0, 41, 2] * 2,
        )
        bdf1 = bd.from_pandas(df1)
        bdf2 = bdf1.groupby("A", as_index=as_index, dropna=dropna)["E"].sum()
        df2 = df1.groupby("A", as_index=as_index, dropna=dropna)["E"].sum()

    _test_equal(bdf2, df2, sort_output=True, reset_index=True, check_pandas_types=False)


@pytest.mark.parametrize(
    "selection",
    [pytest.param(None, id="select_all"), pytest.param(["C", "A"], id="select_subset")],
)
def test_dataframe_groupby(dropna, as_index, selection):
    """
    Test a simple groupby operation.
    """
    with assert_executed_plan_count(0):
        df1 = pd.DataFrame(
            {
                "A": pd.array([1, 2, pd.NA, 2147483647] * 3, "Int32"),
                "B": ["A", "B"] * 6,
                "E": [False, True] * 6,
                "D": pd.array(
                    [i * 2 if (i**2) % 3 == 0 else pd.NA for i in range(12)], "Int32"
                ),
                "C": pd.array([0.2, 0.2, 0.3] * 4, "Float32"),
            }
        )

        bdf1 = bd.from_pandas(df1)

        if selection is None:
            bdf2 = bdf1.groupby(["D", "E"], as_index=as_index, dropna=dropna).sum()
            df2 = df1.groupby(["D", "E"], as_index=as_index, dropna=dropna).sum()
        else:
            bdf2 = bdf1.groupby(["D", "E"], as_index=as_index, dropna=dropna)[
                selection
            ].sum()
            df2 = df1.groupby(["D", "E"], as_index=as_index, dropna=dropna)[
                selection
            ].sum()

    _test_equal(bdf2, df2, sort_output=True, reset_index=True)


def test_groupby_fallback():
    """Checks that fallback is properly supported for DataFrame and Series groupby
    when unsupported arguments are provided.
    """

    with assert_executed_plan_count(0):
        df = pd.DataFrame({"A": pd.array([pd.NA, 2, 1, 2], "Int32"), "B": [1, 2, 3, 4]})
        bdf = bd.from_pandas(df)

    # Series groupby
    with assert_executed_plan_count(3):
        with pytest.warns(BodoLibFallbackWarning):
            fallback_out = bdf.groupby("A", dropna=False, as_index=False, sort=True)[
                "B"
            ].sum(engine="cython")

        pandas_out = df.groupby("A", dropna=False, as_index=False, sort=True)["B"].sum(
            engine="cython"
        )
    _test_equal(pandas_out, fallback_out)

    with assert_executed_plan_count(2):
        bdf2 = bd.from_pandas(df)

        # DataFrame groupby
        with pytest.warns(BodoLibFallbackWarning):
            fallback_out = bdf2.groupby(
                "A", dropna=False, as_index=False, sort=True
            ).sum(engine="cython")

        pandas_out = df.groupby("A", dropna=False, as_index=False, sort=True).sum(
            engine="cython"
        )
    _test_equal(pandas_out, fallback_out)


@pytest.fixture(scope="module")
def groupby_agg_df(request):
    return pd.DataFrame(
        {
            "A": pd.array([1, 2, pd.NA, 2147483647] * 3, "Int32"),
            "D": pd.array(
                [i * 2 if (i**2) % 3 == 0 else pd.NA for i in range(12)], "Int32"
            ),
            "B": pd.array(["A", "B", pd.NA] * 4),
            "C": pd.array([0.2, 0.2, 0.3] * 4, "Float32"),
            "T": pd.timedelta_range("1 day", periods=12, freq="D"),
        }
    )


@pytest.mark.parametrize(
    "func, kwargs",
    [
        pytest.param({"A": "mean", "D": "count"}, {}, id="func_dict"),
        pytest.param(["sum", "count"], {}, id="func_list"),
        pytest.param("sum", {}, id="func_str"),
        pytest.param(
            None,
            {
                "mean_A": pd.NamedAgg("A", "mean"),
                "count_D": pd.NamedAgg("D", "count"),
                "count_A": pd.NamedAgg("A", "count"),
                "sum_D": pd.NamedAgg("D", "sum"),
            },
            id="func_kwargs",
        ),
    ],
)
def test_groupby_agg(groupby_agg_df, as_index, dropna, func, kwargs):
    with assert_executed_plan_count(0):
        df1 = groupby_agg_df
        bdf1 = bd.from_pandas(df1)
        bdf2 = bdf1.groupby("B", as_index=as_index, dropna=dropna).agg(func, **kwargs)
        df2 = df1.groupby("B", as_index=as_index, dropna=dropna).agg(func, **kwargs)
    _test_equal(bdf2, df2, check_pandas_types=False, sort_output=True, reset_index=True)


@pytest.mark.parametrize(
    "func, kwargs",
    [
        pytest.param({"mean_A": "mean", "count_A": "count"}, {}, id="func_dict"),
        pytest.param(["sum", "count"], {}, id="func_list"),
        pytest.param("sum", {}, id="func_str"),
        pytest.param(
            None,
            {"mean_A": "mean", "count_A": "count", "sum_A": "sum"},
            id="func_kwargs",
        ),
    ],
)
def test_series_groupby_agg(groupby_agg_df, as_index, dropna, func, kwargs):
    with assert_executed_plan_count(0):
        df1 = groupby_agg_df
        bdf1 = bd.from_pandas(df1)
        # Dict values plus as_index raises SpecificationError in Bodo/Pandas
        if (isinstance(func, dict) or kwargs) and as_index:
            return
        bdf2 = bdf1.groupby("B", as_index=as_index, dropna=dropna)["A"].agg(
            func, **kwargs
        )
        df2 = df1.groupby("B", as_index=as_index, dropna=dropna)["A"].agg(
            func, **kwargs
        )
    _test_equal(bdf2, df2, check_pandas_types=False, sort_output=True, reset_index=True)


@pytest.mark.parametrize(
    "func",
    [
        "sum",
        "mean",
        "count",
        "max",
        "min",
        "median",
        "nunique",
        "size",
        "var",
        "std",
        "skew",
    ],
)
def test_groupby_agg_numeric(groupby_agg_df, func):
    """Tests supported aggfuncs on simple numeric (floats and ints)."""

    bdf1 = bd.from_pandas(groupby_agg_df)

    cols = ["D", "A", "C"]

    bdf2 = getattr(bdf1.groupby("B")[cols], func)()
    df2 = getattr(groupby_agg_df.groupby("B")[cols], func)()

    assert bdf2.is_lazy_plan()

    _test_equal(bdf2, df2, sort_output=True, reset_index=True, check_pandas_types=False)


@pytest.mark.parametrize(
    "func",
    [
        "count",
        "max",
        "min",
        "nunique",
        "size",
    ],
)
def test_groupby_agg_ordered(func):
    """Tests supported aggfuncs on other simple data types."""
    with assert_executed_plan_count(0):
        # string, datetime, bool
        df = pd.DataFrame(
            {
                "A": pd.array([True, pd.NA, False, True] * 3),
                "B": pd.array([pd.NA, "pq", "rs", "abc", "efg", "hij"] * 2),
                "D": pd.date_range(
                    "1988-01-01", periods=12, freq="D"
                ).to_series(),  # timestamp[ns]
                "F": pd.date_range("1988-01-01", periods=12, freq="D")
                .to_series()
                .dt.date,  # date32
                "T": pd.timedelta_range("1 day", periods=12, freq="D"),  # duration
                "K": ["A", "A", "B"] * 4,
            }
        )

        bdf1 = bd.from_pandas(df)

        bdf2 = getattr(bdf1.groupby("K"), func)()
        df2 = getattr(df.groupby("K"), func)()

    _test_equal(bdf2, df2, sort_output=True, reset_index=True, check_pandas_types=False)


def test_compound_projection_expression(datapath):
    """Very simple test for projection expressions."""

    with assert_executed_plan_count(0):
        bodo_df1 = bd.read_parquet(datapath("dataframe_library/df1.parquet"))
        bodo_df2 = bodo_df1[(bodo_df1.A + 50) / 2 < bodo_df1.D * 2]

        py_df1 = pd.read_parquet(datapath("dataframe_library/df1.parquet"))
        py_df2 = py_df1[(py_df1.A + 50) / 2 < py_df1.D * 2]

    _test_equal(
        bodo_df2,
        py_df2,
        check_pandas_types=False,
        sort_output=True,
        reset_index=True,
    )


def test_projection_expression_floordiv(datapath):
    """Test for floordiv."""
    with assert_executed_plan_count(0):
        bodo_df1 = bd.read_parquet(datapath("dataframe_library/df1.parquet"))
        bodo_df2 = bodo_df1[(bodo_df1.A // 3) * 7 > 15]

        py_df1 = pd.read_parquet(datapath("dataframe_library/df1.parquet"))
        py_df2 = py_df1[(py_df1.A // 3) * 7 > 15]

    _test_equal(
        bodo_df2,
        py_df2,
        check_pandas_types=False,
        sort_output=True,
        reset_index=True,
    )


def test_projection_expression_mod(datapath):
    """Test for mod."""
    with assert_executed_plan_count(0):
        bodo_df1 = bd.read_parquet(datapath("dataframe_library/df1.parquet"))
        bodo_df2 = bodo_df1[(bodo_df1.A % 5) > 2]

        py_df1 = pd.read_parquet(datapath("dataframe_library/df1.parquet"))
        py_df2 = py_df1[(py_df1.A % 5) > 2]

    _test_equal(
        bodo_df2,
        py_df2,
        check_pandas_types=False,
        sort_output=True,
        reset_index=True,
    )


def test_series_mod(datapath):
    """Test for mod."""
    with assert_executed_plan_count(0):
        bodo_df1 = bd.read_parquet(datapath("dataframe_library/df1.parquet"))
        bodo_df2 = bodo_df1["A"] % 5

        py_df1 = pd.read_parquet(datapath("dataframe_library/df1.parquet"))
        py_df2 = py_df1["A"] % 5

    _test_equal(
        bodo_df2,
        py_df2,
        check_pandas_types=False,
        sort_output=True,
        reset_index=True,
    )


def test_series_compound_expression(datapath):
def test_series_compound_expression(datapath):
    """Very simple test for projection expressions."""
    with assert_executed_plan_count(0):
        bodo_df1 = bd.read_parquet(datapath("dataframe_library/df1.parquet"))
        bodo_df2 = (bodo_df1["A"] + 50) * 2 / 7

        py_df1 = pd.read_parquet(datapath("dataframe_library/df1.parquet"))
        py_df2 = (py_df1["A"] + 50) * 2 / 7

    _test_equal(
        bodo_df2,
        py_df2,
        check_pandas_types=False,
        sort_output=True,
        reset_index=True,
    )


def test_series_arith_binops(datapath, index_val):
    """Test various cases of Series binary operations."""
    df = pd.DataFrame({"A": [1, 2, 3], "B": ["aa", "bb", "c"], "C": [4, 5, 6]})
    df.index = index_val[: len(df)]

    bdf = bd.from_pandas(df)

    # Simple expression with constant
    with assert_executed_plan_count(0):
        S = df["A"] + 1
        bodo_S = bdf["A"] + 1

    _test_equal(
        bodo_S.execute_plan(),
        S,
        check_pandas_types=False,
    )

    # BodoScalar expression
    with assert_executed_plan_count(0):
        S = df["A"] + df["C"].sum()
        bodo_S = bdf["A"] + bdf["C"].sum()

    _test_equal(
        bodo_S.execute_plan(),
        S,
        check_pandas_types=False,
    )

    # BodoScalar expression on top of another expression
    with assert_executed_plan_count(0):
        S = df["A"] + 1 + df["C"].sum()
        bodo_S = bdf["A"] + 1 + bdf["C"].sum()

    _test_equal(
        bodo_S.execute_plan(),
        S,
        check_pandas_types=False,
    )


def test_series_cmp_binops(datapath, index_val):
    """Test various cases of Series binary operations."""
    df = pd.DataFrame({"A": [1, 20, 300], "B": ["aa", "bb", "c"], "C": [4, 5, 6]})
    df.index = index_val[: len(df)]

    bdf = bd.from_pandas(df)

    # Simple expression with constant
    with assert_executed_plan_count(0):
        S = df["A"] > 1
        bodo_S = bdf["A"] > 1

    _test_equal(
        bodo_S.execute_plan(),
        S,
        check_pandas_types=False,
    )

    # BodoScalar expression
    with assert_executed_plan_count(0):
        S = df["A"] > df["C"].sum()
        bodo_S = bdf["A"] > bdf["C"].sum()

    _test_equal(
        bodo_S.execute_plan(),
        S,
        check_pandas_types=False,
    )

    # BodoScalar expression on top of another expression
    with assert_executed_plan_count(0):
        S = df["A"] + 1 > df["C"].sum()
        bodo_S = bdf["A"] + 1 > bdf["C"].sum()

    _test_equal(
        bodo_S.execute_plan(),
        S,
        check_pandas_types=False,
    )


def test_scalar_arith_binops(datapath, index_val):
    """Test various cases of BodoScalar binary operations."""

    df = pd.DataFrame({"A": [1, 2, 3], "B": ["aa", "bb", "c"], "C": [4, 5, 6]})
    df.index = index_val[: len(df)]

    bdf = bd.from_pandas(df)

    # Simple expression with constant
    with assert_executed_plan_count(0):
        S = df["A"].sum() + 1
        bodo_S = bdf["A"].sum() + 1

    _test_equal(bodo_S.get_value(), S)

    # Two BodoScalar expressions
    with assert_executed_plan_count(0):
        S = df["A"].sum() + df["C"].sum()
        bodo_S = bdf["A"].sum() + bdf["C"].sum()

    _test_equal(bodo_S.get_value(), S)

    # BodoScalar/Series expressions
    with assert_executed_plan_count(0):
        S = df["A"].sum() + df["C"]
        bodo_S = bdf["A"].sum() + bdf["C"]

    # TODO[BSE-5121]: Fix crash when execute_plan/get_value is not used directly
    _test_equal(
        bodo_S.execute_plan(),
        S,
        check_pandas_types=False,
    )

    # BodoScalar non-scalar expressions
    with assert_executed_plan_count(1):
        S = df["A"].sum() + np.ones(4)
        bodo_S = bdf["A"].sum() + np.ones(4)

    _test_equal(
        bodo_S,
        S,
        check_pandas_types=False,
    )


@pytest.mark.jit_dependency
def test_map_partitions_df():
    """Simple tests for map_partition on lazy DataFrame."""
    df = pd.DataFrame(
        {
            "E": [1.1, 2.2, 13.3] * 2,
            "A": pd.array([2, 2, 3] * 2, "Int64"),
        },
        index=[0, 41, 2] * 2,
    )

    bodo_df = bd.from_pandas(df)

    def f(df, a, b=1):
        return df.A + df.E + a + b

    with assert_executed_plan_count(1):
        bodo_df2 = bodo_df.map_partitions(f, 2, b=3)
        py_out = df.A + df.E + 2 + 3

    _test_equal(bodo_df2, py_out, check_pandas_types=False)

    with assert_executed_plan_count(2):
        # test fallback case for unsupported func
        # that returns a DataFrame
        def g(df, a, b=1):
            return df + a + b

        with pytest.warns(BodoLibFallbackWarning):
            bodo_df2 = bodo_df.map_partitions(g, 2, b=3)

        py_out = df + 2 + 3
    _test_equal(bodo_df2, py_out, check_pandas_types=False)


@pytest.mark.jit_dependency
def test_map_partitions_series():
    """Simple tests for map_partition on lazy Series."""
    series = pd.Series(
        pd.array([2, 2, 3] * 2, "Int64"),
        index=[0, 41, 2] * 2,
    )

    bodo_series = bd.from_pandas(series.to_frame(name="A")).A

    def f(series, a, b=1):
        return series + a + b

    with assert_executed_plan_count(1):
        bodo_series2 = bodo_series.map_partitions(f, 2, b=3)
        py_out = series + 2 + 3

    _test_equal(bodo_series2, py_out, check_pandas_types=False, check_names=False)

    with assert_executed_plan_count(2):
        # test fallback case for unsupported func
        # that returns a DataFrame
        def g(series, a, b=1):
            return pd.DataFrame({"A": series})

        with pytest.warns(BodoLibFallbackWarning):
            bodo_df = bodo_series.map_partitions(g, 2, b=3)

        py_out = pd.DataFrame({"A": series})
    _test_equal(bodo_df, py_out, check_pandas_types=False)


@pytest.mark.parametrize(
    "file_path",
    [
        "dataframe_library/df1.parquet",
        "dataframe_library/df1_index.parquet",
        "dataframe_library/df1_multi_index.parquet",
    ],
)
@pytest.mark.parametrize(
    "op", [operator.eq, operator.ne, operator.gt, operator.lt, operator.ge, operator.le]
)
def test_series_filter_pushdown(datapath, file_path, op):
    """Test for series filter with filter pushdown into read parquet."""

    # Make sure bodo_filter_a is unevaluated in the process.
    with assert_executed_plan_count(0):
        op_str = numba.core.utils.OPERATORS_TO_BUILTINS[op]

        bodo_df1 = bd.read_parquet(datapath(file_path))
        bodo_series_a = bodo_df1["A"]
        bodo_filter_a = bodo_series_a[eval(f"bodo_series_a {op_str} 20")]

    pre, post = bd.plan.getPlanStatistics(bodo_filter_a._mgr._plan)

    _test_equal(pre, 3)
    _test_equal(post, 2)

    with assert_executed_plan_count(0):
        py_df1 = pd.read_parquet(datapath(file_path))
        py_series_a = py_df1["A"]
        py_filter_a = py_series_a[eval(f"py_series_a {op_str} 20")]

    _test_equal(
        bodo_filter_a,
        py_filter_a,
        check_pandas_types=False,
        sort_output=True,
        reset_index=False,
    )


@pytest.mark.jit_dependency
@pytest.mark.parametrize(
    "file_path",
    [
        "dataframe_library/df1.parquet",
        "dataframe_library/df1_index.parquet",
        "dataframe_library/df1_multi_index.parquet",
    ],
)
@pytest.mark.parametrize(
    "op", [operator.eq, operator.ne, operator.gt, operator.lt, operator.ge, operator.le]
)
def test_series_filter_distributed(datapath, file_path, op):
    """Very simple test for series filter for sanity checking."""
    with assert_executed_plan_count(0):
        bodo_df1 = bd.read_parquet(datapath(file_path))
        py_df1 = pd.read_parquet(datapath(file_path))

        @bodo.jit(spawn=True)
        def f(df):
            return df

    with assert_executed_plan_count(1):
        # Force plan to execute but keep distributed.
        f(bodo_df1)
        op_str = numba.core.utils.OPERATORS_TO_BUILTINS[op]

    # Make sure bodo_filter_a is unevaluated in the process.
    with assert_executed_plan_count(0):
        bodo_series_a = bodo_df1["A"]
        bodo_filter_a = bodo_series_a[eval(f"bodo_series_a {op_str} 5")]

        py_series_a = py_df1["A"]
        py_filter_a = py_series_a[eval(f"py_series_a {op_str} 5")]
        assert len(py_filter_a) != 0

    _test_equal(
        bodo_filter_a,
        py_filter_a,
        check_pandas_types=False,
        sort_output=True,
        reset_index=True,
    )


@pytest.mark.jit_dependency
@pytest.mark.parametrize(
    "file_path",
    [
        "dataframe_library/df1.parquet",
        "dataframe_library/df1_index.parquet",
        "dataframe_library/df1_multi_index.parquet",
    ],
)
@pytest.mark.parametrize(
    "op", [operator.eq, operator.ne, operator.gt, operator.lt, operator.ge, operator.le]
)
@pytest.mark.parametrize("mode", [0, 1, 2])
def test_series_filter_series(datapath, file_path, op, mode):
    """Very simple test for series filter for sanity checking."""
    with assert_executed_plan_count(0):
        bodo_df1 = bd.read_parquet(datapath(file_path))
        py_df1 = pd.read_parquet(datapath(file_path))

        @bodo.jit(spawn=True)
        def f(df):
            return df

    with assert_executed_plan_count(0 if mode == 0 else 1):
        # Force plan to execute but keep distributed.
        op_str = numba.core.utils.OPERATORS_TO_BUILTINS[op]
        bodo_series_a = bodo_df1["A"]
        if mode == 1:
            f(bodo_series_a)
        elif mode == 2:
            bodo_series_a._mgr._collect()

    # Make sure bodo_filter_a is unevaluated in the process.
    with assert_executed_plan_count(0):
        bodo_filter_a = bodo_series_a[eval(f"bodo_series_a {op_str} 5")]
        py_series_a = py_df1["A"]
        py_filter_a = py_series_a[eval(f"py_series_a {op_str} 5")]
        assert len(py_filter_a) != 0

    _test_equal(
        bodo_filter_a,
        py_filter_a,
        check_pandas_types=False,
        sort_output=True,
        reset_index=True,
    )


def test_filter_source_matching():
    """Test for matching expression source dataframes in filter"""
    with assert_executed_plan_count(0):
        df = pd.DataFrame(
            {
                "A": [1.4, 2.1, 3.3],
                "B": ["A", "B", "C"],
                "C": [1.1, 2.2, 3.3],
                "D": [True, False, True],
            }
        )

        # Match series source
        bdf = bd.from_pandas(df)
        bdf2 = bdf[["B", "C", "D"]]
        bodo_out = bdf2[bdf.D]
        df2 = df[["B", "C", "D"]].copy()
        py_out = df2[df.D]
    _test_equal(
        bodo_out, py_out, check_pandas_types=False, sort_output=True, reset_index=True
    )

    # Match expression source
    with assert_executed_plan_count(0):
        bdf = bd.from_pandas(df)
        bdf2 = bdf[["B", "C", "D"]]
        bodo_out = bdf2[(bdf.C > 2.0) & (bdf2.B != "B")]
        df2 = df[["B", "C", "D"]].copy()
        py_out = df2[(df.C > 2.0) & (df2.B != "B")]
    _test_equal(
        bodo_out, py_out, check_pandas_types=False, sort_output=True, reset_index=True
    )


def test_filter_series_isin():
    """Test dataframe filter with isin case"""
    with assert_executed_plan_count(0):
        df1 = pd.DataFrame(
            {
                "A": [1.4, 2.1, 3.3],
                "B": ["A", "B", "C"],
                "C": [1, 2, 3],
                "D": [True, False, True],
            }
        )
        df2 = pd.DataFrame(
            {
                "A": ["A", "B", "C", "D"],
                "B": [11, 2, 2, 4],
            }
        )

        bdf1 = bd.from_pandas(df1)
        bdf2 = bd.from_pandas(df2)
        bodo_out = bdf1[bdf1.C.isin(bdf2.B)]
        py_out = df1[df1.C.isin(df2.B)]

    _test_equal(
        bodo_out, py_out, check_pandas_types=False, sort_output=True, reset_index=True
    )


def test_filter_series_not_isin(index_val):
    """Test dataframe filter with not isin case"""
    with assert_executed_plan_count(0):
        df1 = pd.DataFrame(
            {
                "A": [1.4, 2.1, 3.3],
                "B": ["A", "B", "C"],
                "C": [1, 2, 3],
                "D": [True, False, True],
            },
            index=index_val[:3],
        )
        df2 = pd.DataFrame(
            {
                "A": ["A", "B", "C", "D"],
                "B": [11, 2, 2, 4],
            }
        )

        bdf1 = bd.from_pandas(df1)
        bdf2 = bd.from_pandas(df2)
        bodo_out = bdf1[~bdf1.C.isin(bdf2.B)]
        py_out = df1[~df1.C.isin(df2.B)]

        # Reverse the order so the planner flips sides to put smaller table in build
        # side creating right-anti join.
        bodo_out2 = bdf2[~bdf2.B.isin(bdf1.C)]
        py_out2 = df2[~df2.B.isin(df1.C)]

    _test_equal(
        bodo_out, py_out, check_pandas_types=False, sort_output=True, reset_index=True
    )
    _test_equal(
        bodo_out2, py_out2, check_pandas_types=False, sort_output=True, reset_index=True
    )


def test_rename(datapath, index_val):
    with assert_executed_plan_count(0):
        df = pd.DataFrame(
            {
                "a": pd.array([1, 2, 3] * 10, "Int64"),
                "b": pd.array([4, 5, 6] * 10, "Int64"),
                "c": ["a", "b", "c"] * 10,
            },
            index=index_val[:30],
        )
        bdf = bd.from_pandas(df)
        rename_dict = {"a": "alpha", "b": "bravo", "c": "charlie"}
        bdf2 = bdf.rename(columns=rename_dict)
        df2 = df.rename(columns=rename_dict)
    _test_equal(bdf2, df2, check_pandas_types=False)


@pytest.mark.jit_dependency
def test_col_set_dtypes_bug():
    """Make sure setting columns doesn't lead to failure due to inconsistent dtypes
    inside the lazy manager in sequential mode.
    """

    with temp_config_override("dataframe_library_run_parallel", False):
        df = pd.DataFrame(
            {
                "A": ["A", "B", "C"] * 2,
                "B": ["NY", "TX", "CA"] * 2,
            }
        )

        df = bd.from_pandas(df)
        df2 = df[["A", "B"]]
        df["C"] = df2.apply(lambda x: x.A + x.B, axis=1)
        print(df)


def test_topn(datapath):
    with assert_executed_plan_count(0):
        bodo_df1 = bd.read_parquet(datapath("dataframe_library/df1.parquet"))
        bodo_df2 = bodo_df1.sort_values(
            by=["D", "A"], ascending=[True, False], na_position="last"
        )
        bodo_df3 = bodo_df2.head(3)

        py_df1 = pd.read_parquet(datapath("dataframe_library/df1.parquet"))
        py_df2 = py_df1.sort_values(
            by=["D", "A"], ascending=[True, False], na_position="last"
        )
        py_df3 = py_df2.head(3)

    _test_equal(
        bodo_df3,
        py_df3,
        check_pandas_types=False,
        sort_output=False,
        reset_index=True,
    )


def test_DataFrame_constructor(index_val):
    """Test creating a BodoDataFrame using regular constructor"""
    with assert_executed_plan_count(0):
        df = pd.DataFrame(
            {
                "a": pd.array([1, 2, 3] * 10, "Int64"),
                "b": pd.array([4, 5, 6] * 10, "Int64"),
                "c": ["a", "b", "c"] * 10,
            },
            index=index_val[:30],
        )
        bdf = bd.DataFrame(
            {
                "a": pd.array([1, 2, 3] * 10, "Int64"),
                "b": pd.array([4, 5, 6] * 10, "Int64"),
                "c": ["a", "b", "c"] * 10,
            },
            index=index_val[:30],
        )

    _test_equal(df, bdf, check_pandas_types=False)


def test_Series_constructor(index_val):
    """Test creating a BodoSeries using regular constructor"""
    with assert_executed_plan_count(0):
        pd_S = pd.Series(pd.array([1, 2, 3] * 10, "Int64"), index=index_val[:30])
        bodo_S = bd.Series(pd.array([1, 2, 3] * 10, "Int64"), index=index_val[:30])

    _test_equal(pd_S, bodo_S, check_pandas_types=False)


def test_series_min_max():
    """Basic test for Series min and max."""
    # Large number to ensure multiple batches
    n = 10000

    df = pd.DataFrame(
        {
            "A": np.arange(n),
            "B": np.flip(np.arange(n, dtype=np.int32)),
            "C": np.append(np.arange(n // 2), np.flip(np.arange(n // 2))),
            "C2": np.append(np.arange(n // 2) + 1.1, np.flip(np.arange(n // 2)) + 2.2),
            "D": np.append(np.flip(np.arange(n // 2)), np.arange(n // 2)),
            "E": pd.date_range("1988-01-01", periods=n, freq="D").to_series(),
            "F": pd.date_range("1988-01-01", periods=n, freq="D").to_series().dt.date,
            "G": ["a", "abc", "bc3", "d4e5f"] * (n // 4),
            "H": pd.array(
                [-1.1, 2.3, 3.4, 5.2] * (n // 4),
                dtype=pd.ArrowDtype(pa.decimal128(10, 4)),
            ),
        },
    )
    bdf = bd.from_pandas(df)
    for c in df.columns:
        bodo_min = bdf[c].min()
        bodo_max = bdf[c].max()
        py_min = df[c].min()
        py_max = df[c].max()
        with assert_executed_plan_count(2):
            assert bodo_min == py_min
            assert bodo_max == py_max


def test_series_min_max_unsupported_types():
    with assert_executed_plan_count(2):
        df = pd.DataFrame({"A": pd.timedelta_range("1 day", periods=10, freq="D")})
        bdf = bd.from_pandas(df)

        with pytest.warns(BodoLibFallbackWarning):
            bdf["A"].min()

        with pytest.warns(BodoLibFallbackWarning):
            bdf["A"].max()


@pytest.mark.parametrize("method", ["sum", "product", "count", "mean", "std"])
def test_series_reductions(method):
    """Basic test for Series sum, product, count, and mean."""
    n = 10000
    df = pd.DataFrame(
        {
            "A": np.arange(n),
            "B": np.flip(np.arange(n, dtype=np.int32)),
            "C": np.append(np.arange(n // 2), np.flip(np.arange(n // 2))),
            "C2": np.append(np.arange(n // 2) + 1.1, np.flip(np.arange(n // 2)) + 2.2),
            "D": np.append(np.flip(np.arange(n // 2)), np.arange(n // 2)),
            "E": [None] * n,
            "F": np.append(np.arange(n - 1), [None]),
        }
    )

    bdf = bd.from_pandas(df)

    for c in df.columns:
        out_pandas = getattr(df[c], method)()
        out_bodo = getattr(bdf[c], method)()
        with assert_executed_plan_count(1 if c != "E" else 0):
            assert (
                np.isclose(np.array([out_pandas]), np.array([out_bodo]), rtol=1e-6)
                if not pd.isna(out_bodo)
                else pd.isna(out_pandas)
            )


@pytest.mark.jit_dependency
def test_read_csv(datapath):
    """Very simple test to read a parquet file for sanity checking."""
    with assert_executed_plan_count(0):
        path = datapath("example.csv")
        data1_path = datapath("csv_data1.csv")
        date_path = datapath("csv_data_date1.csv")

        bodo_out = bd.read_csv(path)[["one", "four"]]
        py_out = pd.read_csv(path)[["one", "four"]]

    _test_equal(
        bodo_out,
        py_out,
    )

    with assert_executed_plan_count(0):
        bodo_out = bd.read_csv(path, usecols=[0, 3])
        py_out = pd.read_csv(path, usecols=[0, 3])

    _test_equal(
        bodo_out,
        py_out,
    )

    with assert_executed_plan_count(0):
        col_names = ["int0", "float0", "float1", "int1"]
        bodo_out = bd.read_csv(data1_path, names=col_names)
        py_out = pd.read_csv(data1_path, names=col_names)

    _test_equal(
        bodo_out,
        py_out,
    )

    with assert_executed_plan_count(0):
        col_names = ["int0", "float0", "date0", "int1"]
        bodo_out = bd.read_csv(date_path, names=col_names, parse_dates=[2])
        py_out = pd.read_csv(date_path, names=col_names, parse_dates=[2])

    _test_equal(
        bodo_out,
        py_out,
    )


@pytest.mark.jit_dependency
def test_df_state_change():
    """Make sure dataframe state change doesn't lead to stale result id in plan
    execution"""

    with assert_executed_plan_count(0):

        @bodo.jit(spawn=True)
        def get_df(df):
            return df

        bdf = get_df(pd.DataFrame({"A": [1, 2, 3, 4, 5, 6]}))
        bdf2 = bdf.A.map(lambda x: x)

    with assert_executed_plan_count(1):
        # Collect the df, original result id is stale
        print(bdf)

        # Plan execution shouldn't fail due to stale res id
        print(bdf2)


def test_dataframe_concat(datapath):
    with assert_executed_plan_count(0):
        bodo_df1 = bd.read_parquet(datapath("dataframe_library/df1.parquet"))[
            ["A", "D"]
        ]
        bodo_df2 = bd.read_parquet(datapath("dataframe_library/df2.parquet"))[
            ["A", "E"]
        ]
        bodo_df3 = bd.concat([bodo_df1, bodo_df2, bodo_df2])

        py_df1 = pd.read_parquet(datapath("dataframe_library/df1.parquet"))[["A", "D"]]
        py_df2 = pd.read_parquet(datapath("dataframe_library/df2.parquet"))[["A", "E"]]
        py_df3 = pd.concat([py_df1, py_df2, py_df2])

    _test_equal(
        bodo_df3,
        py_df3,
        check_pandas_types=False,
        sort_output=True,
        reset_index=True,
    )


def test_series_concat(datapath):
    with assert_executed_plan_count(0):
        bodo_df1 = bd.read_parquet(datapath("dataframe_library/df1.parquet"))["A"]
        bodo_df2 = bd.read_parquet(datapath("dataframe_library/df2.parquet"))["A"]
        bodo_df3 = bd.concat([bodo_df1, bodo_df2, bodo_df2])

        py_df1 = pd.read_parquet(datapath("dataframe_library/df1.parquet"))["A"]
        py_df2 = pd.read_parquet(datapath("dataframe_library/df2.parquet"))["A"]
        py_df3 = pd.concat([py_df1, py_df2, py_df2])

    _test_equal(
        bodo_df3,
        py_df3,
        check_pandas_types=False,
        sort_output=True,
        reset_index=True,
    )


def test_isin(datapath):
    with assert_executed_plan_count(0):
        bodo_df1 = bd.read_parquet(datapath("dataframe_library/df1.parquet"))
        bodo_df2 = bd.read_parquet(datapath("dataframe_library/df2.parquet"))
        bodo_df3 = (bodo_df1["D"] + 100).isin(bodo_df2["E"])

        py_df1 = pd.read_parquet(datapath("dataframe_library/df1.parquet"))
        py_df2 = pd.read_parquet(datapath("dataframe_library/df2.parquet"))
        py_df3 = (py_df1["D"] + 100).isin(py_df2["E"])

    _test_equal(
        bodo_df3,
        py_df3,
        check_pandas_types=False,
        sort_output=True,
        reset_index=True,
    )


def test_drop(datapath):
    with assert_executed_plan_count(0):
        bodo_df1 = bd.read_parquet(datapath("dataframe_library/df1.parquet")).drop(
            columns=["A", "F"]
        )
        py_df1 = pd.read_parquet(datapath("dataframe_library/df1.parquet")).drop(
            columns=["A", "F"]
        )

    _test_equal(
        bodo_df1,
        py_df1,
        check_pandas_types=False,
        sort_output=False,
        reset_index=False,
    )


def test_loc(datapath):
    with assert_executed_plan_count(0):
        bodo_df1 = bd.read_parquet(datapath("dataframe_library/df1.parquet")).loc[
            :, ["A", "F"]
        ]
        py_df1 = pd.read_parquet(datapath("dataframe_library/df1.parquet")).loc[
            :, ["A", "F"]
        ]

    _test_equal(
        bodo_df1,
        py_df1,
        check_pandas_types=False,
        sort_output=False,
        reset_index=False,
    )


@pytest.mark.parametrize(
    "percentiles",
    [None, (0.1, 0.4, 0.7, 0.9), [0, 1]],
)
def test_series_describe_numeric(percentiles):
    """Test for Series describe, using approximate bounds for quantiles."""

    def kll_error_bounds(q, k=200, pmf=False):
        eps = 1.0 / np.sqrt(k) * (1.7 if pmf else 1.33)
        return max(0.0, q - eps), min(1.0, q + eps)

    n = 10000
    df = pd.DataFrame(
        {
            "A": np.arange(n),
            "B": np.flip(np.arange(n, dtype=np.int32)),
            "C": np.append(np.arange(n // 2), np.flip(np.arange(n // 2))),
            "D": np.append(np.flip(np.arange(n // 2)), np.arange(n // 2)),
            "E": list(range(n - 1)) + [None],
        }
    )

    bdf = bd.from_pandas(df)
    for c in df.columns:
        with assert_executed_plan_count(
            0 if pa.types.is_null(bdf[c].dtype.pyarrow_dtype) else 5
        ):
            describe_pd = df[c].describe(percentiles=percentiles)
            describe_bodo = bdf[c].describe(percentiles=percentiles)

        # For quantile columns, check approximate bounds instead of strict equality
        # Iterate from idx=4 to second-to-last element, which is the quantile portion.
        for q in describe_pd.index[4:-1:1]:
            approx = describe_bodo.loc[q]
            true_vals = sorted(x for x in df[c].dropna().values.tolist())
            if not true_vals:
                continue
            nvals = len(true_vals)
            float_q = (
                int(q[:-1])
            ) / 100  # Convert percentile to float, i.e. "20%" to 0.2
            lo, hi = kll_error_bounds(float_q, k=200, pmf=False)
            lo_idx = int(np.floor(lo * (nvals - 1)))
            hi_idx = int(np.ceil(hi * (nvals - 1)))
            true_low = true_vals[lo_idx]
            true_high = true_vals[hi_idx]
            assert true_low <= approx <= true_high, (
                f"{c} quantile {float_q} estimate {approx} "
                f"not within [{true_low}, {true_high}]"
            )

        # For all other stats (count, mean, std, min, max), keep exact check
        _test_equal(
            describe_bodo.reindex(index=["count", "mean", "std", "min", "max"]),
            describe_pd.reindex(index=["count", "mean", "std", "min", "max"]),
            check_pandas_types=False,
        )


def test_series_describe_nonnumeric():
    """Basic test for Series describe with string data."""
    df = pd.DataFrame(
        {
            "A": ["apple", "banana", "apple", "cherry", "banana", "apple"],
            "B": ["apple"] * 3 + ["APPLE"] * 2 + [None],
        }
    )

    bdf = bd.from_pandas(df)
    for c in df.columns:
        with assert_executed_plan_count(3):
            # Since BodoSeries cannot have mixed dtypes, BodoSeries.describe casts all elements to string.
            # Applying map(str) to pandas output is a workaround to enable_test_equal to compare values of differing dtypes.
            describe_pd = df[c].describe().map(str)
            describe_bodo = bdf[c].describe()
        _test_equal(describe_bodo, describe_pd, check_pandas_types=False)


@pytest.mark.jit_dependency
def test_series_describe_empty():
    """Basic test for Series describe with empty data."""

    pds = pd.Series([None] * 10)
    bds = bd.Series([None] * 10)

    with assert_executed_plan_count(0):
        # Since BodoSeries cannot have mixed dtypes, BodoSeries.describe casts all elements to string.
        # Mapping the conversion logic below avoids _test_equal() evaluating to False for correct
        # results due to "nan" != "<NA>"
        describe_bodo = bds.describe().map(
            lambda x: str(x) if not pd.isna(x) else "None"
        )
        describe_pd = pds.describe().map(lambda x: str(x) if not x else "None")
    _test_equal(describe_bodo, describe_pd, check_pandas_types=False, check_names=False)

    pds = pd.Series([1, 2, 3])
    pds = pds[pds > 4]
    bds = bd.Series([1, 2, 3])
    bds = bds[bds > 4]

    with assert_executed_plan_count(4):
        describe_pd = pds.describe()
        describe_bodo = bds.describe()
    _test_equal(describe_bodo, describe_pd, check_pandas_types=False, check_names=False)


def test_groupby_getattr_fallback_behavior():
    import warnings

    df = pd.DataFrame({"apply": [1], "B": [1], "C": [2]})
    bdf = bd.from_pandas(df)

    grouped = bdf.groupby("B")

    # Accessing a column: should not raise a warning
    with warnings.catch_warnings(record=True) as record:
        warnings.simplefilter("always")
        _ = grouped.B
    assert not record, f"Unexpected warning when accessing column: {record}"

    # Accessing an implemented Pandas GroupBy method: should raise fallback warning
    with pytest.warns(BodoLibFallbackWarning) as record:
        _ = grouped.transform
    assert len(record) == 1

    # Accessing unknown attribute: should raise AttributeError
    with pytest.raises(AttributeError):
        _ = grouped.not_a_column


def test_series_agg():
    import pandas as pd

    import bodo.pandas as bd

    df = pd.DataFrame({"A": [1, 2, 3, 4, 5]})
    bdf = bd.from_pandas(df)

    bodo_out = bdf.A.aggregate("sum")
    pd_out = df.A.aggregate("sum")
    assert bodo_out == pd_out

    bodo_out = bdf.A.aggregate(["min", "max", "count", "product"])
    pd_out = df.A.aggregate(["min", "max", "count", "product"])
    _test_equal(bodo_out, pd_out, check_pandas_types=False)


@pytest.mark.jit_dependency
def test_groupby_apply():
    """Test for a groupby.apply from TPCH Q8."""

    df = pd.DataFrame(
        {
            "A": pd.array([1, 2] * 12, "Int32"),
            "B": pd.array([1, 2, 2, 1] * 6, "Int32"),
            "C": pd.array(list(range(24)), "Int32"),
        }
    )

    def impl(df):
        def udf(df):
            denom = df["C"].sum()
            df = df[df["B"] == 2]
            num = df["C"].sum()
            return num / denom

        ret = df.groupby("A", as_index=False).apply(udf)
        ret.columns = ["A", "Q"]
        return ret

    pd_out = impl(df)
    with assert_executed_plan_count(0):
        bodo_out = impl(bd.from_pandas(df))

    _test_equal(
        bodo_out,
        pd_out,
        check_pandas_types=False,
        sort_output=True,
        reset_index=True,
    )


def test_empty_duckdb_filter():
    """Test for when duckdb generates an empty filter."""

    lineitem = pd.DataFrame(
        {
            "L_QUANTITY": pd.array([5, 5, 5, 5, 5, 5, 5, 5, 5, 5], "Int32"),
            "L_PARTKEY": pd.array([0, 0, 2, 0, 0, 2, 0, 0, 2, 0], "Int32"),
        }
    )

    part = pd.DataFrame(
        {
            "P_PARTKEY": pd.array([1, 2, 3, 4, 5, 6, 7, 8, 9, 10], "Int32"),
            "P_BRAND": pd.array([0, 0, 1, 2, 3, 0, 0, 1, 2, 3], "Int32"),
        }
    )

    def impl(lineitem, part):
        jn = lineitem.merge(part, left_on="L_PARTKEY", right_on="P_PARTKEY")
        jnsel = (jn.P_BRAND == 0) & (jn.L_QUANTITY >= 0) | (jn.P_BRAND == 2)
        return jn[jnsel]

    pd_out = impl(lineitem, part)
    bodo_out = impl(bd.from_pandas(lineitem), bd.from_pandas(part))
    assert bodo_out.is_lazy_plan()

    _test_equal(
        bodo_out,
        pd_out,
        check_pandas_types=False,
        sort_output=True,
        reset_index=False,
    )


def test_empty_aggregate_batches():
    """Test for when duckdb generates an empty filter."""

    lineitem = pd.DataFrame(
        {
            "L_QUANTITY": pd.array(list(range(12000)), "Int32"),
            "L_PARTKEY": pd.array([0, 1, 2, 0, 6, 2, 0, 8, 2, 0] * 1200, "Int32"),
            "L_EXTENDEDPRICE": pd.array(
                [5, 1, 2, 7, 6, 2, 9, 8, 2, 11] * 1200, "Float64"
            ),
            "L_DISCOUNT": pd.array(
                [0.1, 0.2, 0.3, 0.4, 0.5, 0.6, 0.7, 0.8, 0.9, 1.0] * 1200, "Float64"
            ),
        }
    )

    part = pd.DataFrame(
        {
            "P_PARTKEY": pd.array([1, 2, 3, 4, 5, 6, 7, 8, 9, 10], "Int32"),
            "P_BRAND": pd.array([0, 0, 1, 2, 3, 0, 0, 1, 2, 3], "Int32"),
        }
    )

    quantity_ranges = [(-1, -1), (0, 12000), (0, 2000), (2000, 4000), (9000, 12000)]
    for test_range in quantity_ranges:

        def impl(lineitem, part, test_range):
            flineitem = lineitem[
                (lineitem.L_QUANTITY >= test_range[0])
                & (lineitem.L_QUANTITY < test_range[1])
            ]
            jn = flineitem.merge(part, left_on="L_PARTKEY", right_on="P_PARTKEY")
            jn["TMP"] = jn.L_EXTENDEDPRICE * (1.0 - jn.L_DISCOUNT)
            return jn.TMP.sum()

        pd_out = impl(lineitem, part, test_range)
        bodo_out = impl(bd.from_pandas(lineitem), bd.from_pandas(part), test_range)
        assert np.isclose(bodo_out, pd_out, rtol=1e-6)


def test_set_df_column_non_arith_binops():
    """Test setting dataframe columns using BodoSeries non-arithmetic binary operations."""

    with assert_executed_plan_count(0):
        df = pd.DataFrame(
            {
                "A": ["a", "b", "c", "d"],
                "B": pd.date_range("2020-01-01", periods=4),  # datetime64[ns]
                "C": pd.timedelta_range("1 day", periods=4),  # timedelta64[ns]
            }
        )

        # String Series + String
        bdf = bd.from_pandas(df)
        bdf["D"] = bdf["A"] + "_suffix"
        pdf = df.copy()
        pdf["D"] = pdf["A"] + "_suffix"
    _test_equal(bdf, pdf)

    # String Series + String Series
    with assert_executed_plan_count(0):
        bdf = bd.from_pandas(df)
        bodo_out = bdf["A"] + bdf["A"]
        pdf = df.copy()
        pd_out = pdf["A"] + pdf["A"]
    _test_equal(bodo_out, pd_out, check_pandas_types=False)

    # Datetime Series + DateOffset
    with assert_executed_plan_count(0):
        bdf = bd.from_pandas(df)
        bdf["D"] = bdf["B"] + pd.DateOffset(
            years=+25,
            months=+5,
            days=+12,
            hours=+8,
            minutes=+54,
            seconds=+47,
            microseconds=+282310,
        )
        pdf = df.copy()
        pdf["D"] = pdf["B"] + pd.DateOffset(
            years=+25,
            months=+5,
            days=+12,
            hours=+8,
            minutes=+54,
            seconds=+47,
            microseconds=+282310,
        )
    _test_equal(bdf, pdf)

    # Timedelta Series + Timedelta
    with assert_executed_plan_count(0):
        bdf = bd.from_pandas(df)
        bdf["D"] = bdf["C"] + pd.Timedelta(1, "d")
        pdf = df.copy()
        pdf["D"] = pdf["C"] + pd.Timedelta(1, "d")
    _test_equal(bdf, pdf)

    # Datetime Series + Timedelta
    with assert_executed_plan_count(0):
        bdf = bd.from_pandas(df)
        bdf["D"] = bdf["B"] + pd.Timedelta(1, "d")
        pdf = df.copy()
        pdf["D"] = pdf["B"] + pd.Timedelta(1, "d")
    _test_equal(bdf, pdf)

    # Datetime Series + datetime.timedelta
    with assert_executed_plan_count(0):
        bdf = bd.from_pandas(df)
        bdf["D"] = bdf["B"] + datetime.timedelta(days=2)
        pdf = df.copy()
        pdf["D"] = pdf["B"] + datetime.timedelta(days=2)
    _test_equal(bdf, pdf)

    # Timedelta Series + datetime.timedelta
    with assert_executed_plan_count(0):
        bdf = bd.from_pandas(df)
        bdf["D"] = bdf["C"] + datetime.timedelta(hours=12)
        pdf = df.copy()
        pdf["D"] = pdf["C"] + datetime.timedelta(hours=12)
    _test_equal(bdf, pdf)

    # String Series + NumPy string scalar
    with assert_executed_plan_count(0):
        bdf = bd.from_pandas(df)
        bdf["D"] = bdf["A"] + np.str_("foo")
        pdf = df.copy()
        pdf["D"] = pdf["A"] + np.str_("foo")
    _test_equal(bdf, pdf)


def test_fallback_wrapper_deep_fallback():
    s = bd.Series(pd.date_range("20130101 09:10:12", periods=10, freq="MS"))

    month_end = pd.offsets.MonthEnd()
    month_end_series = pd.Series([month_end] * 10)
    with pytest.warns(BodoLibFallbackWarning) as record:
        _ = s + month_end_series

    fallback_warnings = [
        w for w in record if issubclass(w.category, BodoLibFallbackWarning)
    ]
    assert len(fallback_warnings) == 2

    warning_msg = str(fallback_warnings[1].message)
    assert "TypeError triggering deeper fallback" in warning_msg, (
        f"Unexpected warning message: {warning_msg}"
    )


def test_drop_duplicates():
    """Test for drop_duplicates API."""

    with assert_executed_plan_count(0):
        df = pd.DataFrame(
            {
                "A": pd.array([0, 1] * 100, "Int32"),
                "B": pd.array([2, 3, 4, 5] * 50, "Float64"),
            }
        )
        df.loc[99, "B"] = np.nan
        bdf = bd.from_pandas(df).drop_duplicates()
        pdf = df.copy().drop_duplicates()
    _test_equal(
        bdf,
        pdf,
        check_pandas_types=False,
        sort_output=True,
        reset_index=True,
    )


@pytest.mark.parametrize(
    "kwargs",
    [
        pytest.param({}, id="default"),
        pytest.param({"keep": "first"}, id="keep_first"),
        pytest.param({"keep": "last"}, id="keep_last"),
    ],
)
def test_drop_duplicates_subset(kwargs):
    """Test for drop_duplicates subset API."""

    dim0 = 4
    dim1 = 6

    with assert_executed_plan_count(0):
        df = pd.DataFrame(
            {
                "A": pd.array(list(range(dim0)) * dim1 * 10, "Int32"),
                "B": pd.array(list(range(dim0, dim0 + dim1)) * dim0 * 10, "Float64"),
                "C": pd.array(list(range(dim0 * dim1 * 10)), "Float64"),
            }
        )
        pdf = df.copy().drop_duplicates(subset=["A", "B"], **kwargs)[["A", "B"]]
        bdf = bd.from_pandas(df).drop_duplicates(subset=["A", "B"], **kwargs)[
            ["A", "B"]
        ]
    _test_equal(
        bdf,
        pdf,
        check_pandas_types=False,
        sort_output=True,
        reset_index=True,
    )


@pytest.mark.jit_dependency
def test_uncompilable_map():
    """Test for maps that can't be compiled."""

    with assert_executed_plan_count(1):
        df = pd.DataFrame(
            {
                "A": pd.array([0, 1] * 100, "Int32"),
            }
        )

        def uncompilable(x):
            # Numba can't compile functions containing imports.
            import operator

            operator.add
            return x

        bdf = bd.from_pandas(df)
        pdf = df.copy()

        bdf["B"] = bdf["A"].map(uncompilable)
        pdf["B"] = pdf["A"].map(uncompilable)
    _test_equal(
        bdf,
        pdf,
        check_pandas_types=False,
        sort_output=True,
        reset_index=False,
    )


@pytest.mark.jit_dependency
def test_numba_map():
    """Test for maps with already jit annotated functions."""

    with assert_executed_plan_count(0):
        df = pd.DataFrame(
            {
                "A": pd.array([0, 1] * 100, "Int32"),
            }
        )

        @numba.njit
        def already_compiled(x):
            return x

        bdf = bd.from_pandas(df)
        pdf = df.copy()

        bdf["B"] = bdf["A"].map(already_compiled)
        pdf["B"] = pdf["A"].map(already_compiled)
    _test_equal(
        bdf,
        pdf,
        check_pandas_types=False,
        sort_output=True,
        reset_index=False,
    )


def test_df_reset_index():
    """Test for DataFrame reset_index API."""

    with assert_executed_plan_count(0):
        df = pd.DataFrame(
            {"A": [1, 2, 3]}, index=pd.Index(["a", "b", "c"], name="Chris")
        )
        bdf = bd.from_pandas(df).reset_index()
        pdf = df.reset_index()
    _test_equal(
        bdf,
        pdf,
        check_pandas_types=False,
        sort_output=True,
        reset_index=False,
    )
    with assert_executed_plan_count(0):
        bdf = bd.from_pandas(df).reset_index(drop=True)
        pdf = df.reset_index(drop=True)
    _test_equal(
        bdf,
        pdf,
        check_pandas_types=False,
        sort_output=True,
        reset_index=False,
    )
    with assert_executed_plan_count(0):
        multi_array = [[1, 1, 2, 2], ["red", "blue", "red", "blue"]]
        multi_idx = pd.MultiIndex.from_arrays(multi_array)
        df = pd.DataFrame({"A": [1, 2, 3, 4]}, index=multi_idx)
        bdf = bd.from_pandas(df).reset_index()
        pdf = df.reset_index()
    _test_equal(
        bdf,
        pdf,
        check_pandas_types=False,
        sort_output=True,
        reset_index=False,
    )
    with assert_executed_plan_count(0):
        bdf = bd.from_pandas(df).reset_index(names=["numbers", "colors"])
        pdf = df.reset_index(names=["numbers", "colors"])
    _test_equal(
        bdf,
        pdf,
        check_pandas_types=False,
        sort_output=True,
        reset_index=False,
    )
    with assert_executed_plan_count(0):
        long_array = [
            [0, 0, 0, 0],
            [1, 1, 2, 2],
            ["red", "blue", "red", "blue"],
            ["Pitt", "Pitt", "CMU", "CMU"],
        ]
        long_index = pd.MultiIndex.from_arrays(
            long_array, names=["Rank", "B", "A", "School"]
        )
        pds = pd.DataFrame({"C": [1, 2, 3, 4]}, index=long_index)
        bd.from_pandas(pds).reset_index(level=[0, 1])
        pds = pds.reset_index(level=[0, 1])
    _test_equal(
        bdf,
        pdf,
        check_pandas_types=False,
        sort_output=True,
        reset_index=False,
    )


def test_series_reset_index():
    """Test for Series reset_index API."""

    # Tests basic Series.reset_index
    with assert_executed_plan_count(0):
        s = pd.Series([1, 2, 3, 4], index=["A", "B", "C", "D"], name="Bodo")
        bds = bd.Series(s).reset_index()
        pds = s.reset_index()
    _test_equal(
        bds,
        pds,
        check_pandas_types=False,
        reset_index=False,
    )
    # Tests basic Series.reset_index with name arg
    with assert_executed_plan_count(0):
        bds = bd.Series(s).reset_index(name="Inc")
        pds = s.reset_index(name="Inc")
    _test_equal(
        bds,
        pds,
        check_pandas_types=False,
        reset_index=False,
    )
    # Tests Series.reset_index with MultiIndex
    with assert_executed_plan_count(0):
        multi_array = [[1, 1, 2, 2], ["red", "blue", "red", "blue"]]
        multi_idx = pd.MultiIndex.from_arrays(multi_array)
        s = pd.Series([1, 2, 3, 4], index=multi_idx, name="Pitt")
        bds = bd.Series(s).reset_index(name="Penn")
        pds = s.reset_index(name="Penn")
    _test_equal(
        bds,
        pds,
        check_pandas_types=False,
        reset_index=False,
    )
    # Tests Series.reset_index with drop=True
    with assert_executed_plan_count(0):
        bds = bd.Series(s).reset_index(drop=True)
        pds = s.reset_index(drop=True)
    _test_equal(
        bds,
        pds,
        check_pandas_types=False,
        reset_index=False,
    )
    # Tests level argument
    with assert_executed_plan_count(0):
        long_array = [
            [0, 0, 0, 0],
            [1, 1, 2, 2],
            ["red", "blue", "red", "blue"],
            ["Pitt", "Pitt", "CMU", "CMU"],
        ]
        long_index = pd.MultiIndex.from_arrays(
            long_array, names=["Rank", "B", "A", "School"]
        )
        pds = pd.Series([1, 2, 3, 4], index=long_index, name="Happy")
        bds = bd.Series(pds).reset_index(level=[0, 1])
        pds = pds.reset_index(level=[0, 1])
    _test_equal(
        bds,
        pds,
        check_pandas_types=False,
        reset_index=False,
    )


@pytest.mark.jit_dependency
def test_series_reset_index_compute():
    """Test Series.reset_index in between computation."""

    df = pd.DataFrame(
        {
            "City": ["Pittsburgh", "Boston", "New York", "Seattle"],
            "Score": [92, 85, 88, 90],
        }
    ).set_index("City")

    with assert_executed_plan_count(0):
        s = df["Score"]
        bds = bd.Series(s)
        s = s.map(lambda x: x * 3)
        bds = bds.map(lambda x: x * 3)
        bds = bds.reset_index()
        bds["Decremented"] = bds["Score"] - 20
        pds = s.reset_index()
        pds["Decremented"] = pds["Score"] - 20

    _test_equal(
        bds,
        pds,
        check_pandas_types=False,
        reset_index=False,
    )


@pytest.mark.jit_dependency
def test_series_reset_index_pipeline():
    """Test reading from CSV, groupby + sum, reset_index, and more computes."""

    df = pd.DataFrame(
        {
            "category": ["A", "B", "A", "C", "B", "A", "C"],
            "value": [10, 20, 10, 30, 40, 50, 60],
            "timestamp": pd.date_range(start="2025-01-01", periods=7, freq="D"),
        }
    )

    with tempfile.TemporaryDirectory() as tmpdir:
        csv_path = os.path.join(tmpdir, "sample_data.csv")

        df.to_csv(csv_path, index=False)

        with assert_executed_plan_count(0):
            bdf = bd.read_csv(csv_path)
            pdf = pd.read_csv(csv_path)
            bds = bdf.groupby("category")["value"].sum().reset_index()
            pds = pdf.groupby("category")["value"].sum().reset_index()

    _test_equal(
        bds,
        pds,
        check_pandas_types=False,
        reset_index=True,
        sort_output=True,
    )

    long_array = [
        [1, 1, 2],
        ["red", "blue", "green"],
    ]

    long_index = pd.MultiIndex.from_arrays(long_array, names=["Number", "Color"])

    with assert_executed_plan_count(0):
        bds.index = long_index
        pds.index = long_index

        bds = bds.map(lambda x: x * 3)
        pds = pds.map(lambda x: x * 3)

        bds["tip"] = bds["value"] / 10 + 5
        pds["tip"] = pds["value"] / 10 + 5

        bds = bds.reset_index(level=[0])
        pds = pds.reset_index(level=[0])

    _test_equal(
        bds,
        pds,
        check_pandas_types=False,
        reset_index=True,
        sort_output=True,
    )


@pytest.mark.jit_dependency
def test_dataframe_reset_index_pipeline():
    """Test reading CSV, setting MultiIndex, resetting index, and computing."""

    df = pd.DataFrame(
        {
            "Number": [1, 1, 2, 2],
            "Color": ["red", "blue", "red", "blue"],
            "value": [10, 20, 30, 40],
        }
    )

    with tempfile.TemporaryDirectory() as tmpdir:
        csv_path = os.path.join(tmpdir, "multiindex_data.csv")
        df.to_csv(csv_path, index=False)

        with assert_executed_plan_count(0):
            bdf = bd.read_csv(csv_path)
            pdf = pd.read_csv(csv_path)

            bdf = bdf.set_index(["Number", "Color"])
            pdf = pdf.set_index(["Number", "Color"])

            bdf["double"] = bdf["value"] * 2
            pdf["double"] = pdf["value"] * 2

            bdf = bdf.reset_index(level="Color")
            pdf = pdf.reset_index(level="Color")

    _test_equal(
        bdf,
        pdf,
        check_pandas_types=False,
        reset_index=False,
    )


def test_map_with_state():
    def init_state():
        return {1: 7}

    def per_row(state, row):
        return "bodo" + str(row + state[1])

    a = pd.Series(list(range(20)))
    ba = bd.Series(a)
    res = a.map(lambda x: "bodo" + str(x + 7))
    with assert_executed_plan_count(1):
        bres = ba.map_with_state(init_state, per_row)

    _test_equal(
        bres,
        res,
        check_pandas_types=False,
        reset_index=False,
        check_names=False,
    )

    with assert_executed_plan_count(0):
        bres = ba.map_with_state(
            init_state, per_row, output_type=pd.Series(dtype="string[pyarrow]")
        )

    _test_equal(
        bres,
        res,
        check_pandas_types=False,
        reset_index=False,
        check_names=False,
    )


def test_map_partitions_with_state():
    class mystate:
        def __init__(self):
            self.dict = {1: 5}

    def init_state():
        return mystate()

    def per_batch(state, batch, *args, **kwargs):
        def per_row(row):
            return "bodo" + str(row + state.dict[1] + args[0] + kwargs["bodo"])

        return batch.map(per_row)

    a = pd.Series(list(range(20)))
    ba = bd.Series(a)
    res = a.map(lambda x: "bodo" + str(x + 7))
    with assert_executed_plan_count(1):
        bres = ba.map_partitions_with_state(init_state, per_batch, 1, bodo=1)

    _test_equal(
        bres,
        res,
        check_pandas_types=False,
        reset_index=False,
        check_names=False,
    )

    with assert_executed_plan_count(0):
        bres = ba.map_partitions_with_state(
            init_state,
            per_batch,
            1,
            output_type=pd.Series(dtype="string[pyarrow]"),
            bodo=1,
        )

    _test_equal(
        bres,
        res,
        check_pandas_types=False,
        reset_index=False,
        check_names=False,
    )


@pytest.mark.parametrize(
    "quantiles", [[0, 0.25, 0.5, 0.75, 0.9, 1], [0.22, 0.55, 0.99], [0.5]]
)
def test_series_quantile(quantiles):
    """Tests that approximate quantiles using KLL fall within expected error bounds."""

    def kll_error_bounds(q, k=200, pmf=False):
        eps = 1.0 / np.sqrt(k) * (1.7 if pmf else 1.33)
        return max(0.0, q - eps), min(1.0, q + eps)

    df = bd.DataFrame(
        {
            "A": [1] * 30 + [3] * 40 + [5] * 20 + [100] * 10,
            "B": [0.5, 1.5, 2.5] * 30 + [5.5] * 10,
            "C": list(range(100)),
            "D": [100, 200, 300] * 30 + [None] * 10,
            "E": [1] + [100] * 98 + [1000],
        }
    )

    for col in df.columns:
        s = df[col]
        with assert_executed_plan_count(1):
            approx_quantiles = s.quantile(quantiles)

        filtered_list = list(filter(lambda x: x is not pd.NA, s.values))
        sorted_list = sorted(filtered_list)
        n = len(sorted_list)

        assert isinstance(approx_quantiles, bd.Series) and len(approx_quantiles) == len(
            quantiles
        )

        for q in approx_quantiles.index:
            approx = approx_quantiles[q]
            q = float(q)
            lo, hi = kll_error_bounds(q, k=200, pmf=False)

            lo_idx = int(np.floor(lo * (n - 1)))
            hi_idx = int(np.ceil(hi * (n - 1)))

            true_low = sorted_list[lo_idx]
            true_high = sorted_list[hi_idx]

            assert true_low <= approx <= true_high, (
                f"Quantile {q} estimate {approx} not within [{true_low}, {true_high}]"
            )


@pytest.mark.parametrize("q", [0.25, 0.5, 0.75, 0.9])
def test_series_quantile_scalar(q):
    """Tests that approximate quantiles with scalar arguments fall within expected error bounds."""

    def kll_error_bounds(q, k=200, pmf=False):
        eps = 1.0 / np.sqrt(k) * (1.7 if pmf else 1.33)
        return max(0.0, q - eps), min(1.0, q + eps)

    df = bd.DataFrame(
        {
            "A": [1] * 30 + [3] * 40 + [5] * 20 + [100] * 10,
            "B": [0.5, 1.5, 2.5] * 30 + [5.5] * 10,
            "C": list(range(100)),
            "D": [100, 200, 300] * 30 + [None] * 10,
        }
    )

    for col in df.columns:
        s = df[col]
        with assert_executed_plan_count(1):
            approx = s.quantile(q)

        filtered_list = list(filter(lambda x: x is not pd.NA, s.values))
        sorted_list = sorted(filtered_list)
        n = len(sorted_list)

        assert isinstance(approx, float)

        lo, hi = kll_error_bounds(q, k=200, pmf=False)

        lo_idx = int(np.floor(lo * (n - 1)))
        hi_idx = int(np.ceil(hi * (n - 1)))

        true_low = sorted_list[lo_idx]
        true_high = sorted_list[hi_idx]

        assert true_low <= approx <= true_high, (
            f"Quantile {q} estimate {approx} not within [{true_low}, {true_high}]"
        )


def test_series_quantile_empty():
    """Tests that quantile on an empty BodoSeries returns either a scalar pd.NA or a BodoSeries of pd.NA."""

    pds = pd.Series([])
    bds = bd.Series([])

    with assert_executed_plan_count(0):
        pd_quantile = pds.quantile([0.5])
        bodo_quantile = bds.quantile([0.5])

    _test_equal(
        bodo_quantile,
        pd_quantile,
        check_pandas_types=False,
        reset_index=True,
    )

    with assert_executed_plan_count(0):
        pd_quantile = pds.quantile(0.5)
        bodo_quantile = bds.quantile(0.5)

    assert np.isnan(pd_quantile) and bodo_quantile is pd.NA

    pds = pd.Series([1, 2, 3])
    pds = pds[pds > 4]
    bds = bd.Series([1, 2, 3])
    bds = bds[bds > 4]

    with assert_executed_plan_count(1):
        pd_quantile = pds.quantile([0, 0.2, 0.5, 0.8, 1])
        bodo_quantile = bds.quantile([0, 0.2, 0.5, 0.8, 1])

    _test_equal(
        bodo_quantile,
        pd_quantile,
        check_pandas_types=False,
        reset_index=True,
        check_names=False,
    )


def test_series_quantile_tails():
    """Tests that querying quantiles at tail ends return exact values."""

    df = pd.DataFrame({"A": [1] + [100] * 98 + [1000], "B": list(range(100))})
    bdf = bd.from_pandas(df)

    with assert_executed_plan_count(1):
        out_bd = bdf["A"].quantile([0, 1])
        out_pd = df["A"].quantile([0, 1])

    _test_equal(
        out_bd,
        out_pd,
        check_pandas_types=False,
        reset_index=True,
    )


def test_series_quantile_singleton():
    """Tests quantile on a singleton BodoSeries."""

    pds = pd.Series([100])
    bds = bd.Series([100])

    with assert_executed_plan_count(1):
        out_bd = bds.quantile([0, 0.2, 0.6, 0.89, 1])
        out_pd = pds.quantile([0, 0.2, 0.6, 0.89, 1])

    _test_equal(
        out_bd,
        out_pd,
        check_pandas_types=False,
        reset_index=True,
        check_names=False,
    )


@pytest.mark.jit_dependency
def test_dataframe_jit_fallback(datapath):
    """Test fallback to JIT."""
    path = datapath("dataframe_library/df1.parquet")

    bodo_out = bd.read_parquet(path)[["A", "D"]]
    py_out = pd.read_parquet(path)[["A", "D"]]

    start_jit_fallback_compile_success = JITFallback.compile_success
    with assert_executed_plan_count(1):
        py_dup = py_out.duplicated()
        bd_dup = bodo_out.duplicated()
    end_jit_fallback_compile_success = JITFallback.compile_success

    assert end_jit_fallback_compile_success - start_jit_fallback_compile_success == 1

    _test_equal(
        bd_dup,
        py_dup,
        check_pandas_types=False,
        reset_index=True,
        check_names=False,
    )


@pytest.mark.jit_dependency
def test_top_level_jit_fallback(datapath):
    """Test fallback to JIT."""
    df = pd.DataFrame(
        {
            "A": ["X", "X", "X", "X", "Y", "Y"],
            "B": [1, 2, 3, 4, 5, 6],
            "C": [10, 11, 12, 20, 21, 22],
        }
    )
    bodo_df = bd.DataFrame(df)

    start_jit_fallback_compile_success = JITFallback.compile_success
    with assert_executed_plan_count(1):
        py_pivoted = pd.pivot(df, columns="A", index="B", values="C")
        bodo_pivoted = bd.pivot(bodo_df, columns="A", index="B", values="C")
    end_jit_fallback_compile_success = JITFallback.compile_success

    assert end_jit_fallback_compile_success - start_jit_fallback_compile_success == 1

    bodo_reordered = bodo_pivoted[py_pivoted.columns]
    _test_equal(
        bodo_reordered,
        py_pivoted,
        check_pandas_types=False,
        reset_index=True,
        check_names=False,
        sort_output=True,
    )


@pytest.mark.jit_dependency
def test_set_column_names():
    """Check that setting columns attribute of a DataFrame works as expected."""

    df = pd.DataFrame(
        {
            "A": [1, 2, 3, 4, 5] * 2,
            "B": ["A", "B", "C", "D", "E"] * 2,
        },
        index=["aa", "bb", "cc", "dd", "ee"] * 2,
    )

    # Set columns before executing plan
    bdf = bd.from_pandas(df)
    pdf = df.copy()
    new_cols = ["C", "D"]

    with assert_executed_plan_count(0):
        bdf.columns = new_cols
    pdf.columns = new_cols
    _test_equal(bdf.head(0), pdf.head(0), check_pandas_types=False)
    _test_equal(bdf, pdf, check_pandas_types=False)

    # Rename columns while building plan
    bdf = bd.from_pandas(df)
    pdf = df.copy()

    def impl(df):
        df.columns = new_cols
        df2 = df[new_cols]
        return df2

    with assert_executed_plan_count(0):
        bodo_result = impl(bdf)
    pd_result = impl(pdf)
    _test_equal(bodo_result.head(0), pd_result.head(0), check_pandas_types=False)
    _test_equal(bodo_result, pd_result, check_pandas_types=False)

    # Renaming the result of JIT
    @bodo.jit(spawn=True)
    def get_bodo_df(df):
        return df

    bdf = get_bodo_df(df)
    pdf = df.copy()

    with assert_executed_plan_count(0):
        bdf.columns = new_cols
    pdf.columns = new_cols

    _test_equal(bdf.head(0), pdf.head(0), check_pandas_types=False)
    _test_equal(bdf, pdf, check_pandas_types=False)


def test_print_no_warn():
    """Make sure printing a BodoDataFrame or BodoSeries doesn't throw irrelevant
    fallback warnings
    """
    df = bd.DataFrame({"A": np.arange(100) % 30, "B": np.arange(100)})
    with warnings.catch_warnings():
        warnings.simplefilter("error")
        print(df)

    S = bd.Series(np.arange(100) % 30)
    with warnings.catch_warnings():
        warnings.simplefilter("error")
        print(S)


@pytest.mark.parametrize(
    "pd_in, expr",
    [
        pytest.param(
            pd.DataFrame({"A": [1, 2, 3, 4, 5, 6], "B": [1, 2, 3, 10, 20, 30]}),
            lambda x: x[x.B < len(x)],
            id="frame_expr",
        ),
        pytest.param(
            pd.Series([8, 7, 5, 4, 5, 6], name="A"),
            lambda x: x[x < len(x)],
            id="series_expr",
        ),
    ],
)
def test_lazy_len(pd_in, expr, index_val):
    """Make sure len() on BodoDataFrame, BodoSeries doesn't trigger
    execution when used in another plan.
    """
    reset_index = isinstance(index_val, pd.RangeIndex)
    pd_in.index = index_val[: len(pd_in)]

    if isinstance(pd_in, pd.Series):
        pd_in_ser = pd_in.to_frame()
        bd_in = bd.from_pandas(pd_in_ser)
        bd_in = bd_in.A
    else:
        bd_in = bd.from_pandas(pd_in)

    with assert_executed_plan_count(0):
        bodo_out = expr(bd_in)

    pd_out = expr(pd_in)

    _test_equal(bodo_out, pd_out, check_pandas_types=False, reset_index=reset_index)


def test_len_no_warn(index_val):
    """Test that collecting length does not raise warnings"""
    df = pd.DataFrame({"A": [1, 2, 3, 4, 5, 6], "B": [1, 2, 3, 10, 20, 30]})
    df.index = index_val[: len(df)]

    bdf = bd.from_pandas(df)

    with warnings.catch_warnings():
        warnings.simplefilter("error", BodoLibFallbackWarning)
        assert len(bdf[bdf.A > 5]) == len(df[df.A > 5])


@pytest.mark.jit_dependency
def test_bodo_pandas_inside_jit():
    """Make sure using bodo.pandas functions inside a bodo.jit function works as
    expected and is same as pandas.
    """
    df = bd.DataFrame({"A": np.arange(100)})

    def test1(df):
        df2 = bd.DataFrame({"B": np.arange(len(df))})
        return df2.B.sum()

    assert test1(df) == bodo.jit(spawn=False, distributed=False)(test1)(df)

    def test2(df):
        return bd.Timestamp(df.A.iloc[0])

    assert test2(df) == bodo.jit(spawn=False, distributed=False)(test2)(df)


def test_join_non_equi_key_not_in_output():
    """Test for joins with non-equi keys that are not in the output and require special
    handling in column reordering of physical join.
    """

    df1 = pd.DataFrame(
        {
            "A": pd.array([0, 1], "Float64"),
            "B": pd.array([2, 3], "Float64"),
            "C": pd.array([5, 6], "Int32"),
        }
    )
    df2 = pd.DataFrame(
        {
            "D": pd.array([0, 1, 5, 6], "Int32"),
            "E": pd.array([2, 3, 4, 5], "Float64"),
        }
    )

    df3 = df1.merge(df2, left_on="C", right_on="D", how="inner")
    df3 = df3[df3.A < df3.E]

    bdf1 = bd.from_pandas(df1)
    bdf2 = bd.from_pandas(df2)
    bdf3 = bdf1.merge(bdf2, left_on="C", right_on="D", how="inner")
    bdf3 = bdf3[bdf3.A < bdf3.E]

    _test_equal(
        bdf3["B"],
        df3["B"],
        check_pandas_types=False,
        reset_index=True,
        sort_output=True,
    )

<<<<<<< HEAD
def test_series_to_list():
    s1 = pd.Series(list(range(37)))
    bs1 = bd.Series(s1)
    s2 = s1 + 1
    bs2 = bs1 + 1
    l1 = s2.to_list()
    bl1 = bs2.to_list()
    assert(l1 == bl1)
=======

def test_series_str_match():
    s = pd.Series(["abc", "a1c", "zzz", None], dtype="string")
    bs = bd.Series(s)

    # Match strings that start with 'a' and end with 'c'
    pmask = s.str.match(r"a.*c")
    bmask = bs.str.match(r"a.*c")

    _test_equal(
        bmask,
        pmask,
        check_pandas_types=False,
    )


def test_asarray_df():
    """
    Tests that np.asarray(df) produces the correct ndarray
    when all columns have the same dtype.
    """

    df = pd.DataFrame(
        {
            "A": pd.array([1, 2, 3, 4], dtype="Int32"),
            "B": pd.array([5, 6, 7, 8], dtype="Int32"),
            "C": pd.array([9, 10, 11, 12], dtype="Int32"),
        }
    )

    bdf = bd.from_pandas(df)
    result_bodo = np.asarray(bdf)
    result_pandas = np.asarray(df)

    assert result_bodo.shape == (4, 3)
    assert result_bodo.dtype == np.int32
    np.testing.assert_array_equal(result_bodo, result_pandas)
>>>>>>> db346fbf
<|MERGE_RESOLUTION|>--- conflicted
+++ resolved
@@ -3801,7 +3801,6 @@
         sort_output=True,
     )
 
-<<<<<<< HEAD
 def test_series_to_list():
     s1 = pd.Series(list(range(37)))
     bs1 = bd.Series(s1)
@@ -3810,7 +3809,6 @@
     l1 = s2.to_list()
     bl1 = bs2.to_list()
     assert(l1 == bl1)
-=======
 
 def test_series_str_match():
     s = pd.Series(["abc", "a1c", "zzz", None], dtype="string")
@@ -3847,5 +3845,4 @@
 
     assert result_bodo.shape == (4, 3)
     assert result_bodo.dtype == np.int32
-    np.testing.assert_array_equal(result_bodo, result_pandas)
->>>>>>> db346fbf
+    np.testing.assert_array_equal(result_bodo, result_pandas)