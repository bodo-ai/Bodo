--- conflicted
+++ resolved
@@ -2,35 +2,26 @@
 Tests dataframe library plan nodes.
 """
 
-<<<<<<< HEAD
+import operator
 import pyarrow as pa
 
 from bodo.ext import plan_optimizer
-=======
-import operator
-
-import bodo.pandas.plan_optimizer
->>>>>>> cf6283b1
 
 
 def test_join_node():
     """Make sure Cython wrapper around the join node works. Just tests node creation."""
-<<<<<<< HEAD
-    A = plan_optimizer.LogicalComparisonJoin(plan_optimizer.CJoinType.INNER)
-=======
-    P1 = bodo.pandas.plan_optimizer.LogicalGetParquetRead(b"example.parquet1")
-    P2 = bodo.pandas.plan_optimizer.LogicalGetParquetRead(b"example.parquet2")
-    A = bodo.pandas.plan_optimizer.LogicalComparisonJoin(
-        P1, P2, bodo.pandas.plan_optimizer.CJoinType.INNER, [(0, 0)]
+    P1 = plan_optimizer.LogicalGetParquetRead(b"example.parquet1")
+    P2 = plan_optimizer.LogicalGetParquetRead(b"example.parquet2")
+    A = plan_optimizer.LogicalComparisonJoin(
+        P1, P2, plan_optimizer.CJoinType.INNER, [(0, 0)]
     )
->>>>>>> cf6283b1
     assert str(A) == "LogicalComparisonJoin(INNER)"
 
 
 def test_projection_node():
     """Make sure Cython wrapper around the projection node works. Just tests node creation."""
-    P1 = bodo.pandas.plan_optimizer.LogicalGetParquetRead(b"example.parquet1")
-    A = bodo.pandas.plan_optimizer.LogicalProjection(P1, [(1, "int64"), (3, "string")])
+    P1 = plan_optimizer.LogicalGetParquetRead(b"example.parquet1")
+    A = plan_optimizer.LogicalProjection(P1, [(1, "int64"), (3, "string")])
     assert (
         str(A)
         == "LogicalProjection([1, 3], [<CLogicalTypeId.BIGINT: 14>, <CLogicalTypeId.VARCHAR: 25>])"
@@ -39,10 +30,10 @@
 
 def test_filter_node():
     """Make sure Cython wrapper around the filter node works. Just tests node creation."""
-    P1 = bodo.pandas.plan_optimizer.LogicalGetParquetRead(b"example.parquet1")
-    A = bodo.pandas.plan_optimizer.LogicalProjection(P1, [(0, "int64")])
-    B = bodo.pandas.plan_optimizer.LogicalBinaryOp(A, 5, operator.gt)
-    C = bodo.pandas.plan_optimizer.LogicalFilter(P1, B)
+    P1 = plan_optimizer.LogicalGetParquetRead(b"example.parquet1")
+    A = plan_optimizer.LogicalProjection(P1, [(0, "int64")])
+    B = plan_optimizer.LogicalBinaryOp(A, 5, operator.gt)
+    C = plan_optimizer.LogicalFilter(P1, B)
     assert str(C) == "LogicalFilter()"
 
 
