--- conflicted
+++ resolved
@@ -37,13 +37,8 @@
 def test_filter_node():
     """Make sure Cython wrapper around the filter node works. Just tests node creation."""
     P1 = plan_optimizer.LogicalGetParquetRead(pa.schema([]), b"example.parquet1", {})
-<<<<<<< HEAD
-    A = plan_optimizer.LogicalColRef(pa.schema([("A", pa.int64())]), P1, [0])
-    B = plan_optimizer.LogicalBinaryOp(
-=======
     A = plan_optimizer.ColRefExpression(pa.schema([("A", pa.int64())]), P1, 0)
     B = plan_optimizer.BinaryOpExpression(
->>>>>>> 5b87d3fe
         pa.schema([("A", pa.bool_())]), A, 5, operator.gt
     )
     C = plan_optimizer.LogicalFilter(pa.schema([("A", pa.int64())]), P1, B)
