--- conflicted
+++ resolved
@@ -53,12 +53,6 @@
 # Skip for all CI
 pytestmark = pytest_perf_regression
 
-<<<<<<< HEAD
-# Codegen change: turn verbose mode on
-# bodo.set_verbose_level(2)
-
-=======
->>>>>>> 262af59b
 global_2 = MetaType((0,))
 global_3 = ColNamesMetaType(("O_ORDERKEY", "O_CUSTKEY", "O_ORDERPRIORITY", "O_COMMENT"))
 global_1 = MetaType((0, 1, 5, 8))
