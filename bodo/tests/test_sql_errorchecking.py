"""Tests I/O error checking for SQL"""
# TODO: Move error checking tests from test_sql to here.

import re
import sys

import numpy as np
import pandas as pd
import pytest

import bodo
from bodo.tests.utils import (
    oracle_user_pass_and_hostname,
    pytest_mark_oracle,
    sql_user_pass_and_hostname,
)

pytestmark = [pytest.mark.sql, pytest.mark.slow]


@pytest.mark.slow
def test_read_sql_error_sqlalchemy():
    """This test for incorrect credentials and SQL sentence with sqlalchemy"""

    def test_impl_sql_err():
        sql_request = "select * from invalid"
        conn = "mysql+pymysql://" + sql_user_pass_and_hostname + "/employees"
        frame = pd.read_sql(sql_request, conn)
        return frame

    with pytest.raises(RuntimeError, match="Table 'employees.invalid' doesn't exist"):
        bodo.jit(test_impl_sql_err)()

    def test_impl_credentials_err():
        sql_request = "select * from employess"
        conn = "mysql+pymysql://unknown_user/employees"
        frame = pd.read_sql(sql_request, conn)
        return frame

    with pytest.raises(RuntimeError, match="Error executing query"):
        bodo.jit(test_impl_credentials_err)()


@pytest.mark.slow
def test_unsupported_query():
    """Test error checking for unsupported queries"""
    from bodo.utils.typing import BodoError

    conn = "mysql+pymysql://" + sql_user_pass_and_hostname + "/employees"

    def impl(conn):
        sql_request = "CREATE TABLE test(id int, fname varchar(255))"
        frame = pd.read_sql(sql_request, conn)
        return frame

    with pytest.raises(BodoError, match="query is not supported"):
        bodo.jit(impl)(conn)


<<<<<<< HEAD
@pytest_mark_oracle
=======
@pytest.mark.skipif(
    sys.platform == "win32", reason="Need to install Oracle client on Windows"
)
>>>>>>> 352c6f66
def test_to_sql_oracle():
    """This test that runtime error message for Oracle with string > 4000
    is displayed"""

    def test_impl_write_sql(df, table_name, conn):
        df.to_sql(table_name, conn, index=False, if_exists="replace")

    list_int = [np.iinfo(np.int64).max + 1]
    df_in = pd.DataFrame(
        {
            "AB": list_int,
        }
    )
    table_name = "to_sql_table"
    conn = "oracle+cx_oracle://" + oracle_user_pass_and_hostname + "/ORACLE"
    with pytest.raises(ValueError, match=re.escape("error in to_sql() operation")):
        bodo.jit(test_impl_write_sql)(df_in, table_name, conn)<|MERGE_RESOLUTION|>--- conflicted
+++ resolved
@@ -2,7 +2,6 @@
 # TODO: Move error checking tests from test_sql to here.
 
 import re
-import sys
 
 import numpy as np
 import pandas as pd
@@ -57,13 +56,7 @@
         bodo.jit(impl)(conn)
 
 
-<<<<<<< HEAD
 @pytest_mark_oracle
-=======
-@pytest.mark.skipif(
-    sys.platform == "win32", reason="Need to install Oracle client on Windows"
-)
->>>>>>> 352c6f66
 def test_to_sql_oracle():
     """This test that runtime error message for Oracle with string > 4000
     is displayed"""
