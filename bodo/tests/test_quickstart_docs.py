--- conflicted
+++ resolved
@@ -58,10 +58,6 @@
 
 
 @pytest_mark_spawn_mode
-<<<<<<< HEAD
-@pytest.mark.jit_dependency
-=======
->>>>>>> c10d29c9
 def test_quickstart_local_python_jit():
     """Runs example equivalent to Bodo jit code from top-level README.md
     and docs/quick_start/quickstart_local_python.md and ensures
@@ -93,13 +89,10 @@
 
 @pytest.mark.iceberg
 @pytest.mark.df_lib
-<<<<<<< HEAD
 @pytest.mark.skipif(
     os.getenv("BODO_ENABLE_TEST_DATAFRAME_LIBRARY", "0") == "0",
     reason="BODO_ENABLE_TEST_DATAFRAME_LIBRARY is not set, this is required for df_lib tests",
 )
-=======
->>>>>>> c10d29c9
 def test_quickstart_local_iceberg_df():
     """Test the Bodo DF Library example in docs/quick_start/quickstart_local_iceberg.md"""
     import bodo.pandas as pd
@@ -116,10 +109,6 @@
 
 @pytest.mark.iceberg
 @pytest_mark_spawn_mode
-<<<<<<< HEAD
-@pytest.mark.jit_dependency
-=======
->>>>>>> c10d29c9
 def test_quickstart_local_iceberg_jit():
     """Test the Bodo jit example in docs/quick_start/quickstart_local_iceberg.md"""
     NUM_GROUPS = 30
@@ -174,10 +163,6 @@
 
 
 @pytest_mark_spawn_mode
-<<<<<<< HEAD
-@pytest.mark.jit_dependency
-=======
->>>>>>> c10d29c9
 def test_devguide_transform(devguide_df_path):
     """Test transform example from docs/quick_start/devguide.md and
     ensures behavior is consistent with pandas.
@@ -209,10 +194,6 @@
 
 
 @pytest_mark_spawn_mode
-<<<<<<< HEAD
-@pytest.mark.jit_dependency
-=======
->>>>>>> c10d29c9
 def test_devguide_parallel1(devguide_df_path):
     def load_data_bodo(devguide_df_path):
         df = pd.read_parquet(devguide_df_path)
@@ -227,10 +208,6 @@
 
 
 @pytest_mark_spawn_mode
-<<<<<<< HEAD
-@pytest.mark.jit_dependency
-=======
->>>>>>> c10d29c9
 def test_devguide_parallel2(devguide_df_path):
     output_df_path = "output_df.pq"
 
@@ -258,28 +235,6 @@
 
 
 @pytest_mark_spawn_mode
-<<<<<<< HEAD
-@pytest.mark.jit_dependency
-=======
->>>>>>> c10d29c9
-def test_devguide_unsupported():
-    from bodo.utils.typing import BodoError
-
-    @bodo.jit(spawn=True)
-    def df_unsupported():
-        df = pd.DataFrame({"A": [1, 2, 3]})
-        df2 = df.transpose()
-        return df2
-
-    with pytest.raises(BodoError, match=r"DataFrame.transpose\(\) not supported yet."):
-        df_unsupported()
-
-
-@pytest_mark_spawn_mode
-<<<<<<< HEAD
-@pytest.mark.jit_dependency
-=======
->>>>>>> c10d29c9
 def test_devguide_type_error(devguide_df_path):
     from bodo.utils.typing import BodoError
 
@@ -300,10 +255,6 @@
 
 
 @pytest_mark_spawn_mode
-<<<<<<< HEAD
-@pytest.mark.jit_dependency
-=======
->>>>>>> c10d29c9
 def test_devguide_groupby_keys_append(devguide_df_path):
     @bodo.jit(distributed=False)
     def get_keys(df_columns, extra_keys):
@@ -324,10 +275,6 @@
 
 
 @pytest_mark_spawn_mode
-<<<<<<< HEAD
-@pytest.mark.jit_dependency
-=======
->>>>>>> c10d29c9
 def test_devguide_list_typing_error():
     @bodo.jit(spawn=True)
     def create_list():
