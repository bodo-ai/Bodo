--- conflicted
+++ resolved
@@ -254,117 +254,6 @@
 
 
 @pytest.fixture(scope="session")
-<<<<<<< HEAD
-def polaris_server():
-    """
-    Install Polaris if it is not already installed.
-    Start Polaris server if it is not already running.
-    Returns the host port, and credentials of the server.
-    """
-    # Check if Polaris server is already running
-    try:
-        subprocess.run(["docker", "inspect", "polaris-server-unittests"], check=True)
-        # Kill it if it is running
-        subprocess.run(["docker", "stop", "polaris-server-unittests"], check=True)
-        subprocess.run(["docker", "rm", "polaris-server-unittests"], check=True)
-    except subprocess.CalledProcessError:
-        # Polaris server is not running, ignore the error
-        pass
-    subprocess.run(
-        "aws ecr get-login-password --region us-east-2 | docker login --username AWS --password-stdin 427443013497.dkr.ecr.us-east-2.amazonaws.com",
-        shell=True,
-        check=True,
-    )
-    health_check_args = [
-        "--health-cmd",
-        "curl http://localhost:8182/healthcheck",
-        "--health-interval",
-        "2s",
-        "--health-retries",
-        "5",
-        "--health-timeout",
-        "10s",
-    ]
-    session = boto3.Session()
-    credentials = session.get_credentials()
-    env_args = [
-        "-e",
-        "quarkus.otel.sdk.disabled=true",
-        "-e",
-        "POLARIS_BOOTSTRAP_CREDENTIALS=default-realm,root,s3cr3t",
-        "-e",
-        "polaris.realm-context.realms=default-realm",
-        "-e",
-        f"AWS_REGION={session.region_name if session.region_name else 'us-east-2'}",
-    ]
-    # Use boto to get credentials from all possible sources
-    if credentials.access_key is not None:
-        env_args += ["-e", f"AWS_ACCESS_KEY_ID={credentials.access_key}"]
-    if credentials.secret_key is not None:
-        env_args += [
-            "-e",
-            f"AWS_SECRET_ACCESS_KEY={credentials.secret_key}",
-        ]
-    if credentials.token is not None:
-        env_args += ["-e", f"AWS_SESSION_TOKEN={credentials.token}"]
-    # Add Azure credentials
-    if "AZURE_CLIENT_ID" in os.environ:
-        env_args += ["-e", f"AZURE_CLIENT_ID={os.environ['AZURE_CLIENT_ID']}"]
-    if "AZURE_CLIENT_SECRET" in os.environ:
-        env_args += ["-e", f"AZURE_CLIENT_SECRET={os.environ['AZURE_CLIENT_SECRET']}"]
-    if "AZURE_TENANT_ID" in os.environ:
-        env_args += [
-            "-e",
-            f"AZURE_TENANT_ID={os.environ.get('AZURE_TENANT_ID', '72f988bf-86f1-41af-91ab-2d7cd011db47')}",
-        ]
-
-    # Start Polaris server
-    # Once Polaris publishes their own docker image, we can use that instead of ours
-    # https://github.com/apache/polaris/issues/152
-    subprocess.run(
-        ["docker", "run", "-d"]
-        + health_check_args
-        + env_args
-        + [
-            "-p",
-            "8181:8181",
-            "-p",
-            "8282:8282",
-            "--name",
-            "polaris-server-unittests",
-            "427443013497.dkr.ecr.us-east-2.amazonaws.com/polaris:latest",
-        ],
-        check=True,
-    )
-    # Wait for Polaris server to start
-    while (
-        "healthy"
-        not in subprocess.run(
-            [
-                "docker",
-                "ps",
-                "--filter",
-                "name=polaris-server-unittests",
-                "--format",
-                "{{.Status}}",
-            ],
-            capture_output=True,
-            text=True,
-        )
-        .stdout.strip()
-        .lower()
-    ):
-        time.sleep(1)
-    yield "localhost", 8181, "root", "s3cr3t"
-
-    # Stop Polaris server
-    subprocess.run(["docker", "stop", "polaris-server-unittests"], check=True)
-    subprocess.run(["docker", "rm", "polaris-server-unittests"], check=True)
-
-
-@pytest.fixture(scope="session")
-=======
->>>>>>> e4e01489
 def minio_server():
     """
     Spins up minio server
@@ -911,279 +800,6 @@
         )
 
 
-<<<<<<< HEAD
-@pytest.fixture(scope="session")
-def polaris_package():
-    """
-    Ensure that the polaris client is installed
-    """
-    # Install the polaris client if it is not already installed
-    # This is a temporary solution until the polaris client is published
-    # https://github.com/apache/polaris/issues/19
-    try:
-        subprocess.run(["pip", "show", "polaris.management"], check=True)
-    except subprocess.CalledProcessError:
-        subprocess.run(
-            [
-                "pip",
-                "install",
-                "git+https://github.com/apache/polaris.git#subdirectory=regtests/client/python",
-            ]
-        )
-
-
-@pytest.fixture(scope="session")
-def polaris_token(polaris_server, polaris_package):
-    """
-    Fixture to get a polaris access token
-    """
-    from polaris.catalog.api.iceberg_o_auth2_api import IcebergOAuth2API
-    from polaris.catalog.api_client import ApiClient as CatalogApiClient
-    from polaris.catalog.api_client import (
-        Configuration as CatalogApiClientConfiguration,
-    )
-
-    host, port, user, password = polaris_server
-
-    @run_rank0
-    def get_token():
-        _, _, user, password = polaris_server
-        client = CatalogApiClient(
-            CatalogApiClientConfiguration(
-                username=user,
-                password=password,
-                host=f"http://{host}:{port}/api/catalog",
-            )
-        )
-        oauth_api = IcebergOAuth2API(client)
-        token = oauth_api.get_token(
-            scope="PRINCIPAL_ROLE:ALL",
-            client_id=user,
-            client_secret=password,
-            grant_type="client_credentials",
-            _headers={"realm": "default-realm"},
-        )
-        return token
-
-    return get_token()
-
-
-@pytest.fixture(scope="session")
-def aws_polaris_warehouse(polaris_token, polaris_server, polaris_package):
-    """
-    Configure an S3 warehouse in the polaris server
-    """
-    from polaris.catalog import ApiClient as CatalogApiClient
-    from polaris.catalog import CreateNamespaceRequest, IcebergCatalogAPI
-    from polaris.management import (
-        AddGrantRequest,
-        AwsStorageConfigInfo,
-        Catalog,
-        CatalogGrant,
-        CatalogPrivilege,
-        Configuration,
-        CreateCatalogRequest,
-        PolarisDefaultApi,
-    )
-    from polaris.management import (
-        ApiClient as ManagementApiClient,
-    )
-
-    host, port, _, _ = polaris_server
-
-    @run_rank0
-    def create_aws_warehouse():
-        management_client = ManagementApiClient(
-            Configuration(
-                access_token=polaris_token.access_token,
-                host=f"http://{host}:{port}/api/management/v1",
-            )
-        )
-        root_client = PolarisDefaultApi(management_client)
-        storage_conf = AwsStorageConfigInfo(
-            role_arn="arn:aws:iam::427443013497:role/Polaris-Unittests",
-            storage_type="S3",
-            region="us-east-2",
-        )
-        catalog_name = "aws-polaris-warehouse"
-        suffix = "".join(random.choices("abcdefghijklmnopqrstuvwxyz", k=10))
-        catalog = Catalog(
-            name=catalog_name,
-            type="INTERNAL",
-            properties={"default-base-location": f"s3://polaris-unittests/{suffix}"},
-            storage_config_info=storage_conf,
-        )
-
-        root_client.create_catalog(
-            create_catalog_request=CreateCatalogRequest(catalog=catalog)
-        )
-        root_client.add_grant_to_catalog_role(
-            catalog_name,
-            "catalog_admin",
-            AddGrantRequest(
-                grant=CatalogGrant(
-                    type="catalog", privilege=CatalogPrivilege.CATALOG_MANAGE_CONTENT
-                )
-            ),
-        )
-
-        catalog_client = CatalogApiClient(
-            Configuration(
-                access_token=polaris_token.access_token,
-                host=f"http://{host}:{port}/api/catalog",
-            )
-        )
-        catalog_api = IcebergCatalogAPI(catalog_client)
-        catalog_api.create_namespace(
-            prefix=catalog_name,
-            create_namespace_request=CreateNamespaceRequest(namespace=["CI"]),
-        )
-
-        return catalog_name
-
-    return create_aws_warehouse()
-
-
-@pytest.fixture(scope="session")
-def azure_polaris_warehouse(polaris_token, polaris_server, polaris_package):
-    """
-    Configure an Azure warehouse in the polaris server
-    """
-    from polaris.catalog import ApiClient as CatalogApiClient
-    from polaris.catalog import CreateNamespaceRequest, IcebergCatalogAPI
-    from polaris.management import (
-        AddGrantRequest,
-        AzureStorageConfigInfo,
-        Catalog,
-        CatalogGrant,
-        CatalogPrivilege,
-        Configuration,
-        CreateCatalogRequest,
-        PolarisDefaultApi,
-    )
-    from polaris.management import ApiClient as ManagementApiClient
-
-    host, port, _, _ = polaris_server
-
-    @run_rank0
-    def create_azure_warehouse():
-        management_client = ManagementApiClient(
-            Configuration(
-                access_token=polaris_token.access_token,
-                host=f"http://{host}:{port}/api/management/v1",
-            )
-        )
-        root_client = PolarisDefaultApi(management_client)
-        storage_conf = AzureStorageConfigInfo(
-            storage_type="AZURE",
-            tenant_id=os.environ.get(
-                "AZURE_TENANT_ID", "ac373ae0-dc77-4cbb-bbb7-deddcf6133b3"
-            ),
-            multi_tenant_app_name="",
-        )
-
-        catalog_name = "azure-polaris-warehouse"
-        suffix = "".join(random.choices("abcdefghijklmnopqrstuvwxyz", k=10))
-        catalog = Catalog(
-            name=catalog_name,
-            type="INTERNAL",
-            properties={
-                "default-base-location": f"abfs://polaris-unittests@bodosficebergazue2.blob.core.windows.net/{suffix}"
-            },
-            storage_config_info=storage_conf,
-        )
-
-        root_client.create_catalog(
-            create_catalog_request=CreateCatalogRequest(catalog=catalog)
-        )
-        root_client.add_grant_to_catalog_role(
-            catalog_name,
-            "catalog_admin",
-            AddGrantRequest(
-                grant=CatalogGrant(
-                    type="catalog", privilege=CatalogPrivilege.CATALOG_MANAGE_CONTENT
-                )
-            ),
-        )
-
-        catalog_client = CatalogApiClient(
-            Configuration(
-                access_token=polaris_token.access_token,
-                host=f"http://{host}:{port}/api/catalog",
-            )
-        )
-        catalog_api = IcebergCatalogAPI(catalog_client)
-        catalog_api.create_namespace(
-            prefix=catalog_name,
-            create_namespace_request=CreateNamespaceRequest(namespace=["CI"]),
-        )
-
-        return catalog_name
-
-    return create_azure_warehouse()
-
-
-@pytest.fixture(params=["aws-polaris-warehouse", "azure-polaris-warehouse"])
-def polaris_connection(
-    request, polaris_server, aws_polaris_warehouse, azure_polaris_warehouse
-):
-    """
-    Fixture to create a connection to the polaris warehouse.
-    Returns the catalog url, warehouse name, and credential.
-    """
-    assert request.node.get_closest_marker("polaris") is not None, (
-        "polaris marker not set"
-    )
-    host, port, user, password = polaris_server
-    url = f"http://{host}:{port}/api/catalog"
-    if request.param == "aws-polaris-warehouse":
-        # Unset the AWS credentials to avoid using them
-        # to confirm that the tests are getting aws credentials and region
-        # from polaris
-        with temp_env_override(
-            {
-                "AWS_ACCESS_KEY_ID": None,
-                "AWS_SECRET_ACCESS_KEY": None,
-                "AWS_SESSION_TOKEN": None,
-                "AWS_REGION": None,
-            }
-        ):
-            yield url, aws_polaris_warehouse, f"{user}:{password}"
-    elif request.param == "azure-polaris-warehouse":
-        # Unset the Azure credentials to avoid using them
-        # to confirm that the tests are getting azure credentials from polaris
-        with temp_env_override(
-            {
-                # Pyiceberg doesn't support azure vended credentials, it will in 0.9
-                #        "AZURE_STORAGE_ACCOUNT_NAME": None,
-                #        "AZURE_STORAGE_ACCOUNT_KEY": None,
-                #        "AZURE_CLIENT_ID": None,
-                #        "AZURE_CLIENT_SECRET": None,
-                #        "AZURE_TENANT_ID": None
-                f"PYICEBERG_CATALOG__{azure_polaris_warehouse}__ADLS__ACCOUNT_NAME": os.environ.get(
-                    "AZURE_STORAGE_ACCOUNT_NAME", "bodosficebergazue2"
-                ),
-                f"PYICEBERG_CATALOG__{azure_polaris_warehouse}__ADLS__ACCOUNT_KEY": os.environ.get(
-                    "AZURE_STORAGE_ACCOUNT_KEY"
-                ),
-                f"PYICEBERG_CATALOG__{azure_polaris_warehouse}__ADLS__CLIENT_ID": os.environ.get(
-                    "AZURE_CLIENT_ID"
-                ),
-                f"PYICEBERG_CATALOG__{azure_polaris_warehouse}__ADLS__CLIENT_SECRET": os.environ.get(
-                    "AZURE_CLIENT_SECRET"
-                ),
-                f"PYICEBERG_CATALOG__{azure_polaris_warehouse}__ADLS__TENANT_ID": os.environ.get(
-                    "AZURE_TENANT_ID"
-                ),
-            }
-        ):
-            yield url, azure_polaris_warehouse, f"{user}:{password}"
-    else:
-        raise ValueError(f"Unknown polaris warehouse: {request.param}")
-
-
-=======
->>>>>>> e4e01489
 @pytest.fixture(
     params=[
         "quarter",
