--- conflicted
+++ resolved
@@ -824,13 +824,7 @@
                     # the first time we see BodoError during type inference, we
                     # put the code location in the error message, and re-raise
                     loc = constraint.loc
-<<<<<<< HEAD
-                    raise bodo.utils.typing.BodoError(
-                        loc.strformat() + "\n" + str(e), is_new=False
-                    )
-=======
                     raise bodo.utils.typing.BodoError(str(e) + "\n" + loc.strformat() + "\n", is_new=False)
->>>>>>> c0fd4c9e
                 else:
                     # keep raising and propagating the error through numba until
                     # it reaches the user
