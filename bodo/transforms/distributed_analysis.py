# Copyright (C) 2019 Bodo Inc. All rights reserved.
"""
analyzes the IR to decide parallelism of arrays and parfors
for distributed transformation.
"""
from collections import namedtuple, defaultdict
import copy
import warnings
import inspect
from enum import Enum
import numpy as np

import numba
from numba import ir, ir_utils, types
from numba.ir_utils import (
    find_topo_order,
    guard,
    get_definition,
    require,
    find_callname,
    mk_unique_var,
    compile_to_numba_ir,
    replace_arg_nodes,
    build_definitions,
    find_build_sequence,
    find_const,
)
from numba.parfor import Parfor
from numba.parfor import wrap_parfor_blocks, unwrap_parfor_blocks

import bodo
import bodo.io
import bodo.io.np_io
from bodo.hiframes.pd_series_ext import SeriesType
from bodo.utils.utils import (
    get_constant,
    is_alloc_callname,
    is_whole_slice,
    is_array_typ,
    is_np_array_typ,
    find_build_tuple,
    debug_prints,
    is_const_slice,
    is_expr,
    is_distributable_typ,
    is_distributable_tuple_typ,
    is_static_getsetitem,
    get_getsetitem_index_var,
)
from bodo.hiframes.pd_dataframe_ext import DataFrameType
from bodo.hiframes.pd_multi_index_ext import MultiIndexType
from bodo.hiframes.pd_categorical_ext import CategoricalArray
from bodo.utils.transform import get_stmt_defs
from bodo.utils.typing import BodoWarning
from bodo.libs.bool_arr_ext import boolean_array


class Distribution(Enum):
    REP = 1
    Thread = 2
    TwoD = 3
    OneD_Var = 4
    OneD = 5

    def __str__(self):
        name_map = {
            "OneD": "1D_Block",
            "OneD_Var": "1D_Block_Var",
            "TwoD": "2D_Block",
            "Thread": "Multi-thread",
            "REP": "REP",
        }
        return name_map[self.name]


_dist_analysis_result = namedtuple("dist_analysis_result", "array_dists,parfor_dists")


distributed_analysis_extensions = {}
auto_rebalance = False


class DistributedDiagnostics:
    """Gather and print distributed diagnostics information
    """

    def __init__(
        self, parfor_locs, array_locs, array_dists, parfor_dists, diag_info, func_ir
    ):
        self.parfor_locs = parfor_locs
        self.array_locs = array_locs
        self.array_dists = array_dists
        self.parfor_dists = parfor_dists
        self.diag_info = diag_info
        self.func_ir = func_ir

    def _print_dists(self):
        print("Data distributions:")
        if len(self.array_dists) > 0:
            arrname_width = max(len(a) for a in self.array_dists.keys())
            arrname_width = max(arrname_width + 3, 20)
            for arr, dist in self.array_dists.items():
                print("   {0:{1}} {2}".format(arr, arrname_width, dist))
        else:
            print("No distributable data structures to distribute.")

        print("\nParfor distributions:")
        if len(self.parfor_dists) > 0:
            for p, dist in self.parfor_dists.items():
                print("   {0:<20} {1}".format(p, dist))
        else:
            print("No parfors to distribute.")
        return

    def dump(self, level=1):
        name = self.func_ir.func_id.func_qualname
        line = self.func_ir.loc

        print("Distributed diagnostics for function {}, {}\n".format(name, line))
        self._print_dists()

        # similar to ParforDiagnostics.dump()
        func_name = self.func_ir.func_id.func
        try:
            lines = inspect.getsource(func_name).splitlines()
        except OSError:  # generated function
            lines = None

        if not lines:
            print("No source available")
            return

        print("\nDistributed listing for function {}, {}".format(name, line))
        self._print_src_dists(lines)

        # trace diag info
        print()
        for l in self.diag_info:
            print(l)
        print()

    def _print_src_dists(self, lines):
        filename = self.func_ir.loc.filename
        src_width = max(len(x) for x in lines)

        map_line_to_info = defaultdict(list)  # parfors can alias lines
        for p_id, p_dist in self.parfor_dists.items():
            # TODO: fix parfor locs
            loc = self.parfor_locs[p_id]
            if loc.filename == filename:
                l_no = max(0, loc.line - 1)
                map_line_to_info[l_no].append("#{}: {}".format(p_id, p_dist))

        for arr, a_dist in self.array_dists.items():
            if not arr in self.array_locs:
                continue
            loc = self.array_locs[arr]
            if loc.filename == filename:
                l_no = max(0, loc.line - 1)
                map_line_to_info[l_no].append("{}: {}".format(arr, a_dist))

        width = src_width + 4
        newlines = []
        newlines.append(width * "-" + "| parfor_id/variable: distribution")
        fmt = "{0:{1}}| {2}"
        lstart = max(0, self.func_ir.loc.line - 1)
        for no, line in enumerate(lines, lstart):
            l_info = map_line_to_info[no]
            info_str = ", ".join(l_info)
            stripped = line.strip("\n")
            srclen = len(stripped)
            if l_info:
                l = fmt.format(width * "-", width, info_str)
            else:
                l = fmt.format(width * " ", width, info_str)
            newlines.append(stripped + l[srclen:])
        print("\n".join(newlines))


class DistributedAnalysis:
    """
    Analyzes the program for distributed transformation and assigns distributions to
    distributable containers (e.g. arrays) and parfors.
    """

    _extra_call = {}

    @classmethod
    def add_call_analysis(cls, typ, func, analysis_func):
        """
        External modules/packages (like daal4py) can register their own call-analysis.
        Analysis funcs are stored in a dict with keys (typ, funcname)
        """
        assert (typ, func) not in cls._extra_call
        cls._extra_call[(typ, func)] = analysis_func

    def __init__(self, func_ir, typemap, calltypes, typingctx, metadata, flags):
        self.func_ir = func_ir
        self.typemap = typemap
        self.calltypes = calltypes
        self.typingctx = typingctx
        self.metadata = metadata
        self.flags = flags
        self.parfor_locs = {}
        self.array_locs = {}
        self.diag_info = []

    def _init_run(self):
        self.func_ir._definitions = build_definitions(self.func_ir.blocks)
        self._parallel_accesses = set()
        self._T_arrs = set()
        self.second_pass = False
        self.in_parallel_parfor = -1

    def run(self):
        self._init_run()
        blocks = self.func_ir.blocks
        array_dists = {}
        parfor_dists = {}
        topo_order = find_topo_order(blocks)
        self._run_analysis(self.func_ir.blocks, topo_order, array_dists, parfor_dists)
        self.second_pass = True
        self._run_analysis(self.func_ir.blocks, topo_order, array_dists, parfor_dists)
        # rebalance arrays if necessary
        if auto_rebalance and Distribution.OneD_Var in array_dists.values():
            changed = self._rebalance_arrs(array_dists, parfor_dists)
            if changed:
                return self.run()

        # warn when there is no parallel array or parfor
        # only warn for parfor when there is no parallel array since there could be
        # parallel functionality other than parfors
        if (len(array_dists) > 0 and all(is_REP(d) for d in array_dists.values())) or (
            len(array_dists) == 0
            and len(parfor_dists) > 0
            and all(d == Distribution.REP for d in parfor_dists.values())
        ):
            if bodo.get_rank() == 0:
                warnings.warn(
                    BodoWarning(
                        "No parallelism found for function '{}'. This could be due to "
                        "unsupported usage. See distributed diagnostics for more "
                        "information.".format(self.func_ir.func_id.func_name)
                    )
                )

        self.metadata["distributed_diagnostics"] = DistributedDiagnostics(
            self.parfor_locs,
            self.array_locs,
            array_dists,
            parfor_dists,
            self.diag_info,
            self.func_ir,
        )
        return _dist_analysis_result(array_dists, parfor_dists)

    def _run_analysis(self, blocks, topo_order, array_dists, parfor_dists):
        save_array_dists = {}
        save_parfor_dists = {1: 1}  # dummy value
        # fixed-point iteration
        while array_dists != save_array_dists or parfor_dists != save_parfor_dists:
            save_array_dists = copy.copy(array_dists)
            save_parfor_dists = copy.copy(parfor_dists)
            for label in topo_order:
                self._analyze_block(blocks[label], array_dists, parfor_dists)

    def _analyze_block(self, block, array_dists, parfor_dists):
        for inst in block.body:
            inst_defs = get_stmt_defs(inst)
            for a in inst_defs:
                self.array_locs[a] = inst.loc
            if isinstance(inst, ir.Assign):
                self._analyze_assign(inst, array_dists, parfor_dists)
            elif isinstance(inst, Parfor):
                self._analyze_parfor(inst, array_dists, parfor_dists)
            elif isinstance(inst, (ir.SetItem, ir.StaticSetItem)):
                self._analyze_setitem(inst, array_dists)
            elif isinstance(inst, ir.Print):
                continue
            elif type(inst) in distributed_analysis_extensions:
                # let external calls handle stmt if type matches
                f = distributed_analysis_extensions[type(inst)]
                f(inst, array_dists)
            elif isinstance(inst, ir.Return):
                self._analyze_return(inst.value, array_dists)
            else:
                self._set_REP(inst.list_vars(), array_dists)

    def _analyze_assign(self, inst, array_dists, parfor_dists):
        lhs = inst.target.name
        rhs = inst.value
        lhs_typ = self.typemap[lhs]

        # treat return casts like assignments
        if is_expr(rhs, "cast"):
            rhs = rhs.value

        if isinstance(rhs, ir.Var) and (
            is_distributable_typ(lhs_typ) or is_distributable_tuple_typ(lhs_typ)
        ):
            self._meet_array_dists(lhs, rhs.name, array_dists)
            return
        elif is_array_typ(lhs_typ) and is_expr(rhs, "inplace_binop"):
            # distributions of all 3 variables should meet (lhs, arg1, arg2)
            # XXX: arg1 or arg2 (but not both) can be non-array like scalar
            arg1 = rhs.lhs.name
            arg2 = rhs.rhs.name
            arg1_typ = self.typemap[arg1]
            arg2_typ = self.typemap[arg2]
            if is_distributable_typ(arg1_typ):
                dist = self._meet_array_dists(lhs, arg1, array_dists)
            if is_distributable_typ(arg2_typ):
                dist = self._meet_array_dists(lhs, arg2, array_dists, dist)
            if is_distributable_typ(arg1_typ):
                dist = self._meet_array_dists(lhs, arg1, array_dists, dist)
            if is_distributable_typ(arg2_typ):
                self._meet_array_dists(lhs, arg2, array_dists, dist)
            return
        elif isinstance(rhs, ir.Expr) and rhs.op in ("getitem", "static_getitem"):
            self._analyze_getitem(inst, lhs, rhs, array_dists)
            return
        elif is_expr(rhs, "build_tuple") and is_distributable_tuple_typ(lhs_typ):
            # parallel arrays can be packed and unpacked from tuples
            # e.g. boolean array index in test_getitem_multidim
            l_dist = self._get_var_dist(lhs, array_dists)
            new_dist = []
            for d, v in zip(l_dist, rhs.items):
                # some elements might not be distributable
                if d is None:
                    new_dist.append(None)
                    continue
                new_d = self._min_dist(d, self._get_var_dist(v.name, array_dists))
                self._set_var_dist(v.name, array_dists, new_d)
                new_dist.append(new_d)

            array_dists[lhs] = new_dist
            return
        elif is_expr(rhs, "build_list") and (
            is_distributable_tuple_typ(lhs_typ) or is_distributable_typ(lhs_typ)
        ):
            # dist vars can be in lists
            # meet all distributions
            for v in rhs.items:
                self._meet_array_dists(lhs, v.name, array_dists)
            # second round to propagate info fully
            for v in rhs.items:
                self._meet_array_dists(lhs, v.name, array_dists)
            return
<<<<<<< HEAD
        elif is_expr(rhs, "build_map") and (
            is_distributable_tuple_typ(lhs_typ) or is_distributable_typ(lhs_typ)
        ):
            # dist vars can be in dictionary as values
            # meet all distributions
            for _, v in rhs.items:
                self._meet_array_dists(lhs, v.name, array_dists)
            # second round to propagate info fully
            for _, v in rhs.items:
                self._meet_array_dists(lhs, v.name, array_dists)
            return
        elif (
            isinstance(rhs, ir.Expr)
            and rhs.op == "exhaust_iter"
            and is_distributable_tuple_typ(lhs_typ)
        ):
=======
        elif is_expr(rhs, "exhaust_iter") and is_distributable_tuple_typ(lhs_typ):
>>>>>>> 86308a07
            self._meet_array_dists(lhs, rhs.value.name, array_dists)
        elif is_expr(rhs, "getattr"):
            self._analyze_getattr(lhs, rhs, array_dists)
        elif is_expr(rhs, "call"):
            self._analyze_call(lhs, rhs, rhs.func.name, rhs.args, array_dists)
        # handle for A in arr_container: ...
        # A = pair_first(iternext(getiter(arr_container)))
        # TODO: support getitem of container
        elif is_expr(rhs, "pair_first") and is_distributable_typ(lhs_typ):
            arr_container = guard(_get_pair_first_container, self.func_ir, rhs)
            if arr_container is not None:
                self._meet_array_dists(lhs, arr_container.name, array_dists)
                return
        elif isinstance(rhs, ir.Expr) and rhs.op in ("getiter", "iternext"):
            # analyze array container access in pair_first
            return
        elif isinstance(rhs, ir.Arg):
            self._analyze_arg(lhs, rhs, array_dists)
            return
        else:
            self._set_REP(inst.list_vars(), array_dists)

    def _analyze_getattr(self, lhs, rhs, array_dists):
        lhs_typ = self.typemap[lhs]
        rhs_typ = self.typemap[rhs.value.name]
        if rhs.attr == "T" and is_array_typ(lhs_typ):
            # array and its transpose have same distributions
            arr = rhs.value.name
            self._meet_array_dists(lhs, arr, array_dists)
            # keep lhs in table for dot() handling
            self._T_arrs.add(lhs)
            return
        elif isinstance(rhs_typ, DataFrameType) and rhs.attr in (
            "to_csv",
            "to_parquet",
        ):
            return
        # list methods
        elif isinstance(rhs_typ, types.List) and rhs.attr in (
            "append",
            "clear",
            "copy",
            "count",
            "extend",
            "index",
            "insert",
            "pop",
            "remove",
            "reverse",
            "sort",
        ):
            return
        elif rhs.attr in [
            "shape",
            "ndim",
            "size",
            "strides",
            "dtype",
            "itemsize",
            "astype",
            "reshape",
            "ctypes",
            "transpose",
            "tofile",
            "copy",
            "view",
        ]:
            pass  # X.shape doesn't affect X distribution
        elif isinstance(
            rhs_typ, bodo.hiframes.pd_index_ext.RangeIndexType
        ) and rhs.attr in ("_start", "_stop", "_step", "_name"):
            return
        elif (
            isinstance(rhs_typ, MultiIndexType)
            and len(rhs_typ.array_types) > 0
            and rhs.attr == "_data"
        ):
            # output of MultiIndex._data is a tuple, with all arrays having the same
            # distribution as input MultiIndex
            # find min of all array distributions
            l_dist = self._get_var_dist(lhs, array_dists)
            m_dist = self._get_var_dist(rhs.value.name, array_dists)
            new_dist = self._min_dist(l_dist[0], m_dist)
            for d in l_dist:
                new_dist = self._min_dist(new_dist, d)
            self._set_var_dist(lhs, array_dists, new_dist)
            self._set_var_dist(rhs.value.name, array_dists, new_dist)
            return
        elif isinstance(rhs_typ, CategoricalArray) and rhs.attr == "_codes":
            # categorical array and its underlying codes array have same distributions
            arr = rhs.value.name
            self._meet_array_dists(lhs, arr, array_dists)

    def _analyze_parfor(self, parfor, array_dists, parfor_dists):
        if parfor.id not in parfor_dists:
            parfor_dists[parfor.id] = Distribution.OneD
            # save parfor loc for diagnostics
            loc = parfor.loc
            # fix loc using pattern if possible
            # TODO: fix parfor loc in transforms
            for pattern in parfor.patterns:
                if (
                    isinstance(pattern, tuple)
                    and pattern[0] == "prange"
                    and pattern[1] == "internal"
                    and isinstance(pattern[2][1], ir.Loc)
                    and pattern[2][1].filename == self.func_ir.loc.filename
                ):
                    loc = pattern[2][1]
                    break
            self.parfor_locs[parfor.id] = loc

        # analyze init block first to see array definitions
        self._analyze_block(parfor.init_block, array_dists, parfor_dists)
        out_dist = Distribution.OneD
        if self.in_parallel_parfor != -1:
            out_dist = Distribution.REP

        parfor_arrs = set()  # arrays this parfor accesses in parallel
        array_accesses = _get_array_accesses(
            parfor.loop_body, self.func_ir, self.typemap
        )
        par_index_var = parfor.loop_nests[0].index_variable.name

        for (arr, index, _) in array_accesses:
            # XXX sometimes copy propagation doesn't work for parfor indices
            # so see if the index has a single variable definition and use it
            # e.g. test_to_numeric
            ind_def = self.func_ir._definitions[index]
            if len(ind_def) == 1 and isinstance(ind_def[0], ir.Var):
                index = ind_def[0].name
            if index == par_index_var:
                parfor_arrs.add(arr)
                self._parallel_accesses.add((arr, index))

            # multi-dim case
            tup_list = guard(find_build_tuple, self.func_ir, index)
            if tup_list is not None:
                index_tuple = [var.name for var in tup_list]
                if index_tuple[0] == par_index_var:
                    parfor_arrs.add(arr)
                    self._parallel_accesses.add((arr, index))
                if par_index_var in index_tuple[1:]:
                    out_dist = Distribution.REP
            # TODO: check for index dependency

        for arr in parfor_arrs:
            if arr in array_dists:
                out_dist = Distribution(min(out_dist.value, array_dists[arr].value))
        parfor_dists[parfor.id] = out_dist
        for arr in parfor_arrs:
            if arr in array_dists:
                array_dists[arr] = out_dist

        # TODO: find prange actually coming from user
        # for pattern in parfor.patterns:
        #     if pattern[0] == 'prange' and not self.in_parallel_parfor:
        #         parfor_dists[parfor.id] = Distribution.OneD

        # run analysis recursively on parfor body
        if self.second_pass and out_dist in [Distribution.OneD, Distribution.OneD_Var]:
            self.in_parallel_parfor = parfor.id
        blocks = wrap_parfor_blocks(parfor)
        for b in blocks.values():
            self._analyze_block(b, array_dists, parfor_dists)
        unwrap_parfor_blocks(parfor)
        if self.in_parallel_parfor == parfor.id:
            self.in_parallel_parfor = -1
        return

    def _analyze_call(self, lhs, rhs, func_var, args, array_dists):
        """analyze array distributions in function calls
        """
        func_name = ""
        func_mod = ""
        fdef = guard(find_callname, self.func_ir, rhs, self.typemap)
        if fdef is None:
            # check ObjModeLiftedWith, we assume distribution doesn't change
            # blocks of data are passed in, TODO: document
            func_def = guard(get_definition, self.func_ir, rhs.func)
            if isinstance(func_def, ir.Const) and isinstance(
                func_def.value, numba.dispatcher.ObjModeLiftedWith
            ):
                return
            warnings.warn("function call couldn't be found for distributed analysis")
            self._analyze_call_set_REP(lhs, args, array_dists, fdef)
            return
        else:
            func_name, func_mod = fdef

        if is_alloc_callname(func_name, func_mod):
            if lhs not in array_dists:
                array_dists[lhs] = Distribution.OneD
            return

        # numpy direct functions
        if isinstance(func_mod, str) and func_mod == "numpy":
            self._analyze_call_np(lhs, func_name, args, array_dists)
            return

        # handle array.func calls
        if isinstance(func_mod, ir.Var) and is_array_typ(self.typemap[func_mod.name]):
            self._analyze_call_array(lhs, func_mod, func_name, args, array_dists)
            return

        # handle df.func calls
        if isinstance(func_mod, ir.Var) and isinstance(
            self.typemap[func_mod.name], DataFrameType
        ):
            self._analyze_call_df(lhs, func_mod, func_name, args, array_dists)
            return

        if fdef == ("parallel_print", "bodo"):
            return

        # input of gatherv should not be REP (likely a user mistake),
        # but the output is REP
        if fdef == ("gatherv", "bodo") or fdef == ("allgatherv", "bodo"):
            if is_REP(array_dists[rhs.args[0].name]):
                # TODO: test
                raise BodoWarning("Input to gatherv is not distributed array")
            array_dists[lhs] = Distribution.REP
            return

        if fdef == ("setitem_arr_nan", "bodo.ir.join"):
            return

        # bodo.libs.distributed_api functions
        if isinstance(func_mod, str) and func_mod == "bodo.libs.distributed_api":
            self._analyze_call_bodo_dist(lhs, func_name, args, array_dists)
            return

        # len()
        if func_name == "len" and func_mod in ("__builtin__", "builtins"):
            return

        # handle list.func calls
        if isinstance(func_mod, ir.Var) and isinstance(
            self.typemap[func_mod.name], types.List
        ):
            dtype = self.typemap[func_mod.name].dtype
            if is_distributable_typ(dtype) or is_distributable_tuple_typ(dtype):
                if func_name in ("append", "count", "extend", "index", "remove"):
                    self._meet_array_dists(func_mod.name, rhs.args[0].name, array_dists)
                    return
                if func_name == "insert":
                    self._meet_array_dists(func_mod.name, rhs.args[1].name, array_dists)
                    return
                if func_name in ("copy", "pop"):
                    self._meet_array_dists(lhs, func_mod.name, array_dists)
                    return

        if bodo.config._has_h5py and (
            func_mod == "bodo.io.h5_api"
            and func_name in ("h5read", "h5write", "h5read_filter")
        ):
            return

        if bodo.config._has_h5py and (
            func_mod == "bodo.io.h5_api" and func_name == "get_filter_read_indices"
        ):
            if lhs not in array_dists:
                array_dists[lhs] = Distribution.OneD
            return

        if fdef == ("quantile", "bodo.libs.array_kernels"):
            # quantile doesn't affect input's distribution
            return

        if fdef == ("nunique", "bodo.libs.array_kernels"):
            # nunique doesn't affect input's distribution
            return

        if fdef == ("unique", "bodo.libs.array_kernels"):
            # doesn't affect distribution of input since input can stay 1D
            if lhs not in array_dists:
                array_dists[lhs] = Distribution.OneD_Var

            new_dist = Distribution(
                min(array_dists[lhs].value, array_dists[rhs.args[0].name].value)
            )
            array_dists[lhs] = new_dist
            return

        if fdef == ("array_isin", "bodo.libs.array_tools"):
            # out_arr and in_arr should have the same distribution
            new_dist = self._meet_array_dists(
                rhs.args[0].name, rhs.args[1].name, array_dists
            )
            # values array can be distributed only if input is distributed
            new_dist = Distribution(
                min(new_dist.value, array_dists[rhs.args[2].name].value)
            )
            array_dists[rhs.args[2].name] = new_dist
            return

        if fdef == ("rolling_fixed", "bodo.hiframes.rolling"):
            self._meet_array_dists(lhs, rhs.args[0].name, array_dists)
            return

        if fdef == ("rolling_variable", "bodo.hiframes.rolling"):
            # lhs, in_arr, on_arr should have the same distribution
            new_dist = self._meet_array_dists(lhs, rhs.args[0].name, array_dists)
            new_dist = self._meet_array_dists(
                lhs, rhs.args[1].name, array_dists, new_dist
            )
            array_dists[rhs.args[0].name] = new_dist
            return

        if fdef == ("shift", "bodo.hiframes.rolling"):
            self._meet_array_dists(lhs, rhs.args[0].name, array_dists)
            return

        if fdef == ("pct_change", "bodo.hiframes.rolling"):
            self._meet_array_dists(lhs, rhs.args[0].name, array_dists)
            return

        if fdef == ("nlargest", "bodo.libs.array_kernels"):
            # data and index arrays have the same distributions
            self._meet_array_dists(rhs.args[0].name, rhs.args[1].name, array_dists)
            # output of nlargest is REP
            self._set_var_dist(lhs, array_dists, Distribution.REP)
            return

        if fdef == ("set_df_column_with_reflect", "bodo.hiframes.pd_dataframe_ext"):
            self._meet_array_dists(lhs, rhs.args[0].name, array_dists)
            self._meet_array_dists(lhs, rhs.args[2].name, array_dists)
            self._meet_array_dists(lhs, rhs.args[0].name, array_dists)
            return

        if fdef == ("drop_duplicates", "bodo.libs.array_kernels"):
            lhs_typ = self.typemap[lhs]
            arg_dist = min(a.value for a in array_dists[rhs.args[0].name])
            lhs_dist = arg_dist
            if lhs in array_dists:
                lhs_dist = min(a.value for a in array_dists[lhs][0])
                lhs_dist = min(lhs_dist, array_dists[lhs][1].value)
            new_dist = Distribution(
                min(array_dists[rhs.args[1].name].value, arg_dist, lhs_dist)
            )
            array_dists[lhs] = [
                [new_dist for _ in range(len(lhs_typ.types[0]))],
                new_dist,
            ]
            array_dists[rhs.args[0].name] = [
                new_dist for _ in range(len(array_dists[rhs.args[0].name]))
            ]
            array_dists[rhs.args[1].name] = new_dist
            return

        if fdef == ("duplicated", "bodo.libs.array_kernels"):
            arg_dist = min(a.value for a in array_dists[rhs.args[0].name])
            lhs_dist = arg_dist
            if lhs in array_dists:
                lhs_dist = min(a.value for a in array_dists[lhs])
            new_dist = Distribution(
                min(array_dists[rhs.args[1].name].value, arg_dist, lhs_dist)
            )
            array_dists[lhs] = [new_dist for _ in range(len(self.typemap[lhs]))]
            array_dists[rhs.args[0].name] = [
                new_dist for _ in range(len(array_dists[rhs.args[0].name]))
            ]
            array_dists[rhs.args[1].name] = new_dist
            return

        if fdef == ("nancorr", "bodo.libs.array_kernels"):
            array_dists[lhs] = Distribution.REP
            return

        if fdef == ("median", "bodo.libs.array_kernels"):
            return

        if fdef == ("concat", "bodo.libs.array_kernels"):
            # hiframes concat is similar to np.concatenate
            self._analyze_call_np_concatenate(lhs, args, array_dists)
            return

        if fdef == ("isna", "bodo.libs.array_kernels"):
            return

        if fdef == ("get_str_arr_item_length", "bodo.libs.str_arr_ext"):
            return

        if fdef == ("get_series_name", "bodo.hiframes.pd_series_ext"):
            return

        if fdef == ("get_index_name", "bodo.hiframes.pd_index_ext"):
            return

        # dummy hiframes functions
        if func_mod == "bodo.hiframes.pd_series_ext" and func_name in (
            "get_series_data",
            "get_series_index",
        ):
            self._meet_array_dists(lhs, rhs.args[0].name, array_dists)
            return

        if func_mod == "bodo.libs.int_arr_ext" and func_name in (
            "get_int_arr_data",
            "get_int_arr_bitmap",
        ):
            self._meet_array_dists(lhs, rhs.args[0].name, array_dists)
            return

        if func_mod == "bodo.libs.bool_arr_ext" and func_name in (
            "get_bool_arr_data",
            "get_bool_arr_bitmap",
        ):
            self._meet_array_dists(lhs, rhs.args[0].name, array_dists)
            return

        if fdef == ("get_bit_bitmap_arr", "bodo.libs.int_arr_ext"):
            return

        if fdef == ("set_bit_to_arr", "bodo.libs.int_arr_ext"):
            return

        # from flat map pattern: pd.Series(list(itertools.chain(*A)))
        if fdef == ("flatten_array", "bodo.utils.conversion"):
            # output of flatten_array is variable-length even if input is 1D
            if lhs not in array_dists:
                array_dists[lhs] = Distribution.OneD_Var
            in_dist = array_dists[rhs.args[0].name]
            out_dist = array_dists[lhs]
            out_dist = Distribution(min(out_dist.value, in_dist.value))
            array_dists[lhs] = out_dist
            # output can cause input REP
            if out_dist != Distribution.OneD_Var:
                array_dists[rhs.args[0].name] = out_dist
            return

        if fdef == ("str_split", "bodo.libs.list_str_arr_ext"):
            self._meet_array_dists(lhs, rhs.args[0].name, array_dists)
            return

        if func_mod == "bodo.hiframes.pd_index_ext" and func_name in (
            "init_numeric_index",
            "init_string_index",
            "init_datetime_index",
            "init_timedelta_index",
            "get_index_data",
        ):
            self._meet_array_dists(lhs, rhs.args[0].name, array_dists)
            return

        # RangeIndexType is technically a distributable type even though the
        # object doesn't require communication
        if fdef == ("init_range_index", "bodo.hiframes.pd_index_ext"):
            if lhs not in array_dists:
                array_dists[lhs] = Distribution.OneD
            return

        if fdef == ("init_multi_index", "bodo.hiframes.pd_multi_index_ext"):
            return

        if fdef == ("init_series", "bodo.hiframes.pd_series_ext"):
            # lhs, in_arr, and index should have the same distribution
            new_dist = self._meet_array_dists(lhs, rhs.args[0].name, array_dists)
            if len(rhs.args) > 1 and self.typemap[rhs.args[1].name] != types.none:
                new_dist = self._meet_array_dists(
                    lhs, rhs.args[1].name, array_dists, new_dist
                )
                array_dists[rhs.args[0].name] = new_dist
            return

        if fdef == ("init_dataframe", "bodo.hiframes.pd_dataframe_ext"):
            # lhs, data arrays, and index should have the same distribution
            # data arrays
            data_varname = rhs.args[0].name
            ind_varname = rhs.args[1].name
            new_dist_val = min(a.value for a in array_dists[data_varname])
            if lhs in array_dists:
                new_dist_val = min(new_dist_val, array_dists[lhs].value)
            # handle index
            if self.typemap[ind_varname] != types.none:
                new_dist_val = min(new_dist_val, array_dists[ind_varname].value)
            new_dist = Distribution(new_dist_val)
            self._set_var_dist(data_varname, array_dists, new_dist)
            if self.typemap[ind_varname] != types.none:
                self._set_var_dist(ind_varname, array_dists, new_dist)
            self._set_var_dist(lhs, array_dists, new_dist)
            return

        if fdef == ("init_integer_array", "bodo.libs.int_arr_ext"):
            # lhs, data, and bitmap should have the same distribution
            new_dist = self._meet_array_dists(lhs, rhs.args[0].name, array_dists)
            new_dist = self._meet_array_dists(
                lhs, rhs.args[1].name, array_dists, new_dist
            )
            array_dists[rhs.args[0].name] = new_dist
            return

        if fdef == ("init_bool_array", "bodo.libs.bool_arr_ext"):
            # lhs, data, and bitmap should have the same distribution
            new_dist = self._meet_array_dists(lhs, rhs.args[0].name, array_dists)
            new_dist = self._meet_array_dists(
                lhs, rhs.args[1].name, array_dists, new_dist
            )
            array_dists[rhs.args[0].name] = new_dist
            return

        if fdef == ("get_dataframe_data", "bodo.hiframes.pd_dataframe_ext"):
            self._meet_array_dists(lhs, rhs.args[0].name, array_dists)
            return

        if fdef == ("get_dataframe_index", "bodo.hiframes.pd_dataframe_ext"):
            self._meet_array_dists(lhs, rhs.args[0].name, array_dists)
            return

        if fdef == ("compute_split_view", "bodo.hiframes.split_impl"):
            self._meet_array_dists(lhs, rhs.args[0].name, array_dists)
            return

        if fdef == ("get_split_view_index", "bodo.hiframes.split_impl"):
            # just used in str.get() implementation for now so we know it is
            # parallel
            # TODO: handle index similar to getitem to support more cases
            return

        if fdef == ("get_split_view_data_ptr", "bodo.hiframes.split_impl"):
            return

        if fdef == ("setitem_str_arr_ptr", "bodo.libs.str_arr_ext"):
            return

        if fdef == ("num_total_chars", "bodo.libs.str_arr_ext"):
            return

        if fdef == (
            "_series_dropna_str_alloc_impl_inner",
            "bodo.hiframes.series_kernels",
        ):
            if lhs not in array_dists:
                array_dists[lhs] = Distribution.OneD_Var
            in_dist = array_dists[rhs.args[0].name]
            out_dist = array_dists[lhs]
            out_dist = Distribution(min(out_dist.value, in_dist.value))
            array_dists[lhs] = out_dist
            # output can cause input REP
            if out_dist != Distribution.OneD_Var:
                array_dists[rhs.args[0].name] = out_dist
            return

        if fdef == ("copy_non_null_offsets", "bodo.libs.str_arr_ext") or fdef == (
            "copy_data",
            "bodo.libs.str_arr_ext",
        ):
            out_arrname = rhs.args[0].name
            in_arrname = rhs.args[1].name
            self._meet_array_dists(out_arrname, in_arrname, array_dists)
            return

        if fdef == ("str_arr_item_to_numeric", "bodo.libs.str_arr_ext"):
            out_arrname = rhs.args[0].name
            in_arrname = rhs.args[2].name
            self._meet_array_dists(out_arrname, in_arrname, array_dists)
            return

        # np.fromfile()
        if fdef == ("file_read", "bodo.io.np_io"):
            return

        if bodo.config._has_pyarrow and fdef == ("read_parquet", "bodo.io.parquet_pio"):
            return

        if bodo.config._has_pyarrow and fdef == (
            "read_parquet_str",
            "bodo.io.parquet_pio",
        ):
            # string read creates array in output
            if lhs not in array_dists:
                array_dists[lhs] = Distribution.OneD
            return

        # TODO: fix "numba.extending" in function def
        if bodo.config._has_xenon and fdef == ("read_xenon_col", "numba.extending"):
            array_dists[args[4].name] = Distribution.REP
            return

        if bodo.config._has_xenon and fdef == ("read_xenon_str", "numba.extending"):
            array_dists[args[4].name] = Distribution.REP
            # string read creates array in output
            if lhs not in array_dists:
                array_dists[lhs] = Distribution.OneD
            return

        # TODO: make sure assert_equiv is not generated unnecessarily
        # TODO: fix assert_equiv for np.stack from df.value
        if fdef == ("assert_equiv", "numba.array_analysis"):
            return

        # we perform call-analysis from external at the end
        if isinstance(func_mod, ir.Var):
            ky = (self.typemap[func_mod.name], func_name)
            if ky in DistributedAnalysis._extra_call:
                if DistributedAnalysis._extra_call[ky](
                    lhs, func_mod, *ky, args, array_dists
                ):
                    return

        # set REP if not found
        self._analyze_call_set_REP(lhs, args, array_dists, fdef)

    def _analyze_call_np(self, lhs, func_name, args, array_dists):
        """analyze distributions of numpy functions (np.func_name)
        """

        if func_name == "ascontiguousarray":
            self._meet_array_dists(lhs, args[0].name, array_dists)
            return

        if func_name == "ravel":
            self._meet_array_dists(lhs, args[0].name, array_dists)
            return

        if func_name == "concatenate":
            self._analyze_call_np_concatenate(lhs, args, array_dists)
            return

        if func_name == "array" and is_array_typ(self.typemap[args[0].name]):
            self._meet_array_dists(lhs, args[0].name, array_dists)
            return

        # sum over the first axis is distributed, A.sum(0)
        if func_name == "sum" and len(args) == 2:
            axis_def = guard(get_definition, self.func_ir, args[1])
            if isinstance(axis_def, ir.Const) and axis_def.value == 0:
                array_dists[lhs] = Distribution.REP
                return

        if func_name == "dot":
            self._analyze_call_np_dot(lhs, args, array_dists)
            return

        # used in df.values
        if func_name == "stack":
            seq_info = guard(find_build_sequence, self.func_ir, args[0])
            if seq_info is None:
                self._analyze_call_set_REP(lhs, args, array_dists, "np." + func_name)
                return
            in_arrs, _ = seq_info

            axis = 0
            # TODO: support kws
            # if 'axis' in kws:
            #     axis = find_const(self.func_ir, kws['axis'])
            if len(args) > 1:
                axis = find_const(self.func_ir, args[1])

            # parallel if args are 1D and output is 2D and axis == 1
            if axis is not None and axis == 1 and self.typemap[lhs].ndim == 2:
                for v in in_arrs:
                    self._meet_array_dists(lhs, v.name, array_dists)
                return

        if func_name == "reshape":
            # TODO: handle and test reshape properly
            # shape argument can be int or tuple of ints
            shape_typ = self.typemap[args[1].name]
            if isinstance(shape_typ, types.Integer):
                shape_vars = [args[1]]
            else:
                isinstance(shape_typ, types.BaseTuple)
                shape_vars = find_build_tuple(self.func_ir, args[1])
            return self._analyze_call_np_reshape(lhs, args[0], shape_vars, array_dists)

        if func_name in [
            "cumsum",
            "cumprod",
            "empty_like",
            "zeros_like",
            "ones_like",
            "full_like",
            "copy",
        ]:
            in_arr = args[0].name
            self._meet_array_dists(lhs, in_arr, array_dists)
            return

        # set REP if not found
        self._analyze_call_set_REP(lhs, args, array_dists, "np." + func_name)

    def _analyze_call_array(self, lhs, arr, func_name, args, array_dists):
        """analyze distributions of array functions (arr.func_name)
        """
        if func_name == "transpose":
            if len(args) == 0:
                raise ValueError("Transpose with no arguments is not" " supported")
            in_arr_name = arr.name
            arg0 = guard(get_constant, self.func_ir, args[0])
            if isinstance(arg0, tuple):
                arg0 = arg0[0]
            if arg0 != 0:
                raise ValueError(
                    "Transpose with non-zero first argument" " is not supported"
                )
            self._meet_array_dists(lhs, in_arr_name, array_dists)
            return

        if func_name == "reshape":
            # array.reshape supports shape input as single tuple, as well as separate
            # arguments
            shape_vars = args
            arg_typ = self.typemap[args[0].name]
            if isinstance(arg_typ, types.BaseTuple):
                shape_vars = find_build_tuple(self.func_ir, args[0])
            return self._analyze_call_np_reshape(lhs, arr, shape_vars, array_dists)

        if func_name in ("astype", "copy", "view"):
            in_arr_name = arr.name
            self._meet_array_dists(lhs, in_arr_name, array_dists)
            return

        # Array.tofile() is supported for all distributions
        if func_name == "tofile":
            return

        # set REP if not found
        self._analyze_call_set_REP(lhs, args, array_dists, "array." + func_name)

    def _analyze_call_np_reshape(self, lhs, arr, shape_vars, array_dists):
        """distributed analysis for array.reshape or np.reshape calls
        """
        in_arr_name = arr.name
        self._meet_array_dists(lhs, in_arr_name, array_dists)
        # TODO: support 1D_Var reshape
        if array_dists[lhs] == Distribution.OneD_Var:
            # HACK support A.reshape(n, 1) for 1D_Var
            if (
                len(shape_vars) == 2
                and guard(find_const, self.func_ir, shape_vars[1]) == 1
            ):
                return
            self._analyze_call_set_REP(lhs, [arr], array_dists, "reshape")

    def _analyze_call_df(self, lhs, arr, func_name, args, array_dists):
        # to_csv() and to_parquet() can be parallelized
        if func_name in {"to_csv", "to_parquet"}:
            return

        # set REP if not found
        self._analyze_call_set_REP(lhs, args, array_dists, "df." + func_name)

    def _analyze_call_bodo_dist(self, lhs, func_name, args, array_dists):
        """analyze distributions of bodo distributed functions
        (bodo.libs.distributed_api.func_name)
        """

        if func_name == "parallel_print":
            return

        if func_name == "dist_return":
            arr_name = args[0].name
            arr_typ = self.typemap[arr_name]
            assert is_distributable_typ(arr_typ) or is_distributable_tuple_typ(
                arr_typ
            ), "Variable {} is not distributable since it is of type {}".format(
                arr_name, arr_typ
            )
            assert arr_name in array_dists, "array distribution not found"
            if is_REP(array_dists[arr_name]):
                raise ValueError(
                    "distributed return of array {} not valid"
                    " since it is replicated".format(arr_name)
                )
            return

        if func_name == "threaded_return":
            arr_name = args[0].name
            assert arr_name in array_dists, "array distribution not found"
            if is_REP(array_dists[arr_name]):
                raise ValueError(
                    "threaded return of array {} not valid" " since it is replicated"
                )
            array_dists[arr_name] = Distribution.Thread
            return

        if func_name == "rebalance_array":
            if lhs not in array_dists:
                array_dists[lhs] = Distribution.OneD
            in_arr = args[0].name
            if array_dists[in_arr] == Distribution.OneD_Var:
                array_dists[lhs] = Distribution.OneD
            else:
                self._meet_array_dists(lhs, in_arr, array_dists)
            return

        # set REP if not found
        self._analyze_call_set_REP(
            lhs, args, array_dists, "bodo.libs.distributed_api." + func_name
        )

    def _analyze_call_np_concatenate(self, lhs, args, array_dists):
        assert len(args) == 1
        tup_def = guard(get_definition, self.func_ir, args[0])
        assert isinstance(tup_def, ir.Expr) and tup_def.op == "build_tuple"
        in_arrs = tup_def.items
        # input arrays have same distribution
        in_dist = Distribution.OneD
        for v in in_arrs:
            in_dist = Distribution(min(in_dist.value, array_dists[v.name].value))

        # OneD_Var since sum of block sizes might not be exactly 1D
        out_dist = Distribution.OneD_Var
        if lhs in array_dists:
            out_dist = Distribution(min(out_dist.value, array_dists[lhs].value))
        out_dist = Distribution(min(out_dist.value, in_dist.value))
        array_dists[lhs] = out_dist

        # output can cause input REP
        if out_dist != Distribution.OneD_Var:
            in_dist = out_dist
        for v in in_arrs:
            array_dists[v.name] = in_dist
        return

    def _analyze_call_np_dot(self, lhs, args, array_dists):
        arg0 = args[0].name
        arg1 = args[1].name
        ndim0 = self.typemap[arg0].ndim
        ndim1 = self.typemap[arg1].ndim
        dist0 = array_dists[arg0]
        dist1 = array_dists[arg1]
        # Fortran layout is caused by X.T and means transpose
        t0 = arg0 in self._T_arrs
        t1 = arg1 in self._T_arrs
        if ndim0 == 1 and ndim1 == 1:
            # vector dot, both vectors should have same layout
            new_dist = Distribution(
                min(array_dists[arg0].value, array_dists[arg1].value)
            )
            array_dists[arg0] = new_dist
            array_dists[arg1] = new_dist
            return
        if ndim0 == 2 and ndim1 == 1 and not t0:
            # special case were arg1 vector is treated as column vector
            # samples dot weights: np.dot(X,w)
            # w is always REP
            array_dists[arg1] = Distribution.REP
            if lhs not in array_dists:
                array_dists[lhs] = Distribution.OneD
            # lhs and X have same distribution
            self._meet_array_dists(lhs, arg0, array_dists)
            dprint("dot case 1 Xw:", arg0, arg1)
            return
        if ndim0 == 1 and ndim1 == 2 and not t1:
            # reduction across samples np.dot(Y,X)
            # lhs is always REP
            array_dists[lhs] = Distribution.REP
            # Y and X have same distribution
            self._meet_array_dists(arg0, arg1, array_dists)
            dprint("dot case 2 YX:", arg0, arg1)
            return
        if ndim0 == 2 and ndim1 == 2 and t0 and not t1:
            # reduction across samples np.dot(X.T,Y)
            # lhs is always REP
            array_dists[lhs] = Distribution.REP
            # Y and X have same distribution
            self._meet_array_dists(arg0, arg1, array_dists)
            dprint("dot case 3 XtY:", arg0, arg1)
            return
        if ndim0 == 2 and ndim1 == 2 and not t0 and not t1:
            # samples dot weights: np.dot(X,w)
            # w is always REP
            array_dists[arg1] = Distribution.REP
            self._meet_array_dists(lhs, arg0, array_dists)
            dprint("dot case 4 Xw:", arg0, arg1)
            return

        # set REP if no pattern matched
        self._analyze_call_set_REP(lhs, args, array_dists, "np.dot")

    def _analyze_call_set_REP(self, lhs, args, array_dists, fdef=None):
        arrs = []
        for v in args:
            typ = self.typemap[v.name]
            if is_distributable_typ(typ) or is_distributable_tuple_typ(typ):
                dprint("dist setting call arg REP {} in {}".format(v.name, fdef))
                self._set_var_dist(v.name, array_dists, Distribution.REP)
                arrs.append(v.name)
        typ = self.typemap[lhs]
        if is_distributable_typ(typ) or is_distributable_tuple_typ(typ):
            dprint("dist setting call out REP {} in {}".format(lhs, fdef))
            self._set_var_dist(lhs, array_dists, Distribution.REP)
            arrs.append(lhs)
        # save diagnostic info for faild analysis
        fname = fdef
        if isinstance(fdef, tuple) and len(fdef) == 2:
            name, mod = fdef
            if isinstance(mod, ir.Var):
                mod = str(self.typemap[mod.name])
            fname = mod + "." + name
        if len(arrs) > 0:
            info = (
                "Distributed analysis set {} as replicated due "
                "to call to function '{}' (unsupported function or usage)"
            ).format(", ".join(arrs), fname)
            if info not in self.diag_info:
                self.diag_info.append(info)

    def _analyze_getitem(self, inst, lhs, rhs, array_dists):
        in_typ = self.typemap[rhs.value.name]
        # get index_var without changing IR since we are in analysis
        index_var = get_getsetitem_index_var(rhs, self.typemap, [])
        index_typ = self.typemap[index_var.name]
        lhs_typ = self.typemap[lhs]

        # selecting a value from a distributable tuple does not make it REP
        # nested tuples are also possible
        if (
            isinstance(in_typ, types.BaseTuple)
            and is_distributable_tuple_typ(in_typ)
            and isinstance(index_typ, types.IntegerLiteral)
        ):
            # meet distributions if returned value is distributable
            if is_distributable_typ(lhs_typ) or is_distributable_tuple_typ(lhs_typ):
                # meet distributions
                ind_val = index_typ.literal_value
                tup = rhs.value.name
                if tup not in array_dists:
                    self._set_var_dist(tup, array_dists, Distribution.OneD)
                if lhs not in array_dists:
                    self._set_var_dist(lhs, array_dists, Distribution.OneD)
                new_dist = self._min_dist(array_dists[tup][ind_val], array_dists[lhs])
                array_dists[tup][ind_val] = new_dist
                array_dists[lhs] = new_dist
            return

        # getitem on list/dictionary of distributed values
        if isinstance(in_typ, (types.List, types.DictType)) and (
            is_distributable_typ(lhs_typ) or is_distributable_tuple_typ(lhs_typ)
        ):
            # output and dictionary have the same distribution
            self._meet_array_dists(lhs, rhs.value.name, array_dists)
            return

        # indexing into arrays from this point only, check for array type
        if not is_array_typ(in_typ):
            self._set_REP(inst.list_vars(), array_dists)
            return

        if (rhs.value.name, index_var.name) in self._parallel_accesses:
            # XXX: is this always valid? should be done second pass?
            self._set_REP([inst.target], array_dists)
            return

        # in multi-dimensional case, we only consider first dimension
        # TODO: extend to 2D distribution
        tup_list = guard(find_build_tuple, self.func_ir, index_var)
        if tup_list is not None:
            index_var = tup_list[0]
            # rest of indices should be replicated if array
            other_ind_vars = tup_list[1:]
            self._set_REP(other_ind_vars, array_dists)

        if isinstance(index_var, int):
            self._set_REP(inst.list_vars(), array_dists)
            return
        assert isinstance(index_var, ir.Var)
        index_typ = self.typemap[index_var.name]

        # array selection with boolean index
        if (
            is_np_array_typ(index_typ)
            and index_typ.dtype == types.boolean
            or index_typ == boolean_array
        ):
            # input array and bool index have the same distribution
            new_dist = self._meet_array_dists(
                index_var.name, rhs.value.name, array_dists
            )
            array_dists[lhs] = Distribution(
                min(Distribution.OneD_Var.value, new_dist.value)
            )
            return

        # whole slice or strided slice access
        # for example: A = X[:,5], A = X[::2,5]
        if guard(
            is_whole_slice, self.typemap, self.func_ir, index_var, accept_stride=True
        ):
            self._meet_array_dists(lhs, rhs.value.name, array_dists)
            return

        # avoid parallel slice/scalar getitem when inside a parfor
        # examples: test_np_dot, logistic_regression_rand
        if self.in_parallel_parfor != -1:
            self._set_REP(inst.list_vars(), array_dists)
            return

        # output of operations like S.head() is REP since it's a "small" slice
        # input can remain 1D
        if isinstance(index_typ, types.SliceType):
            # TODO: since array and its slice alias, make sure array or its
            # slice or their aliases are not written to
            array_dists[lhs] = Distribution.REP
            return

        # int index of dist array
        if isinstance(index_typ, types.Integer):
            # multi-dim not supported yet, TODO: support
            if is_np_array_typ(in_typ) and in_typ.ndim > 1:
                self._set_REP(inst.list_vars(), array_dists)
            if is_distributable_typ(self.typemap[lhs]):
                array_dists[lhs] = Distribution.REP
            return

        self._set_REP(inst.list_vars(), array_dists)
        return

    def _analyze_setitem(self, inst, array_dists):
        index_var = inst.index_var if is_static_getsetitem(inst) else inst.index
        target_typ = self.typemap[inst.target.name]
        value_typ = self.typemap[inst.value.name]

        if index_var is None:
            self._set_REP(inst.list_vars(), array_dists)
            return

        # setitem on list/dictionary of distributed values
        if isinstance(target_typ, (types.List, types.DictType)) and (
            is_distributable_typ(value_typ) or is_distributable_tuple_typ(value_typ)
        ):
            # output and dictionary have the same distribution
            self._meet_array_dists(inst.target.name, inst.value.name, array_dists)
            return

        if (inst.target.name, index_var.name) in self._parallel_accesses:
            # no parallel to parallel array set (TODO)
            return

        tup_list = guard(find_build_tuple, self.func_ir, index_var)
        if tup_list is not None:
            index_var = tup_list[0]
            # rest of indices should be replicated if array
            self._set_REP(tup_list[1:], array_dists)

        if guard(is_whole_slice, self.typemap, self.func_ir, index_var):
            # for example: X[:,3] = A
            self._meet_array_dists(inst.target.name, inst.value.name, array_dists)
            return

        self._set_REP([inst.value], array_dists)

    def _analyze_arg(self, lhs, rhs, array_dists):
        if rhs.name in self.metadata["distributed"] or self.flags.all_args_distributed:
            if lhs not in array_dists:
                self._set_var_dist(lhs, array_dists, Distribution.OneD)
        elif (
            rhs.name in self.metadata["distributed_varlength"]
            or self.flags.all_args_distributed_varlength
        ):
            if lhs not in array_dists:
                self._set_var_dist(lhs, array_dists, Distribution.OneD_Var)
        elif rhs.name in self.metadata["threaded"]:
            if lhs not in array_dists:
                array_dists[lhs] = Distribution.Thread
        else:
            dprint("replicated input ", rhs.name, lhs)
            typ = self.typemap[lhs]
            if is_distributable_typ(typ) or is_distributable_tuple_typ(typ):
                info = (
                    "Distributed analysis replicated input {0} (variable "
                    "{1}). Set distributed flag for {0} if distributed partitions "
                    "are passed (e.g. @bodo.jit(distributed=['{0}']))."
                ).format(rhs.name, lhs)
                if info not in self.diag_info:
                    self.diag_info.append(info)
                self._set_var_dist(lhs, array_dists, Distribution.REP)

    def _analyze_return(self, var, array_dists):
        if self._is_dist_return_var(var):
            return

        if is_distributable_typ(self.typemap[var.name]):
            info = (
                "Distributed analysis replicated output variable "
                "{}. Set distributed flag for the original variable if distributed "
                "partitions should be returned."
            ).format(var.name)
            if info not in self.diag_info:
                self.diag_info.append(info)
        self._set_REP([var], array_dists)

    def _is_dist_return_var(self, var):
        try:
            vdef = get_definition(self.func_ir, var)
            require(is_expr(vdef, "cast"))
            dcall = get_definition(self.func_ir, vdef.value)
            require(is_expr(dcall, "call"))
            require(
                find_callname(self.func_ir, dcall)
                == ("dist_return", "bodo.libs.distributed_api")
            )
            return True
        except:
            return False

    def _meet_array_dists(self, arr1, arr2, array_dists, top_dist=None):
        typ1 = self.typemap[arr1]
        typ2 = self.typemap[arr2]

        if top_dist is None:
            top_dist = Distribution.OneD
        if arr1 not in array_dists:
            self._set_var_dist(arr1, array_dists, top_dist, False)
        if arr2 not in array_dists:
            self._set_var_dist(arr2, array_dists, top_dist, False)

        new_dist = self._min_dist(array_dists[arr1], array_dists[arr2])
        new_dist = self._min_dist_top(new_dist, top_dist)
        array_dists[arr1] = new_dist
        array_dists[arr2] = new_dist
        return new_dist

    def _set_REP(self, var_list, array_dists):
        for var in var_list:
            varname = var.name
            # Handle SeriesType since it comes from Arg node and it could
            # have user-defined distribution
            typ = self.typemap[varname]
            if is_distributable_typ(typ) or is_distributable_tuple_typ(typ):
                dprint("dist setting REP {}".format(varname))
                self._set_var_dist(varname, array_dists, Distribution.REP)

    def _get_var_dist(self, varname, array_dists):
        if varname not in array_dists:
            self._set_var_dist(varname, array_dists, Distribution.OneD, False)
        return array_dists[varname]

    def _set_var_dist(self, varname, array_dists, dist, check_type=True):
        # some non-distributable types could need to be assigned distribution
        # sometimes, e.g. SeriesILocType. check_type=False handles these cases.
        typ = self.typemap[varname]
        dist = self._get_dist(typ, dist)
        # XXX: Index values can be None so they should have distribution
        # TODO: use proper "FullRangeIndex" type
        if not check_type or (
            is_distributable_typ(typ)
            or is_distributable_tuple_typ(typ)
            or typ is types.none
        ):
            array_dists[varname] = dist

    def _get_dist(self, typ, dist):
        if is_distributable_tuple_typ(typ):
            if isinstance(typ, types.List):
                typ = typ.dtype
            return [
                self._get_dist(t, dist)
                if (is_distributable_typ(t) or is_distributable_tuple_typ(t))
                else None
                for t in typ.types
            ]
        return dist

    def _min_dist(self, dist1, dist2):
        if isinstance(dist1, list):
            assert len(dist1) == len(dist2)
            n = len(dist1)
            return [
                self._min_dist(dist1[i], dist2[i]) if dist1[i] is not None else None
                for i in range(n)
            ]
        return Distribution(min(dist1.value, dist2.value))

    def _min_dist_top(self, dist, top_dist):
        if isinstance(dist, list):
            n = len(dist)
            return [
                self._min_dist_top(dist[i], top_dist) if dist[i] is not None else None
                for i in range(n)
            ]
        return Distribution(min(dist.value, top_dist.value))

    def _rebalance_arrs(self, array_dists, parfor_dists):
        # rebalance an array if it is accessed in a parfor that has output
        # arrays or is in a loop

        # find sequential loop bodies
        cfg = numba.analysis.compute_cfg_from_blocks(self.func_ir.blocks)
        loop_bodies = set()
        for loop in cfg.loops().values():
            loop_bodies |= loop.body

        rebalance_arrs = set()

        for label, block in self.func_ir.blocks.items():
            for inst in block.body:
                # TODO: handle hiframes filter etc.
                if (
                    isinstance(inst, Parfor)
                    and parfor_dists[inst.id] == Distribution.OneD_Var
                ):
                    array_accesses = _get_array_accesses(
                        inst.loop_body, self.func_ir, self.typemap
                    )
                    onedv_arrs = set(
                        arr
                        for (arr, ind, _) in array_accesses
                        if arr in array_dists
                        and array_dists[arr] == Distribution.OneD_Var
                    )
                    if label in loop_bodies or _arrays_written(
                        onedv_arrs, inst.loop_body
                    ):
                        rebalance_arrs |= onedv_arrs

        if len(rebalance_arrs) != 0:
            self._gen_rebalances(rebalance_arrs, self.func_ir.blocks)
            return True

        return False

    def _gen_rebalances(self, rebalance_arrs, blocks):
        #
        for block in blocks.values():
            new_body = []
            for inst in block.body:
                # TODO: handle hiframes filter etc.
                if isinstance(inst, Parfor):
                    self._gen_rebalances(rebalance_arrs, {0: inst.init_block})
                    self._gen_rebalances(rebalance_arrs, inst.loop_body)
                if isinstance(inst, ir.Assign) and inst.target.name in rebalance_arrs:
                    out_arr = inst.target
                    self.func_ir._definitions[out_arr.name].remove(inst.value)
                    # hold inst results in tmp array
                    tmp_arr = ir.Var(
                        out_arr.scope, mk_unique_var("rebalance_tmp"), out_arr.loc
                    )
                    self.typemap[tmp_arr.name] = self.typemap[out_arr.name]
                    inst.target = tmp_arr
                    nodes = [inst]

                    def f(in_arr):  # pragma: no cover
                        out_a = bodo.libs.distributed_api.rebalance_array(in_arr)

                    f_block = compile_to_numba_ir(
                        f,
                        {"bodo": bodo},
                        self.typingctx,
                        (self.typemap[tmp_arr.name],),
                        self.typemap,
                        self.calltypes,
                    ).blocks.popitem()[1]
                    replace_arg_nodes(f_block, [tmp_arr])
                    nodes += f_block.body[:-3]  # remove none return
                    nodes[-1].target = out_arr
                    # update definitions
                    dumm_block = ir.Block(out_arr.scope, out_arr.loc)
                    dumm_block.body = nodes
                    build_definitions({0: dumm_block}, self.func_ir._definitions)
                    new_body += nodes
                else:
                    new_body.append(inst)

            block.body = new_body


def _get_pair_first_container(func_ir, rhs):
    assert isinstance(rhs, ir.Expr) and rhs.op == "pair_first"
    iternext = get_definition(func_ir, rhs.value)
    require(isinstance(iternext, ir.Expr) and iternext.op == "iternext")
    getiter = get_definition(func_ir, iternext.value)
    require(isinstance(iternext, ir.Expr) and getiter.op == "getiter")
    return getiter.value


def _arrays_written(arrs, blocks):
    for block in blocks.values():
        for inst in block.body:
            if isinstance(inst, Parfor) and _arrays_written(arrs, inst.loop_body):
                return True
            if (
                isinstance(inst, (ir.SetItem, ir.StaticSetItem))
                and inst.target.name in arrs
            ):
                return True
    return False


# def get_stencil_accesses(parfor, typemap):
#     # if a parfor has stencil pattern, see which accesses depend on loop index
#     # XXX: assuming loop index is not used for non-stencil arrays
#     # TODO support recursive parfor, multi-D, mutiple body blocks

#     # no access if not stencil
#     is_stencil = False
#     for pattern in parfor.patterns:
#         if pattern[0] == 'stencil':
#             is_stencil = True
#             neighborhood = pattern[1]
#     if not is_stencil:
#         return {}, None

#     par_index_var = parfor.loop_nests[0].index_variable
#     body = parfor.loop_body
#     body_defs = build_definitions(body)

#     stencil_accesses = {}

#     for block in body.values():
#         for stmt in block.body:
#             if isinstance(stmt, ir.Assign) and isinstance(stmt.value, ir.Expr):
#                 lhs = stmt.target.name
#                 rhs = stmt.value
#                 if (rhs.op == 'getitem' and is_array_typ(typemap[rhs.value.name])
#                         and vars_dependent(body_defs, rhs.index, par_index_var)):
#                     stencil_accesses[rhs.index.name] = rhs.value.name

#     return stencil_accesses, neighborhood


# def vars_dependent(defs, var1, var2):
#     # see if var1 depends on var2 based on definitions in defs
#     if len(defs[var1.name]) != 1:
#         return False

#     vardef = defs[var1.name][0]
#     if isinstance(vardef, ir.Var) and vardef.name == var2.name:
#         return True
#     if isinstance(vardef, ir.Expr):
#         for invar in vardef.list_vars():
#             if invar.name == var2.name or vars_dependent(defs, invar, var2):
#                 return True
#     return False


# array access code is copied from ir_utils to be able to handle specialized
# array access calls such as get_split_view_index()
# TODO: implement extendable version in ir_utils
def get_parfor_array_accesses(parfor, func_ir, typemap, accesses=None):
    if accesses is None:
        accesses = set()
    blocks = wrap_parfor_blocks(parfor)
    accesses = _get_array_accesses(blocks, func_ir, typemap, accesses)
    unwrap_parfor_blocks(parfor)
    return accesses


array_accesses_extensions = {}
array_accesses_extensions[Parfor] = get_parfor_array_accesses


def _get_array_accesses(blocks, func_ir, typemap, accesses=None):
    """returns a set of arrays accessed and their indices.
    """
    if accesses is None:
        accesses = set()

    for block in blocks.values():
        for inst in block.body:
            if isinstance(inst, ir.SetItem):
                accesses.add((inst.target.name, inst.index.name, False))
            if isinstance(inst, ir.StaticSetItem):
                accesses.add((inst.target.name, inst.index_var.name, False))
            if isinstance(inst, ir.Assign):
                rhs = inst.value
                if isinstance(rhs, ir.Expr) and rhs.op == "getitem":
                    accesses.add((rhs.value.name, rhs.index.name, False))
                if isinstance(rhs, ir.Expr) and rhs.op == "static_getitem":
                    index = rhs.index
                    # slice is unhashable, so just keep the variable
                    if index is None or ir_utils.is_slice_index(index):
                        index = rhs.index_var.name
                    accesses.add((rhs.value.name, index, False))
                if isinstance(rhs, ir.Expr) and rhs.op == "call":
                    fdef = guard(find_callname, func_ir, rhs, typemap)
                    if fdef is not None:
                        if fdef == ("isna", "bodo.libs.array_kernels"):
                            accesses.add((rhs.args[0].name, rhs.args[1].name, False))
                        if fdef == ("get_split_view_index", "bodo.hiframes.split_impl"):
                            accesses.add((rhs.args[0].name, rhs.args[1].name, False))
                        if fdef == ("setitem_str_arr_ptr", "bodo.libs.str_arr_ext"):
                            accesses.add((rhs.args[0].name, rhs.args[1].name, False))
                        if fdef == ("setitem_arr_nan", "bodo.ir.join"):
                            accesses.add((rhs.args[0].name, rhs.args[1].name, False))
                        if fdef == ("str_arr_item_to_numeric", "bodo.libs.str_arr_ext"):
                            accesses.add((rhs.args[0].name, rhs.args[1].name, False))
                            accesses.add((rhs.args[2].name, rhs.args[3].name, False))
                        if fdef == ("get_str_arr_item_length", "bodo.libs.str_arr_ext"):
                            accesses.add((rhs.args[0].name, rhs.args[1].name, False))
                        if fdef == ("get_bit_bitmap_arr", "bodo.libs.int_arr_ext"):
                            accesses.add((rhs.args[0].name, rhs.args[1].name, True))
                        if fdef == ("set_bit_to_arr", "bodo.libs.int_arr_ext"):
                            accesses.add((rhs.args[0].name, rhs.args[1].name, True))
            for T, f in array_accesses_extensions.items():
                if isinstance(inst, T):
                    f(inst, func_ir, typemap, accesses)
    return accesses


def is_REP(d):
    """Check whether a distribution is REP. Supports regular distributables
    like arrays, as well as tuples with some distributable element
    (distribution is a list object with possible None values)
    """
    if isinstance(d, list):
        return all(a is None or is_REP(a) for a in d)
    return d == Distribution.REP


def dprint(*s):
    if debug_prints():
        print(*s)<|MERGE_RESOLUTION|>--- conflicted
+++ resolved
@@ -346,7 +346,6 @@
             for v in rhs.items:
                 self._meet_array_dists(lhs, v.name, array_dists)
             return
-<<<<<<< HEAD
         elif is_expr(rhs, "build_map") and (
             is_distributable_tuple_typ(lhs_typ) or is_distributable_typ(lhs_typ)
         ):
@@ -358,14 +357,7 @@
             for _, v in rhs.items:
                 self._meet_array_dists(lhs, v.name, array_dists)
             return
-        elif (
-            isinstance(rhs, ir.Expr)
-            and rhs.op == "exhaust_iter"
-            and is_distributable_tuple_typ(lhs_typ)
-        ):
-=======
         elif is_expr(rhs, "exhaust_iter") and is_distributable_tuple_typ(lhs_typ):
->>>>>>> 86308a07
             self._meet_array_dists(lhs, rhs.value.name, array_dists)
         elif is_expr(rhs, "getattr"):
             self._analyze_getattr(lhs, rhs, array_dists)
