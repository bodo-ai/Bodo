# Copyright (C) 2019 Bodo Inc. All rights reserved.
"""
Implement pd.DataFrame typing and data model handling.
"""
import operator
import warnings
import json
from collections import namedtuple
import pandas as pd
import numpy as np
import numba
from numba import types, cgutils
from bodo.hiframes.pd_index_ext import StringIndexType
from numba.extending import (
    models,
    register_model,
    lower_cast,
    infer_getattr,
    type_callable,
    infer,
    overload,
    make_attribute_wrapper,
    intrinsic,
    lower_builtin,
    overload_method,
)
from numba.typing.templates import (
    infer_global,
    AbstractTemplate,
    signature,
    AttributeTemplate,
    bound_function,
)
from numba.targets.imputils import impl_ret_new_ref, impl_ret_borrowed
import bodo
from bodo.hiframes.pd_series_ext import SeriesType
from bodo.hiframes.series_indexing import SeriesIlocType
from bodo.hiframes.pd_index_ext import RangeIndexType, NumericIndexType
from bodo.libs.str_ext import string_type, unicode_to_char_ptr
from bodo.utils.typing import (
    BodoWarning,
    BodoError,
    is_overload_none,
    is_overload_constant_bool,
    is_overload_bool,
    is_overload_constant_str,
    is_overload_constant_str_list,
    is_overload_true,
    is_overload_false,
    is_overload_zero,
    get_overload_const_str,
    get_const_str_list,
    is_overload_bool_list,
    get_index_names,
    get_index_data_arr_types,
<<<<<<< HEAD
    raise_const_error,
=======
    is_overload_constant_tuple,
    get_overload_const_tuple,
>>>>>>> 294ed531
)
from bodo.utils.transform import get_const_func_output_type
from bodo.utils.conversion import index_to_array
from bodo.libs.array_tools import array_to_info, arr_info_list_to_table
from bodo.libs.int_arr_ext import IntegerArrayType
from bodo.libs.str_arr_ext import string_array_type, str_arr_from_sequence
from bodo.libs.bool_arr_ext import boolean_array, BooleanArrayType
from bodo.hiframes.pd_index_ext import is_pd_index_type
from bodo.hiframes.pd_multi_index_ext import MultiIndexType


class DataFrameType(types.ArrayCompatible):  # TODO: IterableType over column names
    """Temporary type class for DataFrame objects.
    """

    def __init__(self, data=None, index=None, columns=None, has_parent=False):
        # data is tuple of Array types (not Series)
        # index is Index obj (not Array type)
        # columns is a tuple of column names (strings, ints, or tuples in case of
        # MultiIndex)

        self.data = data
        if index is None:
            index = RangeIndexType(types.none)
        self.index = index
        self.columns = columns
        # keeping whether it is unboxed from Python to enable reflection of new
        # columns
        self.has_parent = has_parent
        super(DataFrameType, self).__init__(
            name="dataframe({}, {}, {}, {})".format(data, index, columns, has_parent)
        )

    def copy(self, index=None, has_parent=None):
        # XXX is copy necessary?
        if index is None:
            index = self.index.copy()
        data = tuple(a.copy() for a in self.data)
        if has_parent is None:
            has_parent = self.has_parent
        return DataFrameType(data, index, self.columns, has_parent)

    @property
    def as_array(self):
        # using types.undefined to avoid Array templates for binary ops
        return types.Array(types.undefined, 2, "C")

    @property
    def key(self):
        # needed?
        return self.data, self.index, self.columns, self.has_parent

    def unify(self, typingctx, other):
        if (
            isinstance(other, DataFrameType)
            and len(other.data) == len(self.data)
            and other.columns == self.columns
            and other.has_parent == self.has_parent
        ):
            new_index = types.none
            if self.index != types.none and other.index != types.none:
                new_index = self.index.unify(typingctx, other.index)
            elif other.index != types.none:
                new_index = other.index
            elif self.index != types.none:
                new_index = self.index

            data = tuple(a.unify(typingctx, b) for a, b in zip(self.data, other.data))
            return DataFrameType(data, new_index, self.columns, self.has_parent)

    def can_convert_to(self, typingctx, other):
        return
        # overload resolution tries to convert for even get_dataframe_data()
        # TODO: find valid conversion possibilities
        # if (isinstance(other, DataFrameType)
        #         and len(other.data) == len(self.data)
        #         and other.columns == self.columns):
        #     data_convert = max(a.can_convert_to(typingctx, b)
        #                         for a,b in zip(self.data, other.data))
        #     if self.index == types.none and other.index == types.none:
        #         return data_convert
        #     if self.index != types.none and other.index != types.none:
        #         return max(data_convert,
        #             self.index.can_convert_to(typingctx, other.index))

    def is_precise(self):
        return all(a.is_precise() for a in self.data) and self.index.is_precise()


# payload type inside meminfo so that mutation are seen by all references
class DataFramePayloadType(types.Type):
    def __init__(self, df_type):
        self.df_type = df_type
        super(DataFramePayloadType, self).__init__(
            name="DataFramePayloadType({})".format(df_type)
        )


# TODO: encapsulate in meminfo since dataframe is mutible, for example:
# df = pd.DataFrame({'A': A})
# df2 = df
# if cond:
#    df['A'] = B
# df2.A
# TODO: meminfo for reference counting of dataframes
@register_model(DataFramePayloadType)
class DataFramePayloadModel(models.StructModel):
    def __init__(self, dmm, fe_type):
        n_cols = len(fe_type.df_type.columns)
        members = [
            ("data", types.Tuple(fe_type.df_type.data)),
            ("index", fe_type.df_type.index),
            # for lazy unboxing of df coming from Python (usually argument)
            # list of flags noting which columns and index are unboxed
            # index flag is last
            ("unboxed", types.UniTuple(types.int8, n_cols + 1)),
        ]
        super(DataFramePayloadModel, self).__init__(dmm, fe_type, members)


@register_model(DataFrameType)
class DataFrameModel(models.StructModel):
    def __init__(self, dmm, fe_type):
        payload_type = DataFramePayloadType(fe_type)
        # payload_type = types.Opaque('Opaque.DataFrame')
        # TODO: does meminfo decref content when object is deallocated?
        members = [
            ("columns", numba.typeof(fe_type.columns)),
            ("meminfo", types.MemInfoPointer(payload_type)),
            # for boxed DataFrames, enables updating original DataFrame object
            ("parent", types.pyobject),
        ]
        super(DataFrameModel, self).__init__(dmm, fe_type, members)


make_attribute_wrapper(DataFrameType, "columns", "_columns")
make_attribute_wrapper(DataFrameType, "parent", "_parent")


@infer_getattr
class DataFrameAttribute(AttributeTemplate):
    key = DataFrameType

    def resolve_shape(self, ary):
        return types.UniTuple(types.intp, 2)

    def resolve_iat(self, ary):
        return DataFrameIatType(ary)

    def resolve_iloc(self, ary):
        return DataFrameILocType(ary)

    def resolve_loc(self, ary):
        return DataFrameLocType(ary)

    @bound_function("df.apply")
    def resolve_apply(self, df, args, kws):
        kws = dict(kws)
        func = args[0] if len(args) > 0 else kws.get("func", None)

        # check axis
        axis = args[1] if len(args) > 1 else kws.get("axis", None)
        if (
            axis is None
            or not isinstance(axis, types.IntegerLiteral)
            or axis.literal_value != 1
        ):
            raise ValueError("only apply() with axis=1 supported")

        # using NamedTuple instead of Series, TODO: pass Series
        Row = namedtuple("R", df.columns)

        # the data elements come from getitem of Series to perform conversion
        # e.g. dt64 to timestamp in TestDate.test_ts_map_date2
        dtypes = []
        for arr_typ in df.data:
            series_typ = SeriesType(arr_typ.dtype, arr_typ, df.index, string_type)
            # iloc necessary since Series getitem may not be supported for df.index
            el_typ = self.context.resolve_function_type(
                operator.getitem, (SeriesIlocType(series_typ), types.int64), {}
            ).return_type
            dtypes.append(el_typ)

        row_typ = types.NamedTuple(dtypes, Row)
        f_return_type = get_const_func_output_type(func, (row_typ,), self.context)

        return signature(SeriesType(f_return_type, index=df.index), *args)

    def generic_resolve(self, df, attr):
        # column selection
        if attr in df.columns:
            ind = df.columns.index(attr)
            arr_typ = df.data[ind]
            return SeriesType(arr_typ.dtype, arr_typ, df.index, string_type)

        # level selection in multi-level df
        if isinstance(df.columns[0], tuple):
            new_names = []
            new_data = []
            for i, v in enumerate(df.columns):
                if v[0] != attr:
                    continue
                # output names are str in 2 level case, not tuple
                # TODO: test more than 2 levels
                new_names.append(v[1] if len(v) == 2 else v[1:])
                new_data.append(df.data[i])
            return DataFrameType(tuple(new_data), df.index, tuple(new_names))


def construct_dataframe(
    context, builder, df_type, data_tup, index_val, column_tup, unboxed_tup, parent=None
):

    # create payload struct and store values
    payload_type = DataFramePayloadType(df_type)
    dataframe_payload = cgutils.create_struct_proxy(payload_type)(context, builder)
    dataframe_payload.data = data_tup
    dataframe_payload.index = index_val
    dataframe_payload.unboxed = unboxed_tup

    # create meminfo and store payload
    payload_ll_type = context.get_data_type(payload_type)
    payload_size = context.get_abi_sizeof(payload_ll_type)
    meminfo = context.nrt.meminfo_alloc(
        builder, context.get_constant(types.uintp, payload_size)
    )
    meminfo_data_ptr = context.nrt.meminfo_data(builder, meminfo)
    meminfo_data_ptr = builder.bitcast(meminfo_data_ptr, payload_ll_type.as_pointer())
    builder.store(dataframe_payload._getvalue(), meminfo_data_ptr)

    # create dataframe struct
    dataframe = cgutils.create_struct_proxy(df_type)(context, builder)
    dataframe.columns = column_tup
    dataframe.meminfo = meminfo
    if parent is None:
        # Set parent to NULL
        dataframe.parent = cgutils.get_null_value(dataframe.parent.type)
    else:
        dataframe.parent = parent
    return dataframe._getvalue()


@intrinsic
def init_dataframe(typingctx, data_tup_typ, index_typ, col_names_typ=None):
    """Create a DataFrame with provided data, index and columns values.
    Used as a single constructor for DataFrame and assigning its data, so that
    optimization passes can look for init_dataframe() to see if underlying
    data has changed, and get the array variables from init_dataframe() args if
    not changed.
    """
    assert is_pd_index_type(index_typ) or isinstance(index_typ, MultiIndexType)

    n_cols = len(data_tup_typ.types)
    # assert all(isinstance(t, types.StringLiteral) for t in col_names_typ.types)
    column_names = col_names_typ.consts
    assert len(column_names) == n_cols

    def codegen(context, builder, signature, args):
        df_type = signature.return_type
        data_tup = args[0]
        index_val = args[1]
        columns_type = numba.typeof(column_names)

        # column names
        columns_tup = context.get_constant_generic(builder, columns_type, column_names)

        # unboxed flags
        zero = context.get_constant(types.int8, 0)
        unboxed_tup = context.make_tuple(
            builder, types.UniTuple(types.int8, n_cols + 1), [zero] * (n_cols + 1)
        )

        dataframe_val = construct_dataframe(
            context, builder, df_type, data_tup, index_val, columns_tup, unboxed_tup
        )

        # increase refcount of stored values
        if context.enable_nrt:
            context.nrt.incref(builder, data_tup_typ, data_tup)
            context.nrt.incref(builder, index_typ, index_val)
            context.nrt.incref(builder, columns_type, columns_tup)

        return dataframe_val

    ret_typ = DataFrameType(data_tup_typ.types, index_typ, column_names)
    sig = signature(ret_typ, data_tup_typ, index_typ, col_names_typ)
    return sig, codegen


@intrinsic
def has_parent(typingctx, df=None):
    def codegen(context, builder, sig, args):
        dataframe = cgutils.create_struct_proxy(sig.args[0])(
            context, builder, value=args[0]
        )
        return cgutils.is_not_null(builder, dataframe.parent)

    return signature(types.bool_, df), codegen


def get_dataframe_payload(context, builder, df_type, value):
    meminfo = cgutils.create_struct_proxy(df_type)(context, builder, value).meminfo
    payload_type = DataFramePayloadType(df_type)
    payload = context.nrt.meminfo_data(builder, meminfo)
    ptrty = context.get_data_type(payload_type).as_pointer()
    payload = builder.bitcast(payload, ptrty)
    return context.make_data_helper(builder, payload_type, ref=payload)


@intrinsic
def _get_dataframe_unboxed(typingctx, df_typ=None):

    n_cols = len(df_typ.columns)
    ret_typ = types.UniTuple(types.int8, n_cols + 1)

    def codegen(context, builder, signature, args):
        dataframe_payload = get_dataframe_payload(
            context, builder, signature.args[0], args[0]
        )
        return impl_ret_borrowed(context, builder, ret_typ, dataframe_payload.unboxed)

    sig = signature(ret_typ, df_typ)
    return sig, codegen


@intrinsic
def _get_dataframe_data(typingctx, df_typ=None):

    ret_typ = types.Tuple(df_typ.data)

    def codegen(context, builder, signature, args):
        dataframe_payload = get_dataframe_payload(
            context, builder, signature.args[0], args[0]
        )
        return impl_ret_borrowed(context, builder, ret_typ, dataframe_payload.data)

    sig = signature(ret_typ, df_typ)
    return sig, codegen


@intrinsic
def _get_dataframe_index(typingctx, df_typ=None):
    def codegen(context, builder, signature, args):
        dataframe_payload = get_dataframe_payload(
            context, builder, signature.args[0], args[0]
        )
        return impl_ret_borrowed(
            context, builder, df_typ.index, dataframe_payload.index
        )

    ret_typ = df_typ.index
    sig = signature(ret_typ, df_typ)
    return sig, codegen


# this function should be used for getting df._data for alias analysis to work
# no_cpython_wrapper since Array(DatetimeDate) cannot be boxed
@numba.generated_jit(nopython=True, no_cpython_wrapper=True)
def get_dataframe_data(df, i):
    def _impl(df, i):  # pragma: no cover
        if has_parent(df) and _get_dataframe_unboxed(df)[i] == 0:
            bodo.hiframes.boxing.unbox_dataframe_column(df, i)
        return _get_dataframe_data(df)[i]

    return _impl


# TODO: use separate index type instead of just storing array
@numba.generated_jit(nopython=True, no_cpython_wrapper=True)
def get_dataframe_index(df):
    return lambda df: _get_dataframe_index(df)


def alias_ext_dummy_func(lhs_name, args, alias_map, arg_aliases):
    assert len(args) >= 1
    numba.ir_utils._add_alias(lhs_name, args[0].name, alias_map, arg_aliases)


numba.ir_utils.alias_func_extensions[
    ("get_dataframe_data", "bodo.hiframes.pd_dataframe_ext")
] = alias_ext_dummy_func
numba.ir_utils.alias_func_extensions[
    ("get_dataframe_index", "bodo.hiframes.pd_dataframe_ext")
] = alias_ext_dummy_func


def alias_ext_init_dataframe(lhs_name, args, alias_map, arg_aliases):
    assert len(args) == 3
    # add alias for data tuple
    numba.ir_utils._add_alias(lhs_name, args[0].name, alias_map, arg_aliases)
    # add alias for index
    numba.ir_utils._add_alias(lhs_name, args[1].name, alias_map, arg_aliases)


numba.ir_utils.alias_func_extensions[
    ("init_dataframe", "bodo.hiframes.pd_dataframe_ext")
] = alias_ext_init_dataframe


# array analysis extension
from numba.array_analysis import ArrayAnalysis


def init_dataframe_equiv(self, scope, equiv_set, args, kws):
    """shape analysis for init_dataframe() calls. All input arrays have the same shape,
    which is the same as output dataframe's shape.
    """
    assert len(args) == 3 and not kws
    data_tup = args[0]
    # TODO: add shape for index (requires full shape support for indices)
    if equiv_set.has_shape(data_tup):
        data_shapes = equiv_set.get_shape(data_tup)
        # all data arrays have the same shape
        if len(data_shapes) > 1:
            equiv_set.insert_equiv(*data_shapes)
        if len(data_shapes) > 0:
            return (data_shapes[0], len(data_shapes)), []
    return None


ArrayAnalysis._analyze_op_call_bodo_hiframes_pd_dataframe_ext_init_dataframe = (
    init_dataframe_equiv
)


def get_dataframe_data_equiv(self, scope, equiv_set, args, kws):
    """array analysis for get_dataframe_data(). output array has the same shape as input
    dataframe.
    """
    assert len(args) == 2 and not kws
    var = args[0]
    if equiv_set.has_shape(var):
        return equiv_set.get_shape(var)[0], []
    return None


ArrayAnalysis._analyze_op_call_bodo_hiframes_pd_dataframe_ext_get_dataframe_data = (
    get_dataframe_data_equiv
)


@intrinsic
def set_dataframe_data(typingctx, df_typ, c_ind_typ, arr_typ=None):
    col_ind = c_ind_typ.literal_value

    def codegen(context, builder, signature, args):
        df_arg, _, arr_arg = args
        dataframe_payload = get_dataframe_payload(context, builder, df_typ, df_arg)
        # assign array and set unboxed flag
        dataframe_payload.data = builder.insert_value(
            dataframe_payload.data, arr_arg, col_ind
        )
        dataframe_payload.unboxed = builder.insert_value(
            dataframe_payload.unboxed, context.get_constant(types.int8, 1), col_ind
        )

        if context.enable_nrt:
            context.nrt.incref(builder, arr_typ, arr_arg)

        # store payload
        dataframe = cgutils.create_struct_proxy(df_typ)(context, builder, value=df_arg)
        payload_type = DataFramePayloadType(df_typ)
        payload_ptr = context.nrt.meminfo_data(builder, dataframe.meminfo)
        ptrty = context.get_data_type(payload_type).as_pointer()
        payload_ptr = builder.bitcast(payload_ptr, ptrty)
        builder.store(dataframe_payload._getvalue(), payload_ptr)
        return impl_ret_borrowed(context, builder, df_typ, df_arg)

    sig = signature(df_typ, df_typ, c_ind_typ, arr_typ)
    return sig, codegen


@intrinsic
def set_df_index(typingctx, df_t, index_t=None):
    """used in very limited cases like distributed to_csv() to create a new
    dataframe with index
    """
    # TODO: make inplace when dfs are full objects

    def codegen(context, builder, signature, args):
        in_df_arg = args[0]
        index_val = args[1]
        df_typ = signature.args[0]
        in_df = cgutils.create_struct_proxy(df_typ)(context, builder, value=in_df_arg)
        in_df_payload = get_dataframe_payload(context, builder, df_typ, in_df_arg)

        dataframe = construct_dataframe(
            context,
            builder,
            signature.return_type,
            in_df_payload.data,
            index_val,
            in_df.columns,
            in_df_payload.unboxed,
            in_df.parent,
        )

        # increase refcount of stored values
        if context.enable_nrt:
            context.nrt.incref(builder, index_t, index_val)
            # TODO: refcount
            context.nrt.incref(builder, types.Tuple(df_t.data), in_df_payload.data)
            context.nrt.incref(
                builder, types.UniTuple(string_type, len(df_t.columns)), in_df.columns
            )

        return dataframe

    ret_typ = DataFrameType(df_t.data, index_t, df_t.columns)
    sig = signature(ret_typ, df_t, index_t)
    return sig, codegen


@intrinsic
def set_df_column_with_reflect(typingctx, df, cname, arr, inplace=None):
    """Set df column and reflect to parent Python object
    return a new df.
    """
    assert isinstance(inplace, bodo.utils.typing.BooleanLiteral)
    is_inplace = inplace.literal_value
    col_name = cname.literal_value
    n_cols = len(df.columns)
    new_n_cols = n_cols
    data_typs = df.data
    column_names = df.columns
    index_typ = df.index
    is_new_col = col_name not in df.columns
    col_ind = n_cols
    if is_new_col:
        data_typs += (arr,)
        column_names += (col_name,)
        new_n_cols += 1
    else:
        col_ind = df.columns.index(col_name)
        data_typs = tuple(
            (arr if i == col_ind else data_typs[i]) for i in range(n_cols)
        )

    def codegen(context, builder, signature, args):
        df_arg, _, arr_arg, _ = args

        in_dataframe_payload = get_dataframe_payload(context, builder, df, df_arg)
        in_dataframe = cgutils.create_struct_proxy(df)(context, builder, value=df_arg)

        data_arrs = [
            builder.extract_value(in_dataframe_payload.data, i)
            if i != col_ind
            else arr_arg
            for i in range(n_cols)
        ]
        if is_new_col:
            data_arrs.append(arr_arg)

        column_strs = [
            numba.unicode.make_string_from_constant(context, builder, string_type, c)
            for c in column_names
        ]

        zero = context.get_constant(types.int8, 0)
        one = context.get_constant(types.int8, 1)
        unboxed_vals = [
            builder.extract_value(in_dataframe_payload.unboxed, i)
            if i != col_ind
            else one
            for i in range(n_cols)
        ]

        if is_new_col:
            unboxed_vals.append(one)  # for new data array
        unboxed_vals.append(zero)  # for index

        index_val = in_dataframe_payload.index

        data_tup = context.make_tuple(builder, types.Tuple(data_typs), data_arrs)
        column_tup = context.make_tuple(
            builder, types.UniTuple(string_type, new_n_cols), column_strs
        )
        unboxed_tup = context.make_tuple(
            builder, types.UniTuple(types.int8, new_n_cols + 1), unboxed_vals
        )

        # TODO: refcount of parent?
        out_dataframe = construct_dataframe(
            context,
            builder,
            signature.return_type,
            data_tup,
            index_val,
            column_tup,
            unboxed_tup,
            in_dataframe.parent,
        )

        # increase refcount of stored values
        if context.enable_nrt:
            context.nrt.incref(builder, index_typ, index_val)
            for var, typ in zip(data_arrs, data_typs):
                context.nrt.incref(builder, typ, var)
            for var in column_strs:
                context.nrt.incref(builder, string_type, var)

        # TODO: test this
        # test_set_column_cond3 doesn't test it for some reason
        if is_inplace:
            # store payload
            payload_type = DataFramePayloadType(df)
            payload_ptr = context.nrt.meminfo_data(builder, in_dataframe.meminfo)
            ptrty = context.get_data_type(payload_type).as_pointer()
            payload_ptr = builder.bitcast(payload_ptr, ptrty)
            out_dataframe_payload = get_dataframe_payload(
                context, builder, df, out_dataframe
            )
            builder.store(out_dataframe_payload._getvalue(), payload_ptr)

        # set column of parent
        # get boxed array
        pyapi = context.get_python_api(builder)
        gil_state = pyapi.gil_ensure()  # acquire GIL
        env_manager = context.get_env_manager(builder)

        if context.enable_nrt:
            context.nrt.incref(builder, arr, arr_arg)

        # call boxing for array data
        # TODO: check complex data types possible for Series for dataframes set column here
        c = numba.pythonapi._BoxContext(context, builder, pyapi, env_manager)
        py_arr = bodo.hiframes.boxing._box_series_data(arr.dtype, arr, arr_arg, c)

        # get column as string obj
        cstr = context.insert_const_string(builder.module, col_name)
        cstr_obj = pyapi.string_from_string(cstr)

        # set column array
        pyapi.object_setitem(in_dataframe.parent, cstr_obj, py_arr)

        pyapi.decref(py_arr)
        pyapi.decref(cstr_obj)

        pyapi.gil_release(gil_state)  # release GIL

        return out_dataframe

    ret_typ = DataFrameType(data_typs, index_typ, column_names, True)
    sig = signature(ret_typ, df, cname, arr, inplace)
    return sig, codegen


@overload(pd.DataFrame, inline="always")
def pd_dataframe_overload(data=None, index=None, columns=None, dtype=None, copy=False):
    # TODO: support other input combinations
    if not isinstance(copy, (bool, bodo.utils.typing.BooleanLiteral, types.Omitted)):
        raise ValueError("pd.DataFrame(): copy argument should be constant")

    # get value of copy
    copy = getattr(copy, "literal_value", copy)  # literal type
    copy = getattr(copy, "value", copy)  # ommited type
    assert isinstance(copy, bool)

    col_args, data_args, index_arg = _get_df_args(data, index, columns, dtype, copy)
    col_var = "bodo.utils.typing.add_consts_to_type([{}], {})".format(
        col_args, col_args
    )

    func_text = (
        "def _init_df(data=None, index=None, columns=None, dtype=None, copy=False):\n"
    )
    func_text += "  return bodo.hiframes.pd_dataframe_ext.init_dataframe(({},), {}, {})\n".format(
        data_args, index_arg, col_var
    )
    loc_vars = {}
    exec(func_text, {"bodo": bodo, "np": np}, loc_vars)
    _init_df = loc_vars["_init_df"]
    return _init_df


def _get_df_args(data, index, columns, dtype, copy):
    """
    Check pd.DataFrame() arguments and return column and data arguments
    (as text) for init_dataframe().
    Also applies options and fixes input if necessary.
    """
    # dtype argument
    astype_str = ""
    if not is_overload_none(dtype):
        astype_str = ".astype(dtype)"

    index_is_none = is_overload_none(index)
    index_arg = "bodo.utils.conversion.convert_to_index(index)"

    # data is sentinel tuple (converted from dictionary)
    if isinstance(data, types.BaseTuple):
        # first element is sentinel
        if not data.types[0] == types.StringLiteral("__bodo_tup"):
            raise ValueError("pd.DataFrame tuple input data not supported yet")
        n_cols = (len(data.types) - 1) // 2
        data_keys = [t.literal_value for t in data.types[1 : n_cols + 1]]
        data_arrs = [
            "bodo.utils.conversion.coerce_to_array(data[{}], True, True){}".format(
                i, astype_str
            )
            for i in range(n_cols + 1, 2 * n_cols + 1)
        ]
        data_dict = dict(zip(data_keys, data_arrs))
        # if no index provided and there are Series inputs, get index from them
        # XXX cannot handle alignment of multiple Series
        if is_overload_none(index):
            for i, t in enumerate(data.types[n_cols + 1 :]):
                if isinstance(t, SeriesType):
                    index_arg = "bodo.hiframes.pd_series_ext.get_series_index(data[{}])".format(
                        n_cols + 1 + i
                    )
                    index_is_none = False
                    break
    else:
        # ndarray case
        # checks for 2d and column args
        if not (isinstance(data, types.Array) and data.ndim == 2):
            raise ValueError(
                "pd.DataFrame() supports constant dictionary and" "ndarray input"
            )
        if is_overload_none(columns):
            raise ValueError(
                "pd.DataFrame() column argument is required when"
                "ndarray is passed as data"
            )
        if copy:
            astype_str += ".copy()"
        n_cols = len(columns.consts)
        data_arrs = ["data[:,{}]{}".format(i, astype_str) for i in range(n_cols)]
        data_dict = dict(zip(columns.consts, data_arrs))

    if is_overload_none(columns):
        col_names = data_dict.keys()
    else:
        col_names = columns.consts

    df_len = _get_df_len_from_info(data_dict, col_names, index_is_none, index_arg)
    _fill_null_arrays(data_dict, col_names, df_len)

    # set default RangeIndex if index argument is None and data argument isn't Series
    if index_is_none:
        index_arg = "bodo.hiframes.pd_index_ext.init_range_index(0, {}, 1, None)".format(
            df_len
        )

    data_args = ", ".join(data_dict[c] for c in col_names)
    col_args = ", ".join("'{}'".format(c) for c in col_names)
    return col_args, data_args, index_arg


def _get_df_len_from_info(data_dict, col_names, index_is_none, index_arg):
    """return generated text for length of dataframe, given the input info in the
    pd.DataFrame() call
    """
    df_len = None
    for c in col_names:
        if c in data_dict:
            df_len = "len({})".format(data_dict[c])
            break

    if df_len is None and not index_is_none:
        df_len = "len({})".format(index_arg)  # TODO: test

    assert df_len is not None, "empty dataframe with null arrays"  # TODO
    return df_len


def _fill_null_arrays(data_dict, col_names, df_len):
    """Fills data_dict with Null arrays if there are columns that are not
    available in data_dict.
    """
    # no null array needed
    if all(c in data_dict for c in col_names):
        return

    # TODO: object array with NaN (use StringArray?)
    null_arr = "np.full({}, np.nan)".format(df_len)
    for c in col_names:
        if c not in data_dict:
            data_dict[c] = null_arr

    return


@overload(len)  # TODO: avoid lowering?
def df_len_overload(df):
    if not isinstance(df, DataFrameType):
        return

    if len(df.columns) == 0:  # empty df
        return lambda df: 0
    return lambda df: len(bodo.hiframes.pd_dataframe_ext.get_dataframe_data(df, 0))


@overload(operator.getitem)
def df_getitem_overload(df, ind):
    if isinstance(df, DataFrameType) and is_overload_constant_str(ind):
        ind_str = get_overload_const_str(ind)
        # df with multi-level column names returns a lower level dataframe
        if isinstance(df.columns[0], tuple):
            new_names = []
            new_data = []
            for i, v in enumerate(df.columns):
                if v[0] != ind_str:
                    continue
                # output names are str in 2 level case, not tuple
                # TODO: test more than 2 levels
                new_names.append(v[1] if len(v) == 2 else v[1:])
                new_data.append(
                    "bodo.hiframes.pd_dataframe_ext.get_dataframe_data(df, {})".format(
                        i
                    )
                )
            func_text = "def impl(df, ind):\n"
            index = "bodo.hiframes.pd_dataframe_ext.get_dataframe_index(df)"
            return bodo.hiframes.dataframe_impl._gen_init_df(
                func_text, new_names, ", ".join(new_data), index
            )

        # regular single level case
        if ind_str not in df.columns:
            raise BodoError(
                "dataframe {} does not include column {}".format(df, ind_str)
            )
        col_no = df.columns.index(ind_str)
        return lambda df, ind: bodo.hiframes.pd_series_ext.init_series(
            bodo.hiframes.pd_dataframe_ext.get_dataframe_data(df, col_no),
            bodo.hiframes.pd_dataframe_ext.get_dataframe_index(df),
            ind_str,
        )


@infer_global(operator.getitem)
class GetItemDataFrame(AbstractTemplate):
    key = operator.getitem

    def generic(self, args, kws):
        df, idx = args
        # df1 = df[df.A > .5]
        if (
            isinstance(df, DataFrameType)
            and isinstance(idx, (SeriesType, types.Array, BooleanArrayType))
            and idx.dtype == types.bool_
        ):
            index = df.index
            if index is types.none or isinstance(
                index, bodo.hiframes.pd_index_ext.RangeIndexType
            ):
                index = bodo.hiframes.pd_index_ext.NumericIndexType(types.int64)
            return signature(df.copy(has_parent=False, index=index), *args)


@infer
class StaticGetItemDataFrame(AbstractTemplate):
    key = "static_getitem"

    def generic(self, args, kws):
        df, idx = args
        if (
            isinstance(df, DataFrameType)
            and isinstance(idx, list)
            and all(isinstance(c, str) for c in idx)
        ):
            data_typs = tuple(df.data[df.columns.index(c)] for c in idx)
            columns = tuple(idx)
            ret_typ = DataFrameType(data_typs, df.index, columns)
            return signature(ret_typ, *args)


# dummy lowering for filter (TODO: use proper overload and avoid this)
@lower_builtin(operator.getitem, DataFrameType, types.Array(types.bool_, 1, "C"))
@lower_builtin(operator.getitem, DataFrameType, SeriesType)
def lower_getitem_filter_dummy(context, builder, sig, args):
    dataframe = cgutils.create_struct_proxy(sig.return_type)(context, builder)
    return dataframe._getvalue()


# handle getitem for Tuples because sometimes df._data[i] in
# get_dataframe_data() doesn't translate to 'static_getitem' which causes
# Numba to fail. See TestDataFrame.test_unbox1, TODO: find root cause in Numba
# adapted from typing/builtins.py
@infer_global(operator.getitem)
class GetItemTuple(AbstractTemplate):
    key = operator.getitem

    def generic(self, args, kws):
        tup, idx = args
        if not isinstance(tup, types.BaseTuple) or not isinstance(
            idx, types.IntegerLiteral
        ):
            return
        idx_val = idx.literal_value
        if isinstance(idx_val, int):
            ret = tup.types[idx_val]
        elif isinstance(idx_val, slice):
            ret = types.BaseTuple.from_types(tup.types[idx_val])

        return signature(ret, *args)


# adapted from targets/tupleobj.py
@lower_builtin(operator.getitem, types.BaseTuple, types.IntegerLiteral)
@lower_builtin(operator.getitem, types.BaseTuple, types.SliceLiteral)
def getitem_tuple_lower(context, builder, sig, args):
    tupty, idx = sig.args
    idx = idx.literal_value
    tup, _ = args
    if isinstance(idx, int):
        if idx < 0:
            idx += len(tupty)
        if not 0 <= idx < len(tupty):
            raise IndexError("cannot index at %d in %s" % (idx, tupty))
        res = builder.extract_value(tup, idx)
    elif isinstance(idx, slice):
        items = cgutils.unpack_tuple(builder, tup)[idx]
        res = context.make_tuple(builder, sig.return_type, items)
    else:
        raise NotImplementedError("unexpected index %r for %s" % (idx, sig.args[0]))
    return impl_ret_borrowed(context, builder, sig.return_type, res)


# TODO: handle dataframe pass
# df.ia[] type
class DataFrameIatType(types.Type):
    def __init__(self, df_type):
        self.df_type = df_type
        name = "DataFrameIatType({})".format(df_type)
        super(DataFrameIatType, self).__init__(name)


# df.iloc[] type
class DataFrameILocType(types.Type):
    def __init__(self, df_type):
        self.df_type = df_type
        name = "DataFrameILocType({})".format(df_type)
        super(DataFrameILocType, self).__init__(name)


# df.loc[] type
class DataFrameLocType(types.Type):
    def __init__(self, df_type):
        self.df_type = df_type
        name = "DataFrameLocType({})".format(df_type)
        super(DataFrameLocType, self).__init__(name)


@infer
class StaticGetItemDataFrameIat(AbstractTemplate):
    key = "static_getitem"

    def generic(self, args, kws):
        df, idx = args
        # TODO: handle df.at[]
        if isinstance(df, DataFrameIatType):
            # df.iat[3,1]
            if (
                isinstance(idx, tuple)
                and len(idx) == 2
                and isinstance(idx[0], int)
                and isinstance(idx[1], int)
            ):
                col_no = idx[1]
                data_typ = df.df_type.data[col_no]
                return signature(data_typ.dtype, *args)


@infer_global(operator.getitem)
class GetItemDataFrameIat(AbstractTemplate):
    key = operator.getitem

    def generic(self, args, kws):
        df, idx = args
        # TODO: handle df.at[]
        if isinstance(df, DataFrameIatType):
            # df.iat[n,1]
            if (
                isinstance(idx, types.BaseTuple)
                and len(idx) == 2
                and isinstance(idx.types[1], types.IntegerLiteral)
            ):
                col_no = idx.types[1].literal_value
                data_typ = df.df_type.data[col_no]
                return signature(data_typ.dtype, *args)


@infer_global(operator.setitem)
class SetItemDataFrameIat(AbstractTemplate):
    key = operator.setitem

    def generic(self, args, kws):
        df, idx, val = args
        # TODO: handle df.at[]
        if isinstance(df, DataFrameIatType):
            # df.iat[n,1] = 3
            if (
                isinstance(idx, types.BaseTuple)
                and len(idx) == 2
                and isinstance(idx.types[1], types.IntegerLiteral)
            ):
                col_no = idx.types[1].literal_value
                data_typ = df.df_type.data[col_no]
                return signature(types.none, data_typ, idx.types[0], val)


@infer_global(operator.getitem)
class GetItemDataFrameLoc(AbstractTemplate):
    key = operator.getitem

    def generic(self, args, kws):
        df, idx = args
        # handling df.loc similar to df.iloc as temporary hack
        # TODO: handle proper labeled indexes
        if isinstance(df, DataFrameLocType):
            # df1 = df.loc[df.A > .5], df1 = df.loc[np.array([1,2,3])]
            if isinstance(
                idx, (SeriesType, types.Array, types.List, BooleanArrayType)
            ) and (idx.dtype == types.bool_ or isinstance(idx.dtype, types.Integer)):
                return signature(df.df_type, *args)
            # df.loc[1:n]
            if isinstance(idx, types.SliceType):
                return signature(df.df_type, *args)
            # df.loc[1:n,'A']
            if (
                isinstance(idx, types.BaseTuple)
                and len(idx) == 2
                and isinstance(idx.types[1], types.StringLiteral)
            ):
                col_name = idx.types[1].literal_value
                col_no = df.df_type.columns.index(col_name)
                data_typ = df.df_type.data[col_no]
                # TODO: index
                ret_typ = SeriesType(data_typ.dtype, data_typ, None, bodo.string_type)
                return signature(ret_typ, *args)


# TODO: use overload
@infer_global(operator.getitem)
class GetItemDataFrameILoc(AbstractTemplate):
    key = operator.getitem

    def generic(self, args, kws):
        df, idx = args
        if isinstance(df, DataFrameILocType):
            # df1 = df.iloc[df.A > .5], df1 = df.iloc[np.array([1,2,3])]
            if isinstance(
                idx, (SeriesType, types.Array, types.List, BooleanArrayType)
            ) and (idx.dtype == types.bool_ or isinstance(idx.dtype, types.Integer)):
                return signature(df.df_type, *args)
            # df.iloc[1:n]
            if isinstance(idx, types.SliceType):
                return signature(df.df_type, *args)
            # df.iloc[1:n,0]
            if (
                isinstance(idx, types.BaseTuple)
                and len(idx) == 2
                and isinstance(idx.types[0], types.SliceType)
                and isinstance(idx.types[1], types.IntegerLiteral)
            ):
                col_no = idx.types[1].literal_value
                data_typ = df.df_type.data[col_no]
                # TODO: index
                index = RangeIndexType(types.none)
                ret_typ = SeriesType(data_typ.dtype, data_typ, index, bodo.string_type)
                return signature(ret_typ, *args)
            # df.iloc[1,0]
            if (
                isinstance(idx, types.BaseTuple)
                and len(idx) == 2
                and isinstance(idx.types[0], types.Integer)
                and isinstance(idx.types[1], types.IntegerLiteral)
            ):
                col_no = idx.types[1].literal_value
                data_typ = df.df_type.data[col_no]
                # TODO: proper Series getitem
                ret_typ = data_typ.dtype
                return signature(ret_typ, *args)


def validate_unicity_output_column_names(
    suffix_x, suffix_y, left_keys, right_keys, left_columns, right_columns
):
    """Raise a BodoError if the column in output of the join operation collide """
    comm_keys = set(left_keys) & set(right_keys)
    comm_data = set(left_columns) & set(right_columns)
    add_suffix = comm_data - comm_keys
    other_left = set(left_columns) - comm_data
    other_right = set(right_columns) - comm_data

    NatureLR = {}

    def insertOutColumn(col_name):
        if col_name in NatureLR:
            raise BodoError(
                "join(): two columns happen to have the same name : {}".format(col_name)
            )
        NatureLR[col_name] = 0

    for eVar in comm_keys:
        insertOutColumn(eVar)

    for eVar in add_suffix:
        eVarX = eVar + suffix_x
        eVarY = eVar + suffix_y
        insertOutColumn(eVarX)
        insertOutColumn(eVarY)

    for eVar in other_left:
        insertOutColumn(eVar)

    for eVar in other_right:
        insertOutColumn(eVar)


@overload_method(DataFrameType, "merge", inline="always")
@overload(pd.merge, inline="always")
def merge_overload(
    left,
    right,
    how="inner",
    on=None,
    left_on=None,
    right_on=None,
    left_index=False,
    right_index=False,
    sort=False,
    suffixes=("_x", "_y"),
    copy=True,
    indicator=False,
    validate=None,
):
    validate_merge_spec(
        left,
        right,
        how,
        on,
        left_on,
        right_on,
        left_index,
        right_index,
        sort,
        suffixes,
        copy,
        indicator,
        validate,
    )

    how = get_overload_const_str(how)
    comm_cols = tuple(set(left.columns) & set(right.columns))

    if not is_overload_none(on):
        left_on = right_on = on

    if (
        is_overload_none(on)
        and is_overload_none(left_on)
        and is_overload_none(right_on)
        and is_overload_false(left_index)
        and is_overload_false(right_index)
    ):
        left_keys = comm_cols
        right_keys = comm_cols
    else:
        if is_overload_true(left_index):
            left_keys = ["$_bodo_index_"]
        else:
            left_keys = get_const_str_list(left_on)
            # make sure all left_keys is a valid column in left
            validate_keys(left_keys, left.columns)
        if is_overload_true(right_index):
            right_keys = ["$_bodo_index_"]
        else:
            right_keys = get_const_str_list(right_on)
            # make sure all right_keys is a valid column in right
            validate_keys(right_keys, right.columns)

    validate_keys_length(
        left_on, right_on, left_index, right_index, left_keys, right_keys
    )
    validate_keys_dtypes(
        left, right, left_on, right_on, left_index, right_index, left_keys, right_keys
    )

    # The suffixes
    if is_overload_constant_tuple(suffixes):
        suffixes_val = get_overload_const_tuple(suffixes)
    if is_overload_constant_str_list(suffixes):
        suffixes_val = list(get_const_str_list(suffixes))

    suffix_x = suffixes_val[0]
    suffix_y = suffixes_val[1]
    validate_unicity_output_column_names(
        suffix_x, suffix_y, left_keys, right_keys, left.columns, right.columns
    )

    left_keys = "bodo.utils.typing.add_consts_to_type([{0}], {0})".format(
        ", ".join("'{}'".format(c) for c in left_keys)
    )
    right_keys = "bodo.utils.typing.add_consts_to_type([{0}], {0})".format(
        ", ".join("'{}'".format(c) for c in right_keys)
    )

    # generating code since typers can't find constants easily
    func_text = "def _impl(left, right, how='inner', on=None, left_on=None,\n"
    func_text += "    right_on=None, left_index=False, right_index=False, sort=False,\n"
    func_text += (
        "    suffixes=('_x', '_y'), copy=True, indicator=False, validate=None):\n"
    )
    func_text += "  return bodo.hiframes.pd_dataframe_ext.join_dummy(left, right, {}, {}, '{}', '{}', '{}', False)\n".format(
        left_keys, right_keys, how, suffix_x, suffix_y
    )

    loc_vars = {}
    exec(func_text, {"bodo": bodo}, loc_vars)
    _impl = loc_vars["_impl"]
    return _impl

    # TODO: use regular implementation when constants work in typers
    # # merge on common columns if no key is provided
    # # TODO: use generic impl below when branch pruning is fixed
    # if (is_overload_none(on) and is_overload_none(left_on)
    #         and is_overload_none(right_on) and is_overload_false(left_index)
    #         and is_overload_false(right_index)):
    #     def _impl(left, right, how='inner', on=None, left_on=None,
    #             right_on=None, left_index=False, right_index=False, sort=False,
    #             suffixes=('_x', '_y'), copy=True, indicator=False, validate=None):

    #         return bodo.hiframes.pd_dataframe_ext.join_dummy(
    #             left, right, comm_cols, comm_cols, how)

    #     return _impl

    # def _impl(left, right, how='inner', on=None, left_on=None,
    #         right_on=None, left_index=False, right_index=False, sort=False,
    #         suffixes=('_x', '_y'), copy=True, indicator=False, validate=None):
    #     if on is not None:
    #         left_on = right_on = on

    #     # if left_on is None and right_on is None and left_index == False and right_index == False:
    #     #     left_on = right_on = comm_cols

    #     return bodo.hiframes.pd_dataframe_ext.join_dummy(
    #         left, right, left_on, right_on, how)

    # return _impl


def common_validate_merge_merge_asof_spec(
    name_func, left, right, on, left_on, right_on, left_index, right_index, suffixes
):
    """Validate checks that are common to merge and merge_asof"""
    # make sure left and right are dataframes
    if not isinstance(left, DataFrameType) or not isinstance(right, DataFrameType):
        raise BodoError(name_func + "() requires dataframe inputs")
    if (
        (not is_overload_none(on))
        and (not is_overload_constant_str_list(on))
        and (not is_overload_constant_str(on))
    ):
        raise_const_error(name_func + "(): 'on' must be of type str or str list")
    # make sure left_on is of type str or strlist
    if (
        (not is_overload_none(left_on))
        and (not is_overload_constant_str_list(left_on))
        and (not is_overload_constant_str(left_on))
    ):
        raise_const_error(name_func + "(): left_on must be of type str or str list")
    # make sure right_on is of type str or strlist
    if (
        (not is_overload_none(right_on))
        and (not is_overload_constant_str_list(right_on))
        and (not is_overload_constant_str(right_on))
    ):
        raise_const_error(name_func + "(): right_on must be of type str or str list")
    # make sure leftindex is of type bool
    if not is_overload_constant_bool(left_index):
        raise BodoError(
            name_func + "(): left_index parameter must be of type bool, not "
            "{left_index}".format(left_index=type(left_index))
        )
    # make sure rightindex is of type bool
    if not is_overload_constant_bool(right_index):
        raise BodoError(
            name_func + "(): right_index parameter must be of type bool, not "
            "{right_index}".format(right_index=type(right_index))
        )
    # make sure suffixes is not passed in
    # make sure on is of type str or strlist
    if (not is_overload_constant_tuple(suffixes)) and (
        not is_overload_constant_str_list(suffixes)
    ):
        raise_const_error(
            name_func + "(): suffixes parameters should be ['_left', '_right']"
        )

    if is_overload_constant_tuple(suffixes):
        suffixes_val = get_overload_const_tuple(suffixes)
    if is_overload_constant_str_list(suffixes):
        suffixes_val = list(get_const_str_list(suffixes))

    if len(suffixes_val) != 2:
        raise BodoError(name_func + "(): The number of suffixes should be exactly 2")

    comm_cols = tuple(set(left.columns) & set(right.columns))
    if not is_overload_none(on):
        # make sure two dataframes have common columns
        if len(comm_cols) == 0:
            raise BodoError(
                name_func + "(): No common columns to perform merge on. "
                "Merge options: left_on={lon}, right_on={ron}, "
                "left_index={lidx}, right_index={ridx}".format(
                    lon=is_overload_true(left_on),
                    ron=is_overload_true(right_on),
                    lidx=is_overload_true(left_index),
                    ridx=is_overload_true(right_index),
                )
            )
        # make sure "on" does not coexist with left_on or right_on
        if (not is_overload_none(left_on)) or (not is_overload_none(right_on)):
            raise BodoError(
                name_func + '(): Can only pass argument "on" OR "left_on" '
                'and "right_on", not a combination of both.'
            )

    # make sure right_on, right_index, left_on, left_index are speciefied properly
    if (
        (is_overload_true(left_index) or not is_overload_none(left_on))
        and is_overload_none(right_on)
        and not is_overload_true(right_index)
    ):
        raise BodoError(name_func + "(): Must pass right_on or right_index=True")
    if (
        (is_overload_true(right_index) or not is_overload_none(right_on))
        and is_overload_none(left_on)
        and not is_overload_true(left_index)
    ):
        raise BodoError(name_func + "(): Must pass left_on or left_index=True")


def validate_merge_spec(
    left,
    right,
    how,
    on,
    left_on,
    right_on,
    left_index,
    right_index,
    sort,
    suffixes,
    copy,
    indicator,
    validate,
):
    """validate checks of the merge() function"""
    common_validate_merge_merge_asof_spec(
        "merge", left, right, on, left_on, right_on, left_index, right_index, suffixes
    )
    # make sure how is of type str
    if not is_overload_constant_str(how):
        raise BodoError(
            "merge(): how parameter must be of type str, not "
            "{how}".format(how=type(how))
        )
    how = get_overload_const_str(how)
    # make sure how is one of ["left", "right", "outer", "inner"]
    if how not in ["left", "right", "outer", "inner"]:
        raise BodoError("merge(): invalid key '{}' for how".format(how))
    # make sure sort is the default value, sort=True not supported
    if not is_overload_false(sort):
        raise BodoError("merge(): sort parameter only supports default value False")
    # make sure copy is the default value, copy=False not supported
    if not is_overload_true(copy):
        raise BodoError("merge(): copy parameter only supports default value True")
    # make sure copy is the default value, copy=False not supported
    if not is_overload_false(indicator):
        raise BodoError(
            "merge(): indicator parameter only supports default value False"
        )
    # make sure validate is None
    if not is_overload_none(validate):
        raise BodoError("merge(): validate parameter only supports default value None")


def validate_merge_asof_spec(
    left,
    right,
    on,
    left_on,
    right_on,
    left_index,
    right_index,
    by,
    left_by,
    right_by,
    suffixes,
    tolerance,
    allow_exact_matches,
    direction,
):
    """validate checks of the merge_asof() function"""
    common_validate_merge_merge_asof_spec(
        "merge_asof",
        left,
        right,
        on,
        left_on,
        right_on,
        left_index,
        right_index,
        suffixes,
    )
    if not is_overload_true(allow_exact_matches):
        raise BodoError(
            "merge_asof(): allow_exact_matches parameter only supports default value True"
        )
    # make sure validate is None
    if not is_overload_none(tolerance):
        raise BodoError(
            "merge_asof(): tolerance parameter only supports default value None"
        )
    if not is_overload_none(by):
        raise BodoError("merge_asof(): by parameter only supports default value None")
    if not is_overload_none(left_by):
        raise BodoError(
            "merge_asof(): left_by parameter only supports default value None"
        )
    if not is_overload_none(right_by):
        raise BodoError(
            "merge_asof(): right_by parameter only supports default value None"
        )
    if not is_overload_constant_str(direction):
        raise BodoError("merge_asof(): direction parameter should be of type str")
    else:
        direction = get_overload_const_str(direction)
        if direction != "backward":
            raise BodoError(
                "merge_asof(): direction parameter only supports default value 'backward'"
            )


def validate_merge_asof_keys_length(
    left_on, right_on, left_index, right_index, left_keys, right_keys
):
    # make sure right_keys and left_keys have the same size
    if (not is_overload_true(left_index)) and (not is_overload_true(right_index)):
        if len(right_keys) != len(left_keys):
            raise BodoError("merge(): len(right_on) must equal len(left_on)")
    if not is_overload_none(left_on) and is_overload_true(right_index):
        raise BodoError(
            "merge(): right_index = True and specifying left_on is not suppported yet."
        )
    if not is_overload_none(right_on) and is_overload_true(left_index):
        raise BodoError(
            "merge(): left_index = True and specifying right_on is not suppported yet."
        )


def validate_keys_length(
    left_on, right_on, left_index, right_index, left_keys, right_keys
):
    # make sure right_keys and left_keys have the same size
    if (not is_overload_true(left_index)) and (not is_overload_true(right_index)):
        if len(right_keys) != len(left_keys):
            raise BodoError("merge(): len(right_on) must equal len(left_on)")
    if is_overload_true(right_index):
        if len(left_keys) != 1:
            raise BodoError(
                "merge(): len(left_on) must equal the number "
                'of levels in the index of "right", which is 1'
            )
    if is_overload_true(left_index):
        if len(right_keys) != 1:
            raise BodoError(
                "merge(): len(right_on) must equal the number "
                'of levels in the index of "left", which is 1'
            )


def validate_keys_dtypes(
    left, right, left_on, right_on, left_index, right_index, left_keys, right_keys
):
    # make sure left keys and right keys have comparable dtypes

    typing_context = numba.targets.registry.cpu_target.typing_context

    if is_overload_true(left_index) or is_overload_true(right_index):
        # cases where index is used in merging
        if is_overload_true(left_index) and is_overload_true(right_index):
            lk_type = left.index
            is_l_str = isinstance(lk_type, StringIndexType)
            rk_type = right.index
            is_r_str = isinstance(rk_type, StringIndexType)
        elif is_overload_true(left_index):
            lk_type = left.index
            is_l_str = isinstance(lk_type, StringIndexType)
            rk_type = right.data[right.columns.index(right_keys[0])]
            is_r_str = rk_type.dtype == string_type
        elif is_overload_true(right_index):
            lk_type = left.data[left.columns.index(left_keys[0])]
            is_l_str = lk_type.dtype == string_type
            rk_type = right.index
            is_r_str = isinstance(rk_type, StringIndexType)

        if is_l_str and is_r_str:
            return
        lk_type = lk_type.dtype
        rk_type = rk_type.dtype
        try:
            ret_dtype = typing_context.resolve_function_type(
                operator.eq, (lk_type, rk_type), {}
            )
        except:
            raise BodoError(
                "merge: You are trying to merge on {lk_dtype} and "
                "{rk_dtype} columns. If you wish to proceed "
                "you should use pd.concat".format(lk_dtype=lk_type, rk_dtype=rk_type)
            )
    else:  # cases where only columns are used in merge
        for lk, rk in zip(left_keys, right_keys):
            lk_type = left.data[left.columns.index(lk)].dtype
            lk_arr_type = left.data[left.columns.index(lk)]
            rk_type = right.data[right.columns.index(rk)].dtype
            rk_arr_type = right.data[right.columns.index(rk)]

            if lk_arr_type == rk_arr_type:
                continue

            msg = (
                "merge: You are trying to merge on column {lk} of {lk_dtype} and "
                "column {rk} of {rk_dtype}. If you wish to proceed "
                "you should use pd.concat"
            ).format(lk=lk, lk_dtype=lk_type, rk=rk, rk_dtype=rk_type)

            # Make sure non-string columns are not merged with string columns.
            # As of Numba 0.47, string comparison with non-string works and is always
            # False, so using type inference below doesn't work
            # TODO: check all incompatible key types similar to Pandas in
            # _maybe_coerce_merge_keys
            l_is_str = lk_type == string_type
            r_is_str = rk_type == string_type
            if l_is_str ^ r_is_str:
                raise BodoError(msg)

            try:
                ret_dtype = typing_context.resolve_function_type(
                    operator.eq, (lk_type, rk_type), {}
                )
            except:
                raise BodoError(msg)


def validate_keys(keys, columns):
    if len(set(keys).difference(set(columns))) > 0:
        raise BodoError(
            "merge(): invalid key {} for on/left_on/right_on".format(
                set(keys).difference(set(columns))
            )
        )


@overload_method(DataFrameType, "join", inline="always")
def join_overload(left, other, on=None, how="left", lsuffix="", rsuffix="", sort=False):
    validate_join_spec(left, other, on, how, lsuffix, rsuffix, sort)

    how = get_overload_const_str(how)

    if not is_overload_none(on):
        left_keys = get_const_str_list(on)
    else:
        left_keys = ["$_bodo_index_"]

    right_keys = ["$_bodo_index_"]

    left_keys = "bodo.utils.typing.add_consts_to_type([{0}], {0})".format(
        ", ".join("'{}'".format(c) for c in left_keys)
    )
    right_keys = "bodo.utils.typing.add_consts_to_type([{0}], {0})".format(
        ", ".join("'{}'".format(c) for c in right_keys)
    )

    # generating code since typers can't find constants easily
    func_text = "def _impl(left, other, on=None, how='left',\n"
    func_text += "    lsuffix='', rsuffix='', sort=False):\n"
    func_text += "  return bodo.hiframes.pd_dataframe_ext.join_dummy(left, other, {}, {}, '{}', '{}', '{}', True)\n".format(
        left_keys, right_keys, how, lsuffix, rsuffix
    )

    loc_vars = {}
    exec(func_text, {"bodo": bodo}, loc_vars)
    _impl = loc_vars["_impl"]
    return _impl


def validate_join_spec(left, other, on, how, lsuffix, rsuffix, sort):
    # make sure left and other are dataframes
    if not isinstance(other, DataFrameType):
        raise BodoError("join() requires dataframe inputs")
    # make sure how is of type str
    if not is_overload_constant_str(how):
        raise BodoError(
            "join(): how parameter must be of type str, not "
            "{how}".format(how=type(how))
        )
    how = get_overload_const_str(how)
    # make sure how is one of ["left", "right", "outer", "inner"]
    if how not in ["left", "right", "outer", "inner"]:
        raise BodoError("join(): invalid key '{}' for how".format(how))
    # make sure on is of type str or strlist
    if (
        (not is_overload_none(on))
        and (not is_overload_constant_str_list(on))
        and (not is_overload_constant_str(on))
    ):
        raise_const_error("join(): 'on' must be of type str or str list")
    # make sure 'on' has length 1 since we don't support Multiindex
    if not is_overload_none(on) and len(get_const_str_list(on)) != 1:
        raise BodoError("join(): len(on) must equals to 1 when specified.")
    # make sure 'on' is a valid column in other
    if not is_overload_none(on):
        on_keys = get_const_str_list(on)
        validate_keys(on_keys, left.columns)
    # make sure sort is the default value, sort=True not supported
    if not is_overload_false(sort):
        raise BodoError("join(): sort parameter only supports default value False")

    comm_cols = tuple(set(left.columns) & set(other.columns))
    if len(comm_cols) > 0:
        # make sure two dataframes do not have common columns
        # because we are not supporting lsuffix and rsuffix
        raise BodoError(
            "join(): not supporting joining on overlapping columns:"
            "{cols} Use DataFrame.merge() instead.".format(cols=comm_cols)
        )


# a dummy join function that will be replace in dataframe_pass
def join_dummy(
    left_df, right_df, left_on, right_on, how, suffix_x, suffix_y, is_join
):  # pragma: no cover
    return left_df


@infer_global(join_dummy)
class JoinTyper(AbstractTemplate):
    def generic(self, args, kws):
        from bodo.hiframes.pd_dataframe_ext import DataFrameType
        from bodo.utils.typing import is_overload_str

        assert not kws
        left_df, right_df, left_on, right_on, how, suffix_x, suffix_y, is_join = args

        # columns with common name that are not common keys will get a suffix
        comm_keys = set(left_on.consts) & set(right_on.consts)
        comm_data = set(left_df.columns) & set(right_df.columns)
        add_suffix = comm_data - comm_keys

        left_index = "$_bodo_index_" in left_on.consts
        right_index = "$_bodo_index_" in right_on.consts

        columns = []
        data = []
        # In the case of merging on one index and a column we have to add another
        # column to the output. And that requires additional work.
        if left_index and not right_index and not is_join.literal_value:
            c_col = right_on.consts[0]
            columns += [c_col]
            data += [right_df.data[right_df.columns.index(c_col)]]
        if right_index and not left_index and not is_join.literal_value:
            c_col = left_on.consts[0]
            columns += [c_col]
            data += [left_df.data[left_df.columns.index(c_col)]]

        # The left side
        columns += [
            (c + suffix_x.literal_value if c in add_suffix else c)
            for c in left_df.columns
        ]
        data += list(left_df.data)
        # The right side
        # common keys are added only once so avoid adding them
        columns += [
            (c + suffix_y.literal_value if c in add_suffix else c)
            for c in right_df.columns
            if c not in comm_keys
        ]
        data += [
            right_df.data[right_df.columns.index(c)]
            for c in right_df.columns
            if c not in comm_keys
        ]

        # TODO: unify left/right indices if necessary (e.g. RangeIndex/Int64)
        index_typ = RangeIndexType(types.none)
        if left_index and right_index and not is_overload_str(how, "asof"):
            index_typ = left_df.index
            if isinstance(index_typ, bodo.hiframes.pd_index_ext.RangeIndexType):
                index_typ = bodo.hiframes.pd_index_ext.NumericIndexType(types.int64)
        elif left_index and not right_index:
            index_typ = left_df.index
            if isinstance(index_typ, bodo.hiframes.pd_index_ext.RangeIndexType):
                index_typ = bodo.hiframes.pd_index_ext.NumericIndexType(types.int64)
        elif right_index and not left_index:
            index_typ = right_df.index
            if isinstance(index_typ, bodo.hiframes.pd_index_ext.RangeIndexType):
                index_typ = bodo.hiframes.pd_index_ext.NumericIndexType(types.int64)

        out_df = DataFrameType(tuple(data), index_typ, tuple(columns))
        return signature(out_df, *args)


# dummy lowering to avoid overload errors, remove after overload inline PR
# is merged
@lower_builtin(join_dummy, types.VarArg(types.Any))
def lower_join_dummy(context, builder, sig, args):
    dataframe = cgutils.create_struct_proxy(sig.return_type)(context, builder)
    return dataframe._getvalue()


@overload(pd.merge_asof, inline="always")
def merge_asof_overload(
    left,
    right,
    on=None,
    left_on=None,
    right_on=None,
    left_index=False,
    right_index=False,
    by=None,
    left_by=None,
    right_by=None,
    suffixes=("_x", "_y"),
    tolerance=None,
    allow_exact_matches=True,
    direction="backward",
):

    validate_merge_asof_spec(
        left,
        right,
        on,
        left_on,
        right_on,
        left_index,
        right_index,
        by,
        left_by,
        right_by,
        suffixes,
        tolerance,
        allow_exact_matches,
        direction,
    )

    # TODO: support 'by' argument

    # XXX copied from merge, TODO: refactor
    # make sure left and right are dataframes
    if not isinstance(left, DataFrameType) or not isinstance(right, DataFrameType):
        raise TypeError("merge_asof() requires dataframe inputs")

    comm_cols = tuple(set(left.columns) & set(right.columns))

    if not is_overload_none(on):
        left_on = right_on = on

    if (
        is_overload_none(on)
        and is_overload_none(left_on)
        and is_overload_none(right_on)
        and is_overload_false(left_index)
        and is_overload_false(right_index)
    ):
        left_keys = comm_cols
        right_keys = comm_cols
    else:
        if is_overload_true(left_index):
            left_keys = ["$_bodo_index_"]
        else:
            left_keys = get_const_str_list(left_on)
            validate_keys(left_keys, left.columns)
        if is_overload_true(right_index):
            right_keys = ["$_bodo_index_"]
        else:
            right_keys = get_const_str_list(right_on)
            validate_keys(right_keys, right.columns)

    validate_merge_asof_keys_length(
        left_on, right_on, left_index, right_index, left_keys, right_keys
    )
    validate_keys_dtypes(
        left, right, left_on, right_on, left_index, right_index, left_keys, right_keys
    )
    left_keys = "bodo.utils.typing.add_consts_to_type([{0}], {0})".format(
        ", ".join("'{}'".format(c) for c in left_keys)
    )
    right_keys = "bodo.utils.typing.add_consts_to_type([{0}], {0})".format(
        ", ".join("'{}'".format(c) for c in right_keys)
    )
    # The suffixes
    if isinstance(suffixes, tuple):
        suffixes_val = suffixes
    if is_overload_constant_str_list(suffixes):
        suffixes_val = list(get_const_str_list(suffixes))
    if isinstance(suffixes, types.Omitted):
        suffixes_val = suffixes.value

    suffix_x = suffixes_val[0]
    suffix_y = suffixes_val[1]

    # generating code since typers can't find constants easily
    func_text = "def _impl(left, right, on=None, left_on=None, right_on=None,\n"
    func_text += "    left_index=False, right_index=False, by=None, left_by=None,\n"
    func_text += "    right_by=None, suffixes=('_x', '_y'), tolerance=None,\n"
    func_text += "    allow_exact_matches=True, direction='backward'):\n"
    func_text += "  suffix_x = suffixes[0]\n"
    func_text += "  suffix_y = suffixes[1]\n"
    func_text += "  return bodo.hiframes.pd_dataframe_ext.join_dummy(left, right, {}, {}, 'asof', '{}', '{}', False)\n".format(
        left_keys, right_keys, suffix_x, suffix_y
    )

    loc_vars = {}
    exec(func_text, {"bodo": bodo}, loc_vars)
    _impl = loc_vars["_impl"]
    return _impl


@overload_method(DataFrameType, "pivot_table")
def pivot_table_overload(
    df,
    values=None,
    index=None,
    columns=None,
    aggfunc="mean",
    fill_value=None,
    margins=False,
    dropna=True,
    margins_name="All",
    _pivot_values=None,
):
    if aggfunc == "mean":

        def _impl(
            df,
            values=None,
            index=None,
            columns=None,
            aggfunc="mean",
            fill_value=None,
            margins=False,
            dropna=True,
            margins_name="All",
            _pivot_values=None,
        ):  # pragma: no cover

            return bodo.hiframes.pd_groupby_ext.pivot_table_dummy(
                df, values, index, columns, "mean", _pivot_values
            )

        return _impl

    def _impl(
        df,
        values=None,
        index=None,
        columns=None,
        aggfunc="mean",
        fill_value=None,
        margins=False,
        dropna=True,
        margins_name="All",
        _pivot_values=None,
    ):  # pragma: no cover

        return bodo.hiframes.pd_groupby_ext.pivot_table_dummy(
            df, values, index, columns, aggfunc, _pivot_values
        )

    return _impl


@overload(pd.crosstab, inline="always")
def crosstab_overload(
    index,
    columns,
    values=None,
    rownames=None,
    colnames=None,
    aggfunc=None,
    margins=False,
    margins_name="All",
    dropna=True,
    normalize=False,
    _pivot_values=None,
):
    # TODO: hanlde multiple keys (index args)
    # TODO: handle values and aggfunc options
    def _impl(
        index,
        columns,
        values=None,
        rownames=None,
        colnames=None,
        aggfunc=None,
        margins=False,
        margins_name="All",
        dropna=True,
        normalize=False,
        _pivot_values=None,
    ):  # pragma: no cover
        return bodo.hiframes.pd_groupby_ext.crosstab_dummy(
            index, columns, _pivot_values
        )

    return _impl


@overload(pd.concat, inline="always")
def concat_overload(
    objs,
    axis=0,
    join="outer",
    join_axes=None,
    ignore_index=False,
    keys=None,
    levels=None,
    names=None,
    verify_integrity=False,
    sort=None,
    copy=True,
):
    # TODO: handle options
    # TODO: support Index
    return lambda objs, axis=0, join="outer", join_axes=None, ignore_index=False, keys=None, levels=None, names=None, verify_integrity=False, sort=None, copy=True: bodo.hiframes.pd_dataframe_ext.concat_dummy(
        objs, axis
    )


def concat_dummy(objs):  # pragma: no cover
    return pd.concat(objs)


@infer_global(concat_dummy)
class ConcatDummyTyper(AbstractTemplate):
    def generic(self, args, kws):
        assert not kws
        objs = args[0]
        axis = 0

        if isinstance(args[1], types.IntegerLiteral):
            axis = args[1].literal_value

        if isinstance(objs, types.List):
            assert axis == 0
            assert isinstance(objs.dtype, (SeriesType, DataFrameType))
            # TODO: support Index in append/concat
            ret_typ = objs.dtype.copy(index=RangeIndexType(types.none))
            if isinstance(ret_typ, DataFrameType):
                ret_typ = ret_typ.copy(
                    has_parent=False, index=RangeIndexType(types.none)
                )
            return signature(ret_typ, *args)

        if not isinstance(objs, types.BaseTuple):
            raise ValueError("Tuple argument for pd.concat expected")
        assert len(objs.types) > 0

        if axis == 1:
            data = []
            names = []
            col_no = 0
            for obj in objs.types:
                assert isinstance(obj, (SeriesType, DataFrameType))
                if isinstance(obj, SeriesType):
                    # TODO: handle names of SeriesTypes
                    data.append(obj.data)
                    names.append(str(col_no))
                    col_no += 1
                else:  # DataFrameType
                    # TODO: test
                    data.extend(obj.data)
                    names.extend(obj.columns)

            ret_typ = DataFrameType(
                tuple(data), RangeIndexType(types.none), tuple(names)
            )
            return signature(ret_typ, *args)

        assert axis == 0
        # dataframe case
        if isinstance(objs.types[0], DataFrameType):
            assert all(isinstance(t, DataFrameType) for t in objs.types)
            # get output column names
            all_colnames = []
            for df in objs.types:
                all_colnames.extend(df.columns)
            # TODO: verify how Pandas sorts column names
            all_colnames = sorted(set(all_colnames))

            # get output data types
            all_data = []
            for cname in all_colnames:
                # arguments to the generated function
                arr_args = [
                    df.data[df.columns.index(cname)]
                    for df in objs.types
                    if cname in df.columns
                ]
                # XXX we add arrays of float64 NaNs if a column is missing
                # so add a dummy array of float64 for accurate typing
                # e.g. int to float conversion
                # TODO: fix NA column additions for other types
                if len(arr_args) < len(objs.types):
                    arr_args.append(types.Array(types.float64, 1, "C"))
                # use bodo.libs.array_kernels.concat() typer
                concat_typ = self.context.resolve_function_type(
                    bodo.libs.array_kernels.concat, (types.Tuple(arr_args),), {}
                ).return_type
                all_data.append(concat_typ)

            ret_typ = DataFrameType(
                tuple(all_data), RangeIndexType(types.none), tuple(all_colnames)
            )
            return signature(ret_typ, *args)

        # series case
        elif isinstance(objs.types[0], SeriesType):
            assert all(isinstance(t, SeriesType) for t in objs.types)
            arr_args = [S.data for S in objs.types]
            concat_typ = self.context.resolve_function_type(
                bodo.libs.array_kernels.concat, (types.Tuple(arr_args),), {}
            ).return_type
            ret_typ = SeriesType(concat_typ.dtype, concat_typ)
            return signature(ret_typ, *args)
        # TODO: handle other iterables like arrays, lists, ...


# dummy lowering to avoid overload errors, remove after overload inline PR
# is merged
@lower_builtin(concat_dummy, types.VarArg(types.Any))
def lower_concat_dummy(context, builder, sig, args):
    out_obj = cgutils.create_struct_proxy(sig.return_type)(context, builder)
    return out_obj._getvalue()


@overload_method(DataFrameType, "sort_values", inline="always")
def sort_values_overload(
    df, by, axis=0, ascending=True, inplace=False, kind="quicksort", na_position="last"
):
    validate_sort_values_spec(df, by, axis, ascending, inplace, kind, na_position)

    def _impl(
        df,
        by,
        axis=0,
        ascending=True,
        inplace=False,
        kind="quicksort",
        na_position="last",
    ):  # pragma: no cover

        return bodo.hiframes.pd_dataframe_ext.sort_values_dummy(
            df, by, ascending, inplace, na_position
        )

    return _impl


def validate_sort_values_spec(df, by, axis, ascending, inplace, kind, na_position):
    """validates sort_values spec
    Note that some checks are due to unsupported functionalities
    """

    # whether 'by' is supplied is checked by numba
    # make sure 'by' is a const str or str list
    if not is_overload_constant_str(by) and not is_overload_constant_str_list(by):
        raise_const_error(
            "sort_values(): 'by' parameter only supports "
            "a constant column label or column labels. by={}".format(by)
        )
    # make sure by has valid label(s)
    set_possible_keys = set(df.columns)
    if is_overload_constant_str(df.index.name_typ):
        set_possible_keys.add(get_overload_const_str(df.index.name_typ))
    if len(set(get_const_str_list(by)).difference(set_possible_keys)) > 0:
        raise BodoError(
            "sort_values(): invalid key {} for by.".format(
                set_possible_keys.difference(set(get_const_str_list(by)))
            )
        )

    # make sure axis has default value 0
    if not is_overload_zero(axis):
        raise BodoError(
            "sort_values(): 'axis' parameter only " "supports integer value 0."
        )

    # make sure 'ascending' is of type bool
    if not is_overload_bool(ascending) and not is_overload_bool_list(ascending):
        raise BodoError(
            "sort_values(): 'ascending' parameter must be of type bool or list of bool, "
            "not {}.".format(ascending)
        )

    # make sure 'inplace' is of type bool
    if not is_overload_bool(inplace):
        raise BodoError(
            "sort_values(): 'inplace' parameter must be of type bool, "
            "not {}.".format(inplace)
        )

    # make sure 'kind' is not specified
    if kind != "quicksort":
        warnings.warn(
            BodoWarning(
                "sort_values(): specifying sorting algorithm "
                "is not supported in Bodo. Bodo uses stable sort."
            )
        )

    # make sure 'na_position' is correctly specified
    if not is_overload_constant_str(na_position):
        raise BodoError(
            "sort_values(): na_position parameter must be a literal constant of type str, not "
            "{na_position}".format(na_position=type(na_position))
        )

    na_position = get_overload_const_str(na_position)
    if na_position not in ["first", "last"]:
        raise BodoError("sort_values(): na_position should either be 'first' or 'last'")


def sort_values_dummy(df, by, ascending, inplace, na_position):  # pragma: no cover
    return df.sort_values(
        by, ascending=ascending, inplace=inplace, na_position=na_position
    )


@infer_global(sort_values_dummy)
class SortDummyTyper(AbstractTemplate):
    def generic(self, args, kws):
        assert not kws
        df, by, ascending, inplace, na_position = args

        # inplace value
        if isinstance(inplace, bodo.utils.typing.BooleanLiteral):
            inplace = inplace.literal_value
        else:
            # XXX inplace type is just bool when value not passed. Therefore,
            # we assume the default False value.
            # TODO: more robust fix or just check
            inplace = False

        index = df.index
        if index is types.none or isinstance(
            index, bodo.hiframes.pd_index_ext.RangeIndexType
        ):
            index = bodo.hiframes.pd_index_ext.NumericIndexType(types.int64)
        ret_typ = df.copy(index=index, has_parent=False)
        # TODO: handle cases where untyped pass inplace replacement is not
        # possible and none should be returned
        # if inplace:
        #     ret_typ = types.none
        return signature(ret_typ, *args)


# dummy lowering to avoid overload errors, remove after overload inline PR
# is merged
@lower_builtin(sort_values_dummy, types.VarArg(types.Any))
def lower_sort_values_dummy(context, builder, sig, args):
    if sig.return_type == types.none:
        return

    out_obj = cgutils.create_struct_proxy(sig.return_type)(context, builder)
    return out_obj._getvalue()


@overload_method(DataFrameType, "sort_index", inline="always")
def sort_index_overload(
    df,
    axis=0,
    level=None,
    ascending=True,
    inplace=False,
    kind="quicksort",
    na_position="last",
    sort_remaining=True,
    by=None,
):
    def _impl(
        df,
        axis=0,
        level=None,
        ascending=True,
        inplace=False,
        kind="quicksort",
        na_position="last",
        sort_remaining=True,
        by=None,
    ):  # pragma: no cover

        return bodo.hiframes.pd_dataframe_ext.sort_values_dummy(
            df, "$_bodo_index_", ascending, inplace, na_position
        )

    return _impl


# dummy function to change the df type to have set_parent=True
# used in sort_values(inplace=True) hack
def set_parent_dummy(df):  # pragma: no cover
    return df


@infer_global(set_parent_dummy)
class ParentDummyTyper(AbstractTemplate):
    def generic(self, args, kws):
        assert not kws
        (df,) = args
        ret = DataFrameType(df.data, df.index, df.columns, True)
        return signature(ret, *args)


@lower_builtin(set_parent_dummy, types.VarArg(types.Any))
def lower_set_parent_dummy(context, builder, sig, args):
    return impl_ret_borrowed(context, builder, sig.return_type, args[0])


# TODO: jitoptions for overload_method and infer_global
# (no_cpython_wrapper to avoid error for iterator object)
@overload_method(DataFrameType, "itertuples", inline="always")
def itertuples_overload(df, index=True, name="Pandas"):
    def _impl(df, index=True, name="Pandas"):  # pragma: no cover
        return bodo.hiframes.pd_dataframe_ext.itertuples_dummy(df)

    return _impl


def itertuples_dummy(df):  # pragma: no cover
    return df


@infer_global(itertuples_dummy)
class ItertuplesDummyTyper(AbstractTemplate):
    def generic(self, args, kws):
        assert not kws
        (df,) = args
        # XXX index handling, assuming implicit index
        assert "Index" not in df.columns
        columns = ("Index",) + df.columns
        arr_types = (types.Array(types.int64, 1, "C"),) + df.data
        iter_typ = bodo.hiframes.dataframe_impl.DataFrameTupleIterator(
            columns, arr_types
        )
        return signature(iter_typ, *args)


@lower_builtin(itertuples_dummy, types.VarArg(types.Any))
def lower_itertuples_dummy(context, builder, sig, args):
    out_obj = cgutils.create_struct_proxy(sig.return_type)(context, builder)
    return out_obj._getvalue()


@overload_method(DataFrameType, "fillna", inline="always")
def fillna_overload(
    df, value=None, method=None, axis=None, inplace=False, limit=None, downcast=None
):
    # TODO: handle possible **kwargs options?

    # TODO: avoid dummy and generate func here when inlining is possible
    # TODO: inplace of df with parent that has a string column (reflection)
    def _impl(
        df, value=None, method=None, axis=None, inplace=False, limit=None, downcast=None
    ):  # pragma: no cover
        return bodo.hiframes.pd_dataframe_ext.fillna_dummy(df, value, inplace)

    return _impl


def fillna_dummy(df, n):  # pragma: no cover
    return df


@infer_global(fillna_dummy)
class FillnaDummyTyper(AbstractTemplate):
    def generic(self, args, kws):
        df, value, inplace = args
        # inplace value
        if isinstance(inplace, bodo.utils.typing.BooleanLiteral):
            inplace = inplace.literal_value
        else:
            # XXX inplace type is just bool when value not passed. Therefore,
            # we assume the default False value.
            # TODO: more robust fix or just check
            inplace = False

        if not inplace:
            # copy type to sethas_parent False, TODO: data always copied?
            out_df = DataFrameType(df.data, df.index, df.columns)
            return signature(out_df, *args)
        return signature(types.none, *args)


@lower_builtin(fillna_dummy, types.VarArg(types.Any))
def lower_fillna_dummy(context, builder, sig, args):
    out_obj = cgutils.create_struct_proxy(sig.return_type)(context, builder)
    return out_obj._getvalue()


@overload_method(DataFrameType, "reset_index", inline="always")
def reset_index_overload(
    df, level=None, drop=False, inplace=False, col_level=0, col_fill=""
):
    # make sure 'drop' is a constant bool
    if not is_overload_constant_bool(drop):
        raise BodoError(
            "reset_index(): 'drop' parameter should be a constant boolean value"
        )

    # make sure 'inplace' is a constant bool
    if not is_overload_constant_bool(inplace):
        raise BodoError(
            "reset_index(): 'inplace' parameter should be a constant boolean value"
        )

    if is_overload_false(drop) and is_overload_true(inplace):
        raise BodoError(
            "reset_index(): drop=False and inplace=True parameter combination not supported yet"
        )

    # TODO: avoid dummy and generate func here when inlining is possible
    # TODO: inplace of df with parent (reflection)
    def _impl(
        df, level=None, drop=False, inplace=False, col_level=0, col_fill=""
    ):  # pragma: no cover
        return bodo.hiframes.pd_dataframe_ext.reset_index_dummy(df, drop, inplace)

    return _impl


def reset_index_dummy(df, n):  # pragma: no cover
    return df


@infer_global(reset_index_dummy)
class ResetIndexDummyTyper(AbstractTemplate):
    def generic(self, args, kws):
        df, drop, inplace = args
        # safe to just get const values here, since error checking is done in
        # reset_index overload
        drop = is_overload_true(drop)
        inplace = is_overload_true(inplace)

        if inplace:
            return signature(types.none, *args)

        # default output index is simple integer index with no name
        # TODO: handle MultiIndex and `level` argument case
        index = RangeIndexType(types.none)
        data = df.data
        columns = df.columns
        if not drop:
            # pandas assigns "level_0" if "index" is already used as a column name
            # https://github.com/pandas-dev/pandas/blob/08b70d837dd017d49d2c18e02369a15272b662b2/pandas/core/frame.py#L4547
            default_name = "index" if "index" not in columns else "level_0"
            index_names = get_index_names(
                df.index, "DataFrame.reset_index()", default_name
            )
            columns = index_names + columns
            data = get_index_data_arr_types(df.index) + data

        out_df = DataFrameType(data, index, columns)
        return signature(out_df, *args)


@lower_builtin(reset_index_dummy, types.VarArg(types.Any))
def lower_reset_index_dummy(context, builder, sig, args):
    if sig.return_type is types.none:
        return context.get_dummy_value()
    out_obj = cgutils.create_struct_proxy(sig.return_type)(context, builder)
    return out_obj._getvalue()


@overload_method(DataFrameType, "dropna", inline="always")
def dropna_overload(df, axis=0, how="any", thresh=None, subset=None, inplace=False):

    # TODO: avoid dummy and generate func here when inlining is possible
    # TODO: inplace of df with parent (reflection)
    def _impl(
        df, axis=0, how="any", thresh=None, subset=None, inplace=False
    ):  # pragma: no cover
        return bodo.hiframes.pd_dataframe_ext.dropna_dummy(df, inplace)

    return _impl


def dropna_dummy(df, n):  # pragma: no cover
    return df


@infer_global(dropna_dummy)
class DropnaDummyTyper(AbstractTemplate):
    def generic(self, args, kws):
        df, inplace = args
        # inplace value
        if isinstance(inplace, bodo.utils.typing.BooleanLiteral):
            inplace = inplace.literal_value
        else:
            # XXX inplace type is just bool when value not passed. Therefore,
            # we assume the default False value.
            # TODO: more robust fix or just check
            inplace = False

        if not inplace:
            # copy type to set has_parent False
            index = df.index
            if isinstance(index, RangeIndexType):
                index = NumericIndexType(types.int64)
            out_df = DataFrameType(df.data, index, df.columns)
            return signature(out_df, *args)
        return signature(types.none, *args)


@lower_builtin(dropna_dummy, types.VarArg(types.Any))
def lower_dropna_dummy(context, builder, sig, args):
    out_obj = cgutils.create_struct_proxy(sig.return_type)(context, builder)
    return out_obj._getvalue()


@overload_method(DataFrameType, "drop", inline="always")
def drop_overload(
    df,
    labels=None,
    axis=0,
    index=None,
    columns=None,
    level=None,
    inplace=False,
    errors="raise",
):

    # TODO: avoid dummy and generate func here when inlining is possible
    # TODO: inplace of df with parent (reflection)
    def _impl(
        df,
        labels=None,
        axis=0,
        index=None,
        columns=None,
        level=None,
        inplace=False,
        errors="raise",
    ):  # pragma: no cover
        return bodo.hiframes.pd_dataframe_ext.drop_dummy(
            df, labels, axis, columns, inplace
        )

    return _impl


def drop_dummy(df, labels, axis, columns, inplace):  # pragma: no cover
    return df


@infer_global(drop_dummy)
class DropDummyTyper(AbstractTemplate):
    def generic(self, args, kws):
        df, labels, axis, columns, inplace = args

        if labels != types.none:
            if (
                not isinstance(axis, types.IntegerLiteral)
                or not axis.literal_value == 1
            ):
                raise ValueError("only axis=1 supported for df.drop()")
            if isinstance(labels, types.StringLiteral):
                drop_cols = (labels.literal_value,)
            elif hasattr(labels, "consts"):
                drop_cols = labels.consts
            else:
                raise ValueError(
                    "constant list of columns expected for labels in df.drop()"
                )
        else:
            assert columns != types.none
            if isinstance(columns, types.StringLiteral):
                drop_cols = (columns.literal_value,)
            elif hasattr(columns, "consts"):
                drop_cols = columns.consts
            else:
                raise ValueError(
                    "constant list of columns expected for labels in df.drop()"
                )

        assert all(c in df.columns for c in drop_cols)
        new_cols = tuple(c for c in df.columns if c not in drop_cols)
        new_data = tuple(df.data[df.columns.index(c)] for c in new_cols)

        # inplace value
        if isinstance(inplace, bodo.utils.typing.BooleanLiteral):
            inplace = inplace.literal_value
        else:
            # XXX inplace type is just bool when value not passed. Therefore,
            # we assume the default False value.
            # TODO: more robust fix or just check
            inplace = False

        # TODO: reflection
        has_parent = False  # df.has_parent
        # if not inplace:
        #     has_parent = False  # data is copied

        out_df = DataFrameType(new_data, df.index, new_cols, has_parent)
        return signature(out_df, *args)


@lower_builtin(drop_dummy, types.VarArg(types.Any))
def lower_drop_dummy(context, builder, sig, args):
    out_obj = cgutils.create_struct_proxy(sig.return_type)(context, builder)
    return out_obj._getvalue()


def query_dummy(df, expr):  # pragma: no cover
    return df.eval(expr)


@infer_global(query_dummy)
class QueryDummyTyper(AbstractTemplate):
    def generic(self, args, kws):
        assert not kws
        return signature(
            SeriesType(types.bool_, index=RangeIndexType(types.none)), *args
        )


@lower_builtin(query_dummy, types.VarArg(types.Any))
def lower_query_dummy(context, builder, sig, args):
    out_obj = cgutils.create_struct_proxy(sig.return_type)(context, builder)
    return out_obj._getvalue()


def val_isin_dummy(S, vals):  # pragma: no cover
    return S in vals


def val_notin_dummy(S, vals):  # pragma: no cover
    return S not in vals


@infer_global(val_isin_dummy)
@infer_global(val_notin_dummy)
class ValIsinTyper(AbstractTemplate):
    def generic(self, args, kws):
        assert not kws
        return signature(SeriesType(types.bool_, index=args[0].index), *args)


@lower_builtin(val_isin_dummy, types.VarArg(types.Any))
@lower_builtin(val_notin_dummy, types.VarArg(types.Any))
def lower_val_isin_dummy(context, builder, sig, args):
    out_obj = cgutils.create_struct_proxy(sig.return_type)(context, builder)
    return out_obj._getvalue()


@overload_method(DataFrameType, "append", inline="always")
def append_overload(df, other, ignore_index=False, verify_integrity=False, sort=None):
    if isinstance(other, DataFrameType):
        return lambda df, other, ignore_index=False, verify_integrity=False, sort=None: pd.concat(
            (df, other)
        )

    # TODO: tuple case
    # TODO: non-homogenous build_list case
    if isinstance(other, types.List) and isinstance(other.dtype, DataFrameType):
        return lambda df, other, ignore_index=False, verify_integrity=False, sort=None: pd.concat(
            [df] + other
        )

    raise ValueError(
        "invalid df.append() input. Only dataframe and list" " of dataframes supported"
    )


def gen_pandas_parquet_metadata(df):
    # returns dict with pandas dataframe metadata for parquet storage.
    # For more information, see:
    # https://pandas.pydata.org/pandas-docs/stable/development/developer.html#storing-pandas-dataframe-objects-in-apache-parquet-format

    pandas_metadata = {}

    pandas_metadata["columns"] = []
    for col_name, col_type in zip(df.columns, df.data):
        if isinstance(col_type, types.Array) or col_type == boolean_array:
            pandas_type = numpy_type = col_type.dtype.name
        elif col_type == string_array_type:
            pandas_type = "unicode"
            numpy_type = "object"
        elif isinstance(col_type, IntegerArrayType):
            dtype_name = col_type.dtype.name
            if dtype_name.startswith("int"):
                pandas_type = "Int" + dtype_name[3:]
            elif dtype_name.startswith("uint"):
                pandas_type = "UInt" + dtype_name[4:]
            else:  # pragma: no cover
                raise BodoError(
                    "to_parquet(): unknown dtype in nullable Integer column {} {}".format(
                        col_name, col_type
                    )
                )
            numpy_type = col_type.dtype.name
        else:  # pragma: no cover
            raise BodoError(
                "to_parquet(): unsupported column type for metadata generation : {} {}".format(
                    col_name, col_type
                )
            )
        col_metadata = {
            "name": col_name,
            "field_name": col_name,
            "pandas_type": pandas_type,
            "numpy_type": numpy_type,
            "metadata": None,
        }
        pandas_metadata["columns"].append(col_metadata)

    if df.index is not None and not isinstance(
        df.index, bodo.hiframes.pd_index_ext.RangeIndexType
    ):
        # TODO multi-level
        pandas_metadata["index_columns"] = ["__index_level_0__"]

        # add index column metadata
        pandas_metadata["columns"].append(
            {
                "name": None,
                "field_name": "__index_level_0__",
                "pandas_type": df.index.pandas_type_name,
                "numpy_type": df.index.numpy_type_name,
                "metadata": None,
            }
        )

    pandas_metadata["pandas_version"] = pd.__version__

    return pandas_metadata


@overload_method(DataFrameType, "to_parquet")
def to_parquet_overload(
    df,
    fname,
    engine="auto",
    compression="snappy",
    index=None,
    partition_cols=None,
    # TODO handle possible **kwargs options?
    _is_parallel=False,  # IMPORTANT: this is a Bodo parameter and must be in the last position
):
    if not is_overload_none(partition_cols):
        raise BodoError(
            "to_parquet(): Bodo does not currently support partition_cols option"
        )

    if not is_overload_none(compression) and get_overload_const_str(
        compression
    ) not in {"snappy", "gzip", "brotli"}:
        raise BodoError(
            "to_parquet(): Unsupported compression: "
            + str(get_overload_const_str(compression))
        )

    if not is_overload_none(index) and not is_overload_constant_bool(index):
        raise BodoError("to_parquet(): index must be a constant bool or None")

    from bodo.io.parquet_pio import parquet_write_table_cpp

    # if index=False, we don't write index to the parquet file
    write_index = (
        (is_overload_none(index) or is_overload_true(index))
        and (df.index is not None)
        and not (
            isinstance(df.index, bodo.hiframes.pd_index_ext.RangeIndexType)
            and df.index.name == "RangeIndexType(none)"
        )
    )
    if write_index:
        pandas_metadata_str = json.dumps(gen_pandas_parquet_metadata(df))

    # convert dataframe columns to array_info
    data_args = ", ".join(
        "array_to_info(bodo.hiframes.pd_dataframe_ext.get_dataframe_data(df, {}))".format(
            i
        )
        for i in range(len(df.columns))
    )

    col_names_text = ", ".join('"{}"'.format(col_name) for col_name in df.columns)

    func_text = "def df_to_parquet(df, fname, engine='auto', compression='snappy', index=None, partition_cols=None, _is_parallel=False):\n"
    # put arrays in table_info
    func_text += "    info_list = [{}]\n".format(data_args)
    func_text += "    table = arr_info_list_to_table(info_list)\n"
    func_text += "    col_names = array_to_info(str_arr_from_sequence([{}]))\n".format(
        col_names_text
    )
    if write_index:
        func_text += "    index_col = array_to_info(index_to_array(bodo.hiframes.pd_dataframe_ext.get_dataframe_index(df)))\n"
        func_text += '    metadata = """' + pandas_metadata_str + '"""\n'
    else:
        func_text += "    index_col = array_to_info(np.empty(0))\n"
        func_text += '    metadata = ""\n'
    func_text += "    if compression is None:\n"
    func_text += "        compression = 'none'\n"
    func_text += "    parquet_write_table_cpp(unicode_to_char_ptr(fname), table, col_names, index_col, unicode_to_char_ptr(metadata), unicode_to_char_ptr(compression), _is_parallel)\n"

    loc_vars = {}
    exec(
        func_text,
        {
            "np": np,
            "bodo": bodo,
            "unicode_to_char_ptr": unicode_to_char_ptr,
            "array_to_info": array_to_info,
            "arr_info_list_to_table": arr_info_list_to_table,
            "str_arr_from_sequence": str_arr_from_sequence,
            "parquet_write_table_cpp": parquet_write_table_cpp,
            "index_to_array": index_to_array,
        },
        loc_vars,
    )
    df_to_parquet = loc_vars["df_to_parquet"]
    return df_to_parquet


# TODO: other Pandas versions (0.24 defaults are different than 0.23)
@overload_method(DataFrameType, "to_csv")
def to_csv_overload(
    df,
    path_or_buf=None,
    sep=",",
    na_rep="",
    float_format=None,
    columns=None,
    header=True,
    index=True,
    index_label=None,
    mode="w",
    encoding=None,
    compression="infer",
    quoting=None,
    quotechar='"',
    line_terminator=None,
    chunksize=None,
    date_format=None,
    doublequote=True,
    escapechar=None,
    decimal=".",
):

    # TODO: refactor when objmode() can understand global string constant
    # String output case
    if path_or_buf is None or path_or_buf == types.none:

        def _impl(
            df,
            path_or_buf=None,
            sep=",",
            na_rep="",
            float_format=None,
            columns=None,
            header=True,
            index=True,
            index_label=None,
            mode="w",
            encoding=None,
            compression="infer",
            quoting=None,
            quotechar='"',
            line_terminator=None,
            chunksize=None,
            date_format=None,
            doublequote=True,
            escapechar=None,
            decimal=".",
        ):  # pragma: no cover
            with numba.objmode(D="unicode_type"):
                D = df.to_csv(
                    path_or_buf,
                    sep,
                    na_rep,
                    float_format,
                    columns,
                    header,
                    index,
                    index_label,
                    mode,
                    encoding,
                    compression,
                    quoting,
                    quotechar,
                    line_terminator,
                    chunksize,
                    date_format,
                    doublequote,
                    escapechar,
                    decimal,
                )
            return D

        return _impl

    def _impl(
        df,
        path_or_buf=None,
        sep=",",
        na_rep="",
        float_format=None,
        columns=None,
        header=True,
        index=True,
        index_label=None,
        mode="w",
        encoding=None,
        compression="infer",
        quoting=None,
        quotechar='"',
        line_terminator=None,
        chunksize=None,
        date_format=None,
        doublequote=True,
        escapechar=None,
        decimal=".",
    ):  # pragma: no cover
        with numba.objmode:
            df.to_csv(
                path_or_buf,
                sep,
                na_rep,
                float_format,
                columns,
                header,
                index,
                index_label,
                mode,
                encoding,
                compression,
                quoting,
                quotechar,
                line_terminator,
                chunksize,
                date_format,
                doublequote,
                escapechar,
                decimal,
            )

    return _impl<|MERGE_RESOLUTION|>--- conflicted
+++ resolved
@@ -53,12 +53,9 @@
     is_overload_bool_list,
     get_index_names,
     get_index_data_arr_types,
-<<<<<<< HEAD
     raise_const_error,
-=======
     is_overload_constant_tuple,
     get_overload_const_tuple,
->>>>>>> 294ed531
 )
 from bodo.utils.transform import get_const_func_output_type
 from bodo.utils.conversion import index_to_array
