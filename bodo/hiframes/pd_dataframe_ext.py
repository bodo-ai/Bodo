# Copyright (C) 2019 Bodo Inc. All rights reserved.
"""
Implement pd.DataFrame typing and data model handling.
"""
import operator
import warnings
import json
from collections import namedtuple
import pandas as pd
import numpy as np
import numba
from numba.core import types, cgutils
from bodo.hiframes.pd_index_ext import StringIndexType
from numba.extending import (
    models,
    register_model,
    lower_cast,
    infer_getattr,
    type_callable,
    infer,
    overload,
    make_attribute_wrapper,
    intrinsic,
    lower_builtin,
    overload_method,
)
from numba.core.typing.templates import (
    infer_global,
    AbstractTemplate,
    signature,
    AttributeTemplate,
    bound_function,
)
from numba.parfors.array_analysis import ArrayAnalysis
from numba.core.imputils import impl_ret_borrowed, lower_constant
from llvmlite import ir as lir

import bodo
from bodo.hiframes.pd_series_ext import SeriesType
from bodo.hiframes.series_indexing import SeriesIlocType
from bodo.hiframes.pd_index_ext import RangeIndexType, NumericIndexType
from bodo.libs.str_ext import string_type, unicode_to_char_ptr
from bodo.utils.typing import (
    BodoWarning,
    BodoError,
    is_overload_none,
    is_overload_constant_bool,
    is_overload_bool,
    is_overload_constant_str,
    is_overload_constant_list,
    is_overload_true,
    is_overload_false,
    is_overload_zero,
    is_dtype_nullable,
    get_overload_const_str,
    get_overload_const_list,
    is_overload_bool_list,
    get_index_names,
    get_index_data_arr_types,
    raise_const_error,
    is_overload_constant_tuple,
    get_overload_const_tuple,
    get_overload_const_int,
    is_overload_constant_int,
    raise_bodo_error,
    check_unsupported_args,
    ensure_constant_arg,
    ensure_constant_values,
    create_unsupported_overload,
    get_overload_const,
)
from bodo.utils.transform import (
    get_const_func_output_type,
    gen_const_tup,
    get_const_tup_vals,
)
from bodo.utils.conversion import index_to_array
from bodo.libs.array import array_to_info, arr_info_list_to_table
from bodo.libs.int_arr_ext import IntegerArrayType
from bodo.libs.decimal_arr_ext import DecimalArrayType
from bodo.hiframes.datetime_date_ext import datetime_date_array_type
from bodo.libs.str_arr_ext import string_array_type, str_arr_from_sequence
from bodo.libs.bool_arr_ext import boolean_array
from bodo.libs.distributed_api import bcast_scalar, bcast
from bodo.hiframes.pd_index_ext import is_pd_index_type
from bodo.hiframes.pd_multi_index_ext import MultiIndexType
from bodo.io import csv_cpp, json_cpp
import llvmlite.binding as ll


_csv_write = types.ExternalFunction(
    "csv_write",
    types.void(types.voidptr, types.voidptr, types.int64, types.int64, types.bool_),
)
ll.add_symbol("csv_write", csv_cpp.csv_write)

_json_write = types.ExternalFunction(
    "json_write",
    types.void(
        types.voidptr, types.voidptr, types.int64, types.int64, types.bool_, types.bool_
    ),
)
ll.add_symbol("json_write", json_cpp.json_write)


class DataFrameType(types.ArrayCompatible):  # TODO: IterableType over column names
    """Temporary type class for DataFrame objects.
    """

    def __init__(self, data=None, index=None, columns=None, has_parent=False):
        # data is tuple of Array types (not Series)
        # index is Index obj (not Array type)
        # columns is a tuple of column names (strings, ints, or tuples in case of
        # MultiIndex)

        self.data = data
        if index is None:
            index = RangeIndexType(types.none)
        self.index = index
        self.columns = columns
        # keeping whether it is unboxed from Python to enable reflection of new
        # columns
        self.has_parent = has_parent
        super(DataFrameType, self).__init__(
            name="dataframe({}, {}, {}, {})".format(data, index, columns, has_parent)
        )

    def copy(self, index=None, has_parent=None):
        # XXX is copy necessary?
        if index is None:
            index = self.index.copy()
        data = tuple(a.copy() for a in self.data)
        if has_parent is None:
            has_parent = self.has_parent
        return DataFrameType(data, index, self.columns, has_parent)

    @property
    def as_array(self):
        # using types.undefined to avoid Array templates for binary ops
        return types.Array(types.undefined, 2, "C")

    @property
    def key(self):
        # needed?
        return self.data, self.index, self.columns, self.has_parent

    def unify(self, typingctx, other):
        """unifies two possible dataframe types into a single type
        see test_dataframe.py::test_df_type_unify_error
        """
        if (
            isinstance(other, DataFrameType)
            and len(other.data) == len(self.data)
            and other.columns == self.columns
            and other.has_parent == self.has_parent
        ):
            new_index = self.index.unify(typingctx, other.index)
            data = tuple(a.unify(typingctx, b) for a, b in zip(self.data, other.data))
            # NOTE: unification is an extreme corner case probably, since arrays can
            # be unified only if just their layout or alignment is different.
            # That doesn't happen in df case since all arrays are 1D and C layout.
            # see: https://github.com/numba/numba/blob/13ece9b97e6f01f750e870347f231282325f60c3/numba/core/types/npytypes.py#L436
            if new_index is not None and None not in data:  # pragma: no cover
                return DataFrameType(data, new_index, self.columns, self.has_parent)

    def can_convert_to(self, typingctx, other):
        return
        # overload resolution tries to convert for even get_dataframe_data()
        # TODO: find valid conversion possibilities
        # if (isinstance(other, DataFrameType)
        #         and len(other.data) == len(self.data)
        #         and other.columns == self.columns):
        #     data_convert = max(a.can_convert_to(typingctx, b)
        #                         for a,b in zip(self.data, other.data))
        #     if self.index == types.none and other.index == types.none:
        #         return data_convert
        #     if self.index != types.none and other.index != types.none:
        #         return max(data_convert,
        #             self.index.can_convert_to(typingctx, other.index))

    def is_precise(self):
        return all(a.is_precise() for a in self.data) and self.index.is_precise()


# payload type inside meminfo so that mutation are seen by all references
class DataFramePayloadType(types.Type):
    def __init__(self, df_type):
        self.df_type = df_type
        super(DataFramePayloadType, self).__init__(
            name="DataFramePayloadType({})".format(df_type)
        )


# TODO: encapsulate in meminfo since dataframe is mutible, for example:
# df = pd.DataFrame({'A': A})
# df2 = df
# if cond:
#    df['A'] = B
# df2.A
# TODO: meminfo for reference counting of dataframes
@register_model(DataFramePayloadType)
class DataFramePayloadModel(models.StructModel):
    def __init__(self, dmm, fe_type):
        n_cols = len(fe_type.df_type.columns)
        members = [
            ("data", types.Tuple(fe_type.df_type.data)),
            ("index", fe_type.df_type.index),
            # for lazy unboxing of df coming from Python (usually argument)
            # list of flags noting which columns and index are unboxed
            # index flag is last
            ("unboxed", types.UniTuple(types.int8, n_cols + 1)),
            ("parent", types.pyobject),
        ]
        super(DataFramePayloadModel, self).__init__(dmm, fe_type, members)


@register_model(DataFrameType)
class DataFrameModel(models.StructModel):
    def __init__(self, dmm, fe_type):
        payload_type = DataFramePayloadType(fe_type)
        # payload_type = types.Opaque('Opaque.DataFrame')
        # TODO: does meminfo decref content when object is deallocated?
        members = [
            ("columns", numba.typeof(fe_type.columns)),
            ("meminfo", types.MemInfoPointer(payload_type)),
            # for boxed DataFrames, enables updating original DataFrame object
            ("parent", types.pyobject),
        ]
        super(DataFrameModel, self).__init__(dmm, fe_type, members)


make_attribute_wrapper(DataFrameType, "columns", "_columns")
make_attribute_wrapper(DataFrameType, "parent", "_parent")


@infer_getattr
class DataFrameAttribute(AttributeTemplate):
    key = DataFrameType

<<<<<<< HEAD
    def resolve_shape(self, ary):
        return types.UniTuple(types.intp, 2)

    @bound_function("df.apply", no_unliteral=True)
=======
    @bound_function("df.apply")
>>>>>>> f70fa8a1
    def resolve_apply(self, df, args, kws):
        kws = dict(kws)
        func = args[0] if len(args) > 0 else kws.get("func", None)

        # check axis
        axis = args[1] if len(args) > 1 else kws.get("axis", None)
        if not (is_overload_constant_int(axis) and get_overload_const_int(axis) == 1):
            raise BodoError("only apply() with axis=1 supported")

        # using NamedTuple instead of Series, TODO: pass Series
        Row = namedtuple("R", df.columns)

        # the data elements come from getitem of Series to perform conversion
        # e.g. dt64 to timestamp in TestDate.test_ts_map_date2
        dtypes = []
        for arr_typ in df.data:
            series_typ = SeriesType(arr_typ.dtype, arr_typ, df.index, string_type)
            # iloc necessary since Series getitem may not be supported for df.index
            el_typ = self.context.resolve_function_type(
                operator.getitem, (SeriesIlocType(series_typ), types.int64), {}
            ).return_type
            dtypes.append(el_typ)

        row_typ = types.NamedTuple(dtypes, Row)
        try:
            f_return_type = get_const_func_output_type(func, (row_typ,), self.context)
        except:
            raise BodoError("DataFrame.apply(): user-defined function not supported")

        return signature(SeriesType(f_return_type, index=df.index), *args)

    def generic_resolve(self, df, attr):
        # column selection
        if attr in df.columns:
            ind = df.columns.index(attr)
            arr_typ = df.data[ind]
            return SeriesType(arr_typ.dtype, arr_typ, df.index, string_type)

        # level selection in multi-level df
        if len(df.columns) > 0 and isinstance(df.columns[0], tuple):
            new_names = []
            new_data = []
            # make sure attr is actually in the levels, not something like df.shape
            level_found = False
            for i, v in enumerate(df.columns):
                if v[0] != attr:
                    continue
                level_found = True
                # output names are str in 2 level case, not tuple
                # TODO: test more than 2 levels
                new_names.append(v[1] if len(v) == 2 else v[1:])
                new_data.append(df.data[i])
            if level_found:
                return DataFrameType(tuple(new_data), df.index, tuple(new_names))


# don't convert literal types to non-literal and rerun the typing template
DataFrameAttribute._no_unliteral = True


def decref_df_data(context, builder, payload, df_type):
    """call decref() on all data arrays and index of dataframe
    """
    # decref all unboxed arrays
    for i in range(len(df_type.data)):
        unboxed = builder.extract_value(payload.unboxed, i)
        is_unboxed = builder.icmp_unsigned("==", unboxed, lir.Constant(unboxed.type, 1))

        with builder.if_then(is_unboxed):
            arr = builder.extract_value(payload.data, i)
            context.nrt.decref(builder, df_type.data[i], arr)

    # decref index
    # NOTE: currently, Index is always unboxed so no check of unboxed flag, TODO: fix
    context.nrt.decref(builder, df_type.index, payload.index)
    # last unboxed flag is for index
    # index_unboxed = builder.extract_value(payload.unboxed, len(df_type.data))
    # is_index_unboxed = builder.icmp_unsigned(
    #     "==", index_unboxed, lir.Constant(index_unboxed.type, 1)
    # )
    # with builder.if_then(is_index_unboxed):
    #     context.nrt.decref(builder, df_type.index, payload.index)


def define_df_dtor(context, builder, df_type, payload_type):
    """
    Define destructor for dataframe type if not already defined
    Similar to Numba's List dtor:
    https://github.com/numba/numba/blob/cc7e7c7cfa6389b54d3b5c2c95751c97eb531a96/numba/targets/listobj.py#L273
    """
    mod = builder.module
    # Declare dtor
    fnty = lir.FunctionType(lir.VoidType(), [cgutils.voidptr_t])
    # TODO(ehsan): do we need to sanitize the name in any case?
    fn = mod.get_or_insert_function(fnty, name=".dtor.df.{}".format(df_type))

    # End early if the dtor is already defined
    if not fn.is_declaration:
        return fn

    fn.linkage = "linkonce_odr"
    # Populate the dtor
    builder = lir.IRBuilder(fn.append_basic_block())
    base_ptr = fn.args[0]  # void*

    # get payload struct
    ptrty = context.get_data_type(payload_type).as_pointer()
    payload_ptr = builder.bitcast(base_ptr, ptrty)
    payload = context.make_data_helper(builder, payload_type, ref=payload_ptr)

    decref_df_data(context, builder, payload, df_type)

    # decref parent object
    has_parent = cgutils.is_not_null(builder, payload.parent)
    with builder.if_then(has_parent):
        pyapi = context.get_python_api(builder)
        gil_state = pyapi.gil_ensure()  # acquire GIL
        pyapi.decref(payload.parent)
        pyapi.gil_release(gil_state)  # release GIL

    builder.ret_void()
    return fn


def construct_dataframe(
    context, builder, df_type, data_tup, index_val, column_tup, unboxed_tup, parent=None
):

    # create payload struct and store values
    payload_type = DataFramePayloadType(df_type)
    dataframe_payload = cgutils.create_struct_proxy(payload_type)(context, builder)
    dataframe_payload.data = data_tup
    dataframe_payload.index = index_val
    dataframe_payload.unboxed = unboxed_tup

    # create meminfo and store payload
    payload_ll_type = context.get_data_type(payload_type)
    payload_size = context.get_abi_sizeof(payload_ll_type)
    dtor_fn = define_df_dtor(context, builder, df_type, payload_type)
    meminfo = context.nrt.meminfo_alloc_dtor(
        builder, context.get_constant(types.uintp, payload_size), dtor_fn
    )
    meminfo_void_ptr = context.nrt.meminfo_data(builder, meminfo)
    meminfo_data_ptr = builder.bitcast(meminfo_void_ptr, payload_ll_type.as_pointer())

    # create dataframe struct
    dataframe = cgutils.create_struct_proxy(df_type)(context, builder)
    dataframe.columns = column_tup
    dataframe.meminfo = meminfo
    if parent is None:
        # Set parent to NULL
        dataframe.parent = cgutils.get_null_value(dataframe.parent.type)
    else:
        dataframe.parent = parent
        dataframe_payload.parent = parent
        pyapi = context.get_python_api(builder)
        gil_state = pyapi.gil_ensure()  # acquire GIL
        pyapi.incref(parent)
        pyapi.gil_release(gil_state)  # release GIL

    builder.store(dataframe_payload._getvalue(), meminfo_data_ptr)
    return dataframe._getvalue()


@intrinsic
def init_dataframe(typingctx, data_tup_typ, index_typ, col_names_typ=None):
    """Create a DataFrame with provided data, index and columns values.
    Used as a single constructor for DataFrame and assigning its data, so that
    optimization passes can look for init_dataframe() to see if underlying
    data has changed, and get the array variables from init_dataframe() args if
    not changed.
    """
    assert is_pd_index_type(index_typ) or isinstance(index_typ, MultiIndexType)

    n_cols = len(data_tup_typ.types)
    if n_cols == 0:
        column_names = ()
    else:
        # using 'get_const_tup_vals' since column names are generated using
        # 'gen_const_tup' which requires special handling for nested tuples
        column_names = get_const_tup_vals(col_names_typ)

    assert len(column_names) == n_cols

    def codegen(context, builder, signature, args):
        df_type = signature.return_type
        data_tup = args[0]
        index_val = args[1]
        columns_type = numba.typeof(column_names)

        # column names
        columns_tup = context.get_constant_generic(builder, columns_type, column_names)

        # set unboxed flags to 1 so that dtor decrefs all arrays
        one = context.get_constant(types.int8, 1)
        unboxed_tup = context.make_tuple(
            builder, types.UniTuple(types.int8, n_cols + 1), [one] * (n_cols + 1)
        )

        dataframe_val = construct_dataframe(
            context, builder, df_type, data_tup, index_val, columns_tup, unboxed_tup
        )

        # increase refcount of stored values
        context.nrt.incref(builder, data_tup_typ, data_tup)
        context.nrt.incref(builder, index_typ, index_val)
        context.nrt.incref(builder, columns_type, columns_tup)

        return dataframe_val

    ret_typ = DataFrameType(data_tup_typ.types, index_typ, column_names)
    sig = signature(ret_typ, data_tup_typ, index_typ, col_names_typ)
    return sig, codegen


@intrinsic
def has_parent(typingctx, df=None):
    def codegen(context, builder, sig, args):
        dataframe = cgutils.create_struct_proxy(sig.args[0])(
            context, builder, value=args[0]
        )
        return cgutils.is_not_null(builder, dataframe.parent)

    return signature(types.bool_, df), codegen


def get_dataframe_payload(context, builder, df_type, value):
    meminfo = cgutils.create_struct_proxy(df_type)(context, builder, value).meminfo
    payload_type = DataFramePayloadType(df_type)
    payload = context.nrt.meminfo_data(builder, meminfo)
    ptrty = context.get_data_type(payload_type).as_pointer()
    payload = builder.bitcast(payload, ptrty)
    return context.make_data_helper(builder, payload_type, ref=payload)


@intrinsic
def _get_dataframe_unboxed(typingctx, df_typ=None):

    n_cols = len(df_typ.columns)
    ret_typ = types.UniTuple(types.int8, n_cols + 1)

    def codegen(context, builder, signature, args):
        dataframe_payload = get_dataframe_payload(
            context, builder, signature.args[0], args[0]
        )
        return impl_ret_borrowed(context, builder, ret_typ, dataframe_payload.unboxed)

    sig = signature(ret_typ, df_typ)
    return sig, codegen


@intrinsic
def _get_dataframe_data(typingctx, df_typ=None):

    ret_typ = types.Tuple(df_typ.data)

    def codegen(context, builder, signature, args):
        dataframe_payload = get_dataframe_payload(
            context, builder, signature.args[0], args[0]
        )
        return impl_ret_borrowed(context, builder, ret_typ, dataframe_payload.data)

    sig = signature(ret_typ, df_typ)
    return sig, codegen


@intrinsic
def _get_dataframe_index(typingctx, df_typ=None):
    def codegen(context, builder, signature, args):
        dataframe_payload = get_dataframe_payload(
            context, builder, signature.args[0], args[0]
        )
        return impl_ret_borrowed(
            context, builder, df_typ.index, dataframe_payload.index
        )

    ret_typ = df_typ.index
    sig = signature(ret_typ, df_typ)
    return sig, codegen


# this function should be used for getting df._data for alias analysis to work
# no_cpython_wrapper since Array(DatetimeDate) cannot be boxed
@numba.generated_jit(nopython=True, no_cpython_wrapper=True)
def get_dataframe_data(df, i):
    def _impl(df, i):  # pragma: no cover
        if has_parent(df) and _get_dataframe_unboxed(df)[i] == 0:
            bodo.hiframes.boxing.unbox_dataframe_column(df, i)
        return _get_dataframe_data(df)[i]

    return _impl


# TODO: use separate index type instead of just storing array
@numba.generated_jit(nopython=True, no_cpython_wrapper=True)
def get_dataframe_index(df):
    return lambda df: _get_dataframe_index(df)


def alias_ext_dummy_func(lhs_name, args, alias_map, arg_aliases):
    assert len(args) >= 1
    numba.core.ir_utils._add_alias(lhs_name, args[0].name, alias_map, arg_aliases)


numba.core.ir_utils.alias_func_extensions[
    ("get_dataframe_data", "bodo.hiframes.pd_dataframe_ext")
] = alias_ext_dummy_func
numba.core.ir_utils.alias_func_extensions[
    ("get_dataframe_index", "bodo.hiframes.pd_dataframe_ext")
] = alias_ext_dummy_func


def alias_ext_init_dataframe(lhs_name, args, alias_map, arg_aliases):
    assert len(args) == 3
    # add alias for data tuple
    numba.core.ir_utils._add_alias(lhs_name, args[0].name, alias_map, arg_aliases)
    # add alias for index
    numba.core.ir_utils._add_alias(lhs_name, args[1].name, alias_map, arg_aliases)


numba.core.ir_utils.alias_func_extensions[
    ("init_dataframe", "bodo.hiframes.pd_dataframe_ext")
] = alias_ext_init_dataframe


def init_dataframe_equiv(self, scope, equiv_set, loc, args, kws):
    """shape analysis for init_dataframe() calls. All input arrays have the same shape,
    which is the same as output dataframe's shape.
    """
    assert len(args) == 3 and not kws
    data_tup = args[0]
    # TODO: add shape for index (requires full shape support for indices)
    if equiv_set.has_shape(data_tup):
        data_shapes = equiv_set.get_shape(data_tup)
        # all data arrays have the same shape
        if len(data_shapes) > 1:
            equiv_set.insert_equiv(*data_shapes)
        if len(data_shapes) > 0:
            return (data_shapes[0], len(data_shapes)), []
    return None


ArrayAnalysis._analyze_op_call_bodo_hiframes_pd_dataframe_ext_init_dataframe = (
    init_dataframe_equiv
)


def get_dataframe_data_equiv(self, scope, equiv_set, loc, args, kws):
    """array analysis for get_dataframe_data(). output array has the same shape as input
    dataframe.
    """
    assert len(args) == 2 and not kws
    var = args[0]
    if equiv_set.has_shape(var):
        return equiv_set.get_shape(var)[0], []
    return None


ArrayAnalysis._analyze_op_call_bodo_hiframes_pd_dataframe_ext_get_dataframe_data = (
    get_dataframe_data_equiv
)


@intrinsic
def set_dataframe_data(typingctx, df_typ, c_ind_typ, arr_typ=None):
    col_ind = c_ind_typ.literal_value

    def codegen(context, builder, signature, args):
        # TODO: fix refcount
        df_arg, _, arr_arg = args
        dataframe_payload = get_dataframe_payload(context, builder, df_typ, df_arg)
        # assign array and set unboxed flag
        dataframe_payload.data = builder.insert_value(
            dataframe_payload.data, arr_arg, col_ind
        )
        dataframe_payload.unboxed = builder.insert_value(
            dataframe_payload.unboxed, context.get_constant(types.int8, 1), col_ind
        )

        context.nrt.incref(builder, arr_typ, arr_arg)

        # store payload
        dataframe = cgutils.create_struct_proxy(df_typ)(context, builder, value=df_arg)
        payload_type = DataFramePayloadType(df_typ)
        payload_ptr = context.nrt.meminfo_data(builder, dataframe.meminfo)
        ptrty = context.get_data_type(payload_type).as_pointer()
        payload_ptr = builder.bitcast(payload_ptr, ptrty)
        builder.store(dataframe_payload._getvalue(), payload_ptr)
        return impl_ret_borrowed(context, builder, df_typ, df_arg)

    sig = signature(df_typ, df_typ, c_ind_typ, arr_typ)
    return sig, codegen


@intrinsic
def set_df_index(typingctx, df_t, index_t=None):
    """used in very limited cases like distributed to_csv() to create a new
    dataframe with index
    """
    # TODO: make inplace when dfs are full objects

    def codegen(context, builder, signature, args):
        in_df_arg = args[0]
        index_val = args[1]
        df_typ = signature.args[0]
        in_df = cgutils.create_struct_proxy(df_typ)(context, builder, value=in_df_arg)
        in_df_payload = get_dataframe_payload(context, builder, df_typ, in_df_arg)

        dataframe = construct_dataframe(
            context,
            builder,
            signature.return_type,
            in_df_payload.data,
            index_val,
            in_df.columns,
            in_df_payload.unboxed,
            in_df.parent,
        )

        # increase refcount of stored values
        context.nrt.incref(builder, index_t, index_val)
        # TODO: refcount
        context.nrt.incref(builder, types.Tuple(df_t.data), in_df_payload.data)
        context.nrt.incref(
            builder, types.UniTuple(string_type, len(df_t.columns)), in_df.columns
        )

        return dataframe

    ret_typ = DataFrameType(df_t.data, index_t, df_t.columns)
    sig = signature(ret_typ, df_t, index_t)
    return sig, codegen


@intrinsic
def set_df_column_with_reflect(typingctx, df, cname, arr, inplace=None):
    """Set df column and reflect to parent Python object
    return a new df.
    """
    assert isinstance(inplace, bodo.utils.typing.BooleanLiteral)
    is_inplace = inplace.literal_value
    col_name = cname.literal_value
    n_cols = len(df.columns)
    new_n_cols = n_cols
    data_typs = df.data
    column_names = df.columns
    index_typ = df.index
    is_new_col = col_name not in df.columns
    col_ind = n_cols
    if is_new_col:
        data_typs += (arr,)
        column_names += (col_name,)
        new_n_cols += 1
    else:
        col_ind = df.columns.index(col_name)
        data_typs = tuple(
            (arr if i == col_ind else data_typs[i]) for i in range(n_cols)
        )

    def codegen(context, builder, signature, args):
        df_arg, _, arr_arg, _ = args

        in_dataframe_payload = get_dataframe_payload(context, builder, df, df_arg)
        in_dataframe = cgutils.create_struct_proxy(df)(context, builder, value=df_arg)

        data_arrs = [
            builder.extract_value(in_dataframe_payload.data, i)
            if i != col_ind
            else arr_arg
            for i in range(n_cols)
        ]
        if is_new_col:
            data_arrs.append(arr_arg)

        zero = context.get_constant(types.int8, 0)
        one = context.get_constant(types.int8, 1)
        unboxed_vals = [
            builder.extract_value(in_dataframe_payload.unboxed, i)
            if i != col_ind
            else one
            for i in range(n_cols)
        ]

        if is_new_col:
            unboxed_vals.append(one)  # for new data array
        unboxed_vals.append(zero)  # for index

        index_val = in_dataframe_payload.index

        data_tup = context.make_tuple(builder, types.Tuple(data_typs), data_arrs)

        # column names
        columns_type = numba.typeof(column_names)
        columns_tup = context.get_constant_generic(builder, columns_type, column_names)
        unboxed_tup = context.make_tuple(
            builder, types.UniTuple(types.int8, new_n_cols + 1), unboxed_vals
        )

        # TODO: refcount of parent?
        out_dataframe = construct_dataframe(
            context,
            builder,
            signature.return_type,
            data_tup,
            index_val,
            columns_tup,
            unboxed_tup,
            in_dataframe.parent,
        )

        # increase refcount of stored values
        context.nrt.incref(builder, index_typ, index_val)
        for var, typ in zip(data_arrs, data_typs):
            context.nrt.incref(builder, typ, var)
        context.nrt.incref(builder, columns_type, columns_tup)

        # TODO: test this
        # test_set_column_cond3 doesn't test it for some reason
        if is_inplace:
            # TODO: test refcount properly
            # old data arrays will be replaced so need a decref
            decref_df_data(context, builder, in_dataframe_payload, df)
            # store payload
            payload_type = DataFramePayloadType(df)
            payload_ptr = context.nrt.meminfo_data(builder, in_dataframe.meminfo)
            ptrty = context.get_data_type(payload_type).as_pointer()
            payload_ptr = builder.bitcast(payload_ptr, ptrty)
            out_dataframe_payload = get_dataframe_payload(
                context, builder, df, out_dataframe
            )
            builder.store(out_dataframe_payload._getvalue(), payload_ptr)

            # incref data again since there will be too references updated
            # TODO: incref only unboxed arrays to be safe?
            context.nrt.incref(builder, index_typ, index_val)
            for var, typ in zip(data_arrs, data_typs):
                context.nrt.incref(builder, typ, var)
            context.nrt.incref(builder, columns_type, columns_tup)

        # set column of parent
        # get boxed array
        pyapi = context.get_python_api(builder)
        gil_state = pyapi.gil_ensure()  # acquire GIL
        env_manager = context.get_env_manager(builder)

        context.nrt.incref(builder, arr, arr_arg)

        # call boxing for array data
        # TODO: check complex data types possible for Series for dataframes set column here
        c = numba.core.pythonapi._BoxContext(context, builder, pyapi, env_manager)
        py_arr = bodo.hiframes.boxing._box_series_data(arr.dtype, arr, arr_arg, c)

        # get column as string or int obj
        if isinstance(col_name, str):
            cstr = context.insert_const_string(builder.module, col_name)
            cstr_obj = pyapi.string_from_string(cstr)
        else:
            assert isinstance(col_name, int)
            cstr_obj = pyapi.long_from_longlong(
                context.get_constant(types.intp, col_name)
            )

        # set column array
        pyapi.object_setitem(in_dataframe.parent, cstr_obj, py_arr)

        pyapi.decref(py_arr)
        pyapi.decref(cstr_obj)

        pyapi.gil_release(gil_state)  # release GIL

        return out_dataframe

    ret_typ = DataFrameType(data_typs, index_typ, column_names, True)
    sig = signature(ret_typ, df, cname, arr, inplace)
    return sig, codegen


@lower_constant(DataFrameType)
def lower_constant_dataframe(context, builder, df_type, pyval):
    """embed constant DataFrame value but getting constant values for data arrays and
    Index.
    """
    n_cols = len(pyval.columns)
    data_tup = context.get_constant_generic(
        builder,
        types.Tuple(df_type.data),
        tuple(pyval.iloc[:, i].values for i in range(n_cols)),
    )
    index_val = context.get_constant_generic(builder, df_type.index, pyval.index)
    columns_tup = context.get_constant_generic(
        builder, numba.typeof(df_type.columns), df_type.columns
    )

    # set unboxed flags to 1 for all arrays
    one = context.get_constant(types.int8, 1)
    unboxed_tup = context.make_tuple(
        builder, types.UniTuple(types.int8, n_cols + 1), [one] * (n_cols + 1)
    )

    dataframe_val = construct_dataframe(
        context, builder, df_type, data_tup, index_val, columns_tup, unboxed_tup
    )

    return dataframe_val


@overload(pd.DataFrame, inline="always", no_unliteral=True)
def pd_dataframe_overload(data=None, index=None, columns=None, dtype=None, copy=False):
    # TODO: support other input combinations
    # TODO: error checking
    if not is_overload_constant_bool(copy):  # pragma: no cover
        raise BodoError("pd.DataFrame(): copy argument should be constant")

    copy = get_overload_const(copy)

    col_args, data_args, index_arg = _get_df_args(data, index, columns, dtype, copy)
    col_var = gen_const_tup(col_args)

    func_text = (
        "def _init_df(data=None, index=None, columns=None, dtype=None, copy=False):\n"
    )
    func_text += "  return bodo.hiframes.pd_dataframe_ext.init_dataframe({}, {}, {})\n".format(
        data_args, index_arg, col_var
    )
    loc_vars = {}
    exec(func_text, {"bodo": bodo, "np": np}, loc_vars)
    _init_df = loc_vars["_init_df"]
    return _init_df


def _get_df_args(data, index, columns, dtype, copy):
    """
    Check pd.DataFrame() arguments and return column and data arguments
    (as text) for init_dataframe().
    Also applies options and fixes input if necessary.
    """
    # dtype argument
    astype_str = ""
    if not is_overload_none(dtype):
        astype_str = ".astype(dtype)"

    index_is_none = is_overload_none(index)
    index_arg = "bodo.utils.conversion.convert_to_index(index)"

    # data is sentinel tuple (converted from dictionary)
    if isinstance(data, types.BaseTuple):
        # first element is sentinel
        if not data.types[0] == types.StringLiteral("__bodo_tup"):
            raise ValueError("pd.DataFrame tuple input data not supported yet")
        n_cols = (len(data.types) - 1) // 2
        data_keys = [t.literal_value for t in data.types[1 : n_cols + 1]]
        data_arrs = [
            "bodo.utils.conversion.coerce_to_array(data[{}], True){}".format(
                i, astype_str
            )
            for i in range(n_cols + 1, 2 * n_cols + 1)
        ]
        data_dict = dict(zip(data_keys, data_arrs))
        # if no index provided and there are Series inputs, get index from them
        # XXX cannot handle alignment of multiple Series
        if is_overload_none(index):
            for i, t in enumerate(data.types[n_cols + 1 :]):
                if isinstance(t, SeriesType):
                    index_arg = "bodo.hiframes.pd_series_ext.get_series_index(data[{}])".format(
                        n_cols + 1 + i
                    )
                    index_is_none = False
                    break
    # empty dataframe
    elif is_overload_none(data):
        data_dict = {}
    else:
        # ndarray case
        # checks for 2d and column args
        # TODO: error checking
        if not (isinstance(data, types.Array) and data.ndim == 2):  # pragma: no cover
            raise BodoError(
                "pd.DataFrame() supports constant dictionary and ndarray input"
            )
        if is_overload_none(columns):  # pragma: no cover
            raise BodoError(
                "pd.DataFrame() column argument is required when"
                "ndarray is passed as data"
            )
        if copy:
            astype_str += ".copy()"
        columns_consts = get_overload_const_list(columns)
        n_cols = len(columns_consts)
        data_arrs = ["data[:,{}]{}".format(i, astype_str) for i in range(n_cols)]
        data_dict = dict(zip(columns_consts, data_arrs))

    if is_overload_none(columns):
        col_names = data_dict.keys()
    else:
        col_names = get_overload_const_list(columns)

    df_len = _get_df_len_from_info(data_dict, col_names, index_is_none, index_arg)
    _fill_null_arrays(data_dict, col_names, df_len, dtype)

    # set default RangeIndex if index argument is None and data argument isn't Series
    if index_is_none:
        # empty df has object Index in Pandas which correponds to our StringIndex
        if is_overload_none(data):
            index_arg = "bodo.hiframes.pd_index_ext.init_string_index(bodo.libs.str_arr_ext.pre_alloc_string_array(0, 0))"
        else:
            index_arg = "bodo.hiframes.pd_index_ext.init_range_index(0, {}, 1, None)".format(
                df_len
            )

    data_args = "({},)".format(", ".join(data_dict[c] for c in col_names))
    if len(col_names) == 0:
        data_args = "()"

    return col_names, data_args, index_arg


def _get_df_len_from_info(data_dict, col_names, index_is_none, index_arg):
    """return generated text for length of dataframe, given the input info in the
    pd.DataFrame() call
    """
    df_len = "0"
    for c in col_names:
        if c in data_dict:
            df_len = "len({})".format(data_dict[c])
            break

    if df_len is None and not index_is_none:
        df_len = "len({})".format(index_arg)  # TODO: test

    return df_len


def _fill_null_arrays(data_dict, col_names, df_len, dtype):
    """Fills data_dict with Null arrays if there are columns that are not
    available in data_dict.
    """
    # no null array needed
    if all(c in data_dict for c in col_names):
        return

    # object array of NaNs if dtype not specified
    if is_overload_none(dtype):
        dtype = "bodo.string_type"
    else:
        dtype = "dtype"

    # array with NaNs
    null_arr = "bodo.libs.array_kernels.gen_na_array({}, {})".format(df_len, dtype)
    for c in col_names:
        if c not in data_dict:
            data_dict[c] = null_arr


@overload(len, no_unliteral=True)  # TODO: avoid lowering?
def df_len_overload(df):
    if not isinstance(df, DataFrameType):
        return

    if len(df.columns) == 0:  # empty df
        return lambda df: 0
    return lambda df: len(bodo.hiframes.pd_dataframe_ext.get_dataframe_data(df, 0))


# dummy lowering for filter (TODO: use proper overload and avoid this)
@lower_builtin(operator.getitem, DataFrameType, types.Array(types.bool_, 1, "C"))
@lower_builtin(operator.getitem, DataFrameType, SeriesType)
def lower_getitem_filter_dummy(context, builder, sig, args):
    dataframe = cgutils.create_struct_proxy(sig.return_type)(context, builder)
    return dataframe._getvalue()


# handle getitem for Tuples because sometimes df._data[i] in
# get_dataframe_data() doesn't translate to 'static_getitem' which causes
# Numba to fail. See TestDataFrame.test_unbox1, TODO: find root cause in Numba
# adapted from typing/builtins.py
@infer_global(operator.getitem)
class GetItemTuple(AbstractTemplate):
    key = operator.getitem

    def generic(self, args, kws):
        tup, idx = args
        if not isinstance(tup, types.BaseTuple) or not isinstance(
            idx, types.IntegerLiteral
        ):
            return
        idx_val = idx.literal_value
        if isinstance(idx_val, int):
            ret = tup.types[idx_val]
        elif isinstance(idx_val, slice):
            ret = types.BaseTuple.from_types(tup.types[idx_val])

        return signature(ret, *args)


# adapted from targets/tupleobj.py
@lower_builtin(operator.getitem, types.BaseTuple, types.IntegerLiteral)
@lower_builtin(operator.getitem, types.BaseTuple, types.SliceLiteral)
def getitem_tuple_lower(context, builder, sig, args):
    tupty, idx = sig.args
    idx = idx.literal_value
    tup, _ = args
    if isinstance(idx, int):
        if idx < 0:
            idx += len(tupty)
        if not 0 <= idx < len(tupty):
            raise IndexError("cannot index at %d in %s" % (idx, tupty))
        res = builder.extract_value(tup, idx)
    elif isinstance(idx, slice):
        items = cgutils.unpack_tuple(builder, tup)[idx]
        res = context.make_tuple(builder, sig.return_type, items)
    else:
        raise NotImplementedError("unexpected index %r for %s" % (idx, sig.args[0]))
    return impl_ret_borrowed(context, builder, sig.return_type, res)


def validate_unicity_output_column_names(
    suffix_x, suffix_y, left_keys, right_keys, left_columns, right_columns
):
    """Raise a BodoError if the column in output of the join operation collide """
    comm_keys = set(left_keys) & set(right_keys)
    comm_data = set(left_columns) & set(right_columns)
    add_suffix = comm_data - comm_keys
    other_left = set(left_columns) - comm_data
    other_right = set(right_columns) - comm_data

    NatureLR = {}

    def insertOutColumn(col_name):
        if col_name in NatureLR:
            raise BodoError(
                "join(): two columns happen to have the same name : {}".format(col_name)
            )
        NatureLR[col_name] = 0

    for eVar in comm_keys:
        insertOutColumn(eVar)

    for eVar in add_suffix:
        eVarX = eVar + suffix_x
        eVarY = eVar + suffix_y
        insertOutColumn(eVarX)
        insertOutColumn(eVarY)

    for eVar in other_left:
        insertOutColumn(eVar)

    for eVar in other_right:
        insertOutColumn(eVar)


@overload_method(DataFrameType, "merge", inline="always", no_unliteral=True)
@overload(pd.merge, inline="always", no_unliteral=True)
def merge_overload(
    left,
    right,
    how="inner",
    on=None,
    left_on=None,
    right_on=None,
    left_index=False,
    right_index=False,
    sort=False,
    suffixes=("_x", "_y"),
    copy=True,
    indicator=False,
    validate=None,
):
    validate_merge_spec(
        left,
        right,
        how,
        on,
        left_on,
        right_on,
        left_index,
        right_index,
        sort,
        suffixes,
        copy,
        indicator,
        validate,
    )

    how = get_overload_const_str(how)
    # NOTE: using sorted to avoid inconsistent ordering across processors
    comm_cols = tuple(sorted(set(left.columns) & set(right.columns)))

    if not is_overload_none(on):
        left_on = right_on = on

    if (
        is_overload_none(on)
        and is_overload_none(left_on)
        and is_overload_none(right_on)
        and is_overload_false(left_index)
        and is_overload_false(right_index)
    ):
        left_keys = comm_cols
        right_keys = comm_cols
    else:
        if is_overload_true(left_index):
            left_keys = ["$_bodo_index_"]
        else:
            left_keys = get_overload_const_list(left_on)
            # make sure all left_keys is a valid column in left
            validate_keys(left_keys, left.columns)
        if is_overload_true(right_index):
            right_keys = ["$_bodo_index_"]
        else:
            right_keys = get_overload_const_list(right_on)
            # make sure all right_keys is a valid column in right
            validate_keys(right_keys, right.columns)

    validate_keys_length(
        left_on, right_on, left_index, right_index, left_keys, right_keys
    )
    validate_keys_dtypes(
        left, right, left_on, right_on, left_index, right_index, left_keys, right_keys
    )

    # The suffixes
    if is_overload_constant_tuple(suffixes):
        suffixes_val = get_overload_const_tuple(suffixes)
    if is_overload_constant_list(suffixes):
        suffixes_val = list(get_overload_const_list(suffixes))

    suffix_x = suffixes_val[0]
    suffix_y = suffixes_val[1]
    validate_unicity_output_column_names(
        suffix_x, suffix_y, left_keys, right_keys, left.columns, right.columns
    )

    left_keys = gen_const_tup(left_keys)
    right_keys = gen_const_tup(right_keys)

    # generating code since typers can't find constants easily
    func_text = "def _impl(left, right, how='inner', on=None, left_on=None,\n"
    func_text += "    right_on=None, left_index=False, right_index=False, sort=False,\n"
    func_text += (
        "    suffixes=('_x', '_y'), copy=True, indicator=False, validate=None):\n"
    )
    func_text += "  return bodo.hiframes.pd_dataframe_ext.join_dummy(left, right, {}, {}, '{}', '{}', '{}', False)\n".format(
        left_keys, right_keys, how, suffix_x, suffix_y
    )

    loc_vars = {}
    exec(func_text, {"bodo": bodo}, loc_vars)
    _impl = loc_vars["_impl"]
    return _impl


def common_validate_merge_merge_asof_spec(
    name_func, left, right, on, left_on, right_on, left_index, right_index, suffixes
):
    """Validate checks that are common to merge and merge_asof"""
    # make sure left and right are dataframes
    if not isinstance(left, DataFrameType) or not isinstance(right, DataFrameType):
        raise BodoError(name_func + "() requires dataframe inputs")
    if (
        (not is_overload_none(on))
        and (not is_overload_constant_list(on))
        and (not is_overload_constant_str(on))
    ):
        raise_const_error(name_func + "(): 'on' must be of type str or str list")
    # make sure left_on is of type str or strlist
    if (
        (not is_overload_none(left_on))
        and (not is_overload_constant_list(left_on))
        and (not is_overload_constant_str(left_on))
    ):
        raise_const_error(name_func + "(): left_on must be of type str or str list")
    # make sure right_on is of type str or strlist
    if (
        (not is_overload_none(right_on))
        and (not is_overload_constant_list(right_on))
        and (not is_overload_constant_str(right_on))
    ):
        raise_const_error(name_func + "(): right_on must be of type str or str list")

    # make sure leftindex is of type bool
    ensure_constant_arg(name_func, "left_index", left_index, bool)
    ensure_constant_arg(name_func, "right_index", right_index, bool)

    # make sure suffixes is not passed in
    # make sure on is of type str or strlist
    if (not is_overload_constant_tuple(suffixes)) and (
        not is_overload_constant_list(suffixes)
    ):
        raise_const_error(
            name_func + "(): suffixes parameters should be ['_left', '_right']"
        )

    if is_overload_constant_tuple(suffixes):
        suffixes_val = get_overload_const_tuple(suffixes)
    if is_overload_constant_list(suffixes):
        suffixes_val = list(get_overload_const_list(suffixes))

    if len(suffixes_val) != 2:
        raise BodoError(name_func + "(): The number of suffixes should be exactly 2")

    comm_cols = tuple(set(left.columns) & set(right.columns))
    if not is_overload_none(on):
        # make sure two dataframes have common columns
        if len(comm_cols) == 0:
            raise_bodo_error(
                name_func + "(): No common columns to perform merge on. "
                "Merge options: left_on={lon}, right_on={ron}, "
                "left_index={lidx}, right_index={ridx}".format(
                    lon=is_overload_true(left_on),
                    ron=is_overload_true(right_on),
                    lidx=is_overload_true(left_index),
                    ridx=is_overload_true(right_index),
                )
            )
        # make sure "on" does not coexist with left_on or right_on
        if (not is_overload_none(left_on)) or (not is_overload_none(right_on)):
            raise BodoError(
                name_func + '(): Can only pass argument "on" OR "left_on" '
                'and "right_on", not a combination of both.'
            )

    # make sure right_on, right_index, left_on, left_index are speciefied properly
    if (
        (is_overload_true(left_index) or not is_overload_none(left_on))
        and is_overload_none(right_on)
        and not is_overload_true(right_index)
    ):
        raise BodoError(name_func + "(): Must pass right_on or right_index=True")
    if (
        (is_overload_true(right_index) or not is_overload_none(right_on))
        and is_overload_none(left_on)
        and not is_overload_true(left_index)
    ):
        raise BodoError(name_func + "(): Must pass left_on or left_index=True")


def validate_merge_spec(
    left,
    right,
    how,
    on,
    left_on,
    right_on,
    left_index,
    right_index,
    sort,
    suffixes,
    copy,
    indicator,
    validate,
):
    """validate arguments to merge()
    """
    common_validate_merge_merge_asof_spec(
        "merge", left, right, on, left_on, right_on, left_index, right_index, suffixes
    )

    unsupported_args = dict(
        sort=sort, copy=copy, indicator=indicator, validate=validate
    )
    merge_defaults = dict(sort=False, copy=True, indicator=False, validate=None)
    check_unsupported_args("merge", unsupported_args, merge_defaults)

    # make sure how is constant and one of ("left", "right", "outer", "inner")
    ensure_constant_values("merge", "how", how, ("left", "right", "outer", "inner"))


def validate_merge_asof_spec(
    left,
    right,
    on,
    left_on,
    right_on,
    left_index,
    right_index,
    by,
    left_by,
    right_by,
    suffixes,
    tolerance,
    allow_exact_matches,
    direction,
):
    """validate checks of the merge_asof() function"""
    common_validate_merge_merge_asof_spec(
        "merge_asof",
        left,
        right,
        on,
        left_on,
        right_on,
        left_index,
        right_index,
        suffixes,
    )
    if not is_overload_true(allow_exact_matches):
        raise BodoError(
            "merge_asof(): allow_exact_matches parameter only supports default value True"
        )
    # make sure validate is None
    if not is_overload_none(tolerance):
        raise BodoError(
            "merge_asof(): tolerance parameter only supports default value None"
        )
    if not is_overload_none(by):
        raise BodoError("merge_asof(): by parameter only supports default value None")
    if not is_overload_none(left_by):
        raise BodoError(
            "merge_asof(): left_by parameter only supports default value None"
        )
    if not is_overload_none(right_by):
        raise BodoError(
            "merge_asof(): right_by parameter only supports default value None"
        )
    if not is_overload_constant_str(direction):
        raise BodoError("merge_asof(): direction parameter should be of type str")
    else:
        direction = get_overload_const_str(direction)
        if direction != "backward":
            raise BodoError(
                "merge_asof(): direction parameter only supports default value 'backward'"
            )


def validate_merge_asof_keys_length(
    left_on, right_on, left_index, right_index, left_keys, right_keys
):
    # make sure right_keys and left_keys have the same size
    if (not is_overload_true(left_index)) and (not is_overload_true(right_index)):
        if len(right_keys) != len(left_keys):
            raise BodoError("merge(): len(right_on) must equal len(left_on)")
    if not is_overload_none(left_on) and is_overload_true(right_index):
        raise BodoError(
            "merge(): right_index = True and specifying left_on is not suppported yet."
        )
    if not is_overload_none(right_on) and is_overload_true(left_index):
        raise BodoError(
            "merge(): left_index = True and specifying right_on is not suppported yet."
        )


def validate_keys_length(
    left_on, right_on, left_index, right_index, left_keys, right_keys
):
    # make sure right_keys and left_keys have the same size
    if (not is_overload_true(left_index)) and (not is_overload_true(right_index)):
        if len(right_keys) != len(left_keys):
            raise BodoError("merge(): len(right_on) must equal len(left_on)")
    if is_overload_true(right_index):
        if len(left_keys) != 1:
            raise BodoError(
                "merge(): len(left_on) must equal the number "
                'of levels in the index of "right", which is 1'
            )
    if is_overload_true(left_index):
        if len(right_keys) != 1:
            raise BodoError(
                "merge(): len(right_on) must equal the number "
                'of levels in the index of "left", which is 1'
            )


def validate_keys_dtypes(
    left, right, left_on, right_on, left_index, right_index, left_keys, right_keys
):
    # make sure left keys and right keys have comparable dtypes

    typing_context = numba.core.registry.cpu_target.typing_context

    if is_overload_true(left_index) or is_overload_true(right_index):
        # cases where index is used in merging
        if is_overload_true(left_index) and is_overload_true(right_index):
            lk_type = left.index
            is_l_str = isinstance(lk_type, StringIndexType)
            rk_type = right.index
            is_r_str = isinstance(rk_type, StringIndexType)
        elif is_overload_true(left_index):
            lk_type = left.index
            is_l_str = isinstance(lk_type, StringIndexType)
            rk_type = right.data[right.columns.index(right_keys[0])]
            is_r_str = rk_type.dtype == string_type
        elif is_overload_true(right_index):
            lk_type = left.data[left.columns.index(left_keys[0])]
            is_l_str = lk_type.dtype == string_type
            rk_type = right.index
            is_r_str = isinstance(rk_type, StringIndexType)

        if is_l_str and is_r_str:
            return
        lk_type = lk_type.dtype
        rk_type = rk_type.dtype
        try:
            ret_dtype = typing_context.resolve_function_type(
                operator.eq, (lk_type, rk_type), {}
            )
        except:
            raise_bodo_error(
                "merge: You are trying to merge on {lk_dtype} and "
                "{rk_dtype} columns. If you wish to proceed "
                "you should use pd.concat".format(lk_dtype=lk_type, rk_dtype=rk_type)
            )
    else:  # cases where only columns are used in merge
        for lk, rk in zip(left_keys, right_keys):
            lk_type = left.data[left.columns.index(lk)].dtype
            lk_arr_type = left.data[left.columns.index(lk)]
            rk_type = right.data[right.columns.index(rk)].dtype
            rk_arr_type = right.data[right.columns.index(rk)]

            if lk_arr_type == rk_arr_type:
                continue

            msg = (
                "merge: You are trying to merge on column {lk} of {lk_dtype} and "
                "column {rk} of {rk_dtype}. If you wish to proceed "
                "you should use pd.concat"
            ).format(lk=lk, lk_dtype=lk_type, rk=rk, rk_dtype=rk_type)

            # Make sure non-string columns are not merged with string columns.
            # As of Numba 0.47, string comparison with non-string works and is always
            # False, so using type inference below doesn't work
            # TODO: check all incompatible key types similar to Pandas in
            # _maybe_coerce_merge_keys
            l_is_str = lk_type == string_type
            r_is_str = rk_type == string_type
            if l_is_str ^ r_is_str:
                raise_bodo_error(msg)

            try:
                ret_dtype = typing_context.resolve_function_type(
                    operator.eq, (lk_type, rk_type), {}
                )
            except:  # pragma: no cover
                # TODO: cover this case in unittests
                raise_bodo_error(msg)


def validate_keys(keys, columns):
    if len(set(keys).difference(set(columns))) > 0:
        raise_bodo_error(
            "merge(): invalid key {} for on/left_on/right_on".format(
                set(keys).difference(set(columns))
            )
        )


@overload_method(DataFrameType, "join", inline="always", no_unliteral=True)
def join_overload(left, other, on=None, how="left", lsuffix="", rsuffix="", sort=False):
    validate_join_spec(left, other, on, how, lsuffix, rsuffix, sort)

    how = get_overload_const_str(how)

    if not is_overload_none(on):
        left_keys = get_overload_const_list(on)
    else:
        left_keys = ["$_bodo_index_"]

    right_keys = ["$_bodo_index_"]

    left_keys = gen_const_tup(left_keys)
    right_keys = gen_const_tup(right_keys)

    # generating code since typers can't find constants easily
    func_text = "def _impl(left, other, on=None, how='left',\n"
    func_text += "    lsuffix='', rsuffix='', sort=False):\n"
    func_text += "  return bodo.hiframes.pd_dataframe_ext.join_dummy(left, other, {}, {}, '{}', '{}', '{}', True)\n".format(
        left_keys, right_keys, how, lsuffix, rsuffix
    )

    loc_vars = {}
    exec(func_text, {"bodo": bodo}, loc_vars)
    _impl = loc_vars["_impl"]
    return _impl


def validate_join_spec(left, other, on, how, lsuffix, rsuffix, sort):
    # make sure left and other are dataframes
    if not isinstance(other, DataFrameType):
        raise BodoError("join() requires dataframe inputs")

    # make sure how is constant and one of ("left", "right", "outer", "inner")
    ensure_constant_values("merge", "how", how, ("left", "right", "outer", "inner"))

    # make sure on is of type str or strlist
    if (
        (not is_overload_none(on))
        and (not is_overload_constant_list(on))
        and (not is_overload_constant_str(on))
    ):
        raise_const_error("join(): 'on' must be of type str or str list")
    # make sure 'on' has length 1 since we don't support Multiindex
    if not is_overload_none(on) and len(get_overload_const_list(on)) != 1:
        raise BodoError("join(): len(on) must equals to 1 when specified.")
    # make sure 'on' is a valid column in other
    if not is_overload_none(on):
        on_keys = get_overload_const_list(on)
        validate_keys(on_keys, left.columns)
    # make sure sort is the default value, sort=True not supported
    if not is_overload_false(sort):
        raise BodoError("join(): sort parameter only supports default value False")

    comm_cols = tuple(set(left.columns) & set(other.columns))
    if len(comm_cols) > 0:
        # make sure two dataframes do not have common columns
        # because we are not supporting lsuffix and rsuffix
        raise BodoError(
            "join(): not supporting joining on overlapping columns:"
            "{cols} Use DataFrame.merge() instead.".format(cols=comm_cols)
        )


# a dummy join function that will be replace in dataframe_pass
def join_dummy(
    left_df, right_df, left_on, right_on, how, suffix_x, suffix_y, is_join
):  # pragma: no cover
    return left_df


@infer_global(join_dummy)
class JoinTyper(AbstractTemplate):
    def generic(self, args, kws):
        from bodo.hiframes.pd_dataframe_ext import DataFrameType
        from bodo.utils.typing import is_overload_str

        assert not kws
        (
            left_df,
            right_df,
            left_on,
            right_on,
            how_var,
            suffix_x,
            suffix_y,
            is_join,
        ) = args

        left_on = get_overload_const_list(left_on)
        right_on = get_overload_const_list(right_on)

        # columns with common name that are not common keys will get a suffix
        comm_keys = set(left_on) & set(right_on)
        comm_data = set(left_df.columns) & set(right_df.columns)
        add_suffix = comm_data - comm_keys

        # Those two variables have the same values as the "left_index" in argument
        # to "merge" even if the index has a name.
        left_index = "$_bodo_index_" in left_on
        right_index = "$_bodo_index_" in right_on

        how = get_overload_const_str(how_var)
        is_left = how in {"left", "outer"}
        is_right = how in {"right", "outer"}
        columns = []
        data = []
        # In the case of merging on one index and a column we have to add another
        # column to the output. This is in the case of a column showing up also
        # on the other side.
        if left_index and not right_index and not is_join.literal_value:
            right_key = right_on[0]
            if right_key in left_df.columns:
                columns.append(right_key)
                data.append(right_df.data[right_df.columns.index(right_key)])
        if right_index and not left_index and not is_join.literal_value:
            left_key = left_on[0]
            if left_key in right_df.columns:
                columns.append(left_key)
                data.append(left_df.data[left_df.columns.index(left_key)])

        def map_data_type(in_type, need_nullable):
            if (
                isinstance(in_type, types.Array)
                and not is_dtype_nullable(in_type.dtype)
                and need_nullable
            ):
                return IntegerArrayType(in_type.dtype)
            else:
                return in_type

        # The left side. All of it got included.
        for in_type, col in zip(left_df.data, left_df.columns):
            columns.append(col + suffix_x.literal_value if col in add_suffix else col)
            if col in comm_keys:
                # For a common key we take either from left or right, so no additional NaN occurs.
                data.append(in_type)
            else:
                # For a key that is not common OR data column, we have to plan for a NaN column
                data.append(map_data_type(in_type, is_right))
        # The right side
        # common keys are added only once so avoid adding them
        for in_type, col in zip(right_df.data, right_df.columns):
            if col not in comm_keys:
                # a key column that is not common needs to plan for NaN.
                # Same for a data column of course.
                columns.append(
                    col + suffix_y.literal_value if col in add_suffix else col
                )
                data.append(map_data_type(in_type, is_left))
        # In the case of merging with left_index=True or right_index=True then
        # the index is coming from the other index. And so we need to set it adequately.
        index_typ = RangeIndexType(types.none)
        if left_index and right_index and not is_overload_str(how, "asof"):
            index_typ = left_df.index
            if isinstance(index_typ, bodo.hiframes.pd_index_ext.RangeIndexType):
                index_typ = bodo.hiframes.pd_index_ext.NumericIndexType(types.int64)
        elif left_index and not right_index:
            index_typ = right_df.index
            if isinstance(index_typ, bodo.hiframes.pd_index_ext.RangeIndexType):
                index_typ = bodo.hiframes.pd_index_ext.NumericIndexType(types.int64)
        elif right_index and not left_index:
            index_typ = left_df.index
            if isinstance(index_typ, bodo.hiframes.pd_index_ext.RangeIndexType):
                index_typ = bodo.hiframes.pd_index_ext.NumericIndexType(types.int64)

        out_df = DataFrameType(tuple(data), index_typ, tuple(columns))
        return signature(out_df, *args)


# dummy lowering to avoid overload errors, remove after overload inline PR
# is merged
@lower_builtin(join_dummy, types.VarArg(types.Any))
def lower_join_dummy(context, builder, sig, args):
    dataframe = cgutils.create_struct_proxy(sig.return_type)(context, builder)
    return dataframe._getvalue()


@overload(pd.merge_asof, inline="always", no_unliteral=True)
def merge_asof_overload(
    left,
    right,
    on=None,
    left_on=None,
    right_on=None,
    left_index=False,
    right_index=False,
    by=None,
    left_by=None,
    right_by=None,
    suffixes=("_x", "_y"),
    tolerance=None,
    allow_exact_matches=True,
    direction="backward",
):

    validate_merge_asof_spec(
        left,
        right,
        on,
        left_on,
        right_on,
        left_index,
        right_index,
        by,
        left_by,
        right_by,
        suffixes,
        tolerance,
        allow_exact_matches,
        direction,
    )

    # TODO: support 'by' argument

    # XXX copied from merge, TODO: refactor
    # make sure left and right are dataframes
    if not isinstance(left, DataFrameType) or not isinstance(right, DataFrameType):
        raise TypeError("merge_asof() requires dataframe inputs")

    # NOTE: using sorted to avoid inconsistent ordering across processors
    comm_cols = tuple(sorted(set(left.columns) & set(right.columns)))

    if not is_overload_none(on):
        left_on = right_on = on

    if (
        is_overload_none(on)
        and is_overload_none(left_on)
        and is_overload_none(right_on)
        and is_overload_false(left_index)
        and is_overload_false(right_index)
    ):
        left_keys = comm_cols
        right_keys = comm_cols
    else:
        if is_overload_true(left_index):
            left_keys = ["$_bodo_index_"]
        else:
            left_keys = get_overload_const_list(left_on)
            validate_keys(left_keys, left.columns)
        if is_overload_true(right_index):
            right_keys = ["$_bodo_index_"]
        else:
            right_keys = get_overload_const_list(right_on)
            validate_keys(right_keys, right.columns)

    validate_merge_asof_keys_length(
        left_on, right_on, left_index, right_index, left_keys, right_keys
    )
    validate_keys_dtypes(
        left, right, left_on, right_on, left_index, right_index, left_keys, right_keys
    )
    left_keys = gen_const_tup(left_keys)
    right_keys = gen_const_tup(right_keys)
    # The suffixes
    if isinstance(suffixes, tuple):
        suffixes_val = suffixes
    if is_overload_constant_list(suffixes):
        suffixes_val = list(get_overload_const_list(suffixes))
    if isinstance(suffixes, types.Omitted):
        suffixes_val = suffixes.value

    suffix_x = suffixes_val[0]
    suffix_y = suffixes_val[1]

    # generating code since typers can't find constants easily
    func_text = "def _impl(left, right, on=None, left_on=None, right_on=None,\n"
    func_text += "    left_index=False, right_index=False, by=None, left_by=None,\n"
    func_text += "    right_by=None, suffixes=('_x', '_y'), tolerance=None,\n"
    func_text += "    allow_exact_matches=True, direction='backward'):\n"
    func_text += "  suffix_x = suffixes[0]\n"
    func_text += "  suffix_y = suffixes[1]\n"
    func_text += "  return bodo.hiframes.pd_dataframe_ext.join_dummy(left, right, {}, {}, 'asof', '{}', '{}', False)\n".format(
        left_keys, right_keys, suffix_x, suffix_y
    )

    loc_vars = {}
    exec(func_text, {"bodo": bodo}, loc_vars)
    _impl = loc_vars["_impl"]
    return _impl


@overload_method(DataFrameType, "pivot_table", no_unliteral=True)
def pivot_table_overload(
    df,
    values=None,
    index=None,
    columns=None,
    aggfunc="mean",
    fill_value=None,
    margins=False,
    dropna=True,
    margins_name="All",
    _pivot_values=None,
):
    if aggfunc == "mean":

        def _impl(
            df,
            values=None,
            index=None,
            columns=None,
            aggfunc="mean",
            fill_value=None,
            margins=False,
            dropna=True,
            margins_name="All",
            _pivot_values=None,
        ):  # pragma: no cover

            return bodo.hiframes.pd_groupby_ext.pivot_table_dummy(
                df, values, index, columns, "mean", _pivot_values
            )

        return _impl

    def _impl(
        df,
        values=None,
        index=None,
        columns=None,
        aggfunc="mean",
        fill_value=None,
        margins=False,
        dropna=True,
        margins_name="All",
        _pivot_values=None,
    ):  # pragma: no cover

        return bodo.hiframes.pd_groupby_ext.pivot_table_dummy(
            df, values, index, columns, aggfunc, _pivot_values
        )

    return _impl


@overload(pd.crosstab, inline="always", no_unliteral=True)
def crosstab_overload(
    index,
    columns,
    values=None,
    rownames=None,
    colnames=None,
    aggfunc=None,
    margins=False,
    margins_name="All",
    dropna=True,
    normalize=False,
    _pivot_values=None,
):
    # TODO: hanlde multiple keys (index args)
    # TODO: handle values and aggfunc options
    def _impl(
        index,
        columns,
        values=None,
        rownames=None,
        colnames=None,
        aggfunc=None,
        margins=False,
        margins_name="All",
        dropna=True,
        normalize=False,
        _pivot_values=None,
    ):  # pragma: no cover
        return bodo.hiframes.pd_groupby_ext.crosstab_dummy(
            index, columns, _pivot_values
        )

    return _impl


@overload(pd.concat, inline="always", no_unliteral=True)
def concat_overload(
    objs,
    axis=0,
    join="outer",
    join_axes=None,
    ignore_index=False,
    keys=None,
    levels=None,
    names=None,
    verify_integrity=False,
    sort=None,
    copy=True,
):
    # TODO: handle options
    # TODO: support Index
    return lambda objs, axis=0, join="outer", join_axes=None, ignore_index=False, keys=None, levels=None, names=None, verify_integrity=False, sort=None, copy=True: bodo.hiframes.pd_dataframe_ext.concat_dummy(
        objs, axis
    )


def concat_dummy(objs):  # pragma: no cover
    return pd.concat(objs)


@infer_global(concat_dummy)
class ConcatDummyTyper(AbstractTemplate):
    def generic(self, args, kws):
        assert not kws
        objs = args[0]
        axis = 0

        if isinstance(args[1], types.IntegerLiteral):
            axis = args[1].literal_value

        if isinstance(objs, types.List):
            assert axis == 0
            assert isinstance(objs.dtype, (SeriesType, DataFrameType))
            # TODO: support Index in append/concat
            ret_typ = objs.dtype.copy(index=RangeIndexType(types.none))
            if isinstance(ret_typ, DataFrameType):
                ret_typ = ret_typ.copy(
                    has_parent=False, index=RangeIndexType(types.none)
                )
            return signature(ret_typ, *args)

        if not isinstance(objs, types.BaseTuple):
            raise ValueError("Tuple argument for pd.concat expected")
        assert len(objs.types) > 0

        if axis == 1:
            data = []
            names = []
            col_no = 0
            for obj in objs.types:
                assert isinstance(obj, (SeriesType, DataFrameType))
                if isinstance(obj, SeriesType):
                    # TODO: handle names of SeriesTypes
                    data.append(obj.data)
                    names.append(str(col_no))
                    col_no += 1
                else:  # DataFrameType
                    # TODO: test
                    data.extend(obj.data)
                    names.extend(obj.columns)

            ret_typ = DataFrameType(
                tuple(data), RangeIndexType(types.none), tuple(names)
            )
            return signature(ret_typ, *args)

        assert axis == 0
        # dataframe case
        if isinstance(objs.types[0], DataFrameType):
            assert all(isinstance(t, DataFrameType) for t in objs.types)
            # get output column names
            all_colnames = []
            for df in objs.types:
                all_colnames.extend(df.columns)
            # TODO: verify how Pandas sorts column names
            # remove duplicates but keep original order
            all_colnames = list(dict.fromkeys(all_colnames).keys())

            # get output data types
            all_data = []
            for cname in all_colnames:
                # arguments to the generated function
                arr_args = [
                    df.data[df.columns.index(cname)]
                    for df in objs.types
                    if cname in df.columns
                ]
                # XXX we add arrays of float64 NaNs if an Integer column is missing
                # so add a dummy array of float64 for accurate typing
                # e.g. int to float conversion
                # TODO: use nullable integer array when pandas switches
                # TODO: fix NA column additions for other types
                if len(arr_args) < len(objs.types) and all(
                    isinstance(t.dtype, types.Integer) for t in arr_args
                ):
                    arr_args.append(types.Array(types.float64, 1, "C"))
                # use bodo.libs.array_kernels.concat() typer
                concat_typ = self.context.resolve_function_type(
                    bodo.libs.array_kernels.concat, (types.Tuple(arr_args),), {}
                ).return_type
                all_data.append(concat_typ)

            ret_typ = DataFrameType(
                tuple(all_data), RangeIndexType(types.none), tuple(all_colnames)
            )
            return signature(ret_typ, *args)

        # series case
        elif isinstance(objs.types[0], SeriesType):
            assert all(isinstance(t, SeriesType) for t in objs.types)
            arr_args = [S.data for S in objs.types]
            concat_typ = self.context.resolve_function_type(
                bodo.libs.array_kernels.concat, (types.Tuple(arr_args),), {}
            ).return_type
            ret_typ = SeriesType(concat_typ.dtype, concat_typ)
            return signature(ret_typ, *args)
        # TODO: handle other iterables like arrays, lists, ...


# dummy lowering to avoid overload errors, remove after overload inline PR
# is merged
@lower_builtin(concat_dummy, types.VarArg(types.Any))
def lower_concat_dummy(context, builder, sig, args):
    out_obj = cgutils.create_struct_proxy(sig.return_type)(context, builder)
    return out_obj._getvalue()


@overload_method(DataFrameType, "sort_values", inline="always", no_unliteral=True)
def sort_values_overload(
    df,
    by,
    axis=0,
    ascending=True,
    inplace=False,
    kind="quicksort",
    na_position="last",
    _bodo_transformed=False,
):
    # df type can change if inplace is set (e.g. RangeIndex to Int64Index)
    handle_inplace_df_type_change(inplace, _bodo_transformed, "sort_values")

    validate_sort_values_spec(df, by, axis, ascending, inplace, kind, na_position)

    def _impl(
        df,
        by,
        axis=0,
        ascending=True,
        inplace=False,
        kind="quicksort",
        na_position="last",
        _bodo_transformed=False,
    ):  # pragma: no cover

        return bodo.hiframes.pd_dataframe_ext.sort_values_dummy(
            df, by, ascending, inplace, na_position
        )

    return _impl


def validate_sort_values_spec(df, by, axis, ascending, inplace, kind, na_position):
    """validates sort_values spec
    Note that some checks are due to unsupported functionalities
    """

    # whether 'by' is supplied is checked by numba
    # make sure 'by' is a const str or str list
    if not is_overload_constant_str(by) and not is_overload_constant_list(by):
        raise_const_error(
            "sort_values(): 'by' parameter only supports "
            "a constant column label or column labels. by={}".format(by)
        )
    # make sure by has valid label(s)
    set_possible_keys = set(df.columns)
    if is_overload_constant_str(df.index.name_typ):
        set_possible_keys.add(get_overload_const_str(df.index.name_typ))
    if len(set(get_overload_const_list(by)).difference(set_possible_keys)) > 0:
        raise_bodo_error(
            "sort_values(): invalid key {} for by.".format(
                set_possible_keys.difference(set(get_overload_const_list(by)))
            )
        )

    # make sure axis has default value 0
    if not is_overload_zero(axis):
        raise BodoError(
            "sort_values(): 'axis' parameter only " "supports integer value 0."
        )

    # make sure 'ascending' is of type bool
    if not is_overload_bool(ascending) and not is_overload_bool_list(ascending):
        raise BodoError(
            "sort_values(): 'ascending' parameter must be of type bool or list of bool, "
            "not {}.".format(ascending)
        )

    # make sure 'inplace' is of type bool
    if not is_overload_bool(inplace):
        raise BodoError(
            "sort_values(): 'inplace' parameter must be of type bool, "
            "not {}.".format(inplace)
        )

    # make sure 'kind' is not specified
    if kind != "quicksort" and not isinstance(kind, types.Omitted):
        warnings.warn(
            BodoWarning(
                "sort_values(): specifying sorting algorithm "
                "is not supported in Bodo. Bodo uses stable sort."
            )
        )

    # make sure 'na_position' is correctly specified
    if not is_overload_constant_str(na_position):
        raise_const_error(
            "sort_values(): na_position parameter must be a literal constant of type str, not "
            "{na_position}".format(na_position=na_position)
        )

    na_position = get_overload_const_str(na_position)
    if na_position not in ["first", "last"]:
        raise BodoError("sort_values(): na_position should either be 'first' or 'last'")


def sort_values_dummy(df, by, ascending, inplace, na_position):  # pragma: no cover
    return df.sort_values(
        by, ascending=ascending, inplace=inplace, na_position=na_position
    )


@infer_global(sort_values_dummy)
class SortDummyTyper(AbstractTemplate):
    def generic(self, args, kws):
        assert not kws
        df, by, ascending, inplace, na_position = args

        index = df.index
        if isinstance(index, bodo.hiframes.pd_index_ext.RangeIndexType):
            index = bodo.hiframes.pd_index_ext.NumericIndexType(types.int64)
        ret_typ = df.copy(index=index, has_parent=False)
        return signature(ret_typ, *args)


# dummy lowering to avoid overload errors, remove after overload inline PR
# is merged
@lower_builtin(sort_values_dummy, types.VarArg(types.Any))
def lower_sort_values_dummy(context, builder, sig, args):
    if sig.return_type == types.none:
        return

    out_obj = cgutils.create_struct_proxy(sig.return_type)(context, builder)
    return out_obj._getvalue()


@overload_method(DataFrameType, "sort_index", inline="always", no_unliteral=True)
def sort_index_overload(
    df,
    axis=0,
    level=None,
    ascending=True,
    inplace=False,
    kind="quicksort",
    na_position="last",
    sort_remaining=True,
    by=None,
):
    def _impl(
        df,
        axis=0,
        level=None,
        ascending=True,
        inplace=False,
        kind="quicksort",
        na_position="last",
        sort_remaining=True,
        by=None,
    ):  # pragma: no cover

        return bodo.hiframes.pd_dataframe_ext.sort_values_dummy(
            df, "$_bodo_index_", ascending, inplace, na_position
        )

    return _impl


# dummy function to change the df type to have set_parent=True
# used in sort_values(inplace=True) hack
def set_parent_dummy(df):  # pragma: no cover
    return df


@infer_global(set_parent_dummy)
class ParentDummyTyper(AbstractTemplate):
    def generic(self, args, kws):
        assert not kws
        (df,) = args
        ret = DataFrameType(df.data, df.index, df.columns, True)
        return signature(ret, *args)


@lower_builtin(set_parent_dummy, types.VarArg(types.Any))
def lower_set_parent_dummy(context, builder, sig, args):
    return impl_ret_borrowed(context, builder, sig.return_type, args[0])


# TODO: jitoptions for overload_method and infer_global
# (no_cpython_wrapper to avoid error for iterator object)
@overload_method(DataFrameType, "itertuples", inline="always", no_unliteral=True)
def itertuples_overload(df, index=True, name="Pandas"):
    def _impl(df, index=True, name="Pandas"):  # pragma: no cover
        return bodo.hiframes.pd_dataframe_ext.itertuples_dummy(df)

    return _impl


def itertuples_dummy(df):  # pragma: no cover
    return df


@infer_global(itertuples_dummy)
class ItertuplesDummyTyper(AbstractTemplate):
    def generic(self, args, kws):
        assert not kws
        (df,) = args
        # XXX index handling, assuming implicit index
        assert "Index" not in df.columns
        columns = ("Index",) + df.columns
        arr_types = (types.Array(types.int64, 1, "C"),) + df.data
        iter_typ = bodo.hiframes.dataframe_impl.DataFrameTupleIterator(
            columns, arr_types
        )
        return signature(iter_typ, *args)


@lower_builtin(itertuples_dummy, types.VarArg(types.Any))
def lower_itertuples_dummy(context, builder, sig, args):
    out_obj = cgutils.create_struct_proxy(sig.return_type)(context, builder)
    return out_obj._getvalue()


@overload_method(DataFrameType, "fillna", inline="always", no_unliteral=True)
def fillna_overload(
    df, value=None, method=None, axis=None, inplace=False, limit=None, downcast=None
):
    # TODO: handle possible **kwargs options?

    # TODO: avoid dummy and generate func here when inlining is possible
    # TODO: inplace of df with parent that has a string column (reflection)
    def _impl(
        df, value=None, method=None, axis=None, inplace=False, limit=None, downcast=None
    ):  # pragma: no cover
        return bodo.hiframes.pd_dataframe_ext.fillna_dummy(df, value, inplace)

    return _impl


def fillna_dummy(df, n):  # pragma: no cover
    return df


@infer_global(fillna_dummy)
class FillnaDummyTyper(AbstractTemplate):
    def generic(self, args, kws):
        df, value, inplace = args
        # inplace value
        if isinstance(inplace, bodo.utils.typing.BooleanLiteral):
            inplace = inplace.literal_value
        else:
            # XXX inplace type is just bool when value not passed. Therefore,
            # we assume the default False value.
            # TODO: more robust fix or just check
            inplace = False

        if not inplace:
            # copy type to sethas_parent False, TODO: data always copied?
            out_df = DataFrameType(df.data, df.index, df.columns)
            return signature(out_df, *args)
        return signature(types.none, *args)


@lower_builtin(fillna_dummy, types.VarArg(types.Any))
def lower_fillna_dummy(context, builder, sig, args):
    if sig.return_type == types.none:
        return
    out_obj = cgutils.create_struct_proxy(sig.return_type)(context, builder)
    return out_obj._getvalue()


@overload_method(DataFrameType, "reset_index", inline="always", no_unliteral=True)
def reset_index_overload(
    df,
    level=None,
    drop=False,
    inplace=False,
    col_level=0,
    col_fill="",
    _bodo_transformed=False,
):

    handle_inplace_df_type_change(inplace, _bodo_transformed, "reset_index")

    # make sure 'drop' is a constant bool
    if not is_overload_constant_bool(drop):
        raise BodoError(
            "reset_index(): 'drop' parameter should be a constant boolean value"
        )

    # make sure 'inplace' is a constant bool
    if not is_overload_constant_bool(inplace):
        raise BodoError(
            "reset_index(): 'inplace' parameter should be a constant boolean value"
        )

    # TODO: avoid dummy and generate func here when inlining is possible
    # TODO: inplace of df with parent (reflection)
    def _impl(
        df,
        level=None,
        drop=False,
        inplace=False,
        col_level=0,
        col_fill="",
        _bodo_transformed=False,
    ):  # pragma: no cover
        return bodo.hiframes.pd_dataframe_ext.reset_index_dummy(df, drop, inplace)

    return _impl


def reset_index_dummy(df, n):  # pragma: no cover
    return df


@infer_global(reset_index_dummy)
class ResetIndexDummyTyper(AbstractTemplate):
    def generic(self, args, kws):
        df, drop, inplace = args
        # safe to just get const values here, since error checking is done in
        # reset_index overload
        drop = is_overload_true(drop)

        # default output index is simple integer index with no name
        # TODO: handle MultiIndex and `level` argument case
        index = RangeIndexType(types.none)
        data = df.data
        columns = df.columns
        if not drop:
            # pandas assigns "level_0" if "index" is already used as a column name
            # https://github.com/pandas-dev/pandas/blob/08b70d837dd017d49d2c18e02369a15272b662b2/pandas/core/frame.py#L4547
            default_name = "index" if "index" not in columns else "level_0"
            index_names = get_index_names(
                df.index, "DataFrame.reset_index()", default_name
            )
            columns = index_names + columns
            data = get_index_data_arr_types(df.index) + data

        out_df = DataFrameType(data, index, columns)
        return signature(out_df, *args)


@lower_builtin(reset_index_dummy, types.VarArg(types.Any))
def lower_reset_index_dummy(context, builder, sig, args):
    if sig.return_type is types.none:
        return context.get_dummy_value()
    out_obj = cgutils.create_struct_proxy(sig.return_type)(context, builder)
    return out_obj._getvalue()


@overload_method(DataFrameType, "dropna", inline="always", no_unliteral=True)
def dropna_overload(df, axis=0, how="any", thresh=None, subset=None, inplace=False):

    # error-checking for inplace=True
    if not is_overload_constant_bool(inplace) or is_overload_true(inplace):
        raise BodoError("DataFrame.dropna(): inplace=True is not supported")

    # TODO: avoid dummy and generate func here when inlining is possible
    # TODO: inplace of df with parent (reflection)
    def _impl(
        df, axis=0, how="any", thresh=None, subset=None, inplace=False
    ):  # pragma: no cover
        return bodo.hiframes.pd_dataframe_ext.dropna_dummy(df)

    return _impl


def dropna_dummy(df, n):  # pragma: no cover
    return df


@infer_global(dropna_dummy)
class DropnaDummyTyper(AbstractTemplate):
    def generic(self, args, kws):
        (df,) = args
        # copy type to set has_parent False
        index = df.index
        if isinstance(index, RangeIndexType):
            index = NumericIndexType(types.int64)
        out_df = DataFrameType(df.data, index, df.columns)
        return signature(out_df, *args)


@lower_builtin(dropna_dummy, types.VarArg(types.Any))
def lower_dropna_dummy(context, builder, sig, args):
    out_obj = cgutils.create_struct_proxy(sig.return_type)(context, builder)
    return out_obj._getvalue()


@overload_method(DataFrameType, "drop", inline="always", no_unliteral=True)
def drop_overload(
    df,
    labels=None,
    axis=0,
    index=None,
    columns=None,
    level=None,
    inplace=False,
    errors="raise",
    _bodo_transformed=False,
):

    handle_inplace_df_type_change(inplace, _bodo_transformed, "drop")

    if not is_overload_constant_bool(inplace):  # pragma: no cover
        raise_bodo_error(
            "DataFrame.drop(): 'inplace' parameter should be a constant bool"
        )

    if not is_overload_none(labels):
        # make sure axis=1
        if (
            not is_overload_constant_int(axis) or get_overload_const_int(axis) != 1
        ):  # pragma: no cover
            raise_bodo_error("only axis=1 supported for df.drop()")
        # get 'labels' column list
        if is_overload_constant_str(labels):
            drop_cols = (get_overload_const_str(labels),)
        elif is_overload_constant_list(labels):  # pragma: no cover
            drop_cols = get_overload_const_list(labels)
        else:  # pragma: no cover
            raise_bodo_error(
                "constant list of columns expected for labels in df.drop()"
            )
    else:
        assert not is_overload_none(columns)
        # TODO: error checking
        if is_overload_constant_str(columns):  # pragma: no cover
            drop_cols = (get_overload_const_str(columns),)
        elif is_overload_constant_list(columns):
            drop_cols = get_overload_const_list(columns)
        else:  # pragma: no cover
            raise_bodo_error(
                "constant list of columns expected for labels in df.drop()"
            )

    # check drop columns to be in df schema
    for c in drop_cols:
        if c not in df.columns:
            raise_bodo_error(
                "DataFrame.drop(): column {} not in DataFrame columns {}".format(
                    c, df.columns
                )
            )

    inplace = is_overload_true(inplace)
    # TODO: inplace of df with parent (reflection)

    new_cols = tuple(c for c in df.columns if c not in drop_cols)
    data_args = ", ".join(
        "bodo.hiframes.pd_dataframe_ext.get_dataframe_data(df, {}){}".format(
            df.columns.index(c), ".copy()" if not inplace else ""
        )
        for c in new_cols
    )

    func_text = "def impl(df, labels=None, axis=0, index=None, columns=None,\n"
    func_text += (
        "     level=None, inplace=False, errors='raise', _bodo_transformed=False):\n"
    )
    index = "bodo.hiframes.pd_dataframe_ext.get_dataframe_index(df)"
    # return new df even for inplace case, since typing pass replaces input variable
    # using output of the call
    return bodo.hiframes.dataframe_impl._gen_init_df(
        func_text, new_cols, data_args, index
    )


def query_dummy(df, expr):  # pragma: no cover
    return df.eval(expr)


@infer_global(query_dummy)
class QueryDummyTyper(AbstractTemplate):
    def generic(self, args, kws):
        assert not kws
        return signature(
            SeriesType(types.bool_, index=RangeIndexType(types.none)), *args
        )


@lower_builtin(query_dummy, types.VarArg(types.Any))
def lower_query_dummy(context, builder, sig, args):
    out_obj = cgutils.create_struct_proxy(sig.return_type)(context, builder)
    return out_obj._getvalue()


def val_isin_dummy(S, vals):  # pragma: no cover
    return S in vals


def val_notin_dummy(S, vals):  # pragma: no cover
    return S not in vals


@infer_global(val_isin_dummy)
@infer_global(val_notin_dummy)
class ValIsinTyper(AbstractTemplate):
    def generic(self, args, kws):
        assert not kws
        return signature(SeriesType(types.bool_, index=args[0].index), *args)


@lower_builtin(val_isin_dummy, types.VarArg(types.Any))
@lower_builtin(val_notin_dummy, types.VarArg(types.Any))
def lower_val_isin_dummy(context, builder, sig, args):
    out_obj = cgutils.create_struct_proxy(sig.return_type)(context, builder)
    return out_obj._getvalue()


@overload_method(DataFrameType, "append", inline="always", no_unliteral=True)
def append_overload(df, other, ignore_index=False, verify_integrity=False, sort=None):
    if isinstance(other, DataFrameType):
        return lambda df, other, ignore_index=False, verify_integrity=False, sort=None: pd.concat(
            (df, other)
        )

    # TODO: tuple case
    # TODO: non-homogenous build_list case
    if isinstance(other, types.List) and isinstance(other.dtype, DataFrameType):
        return lambda df, other, ignore_index=False, verify_integrity=False, sort=None: pd.concat(
            [df] + other
        )

    raise ValueError(
        "invalid df.append() input. Only dataframe and list" " of dataframes supported"
    )


def gen_pandas_parquet_metadata(
    df, write_non_range_index_to_metadata, write_rangeindex_to_metadata
):
    # returns dict with pandas dataframe metadata for parquet storage.
    # For more information, see:
    # https://pandas.pydata.org/pandas-docs/stable/development/developer.html#storing-pandas-dataframe-objects-in-apache-parquet-format

    pandas_metadata = {}

    pandas_metadata["columns"] = []

    for col_name, col_type in zip(df.columns, df.data):
        if isinstance(col_type, types.Array) or col_type == boolean_array:
            pandas_type = numpy_type = col_type.dtype.name
            if numpy_type.startswith("datetime"):
                pandas_type = "datetime"
        elif col_type == string_array_type:
            pandas_type = "unicode"
            numpy_type = "object"
        elif isinstance(col_type, DecimalArrayType):
            pandas_type = numpy_type = "object"
        elif isinstance(col_type, IntegerArrayType):
            dtype_name = col_type.dtype.name
            if dtype_name.startswith("int"):
                pandas_type = "Int" + dtype_name[3:]
            elif dtype_name.startswith("uint"):
                pandas_type = "UInt" + dtype_name[4:]
            else:  # pragma: no cover
                raise BodoError(
                    "to_parquet(): unknown dtype in nullable Integer column {} {}".format(
                        col_name, col_type
                    )
                )
            numpy_type = col_type.dtype.name
        elif col_type == datetime_date_array_type:
            pandas_type = "datetime"
            numpy_type = "object"
        else:  # pragma: no cover
            raise BodoError(
                "to_parquet(): unsupported column type for metadata generation : {} {}".format(
                    col_name, col_type
                )
            )

        col_metadata = {
            "name": col_name,
            "field_name": col_name,
            "pandas_type": pandas_type,
            "numpy_type": numpy_type,
            "metadata": None,
        }
        pandas_metadata["columns"].append(col_metadata)

    if write_non_range_index_to_metadata:
        # TODO multi-level
        if "none" in df.index.name:
            _idxname = "__index_level_0__"
            _colidxname = None
        else:
            _idxname = "%s"
            _colidxname = "%s"

        pandas_metadata["index_columns"] = [_idxname]

        # add index column metadata
        pandas_metadata["columns"].append(
            {
                "name": _colidxname,
                "field_name": _idxname,
                "pandas_type": df.index.pandas_type_name,
                "numpy_type": df.index.numpy_type_name,
                "metadata": None,
            }
        )
    elif write_rangeindex_to_metadata:
        pandas_metadata["index_columns"] = [
            {"kind": "range", "name": "%s", "start": "%d", "stop": "%d", "step": "%d"}
        ]
    else:
        pandas_metadata["index_columns"] = []

    pandas_metadata["pandas_version"] = pd.__version__

    return pandas_metadata


@overload_method(DataFrameType, "to_parquet", no_unliteral=True)
def to_parquet_overload(
    df,
    fname,
    engine="auto",
    compression="snappy",
    index=None,
    partition_cols=None,
    # TODO handle possible **kwargs options?
    _is_parallel=False,  # IMPORTANT: this is a Bodo parameter and must be in the last position
):
    if not is_overload_none(partition_cols):
        raise BodoError(
            "to_parquet(): Bodo does not currently support partition_cols option"
        )

    if not is_overload_none(compression) and get_overload_const_str(
        compression
    ) not in {"snappy", "gzip", "brotli"}:
        raise BodoError(
            "to_parquet(): Unsupported compression: "
            + str(get_overload_const_str(compression))
        )

    if not is_overload_none(index) and not is_overload_constant_bool(index):
        raise BodoError("to_parquet(): index must be a constant bool or None")

    from bodo.io.parquet_pio import parquet_write_table_cpp

    # if index=False, we don't write index to the parquet file
    # if index=True we write index to the parquet file even if the index is trivial RangeIndex.
    # if index=None and sequential and RangeIndex:
    #    do not write index value, and write dict to metadata
    # if index=None and sequential and non-RangeIndex:
    #    write index to the parquet file and write non-dict to metadata
    # if index=None and parallel:
    #    write index to the parquet file and write non-dict to metadata regardless of index type
    is_range_index = isinstance(df.index, bodo.hiframes.pd_index_ext.RangeIndexType)
    write_non_rangeindex = (df.index is not None) and (
        is_overload_true(_is_parallel)
        or (not is_overload_true(_is_parallel) and not is_range_index)
    )

    # we write index to metadata always if index=True
    write_non_range_index_to_metadata = is_overload_true(index) or (
        is_overload_none(index)
        and (not is_range_index or is_overload_true(_is_parallel))
    )

    write_rangeindex_to_metadata = (
        is_overload_none(index)
        and is_range_index
        and not is_overload_true(_is_parallel)
    )

    # write pandas metadata for the parquet file
    pandas_metadata_str = json.dumps(
        gen_pandas_parquet_metadata(
            df, write_non_range_index_to_metadata, write_rangeindex_to_metadata
        )
    )
    if not is_overload_true(_is_parallel) and is_range_index:
        pandas_metadata_str = pandas_metadata_str.replace('"%d"', "%d")
        if df.index.name == "RangeIndexType(none)":
            # if the index name is None then we need to write just "null" to the metadata file
            # without quotation marks(null). But if a name is provided we need to
            # wrap the name with quotation mark to indicate it is a string
            pandas_metadata_str = pandas_metadata_str.replace('"%s"', "%s")

    # convert dataframe columns to array_info
    data_args = ", ".join(
        "array_to_info(bodo.hiframes.pd_dataframe_ext.get_dataframe_data(df, {}))".format(
            i
        )
        for i in range(len(df.columns))
    )

    col_names_text = ", ".join('"{}"'.format(col_name) for col_name in df.columns)

    func_text = "def df_to_parquet(df, fname, engine='auto', compression='snappy', index=None, partition_cols=None, _is_parallel=False):\n"
    # put arrays in table_info
    func_text += "    info_list = [{}]\n".format(data_args)
    func_text += "    table = arr_info_list_to_table(info_list)\n"
    func_text += "    col_names = array_to_info(str_arr_from_sequence([{}]))\n".format(
        col_names_text
    )
    if is_overload_true(index) or (is_overload_none(index) and write_non_rangeindex):
        func_text += "    index_col = array_to_info(index_to_array(bodo.hiframes.pd_dataframe_ext.get_dataframe_index(df)))\n"
        write_index = True
    else:
        func_text += "    index_col = array_to_info(np.empty(0))\n"
        write_index = False
    func_text += '    metadata = """' + pandas_metadata_str + '"""\n'
    func_text += "    if compression is None:\n"
    func_text += "        compression = 'none'\n"
    func_text += "    if df.index.name is not None:\n"
    func_text += "        name_ptr = df.index.name\n"
    func_text += "    else:\n"
    func_text += "        name_ptr = 'null'\n"
    if write_rangeindex_to_metadata:
        func_text += "    parquet_write_table_cpp(unicode_to_char_ptr(fname),\n"
        func_text += "                            table, col_names, index_col,\n"
        func_text += "                            " + str(write_index) + ",\n"
        func_text += "                            unicode_to_char_ptr(metadata),\n"
        func_text += "                            unicode_to_char_ptr(compression),\n"
        func_text += "                            _is_parallel, 1, df.index.start,\n"
        func_text += "                            df.index.stop, df.index.step,\n"
        func_text += "                            unicode_to_char_ptr(name_ptr))\n"
    else:
        func_text += "    parquet_write_table_cpp(unicode_to_char_ptr(fname),\n"
        func_text += "                            table, col_names, index_col,\n"
        func_text += "                            " + str(write_index) + ",\n"
        func_text += "                            unicode_to_char_ptr(metadata),\n"
        func_text += "                            unicode_to_char_ptr(compression),\n"
        func_text += "                            _is_parallel, 0, 0, 0, 0,\n"
        func_text += "                            unicode_to_char_ptr(name_ptr))\n"

    loc_vars = {}
    exec(
        func_text,
        {
            "np": np,
            "bodo": bodo,
            "unicode_to_char_ptr": unicode_to_char_ptr,
            "array_to_info": array_to_info,
            "arr_info_list_to_table": arr_info_list_to_table,
            "str_arr_from_sequence": str_arr_from_sequence,
            "parquet_write_table_cpp": parquet_write_table_cpp,
            "index_to_array": index_to_array,
        },
        loc_vars,
    )
    df_to_parquet = loc_vars["df_to_parquet"]
    return df_to_parquet


def to_sql_exception_guard(
    df,
    name,
    con,
    schema=None,
    if_exists="fail",
    index=True,
    index_label=None,
    chunksize=None,
    dtype=None,
    method=None,
):  # pragma: no cover
    """Call of to_sql and guard the exception and return it as string if error happens"""
    err_msg = "all_ok"
    try:
        df.to_sql(
            name, con, schema, if_exists, index, index_label, chunksize, dtype, method,
        )
    except ValueError as e:
        err_msg = e.args[0]
    return err_msg


@numba.njit
def to_sql_exception_guard_encaps(
    df,
    name,
    con,
    schema=None,
    if_exists="fail",
    index=True,
    index_label=None,
    chunksize=None,
    dtype=None,
    method=None,
):  # pragma: no cover
    with numba.objmode(out="unicode_type"):
        out = to_sql_exception_guard(
            df,
            name,
            con,
            schema,
            if_exists,
            index,
            index_label,
            chunksize,
            dtype,
            method,
        )
    return out


@overload_method(DataFrameType, "to_sql")
def to_sql_overload(
    df,
    name,
    con,
    schema=None,
    if_exists="fail",
    index=True,
    index_label=None,
    chunksize=None,
    dtype=None,
    method=None,
    # Additional entry
    _is_parallel=False,
):
    if not is_overload_none(chunksize):
        raise BodoError("to_sql(): chunksize option is not supported")

    def _impl(
        df,
        name,
        con,
        schema=None,
        if_exists="fail",
        index=True,
        index_label=None,
        chunksize=None,
        dtype=None,
        method=None,
        _is_parallel=False,
    ):  # pragma: no cover
        """Nodes number 0 does the first initial insertion into the database.
        Following nodes do the insertion of the rest if no error happened.
        The bcast_scalar is used to synchronize the process between 0 and the rest.
        """
        rank = bodo.libs.distributed_api.get_rank()
        err_msg = "unset"
        if rank != 0:
            if_exists = "append"  # For other nodes, we append to the existing data set.
            err_msg = bcast_scalar(err_msg)
        # The writing of the data.
        if rank == 0 or (_is_parallel and err_msg == "all_ok"):
            err_msg = to_sql_exception_guard_encaps(
                df,
                name,
                con,
                schema,
                if_exists,
                index,
                index_label,
                chunksize,
                dtype,
                method,
            )
        if rank == 0:
            err_msg = bcast_scalar(err_msg)
        if err_msg != "all_ok":
            # TODO: We cannot do a simple raise ValueError(err_msg).
            print("err_msg=", err_msg)
            raise ValueError("error in to_sql() operation")

    return _impl


dummy_use = numba.njit(lambda a: None)


# TODO: other Pandas versions (0.24 defaults are different than 0.23)
@overload_method(DataFrameType, "to_csv", no_unliteral=True)
def to_csv_overload(
    df,
    path_or_buf=None,
    sep=",",
    na_rep="",
    float_format=None,
    columns=None,
    header=True,
    index=True,
    index_label=None,
    mode="w",
    encoding=None,
    compression="infer",
    quoting=None,
    quotechar='"',
    line_terminator=None,
    chunksize=None,
    date_format=None,
    doublequote=True,
    escapechar=None,
    decimal=".",
):
    # TODO: refactor when objmode() can understand global string constant
    # String output case
    if path_or_buf is None or path_or_buf == types.none:

        def _impl(
            df,
            path_or_buf=None,
            sep=",",
            na_rep="",
            float_format=None,
            columns=None,
            header=True,
            index=True,
            index_label=None,
            mode="w",
            encoding=None,
            compression="infer",
            quoting=None,
            quotechar='"',
            line_terminator=None,
            chunksize=None,
            date_format=None,
            doublequote=True,
            escapechar=None,
            decimal=".",
        ):  # pragma: no cover
            with numba.objmode(D="unicode_type"):
                D = df.to_csv(
                    path_or_buf,
                    sep,
                    na_rep,
                    float_format,
                    columns,
                    header,
                    index,
                    index_label,
                    mode,
                    encoding,
                    compression,
                    quoting,
                    quotechar,
                    line_terminator,
                    chunksize,
                    date_format,
                    doublequote,
                    escapechar,
                    decimal,
                )
            return D

        return _impl

    def _impl(
        df,
        path_or_buf=None,
        sep=",",
        na_rep="",
        float_format=None,
        columns=None,
        header=True,
        index=True,
        index_label=None,
        mode="w",
        encoding=None,
        compression="infer",
        quoting=None,
        quotechar='"',
        line_terminator=None,
        chunksize=None,
        date_format=None,
        doublequote=True,
        escapechar=None,
        decimal=".",
    ):  # pragma: no cover
        # passing None for the first argument returns a string
        # containing contents to write to csv
        with numba.objmode(D="unicode_type"):
            D = df.to_csv(
                None,
                sep,
                na_rep,
                float_format,
                columns,
                header,
                index,
                index_label,
                mode,
                encoding,
                compression,
                quoting,
                quotechar,
                line_terminator,
                chunksize,
                date_format,
                doublequote,
                escapechar,
                decimal,
            )
        _csv_write(unicode_to_char_ptr(path_or_buf), D._data, 0, len(D), False)
        # ensure path_or_buf and D are not deleted before call to _csv_write completes
        dummy_use(path_or_buf)
        dummy_use(D)

    return _impl


@overload_method(DataFrameType, "to_json", no_unliteral=True)
def to_json_overload(
    df,
    path_or_buf=None,
    orient="columns",
    date_format=None,
    double_precision=10,
    force_ascii=True,
    date_unit="ms",
    default_handler=None,
    lines=False,
    compression="infer",
    index=True,
    indent=None,
):
    # TODO: refactor when objmode() can understand global string constant
    # String output case
    if path_or_buf is None or path_or_buf == types.none:

        def _impl(
            df,
            path_or_buf=None,
            orient="columns",
            date_format=None,
            double_precision=10,
            force_ascii=True,
            date_unit="ms",
            default_handler=None,
            lines=False,
            compression="infer",
            index=True,
            indent=None,
        ):  # pragma: no cover
            with numba.objmode(D="unicode_type"):
                D = df.to_json(
                    path_or_buf,
                    orient,
                    date_format,
                    double_precision,
                    force_ascii,
                    date_unit,
                    default_handler,
                    lines,
                    compression,
                    index,
                    indent,
                )
            return D

        return _impl

    def _impl(
        df,
        path_or_buf=None,
        orient="columns",
        date_format=None,
        double_precision=10,
        force_ascii=True,
        date_unit="ms",
        default_handler=None,
        lines=False,
        compression="infer",
        index=True,
        indent=None,
    ):  # pragma: no cover
        # passing None for the first argument returns a string
        # containing contents to write to json
        with numba.objmode(D="unicode_type"):
            D = df.to_json(
                None,
                orient,
                date_format,
                double_precision,
                force_ascii,
                date_unit,
                default_handler,
                lines,
                compression,
                index,
                indent,
            )
        if lines and orient == "records":
            _json_write(
                unicode_to_char_ptr(path_or_buf), D._data, 0, len(D), False, True
            )
        else:
            _json_write(
                unicode_to_char_ptr(path_or_buf), D._data, 0, len(D), False, False
            )
        # ensure path_or_buf and D are not deleted before call to _json_write completes
        dummy_use(path_or_buf)
        dummy_use(D)

    return _impl


def handle_inplace_df_type_change(inplace, _bodo_transformed, func_name):
    """df type can change for functions like drop, rename, etc. if inplace is set, so
    variable replacement in typing pass is necessary for type stability.
    This returns control to typing pass to handle it using a normal exception.
    typing pass sets _bodo_transformed if variable replacement is done already
    """
    if (
        is_overload_false(_bodo_transformed)
        and bodo.transforms.typing_pass.in_partial_typing
        and (is_overload_true(inplace) or not is_overload_constant_bool(inplace))
    ):
        bodo.transforms.typing_pass.typing_transform_required = True
        raise Exception(
            "DataFrame.{}(): transform necessary for inplace".format(func_name)
        )


# Throw BodoError for top-level unsupported functions in Pandas
pd_unsupported = (
    # Input/output
    pd.read_pickle,
    pd.read_table,
    pd.read_fwf,
    pd.read_clipboard,
    pd.ExcelWriter,
    pd.json_normalize,
    pd.read_html,
    pd.read_hdf,
    pd.read_feather,
    pd.read_orc,  # TODO: support
    pd.read_sas,
    pd.read_spss,
    pd.read_sql_table,
    pd.read_sql_query,
    pd.read_gbq,
    pd.read_stata,
    # General functions
    ## Data manipulations
    pd.melt,
    pd.pivot,
    pd.cut,
    pd.qcut,
    pd.merge_ordered,
    pd.get_dummies,
    pd.factorize,
    pd.wide_to_long,
    ## Top-level dealing with datetimelike
    pd.bdate_range,
    pd.period_range,
    pd.timedelta_range,
    pd.infer_freq,
    ## Top-level dealing with intervals
    pd.interval_range,
    ## Top-level evaluation
    pd.eval,
    ## Hashing
    pd.util.hash_array,
    pd.util.hash_pandas_object,
    # Testing
    pd.test,
)


def _install_pd_unsupported():
    """install an overload that raises BodoError for unsupported functions
    """
    for f in pd_unsupported:
        fname = "pd." + f.__name__
        overload(f)(create_unsupported_overload(fname))


_install_pd_unsupported()<|MERGE_RESOLUTION|>--- conflicted
+++ resolved
@@ -237,14 +237,7 @@
 class DataFrameAttribute(AttributeTemplate):
     key = DataFrameType
 
-<<<<<<< HEAD
-    def resolve_shape(self, ary):
-        return types.UniTuple(types.intp, 2)
-
     @bound_function("df.apply", no_unliteral=True)
-=======
-    @bound_function("df.apply")
->>>>>>> f70fa8a1
     def resolve_apply(self, df, args, kws):
         kws = dict(kws)
         func = args[0] if len(args) > 0 else kws.get("func", None)
