"""
Common helper functions and types for Iceberg support.
"""

from __future__ import annotations

import importlib
import typing as pt
from urllib.parse import parse_qs, urlparse

import requests
from numba.core import types
from pyarrow.fs import FileSystem, FSSpecHandler

from bodo.utils.utils import BodoError, run_rank0

if pt.TYPE_CHECKING:  # pragma: no cover
    from pyiceberg.io import FileIO
    from pyiceberg.table import FileScanTask


class IcebergParquetInfo(pt.NamedTuple):
    """Named Tuple for Parquet info needed by Bodo"""

    # Iceberg file info
    file_task: FileScanTask
    # Iceberg Schema ID the parquet file was written with
    schema_id: int
    # Sanitized path to the parquet file for filesystem
    sanitized_path: str

    @property
    def path(self) -> str:
        return self.file_task.file.file_path

    @property
    def row_count(self) -> int:
        return self.file_task.file.record_count


def verify_pyiceberg_installed():
    """
    Verify that the PyIceberg package is installed.
    """

    try:
        return importlib.import_module("pyiceberg")
    except ImportError:
        raise BodoError(
            "Please install the pyiceberg package to use Iceberg functionality. "
            "You can install it by running 'pip install pyiceberg'."
        ) from None


T = pt.TypeVar("T")
TVals = T | tuple["TVals", ...]


def flatten_tuple(x: tuple[TVals, ...]) -> tuple[T]:
    """
    Flatten a tuple of tuples into a single tuple. This is needed
    to handle nested tuples in the schema group identifier due to
    nested data types.
    """
    values = []
    for val in x:
        if isinstance(val, tuple):
            values.extend(flatten_tuple(val))
        else:
            values.append(val)
    return tuple(values)


def flatten_concatenation(list_of_lists: list[list[pt.Any]]) -> list[pt.Any]:
    """
    Helper function to flatten a list of lists into a
    single list.

    Ref: https://realpython.com/python-flatten-list/

    Args:
        list_of_lists (list[list[Any]]): List to flatten.

    Returns:
        list[Any]: Flattened list.
    """
    flat_list: list[pt.Any] = []
    for row in list_of_lists:
        flat_list += row
    return flat_list


FieldID: pt.TypeAlias = int | tuple["FieldID", ...]
FieldIDs: pt.TypeAlias = tuple[FieldID, ...]
FieldName: pt.TypeAlias = str | tuple["FieldName", ...]
FieldNames: pt.TypeAlias = tuple[FieldName, ...]
SchemaGroupIdentifier: pt.TypeAlias = tuple[FieldIDs, FieldNames]


# ===================================================================
# Must match the values in bodo_iceberg_connector/schema_helper.py
# ===================================================================
# This is the key used for storing the Iceberg Field ID in the
# metadata of the Arrow fields.
# Taken from: https://github.com/apache/arrow/blob/c23a097965b5c626cbc91b229c76a6c13d36b4e8/cpp/src/parquet/arrow/schema.cc#L245.
ICEBERG_FIELD_ID_MD_KEY = "PARQUET:field_id"

# PyArrow stores the metadata keys and values as bytes, so we need
# to use this encoded version when trying to access existing
# metadata in fields.
b_ICEBERG_FIELD_ID_MD_KEY = str.encode(ICEBERG_FIELD_ID_MD_KEY)
# ===================================================================


@run_rank0
def get_rest_catalog_config(conn: str) -> tuple[str, str, str] | None:
    """
    Get the configuration for a rest catalog connection string.
    @param conn: Iceberg connection string.
    @return: Tuple of uri, user_token, warehouse if successful, None otherwise (e.g. invalid connection string or not a rest catalog).
    """
    parsed_conn = urlparse(conn)
    if parsed_conn.scheme.lower() not in {"http", "https"}:
        return None
    parsed_params = parse_qs(parsed_conn.query)
    # Clear the params
    parsed_conn = parsed_conn._replace(query="")
    uri = parsed_conn.geturl()

    user_token, credential, warehouse = (
        parsed_params.get("token"),
        parsed_params.get("credential"),
        parsed_params.get("warehouse"),
    )
    if user_token is not None:
        user_token = user_token[0]
    if warehouse is not None:
        warehouse = warehouse[0]
    # If we have a credential, we need to use it to get a user_token
    if credential is not None:
        credential = credential[0]
        client_id, client_secret = credential.split(":")
        user_token_request = requests.post(
            f"{uri}/v1/oauth/tokens",
            data={
                "client_id": client_id,
                "client_secret": client_secret,
                "grant_type": "client_credentials",
            },
            headers={"Content-Type": "application/x-www-form-urlencoded"},
        )
        if user_token_request.status_code != 200:
            raise BodoError(
                f"Unable to authenticate with {uri}. Please check your connection string."
            )
        user_token = user_token_request.json().get("access_token")

    if user_token is None:
        raise BodoError(
            f"Unable to authenticate with {uri}. Please check your connection string."
        )
    return uri, str(user_token), str(warehouse)


# ----------------------- Connection String Handling ----------------------- #


class IcebergConnectionType(types.Type):
    """
    Abstract base class for IcebergConnections
    """

    def __init__(self, name):  # pragma: no cover
<<<<<<< HEAD
        super().__init__(name=name)
=======
        super().__init__(name=name)

    def get_conn_str(self) -> str:
        raise NotImplementedError("IcebergConnectionType should not be instantiated")


def _fs_from_file_path(file_path: str, io: FileIO) -> FileSystem:
    from pyiceberg.io.pyarrow import PyArrowFileIO

    scheme, netloc, _ = PyArrowFileIO.parse_location(file_path)
    if isinstance(io, PyArrowFileIO):
        return io.fs_by_scheme(scheme, netloc)
    else:
        try:
            from pyiceberg.io.fsspec import FsspecFileIO

            if isinstance(io, FsspecFileIO):
                from pyarrow.fs import PyFileSystem

                return PyFileSystem(FSSpecHandler(io.get_fs(scheme)))
            else:
                raise ValueError(f"Expected PyArrowFileIO or FsspecFileIO, got: {io}")
        except ModuleNotFoundError as e:
            # When FsSpec is not installed
            raise ValueError(
                f"Expected PyArrowFileIO or FsspecFileIO, got: {io}"
            ) from e
>>>>>>> 9fce361a
<|MERGE_RESOLUTION|>--- conflicted
+++ resolved
@@ -171,13 +171,7 @@
     """
 
     def __init__(self, name):  # pragma: no cover
-<<<<<<< HEAD
         super().__init__(name=name)
-=======
-        super().__init__(name=name)
-
-    def get_conn_str(self) -> str:
-        raise NotImplementedError("IcebergConnectionType should not be instantiated")
 
 
 def _fs_from_file_path(file_path: str, io: FileIO) -> FileSystem:
@@ -200,5 +194,4 @@
             # When FsSpec is not installed
             raise ValueError(
                 f"Expected PyArrowFileIO or FsspecFileIO, got: {io}"
-            ) from e
->>>>>>> 9fce361a
+            ) from e