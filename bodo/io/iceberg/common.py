--- conflicted
+++ resolved
@@ -10,13 +10,7 @@
 
 import requests
 from numba.core import types
-<<<<<<< HEAD
-from numba.extending import overload
 
-import bodo
-=======
-
->>>>>>> a1d1bb82
 from bodo.utils.utils import BodoError, run_rank0
 
 if pt.TYPE_CHECKING:  # pragma: no cover
@@ -178,93 +172,4 @@
         super().__init__(name=name)
 
     def get_conn_str(self) -> str:
-<<<<<<< HEAD
-        raise NotImplementedError("IcebergConnectionType should not be instantiated")
-
-
-def format_iceberg_conn(conn_str: str) -> str:
-    """
-    Determine if connection string points to an Iceberg database and reconstruct
-    the correct connection string needed to connect to the Iceberg metastore
-    """
-
-    parse_res = urlparse(conn_str)
-    if not conn_str.startswith("iceberg+glue") and parse_res.scheme not in (
-        "iceberg",
-        "iceberg+file",
-        "iceberg+s3",
-        "iceberg+thrift",
-        "iceberg+http",
-        "iceberg+https",
-        "iceberg+snowflake",
-        "iceberg+abfs",
-        "iceberg+abfss",
-        "iceberg+http",
-        "iceberg+https",
-        "iceberg+arn",
-    ):
-        raise BodoError(
-            "'con' must start with one of the following: 'iceberg://', 'iceberg+file://', "
-            "'iceberg+s3://', 'iceberg+thrift://', 'iceberg+http://', 'iceberg+https://', 'iceberg+glue', 'iceberg+snowflake://', "
-            "'iceberg+abfs://', 'iceberg+abfss://', 'iceberg+http(s)://', 'iceberg+arn'"
-        )
-
-    # Remove Iceberg Prefix when using Internally
-    conn_str = conn_str.removeprefix("iceberg+").removeprefix("iceberg://")
-
-    # Reformat Snowflake connection string to be iceberg-connector compatible
-    if conn_str.startswith("snowflake://"):
-        from bodo.io.snowflake import parse_conn_str
-
-        conn_contents = parse_conn_str(conn_str)
-        account: str = conn_contents.pop("account")
-        # Flatten Session Parameters
-        session_params = conn_contents.pop("session_parameters", {})
-        conn_contents.update(session_params)
-        # Remove Snowflake Specific Parameters
-        conn_contents.pop("warehouse", None)
-        conn_contents.pop("database", None)
-        conn_contents.pop("schema", None)
-        conn_str = (
-            f"snowflake://{account}.snowflakecomputing.com/?{urlencode(conn_contents)}"
-        )
-
-    return conn_str
-
-
-def format_iceberg_conn_njit(conn: str) -> str:  # type: ignore
-    pass
-
-
-@overload(format_iceberg_conn_njit)
-def overload_format_iceberg_conn_njit(conn):  # pragma: no cover
-    """
-    Wrapper around format_iceberg_conn for strings
-    Gets the connection string from conn_str attr for IcebergConnectionType
-
-    Args:
-        conn_str (str | IcebergConnectionType): connection passed in read_sql/read_sql_table/to_sql
-
-    Returns:
-        str: connection string without the iceberg(+*?) prefix
-    """
-    if isinstance(conn, (types.UnicodeType, types.StringLiteral)):
-
-        def impl(conn):
-            with bodo.no_warning_objmode(conn_str="unicode_type"):
-                conn_str = format_iceberg_conn(conn)
-            return conn_str
-
-        return impl
-    else:
-        assert isinstance(
-            conn, IcebergConnectionType
-        ), f"format_iceberg_conn_njit: Invalid type for conn, got {conn}"
-
-        def impl(conn):
-            return conn.conn_str
-
-        return impl
-=======
-        raise NotImplementedError("IcebergConnectionType should not be instantiated")
->>>>>>> a1d1bb82
+        raise NotImplementedError("IcebergConnectionType should not be instantiated")