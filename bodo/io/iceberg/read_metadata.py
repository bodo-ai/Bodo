"""
Operations to get file metadata from Iceberg tables during
read runtime. This includes getting a list of parquet files
and processing their metadata for later steps.
"""

from __future__ import annotations

import itertools
import json
import os
import time
import typing as pt

import pyarrow as pa

import bodo
import bodo.utils.tracing as tracing
from bodo.io.iceberg.catalog import conn_str_to_catalog
from bodo.io.iceberg.common import (
    FieldIDs,
    FieldNames,
    IcebergParquetInfo,
    SchemaGroupIdentifier,
    flatten_tuple,
)
from bodo.io.iceberg.read_parquet import (
    IcebergPqDatasetMetrics,
    get_schema_group_identifier_from_pa_schema,
)
from bodo.io.parquet_pio import fpath_without_protocol_prefix
from bodo.utils.utils import BodoError, run_rank0

if pt.TYPE_CHECKING:  # pragma: no cover
    from pyiceberg.expressions import BooleanExpression
    from pyiceberg.io import FileIO
    from pyiceberg.table import FileScanTask, Table


def _construct_parquet_infos(
    table: Table, tasks: pt.Iterable[FileScanTask]
) -> tuple[list[IcebergParquetInfo], int]:
    """
    Construct IcebergParquetInfo objects for each file
    from the Iceberg table scanner. This includes performing additional
    operations to get the schema ID and sanitized path for each file.
    """

    from avro.datafile import DataFileReader
    from avro.io import DatumReader

    file_path_to_schema_id = {}

    s = time.monotonic_ns()
    # Construct a mapping from file path to schema ID
    snap = table.current_snapshot()
    assert snap is not None

    for manifest_file in snap.manifests(table.io):
        # Open Avro file
        with table.io.new_input(manifest_file.manifest_path).open(seekable=True) as f:
            reader = DataFileReader(f, DatumReader())
            schema_serialized = reader.get_meta("schema")
            assert schema_serialized is not None
            schema_id = int(json.loads(schema_serialized)["schema-id"])

            for line in reader:
                file_path_to_schema_id[line["data_file"]["file_path"]] = schema_id
    get_file_to_schema_us = time.monotonic_ns() - s

    # Construct the list of Parquet file info
    return [
        IcebergParquetInfo(
            file_task=task,
            schema_id=file_path_to_schema_id[task.file.file_path],
            sanitized_path=fpath_without_protocol_prefix(task.file.file_path),
        )
        for task in tasks
    ], get_file_to_schema_us // 1000


def _get_total_num_pq_files_in_table(table: Table) -> int:
    """
    Returns the total number of Parquet files in the given Iceberg table
    at the current snapshot. Used for logging the # of filtered files.
    Expected to only run on 1 rank
    """
    from pyiceberg.manifest import ManifestContent

    snap = table.current_snapshot()
    assert snap is not None

    # First, check if we can get the information from the summary
    if (summ := snap.summary) and (count := summ["total-data-files"]):
        return int(count)

    # If it doesn't exist in the summary, check the manifestList
    # TODO: is this doable? I can get the manifestList location, but I don't see a way
    # to get any metadata from this list.
    # A manifest list includes summary metadata that can be used to avoid scanning all of the
    # manifests
    # in a snapshot when planning a table scan. This includes the number of added, existing, and
    # deleted files,
    # and a summary of values for each field of the partition spec used to write the manifest.

    # If it doesn't exist in the manifestList, calculate it by iterating over each manifest file
    total_files = 0
    for manifest_file in snap.manifests(table.io):
        if manifest_file.content != ManifestContent.DATA:
            continue
        existing_files = manifest_file.existing_files_count
        added_files = manifest_file.added_files_count
        deleted_files = manifest_file.deleted_files_count

        if existing_files is None or added_files is None or deleted_files is None:
            # If any of the option fields are None, we have to manually read the file
            manifest_contents = manifest_file.fetch_manifest_entry(
                table.io, discard_deleted=True
            )
            total_files += len(manifest_contents)
        else:
            total_files += existing_files + added_files - deleted_files

    return total_files


@run_rank0
def get_iceberg_file_list_parallel(
    conn_str: str, table_id: str, filters: BooleanExpression
) -> tuple[list[IcebergParquetInfo], dict, int, FileIO, int]:
    """
    Wrapper around 'get_iceberg_file_list' which calls it
    on rank 0 and handles all the required error
    synchronization and broadcasts the outputs to all ranks.
    NOTE: This function must be called in parallel
    on all ranks.

    Args:
        conn (str): Iceberg connection string
        table_id (str): Iceberg table identifier
        filters (optional): Filters for file pruning. Defaults to None.

    Returns:
        tuple[IcebergParquetInfo, int, dict[int, pa.Schema]]:
        - List of Parquet file info from Iceberg including
            - Original and sanitized file paths
            - Additional metadata like schema and row count info
        - Snapshot ID that these files were taken from.
        - Schema group identifier to schema mapping
    """

    ev_iceberg_fl = tracing.Event("get_iceberg_file_list", is_parallel=False)
    if tracing.is_tracing():  # pragma: no cover
        ev_iceberg_fl.add_attribute("g_filters", filters)
    try:
        catalog = conn_str_to_catalog(conn_str)
        table = catalog.load_table(table_id)
        pq_infos, get_file_to_schema_us = _construct_parquet_infos(
            table, table.scan(filters).plan_files()
        )

        if tracing.is_tracing():  # pragma: no cover
            ICEBERG_TRACING_NUM_FILES_TO_LOG = int(
                os.environ.get("BODO_ICEBERG_TRACING_NUM_FILES_TO_LOG", "50")
            )
            ev_iceberg_fl.add_attribute("num_files", len(pq_infos))
            ev_iceberg_fl.add_attribute(
                f"first_{ICEBERG_TRACING_NUM_FILES_TO_LOG}_files",
                ", ".join(x.path for x in pq_infos[:ICEBERG_TRACING_NUM_FILES_TO_LOG]),
            )
    except Exception as exc:  # pragma: no cover
        raise BodoError(
            f"Error reading Iceberg Table: {type(exc).__name__}: {str(exc)}\n"
        ) from exc
    finally:
        ev_iceberg_fl.finalize()

    if bodo.user_logging.get_verbose_level() >= 1:
        try:
            total_num_files = str(_get_total_num_pq_files_in_table(table))
        except Exception as e:
            total_num_files = (
                "unknown (error getting total number of files: " + str(e) + ")"
            )

        num_files_read = len(pq_infos)
        if bodo.user_logging.get_verbose_level() >= 2:
            # Constant to limit the number of files to list in the log message
            # May want to increase this for higher verbosity levels
            num_files_to_list = 10

            file_list = ", ".join(x.path for x in pq_infos[:num_files_to_list])
            log_msg = f"Total number of files is {total_num_files}. Reading {num_files_read} files: {file_list}"

            if num_files_read > num_files_to_list:
<<<<<<< HEAD
                log_msg += f", ... and {num_files_read-num_files_to_list} more."
=======
                log_msg += f", ... and {num_files_read - num_files_to_list} more."
>>>>>>> a1d1bb82
        else:
            log_msg = f"Total number of files is {total_num_files}. Reading {num_files_read} files."

        bodo.user_logging.log_message("Iceberg File Pruning:", log_msg)

    from pyiceberg.io.pyarrow import schema_to_pyarrow

    return (
        pq_infos,
        {i: schema_to_pyarrow(s) for i, s in table.schemas().items()},
        snap.snapshot_id if (snap := table.current_snapshot()) else -1,
        table.io,
        get_file_to_schema_us,
    )


def group_file_frags_by_schema_group_identifier(
    pq_infos: list[IcebergParquetInfo],
    file_schemas: list[pa.Schema],
    metrics: IcebergPqDatasetMetrics,
) -> dict[SchemaGroupIdentifier, list[IcebergParquetInfo]]:
    """
    Group a list of Parquet file fragments by their Schema Group identifier,
    i.e. based on the Iceberg Field IDs and corresponding
    field names.
    The fragments are assumed to have their metadata already populated.
    NOTE: This function is completely local and doesn't
    do any synchronization. It may raise Exceptions.
    The caller is expected to handle the error-synchronization.

    Args:
        pq_infos (list[ds.ParquetFileFragment]): List of Parquet Infos from Iceberg connector.
        metrics (IcebergPqDatasetMetrics): Metrics to update in place.

    Returns:
        dict[
            SchemaGroupIdentifier,
            list[IcebergParquetInfo]
        ]: Dictionary mapping the schema group identifier
            to the list of IcebergParquetInfo for that schema group identifier.
            The schema group identifier is a tuple of
            two ordered tuples. The first is an ordered tuple
            of the Iceberg field IDs in the file and the second
            is an ordered tuple of the corresponding field
            names. Note that only the top-level fields are considered.
    """
    ## Get the Field IDs and Column Names of the files:
    iceberg_field_ids: list[FieldIDs] = []
    pq_field_names: list[FieldNames] = []

    # Get the schema group identifier for each file using the pre-fetched metadata:
    start = time.monotonic()
    for pq_info, file_schema in zip(pq_infos, file_schemas):
        try:
            schema_group_identifier = get_schema_group_identifier_from_pa_schema(
                file_schema
            )
        except Exception as e:
            msg = (
                f"Encountered an error while generating the schema group identifier for file {pq_info.path}. "
                "This is most likely either a corrupted/invalid Parquet file or represents a bug/gap in Bodo.\n"
                f"{str(e)}"
            )
            raise BodoError(msg)
        iceberg_field_ids.append(schema_group_identifier[0])
        pq_field_names.append(schema_group_identifier[1])
    metrics.get_sg_id_time += int((time.monotonic() - start) * 1_000_000)

    # Sort the files based on their schema group identifier
    start = time.monotonic()
    file_frags_schema_group_ids: list[
        tuple[IcebergParquetInfo, FieldIDs, FieldNames]
    ] = list(zip(pq_infos, iceberg_field_ids, pq_field_names))
    # Sort/Groupby the field-ids and field-names tuples.
    # We must flatten the tuples for sorting because you
    # cannot compare ints to tuples in Python and nested types
    # will generate tuples. This is safe because a nested field
    # can never become a primitive column (and vice-versa).
    sort_key_func = lambda item: (flatten_tuple(item[1]), flatten_tuple(item[2]))
    keyfunc = lambda item: (item[1], item[2])
    schema_group_id_to_frags: dict[SchemaGroupIdentifier, list[IcebergParquetInfo]] = {
        k: [x[0] for x in v]
        for k, v in itertools.groupby(
            sorted(file_frags_schema_group_ids, key=sort_key_func), keyfunc
        )
    }
    metrics.sort_by_sg_id_time += int((time.monotonic() - start) * 1_000_000)
    metrics.nunique_sgs_seen += len(schema_group_id_to_frags)

    return schema_group_id_to_frags<|MERGE_RESOLUTION|>--- conflicted
+++ resolved
@@ -193,11 +193,7 @@
             log_msg = f"Total number of files is {total_num_files}. Reading {num_files_read} files: {file_list}"
 
             if num_files_read > num_files_to_list:
-<<<<<<< HEAD
-                log_msg += f", ... and {num_files_read-num_files_to_list} more."
-=======
                 log_msg += f", ... and {num_files_read - num_files_to_list} more."
->>>>>>> a1d1bb82
         else:
             log_msg = f"Total number of files is {total_num_files}. Reading {num_files_read} files."
 
