--- conflicted
+++ resolved
@@ -24,10 +24,7 @@
 from bodo.io.fs_io import pyarrow_fs_type
 from bodo.io.helpers import pyarrow_schema_type
 from bodo.io.iceberg.catalog import conn_str_to_catalog
-<<<<<<< HEAD
-=======
 from bodo.io.iceberg.common import _fs_from_file_path
->>>>>>> f9469f20
 from bodo.io.iceberg.theta import theta_sketch_collection_type
 from bodo.libs.bool_arr_ext import alloc_false_bool_array
 from bodo.libs.str_ext import unicode_to_utf8
@@ -646,11 +643,7 @@
         if_exists (str): What write operation we are doing. This must be one of
             ['fail', 'append', 'replace']
     """
-<<<<<<< HEAD
-    from pyiceberg.io.pyarrow import _fs_from_file_path, _pyarrow_to_schema_without_ids
-=======
     from pyiceberg.io.pyarrow import _pyarrow_to_schema_without_ids
->>>>>>> f9469f20
     from pyiceberg.partitioning import UNPARTITIONED_PARTITION_SPEC
     from pyiceberg.schema import assign_fresh_schema_ids, prune_columns
     from pyiceberg.table import ALWAYS_TRUE
