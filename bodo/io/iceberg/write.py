--- conflicted
+++ resolved
@@ -18,10 +18,7 @@
 from llvmlite import ir as lir
 from numba.core import cgutils, types
 from numba.extending import intrinsic
-<<<<<<< HEAD
 from pyiceberg.io import load_file_io
-=======
->>>>>>> c8e3c7d8
 
 import bodo
 import bodo.utils.tracing as tracing
@@ -29,11 +26,7 @@
 from bodo.io.fs_io import pyarrow_fs_type
 from bodo.io.helpers import pyarrow_schema_type
 from bodo.io.iceberg.catalog import conn_str_to_catalog
-<<<<<<< HEAD
 from bodo.io.iceberg.common import _format_data_loc, _fs_from_file_path
-=======
-from bodo.io.iceberg.common import _fs_from_file_path
->>>>>>> c8e3c7d8
 from bodo.io.iceberg.theta import theta_sketch_collection_type
 from bodo.libs.bool_arr_ext import alloc_false_bool_array
 from bodo.libs.str_ext import unicode_to_utf8
@@ -178,10 +171,7 @@
     Get the path to write Parquet files to for an Iceberg table
     given the tables properties and the tables base location.
     """
-<<<<<<< HEAD
-=======
-
->>>>>>> c8e3c7d8
+
     data_path = properties.get("write.data.path")
     return data_path if data_path else f"{location}/data"
 
@@ -395,7 +385,6 @@
     """
     from pyiceberg.manifest import DataFile, DataFileContent, FileFormat
     from pyiceberg.typedef import Record
-<<<<<<< HEAD
 
     ev = tracing.Event("iceberg_register_table_write")
     if fnames is None:
@@ -432,41 +421,6 @@
             )
             add.append_data_file(data_file)
 
-=======
-
-    ev = tracing.Event("iceberg_register_table_write")
-    assert (
-        fnames is not None and file_records is not None and partition_infos is not None
-    )
-
-    with transaction.update_snapshot().fast_append() as add:
-        for file_name, file_record, partition_info in zip(
-            fnames, file_records, partition_infos
-        ):
-            data_file = DataFile(
-                content=DataFileContent.DATA,
-                file_format=FileFormat.PARQUET,
-                file_path=transaction.table_metadata.location + "/data/" + file_name,
-                # Partition and Sort Order
-                partition=Record(
-                    **{
-                        field.name: info
-                        for field, info in zip(partition_spec.fields, partition_info)
-                    }
-                ),
-                sort_order_id=sort_order_id,
-                spec_id=partition_spec.spec_id,
-                equality_ids=None,
-                key_metadata=None,
-                column_sizes=None,
-                nan_value_counts=None,
-                split_offsets=None,
-                # Additional Metrics
-                **file_record,
-            )
-            add.append_data_file(data_file)
-
->>>>>>> c8e3c7d8
     # Commit the transaction
     try:
         transaction.commit_transaction()
@@ -547,7 +501,6 @@
     table: Table,
     allow_downcasting: bool,
 ) -> None:
-<<<<<<< HEAD
     """
     Validate that the DataFrame we are appending is compatible with the target table.
     In particular, ensure that the schemas are compatible and that columns
@@ -643,103 +596,6 @@
     need to output the outer struct or list field name cause PyIceberg
     will auto-include it if any nested fields are used.
     """
-=======
-    """
-    Validate that the DataFrame we are appending is compatible with the target table.
-    In particular, ensure that the schemas are compatible and that columns
-    for partitioning and sorting are present in the DataFrame.
-    """
-
-    df_col_names = set(df_schema.names)
-
-    table_schema = table.schema()
-    partition_spec = table.spec()
-    sort_order = table.sort_order()
-
-    # Ensure that all column names in the partition spec and sort order are
-    # in the DataFrame being written
-    for partition_field in partition_spec.fields:
-        col_name = table_schema.find_field(partition_field.source_id).name
-        assert col_name in df_col_names, (
-            f"Iceberg Partition column {col_name} not found in dataframe"
-        )
-    for sort_field in sort_order.fields:
-        col_name = table_schema.find_field(sort_field.source_id).name
-        assert col_name in df_col_names, (
-            f"Iceberg Sort column {col_name} not found in dataframe"
-        )
-
-    if not are_schemas_compatible(
-        table_schema.as_arrow(), df_schema, allow_downcasting
-    ):
-        # TODO: https://bodo.atlassian.net/browse/BE-4019
-        # for improving docs on Iceberg write support
-        if numba.core.config.DEVELOPER_MODE:
-            raise BodoError(
-                f"DataFrame schema needs to be an ordered subset of Iceberg table for append\n\n"
-                f"Iceberg:\n{table_schema}\n\n"
-                f"DataFrame:\n{df_schema}\n"
-            )
-        else:
-            raise BodoError(
-                "DataFrame schema needs to be an ordered subset of Iceberg table for append"
-            )
-
-
-def build_partition_sort_tuples(
-    schema: Schema,
-    partition_spec: PartitionSpec,
-    sort_order: SortOrder,
-) -> tuple[list[tuple[int, str, int, str]], list[tuple[int, str, int, bool, bool]]]:
-    """
-    Convert PyIceberg PartitionSpec and SortOrder objects into
-    primitive Python containers (list of tuples of primitive types)
-    for easier passing and using in C++.
-    """
-    from pyiceberg.table.sorting import NullOrder, SortDirection
-
-    iceberg_source_id_to_col_idx = {
-        field.field_id: idx for idx, field in enumerate(schema.fields)
-    }
-
-    def parse_transform_str(transform: str) -> tuple[str, int]:
-        if transform.startswith("truncate["):
-            return "truncate", int(transform[(len("truncate") + 1) : -1])
-        elif transform.startswith("bucket["):
-            return "bucket", int(transform[(len("bucket") + 1) : -1])
-        else:
-            return transform, -1
-
-    partition_tuples = [
-        (
-            iceberg_source_id_to_col_idx[field.source_id],
-            *parse_transform_str(str(field.transform)),
-            field.name,
-        )
-        for field in partition_spec.fields
-    ]
-    sort_tuples = [
-        (
-            iceberg_source_id_to_col_idx[field.source_id],
-            *parse_transform_str(str(field.transform)),
-            field.direction == SortDirection.ASC,
-            field.null_order == NullOrder.NULLS_LAST,
-        )
-        for field in sort_order.fields
-    ]
-    return partition_tuples, sort_tuples
-
-
-def list_field_names(
-    df_schema: pa.StructType | pa.Schema, prefix: str = ""
-) -> pt.Generator[str]:
-    """
-    Iterate over all field names in a PyArrow schema, including nested fields
-    inside of structs and the elements of lists. Note that we don't
-    need to output the outer struct or list field name cause PyIceberg
-    will auto-include it if any nested fields are used.
-    """
->>>>>>> c8e3c7d8
     for field in df_schema:
         if pa.types.is_struct(field.type):
             yield from list_field_names(field.type, prefix + field.name + ".")
@@ -850,7 +706,6 @@
                 properties=properties,
             ).transaction()
 
-<<<<<<< HEAD
         data_loc = _get_write_data_path(
             txn.table_metadata.properties, txn.table_metadata.location
         )
@@ -861,12 +716,6 @@
         # The default created transaction io doesn't do correct file path resolution
         # for table create transactions because metadata_location is None
         txn._table.io = io
-=======
-        io = catalog._load_file_io()
-        data_loc = _get_write_data_path(
-            txn.table_metadata.properties, txn.table_metadata.location
-        )
->>>>>>> c8e3c7d8
         # Empty Partition Spec and Sort Order
         partition_spec = UNPARTITIONED_PARTITION_SPEC
         sort_order = UNSORTED_SORT_ORDER
@@ -933,11 +782,7 @@
 
     return (
         txn,
-<<<<<<< HEAD
         fs,
-=======
-        _fs_from_file_path(data_loc, io),
->>>>>>> c8e3c7d8
         data_loc,
         output_pa_schema,
         iceberg_schema_str,
