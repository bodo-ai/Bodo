--- conflicted
+++ resolved
@@ -6,10 +6,7 @@
 from __future__ import annotations
 
 import random
-<<<<<<< HEAD
-=======
 import sys
->>>>>>> a1d1bb82
 import typing as pt
 
 import numpy as np
@@ -29,55 +26,10 @@
 if pt.TYPE_CHECKING:  # pragma: no cover
     from pyiceberg.table import Table
 
-<<<<<<< HEAD
 
 EMPTY_LIST: pt.Final = []
 
 
-def is_snowflake_managed_iceberg_wh(con: str) -> bool:
-    """
-    Does the connection string correspond to a Snowflake-managed
-    Iceberg catalog.
-
-    Args:
-        con (str): Iceberg connection string
-
-    Returns:
-        bool: Whether it's a Snowflake-managed Iceberg catalog.
-    """
-    return con.startswith("iceberg+snowflake://")
-
-
-@run_rank0
-def _get_table_schema(
-    table: Table,
-    selected_cols: list[str] | None = None,
-    is_merge_into_cow: bool = False,
-) -> tuple[list[str], list[types.ArrayCompatible], pa.Schema]:
-    from pyiceberg.io.pyarrow import schema_to_pyarrow
-
-    # Base PyArrow Schema
-    pa_schema: pa.Schema = schema_to_pyarrow(table.schema())
-
-    # Column Names to Scan
-    col_names = selected_cols if selected_cols else pa_schema.names.copy()
-
-    # Convert to Bodo Schema
-    bodo_types = [
-        _get_numba_typ_from_pa_typ(
-            pa_schema.field_by_name(col_name), False, True, None
-        )[0]
-        for col_name in col_names
-    ]
-=======
-
-EMPTY_LIST: pt.Final = []
->>>>>>> a1d1bb82
-
-
-<<<<<<< HEAD
-    return (col_names, bodo_types, pa_schema)
-=======
 # Class for a PyObject that is a list.
 this_module = sys.modules[__name__]
 install_py_obj_class(
@@ -124,19 +76,15 @@
         )[0]
         for col_name in col_names
     ]
->>>>>>> a1d1bb82
 
     # Special MERGE INTO COW Handling for Row ID Column
     if is_merge_into_cow:
         col_names.append("_BODO_ROW_ID")
         bodo_types.append(types.Array(types.int64, 1, "C"))
 
-<<<<<<< HEAD
-=======
     return (col_names, bodo_types, pa_schema)
 
 
->>>>>>> a1d1bb82
 def _determine_str_as_dict_columns(
     table: Table,
     str_col_names_to_check: list[str],
