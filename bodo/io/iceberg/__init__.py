--- conflicted
+++ resolved
@@ -26,11 +26,6 @@
     IcebergConnectionType,
     flatten_concatenation,
     flatten_tuple,
-<<<<<<< HEAD
-    format_iceberg_conn,
-    format_iceberg_conn_njit,
-=======
->>>>>>> a1d1bb82
     verify_pyiceberg_installed,
 )
 from .read_compilation import (
