--- conflicted
+++ resolved
@@ -108,11 +108,6 @@
     """
     _ = verify_pyiceberg_installed()
 
-<<<<<<< HEAD
-    from pyiceberg.io.pyarrow import _fs_from_file_path
-
-=======
->>>>>>> f9469f20
     ev = tracing.Event("get_iceberg_pq_dataset")
     metrics = IcebergPqDatasetMetrics()
     comm = MPI.COMM_WORLD
