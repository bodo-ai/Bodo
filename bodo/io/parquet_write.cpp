--- conflicted
+++ resolved
@@ -266,29 +266,15 @@
         return 0;
     }
 
-<<<<<<< HEAD
     std::filesystem::path out_path(dirname);
     out_path /= fname;  // append file name to output path
+    // Avoid "\" generated on Windows for remote object storage
+    std::string out_path_str = arrow_fs->type_name() == "local"
+                                   ? out_path.string()
+                                   : out_path.generic_string();
     arrow::Result<std::shared_ptr<arrow::io::OutputStream>> result =
-        arrow_fs->OpenOutputStream(out_path);
+        arrow_fs->OpenOutputStream(out_path_str);
     CHECK_ARROW_AND_ASSIGN(result, "FileOutputStream::Open", out_stream);
-=======
-    // If we already have a filesystem, use it
-    if (arrow_fs != nullptr) {
-        std::filesystem::path out_path(dirname);
-        out_path /= fname;  // append file name to output path
-        // Avoid "\" generated on Windows for remote object storage
-        std::string out_path_str = arrow_fs->type_name() == "local"
-                                       ? out_path.string()
-                                       : out_path.generic_string();
-        arrow::Result<std::shared_ptr<arrow::io::OutputStream>> result =
-            arrow_fs->OpenOutputStream(out_path_str);
-        CHECK_ARROW_AND_ASSIGN(result, "FileOutputStream::Open", out_stream);
-    } else {
-        open_outstream(fs_option, is_parallel, "parquet", dirname, fname,
-                       orig_path, &out_stream, bucket_region);
-    }
->>>>>>> ee80294d
 
     auto pool = bodo::BufferPool::DefaultPtr();
 
