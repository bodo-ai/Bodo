// Copyright (C) 2021 Bodo Inc. All rights reserved.

// Implementation of ArrowDataframeReader, ColumnBuilder subclasses and
// helper code to read Arrow data into Bodo.

#include <arrow/compute/api.h>

#include "../libs/_array_utils.h"
#include "../libs/_bodo_to_arrow.h"
#include "../libs/_datetime_ext.h"
#include "../libs/_datetime_utils.h"
#include "../libs/_distributed.h"
#include "arrow_reader.h"

using arrow::Type;

#define kNanosecondsInDay 86400000000000LL  // TODO: reuse from type_traits.h

// similar to arrow/python/arrow_to_pandas.cc ConvertDatetimeNanos except with
// just buffer
// TODO: reuse from arrow
template <typename T, int64_t SHIFT>
inline void convertArrowToDT64(const uint8_t* buff, uint8_t* out_data,
                               int64_t rows_to_skip, int64_t rows_to_read) {
    int64_t* out_values = (int64_t*)out_data;
    const T* in_values = (const T*)buff;
    for (int64_t i = 0; i < rows_to_read; ++i) {
        *out_values++ =
            (static_cast<int64_t>(in_values[rows_to_skip + i]) * SHIFT);
    }
}

template <typename T, int64_t MULTIPLIER>
inline void convertArrowToTime64(const uint8_t* buff, uint8_t* out_data,
                                 int64_t rows_to_skip, int64_t rows_to_read) {
    int64_t* out_values = (int64_t*)out_data;
    const T* in_values = (const T*)buff;
    for (int64_t i = 0; i < rows_to_read; ++i) {
        *out_values++ =
            (static_cast<int64_t>(in_values[rows_to_skip + i]) * MULTIPLIER);
    }
}

bool arrowBodoTypesEqual(std::shared_ptr<arrow::DataType> arrow_type,
                         Bodo_CTypes::CTypeEnum pq_type) {
    switch (arrow_type->id()) {
        case Type::BOOL:
            return pq_type == Bodo_CTypes::_BOOL;
        case Type::UINT8:
            return pq_type == Bodo_CTypes::UINT8;
        case Type::INT8:
            return pq_type == Bodo_CTypes::INT8;
        case Type::UINT16:
            return pq_type == Bodo_CTypes::UINT16;
        case Type::INT16:
            return pq_type == Bodo_CTypes::INT16;
        case Type::UINT32:
            return pq_type == Bodo_CTypes::UINT32;
        case Type::INT32:
            return pq_type == Bodo_CTypes::INT32;
        case Type::UINT64:
            return pq_type == Bodo_CTypes::UINT64;
        case Type::INT64:
            return pq_type == Bodo_CTypes::INT64;
        case Type::FLOAT:
            return pq_type == Bodo_CTypes::FLOAT32;
        case Type::DOUBLE:
            return pq_type == Bodo_CTypes::FLOAT64;
        case Type::DECIMAL:
            return pq_type == Bodo_CTypes::DECIMAL;
        case Type::STRING:
        case Type::LARGE_STRING:
            return pq_type == Bodo_CTypes::STRING;
        case Type::BINARY:
            return pq_type == Bodo_CTypes::BINARY;
        case Type::DATE32:
            return pq_type == Bodo_CTypes::DATE;
        case Type::DICTIONARY:
            // Dictionary array's codes are always read into proper integer
            // array type, so buffer data types are the same
            return true;
        default:
            // TODO: add timestamp[ns]
            return false;
    }
    return false;
}

inline void copy_data_dispatch(uint8_t* out_data, const uint8_t* buff,
                               int64_t rows_to_skip, int64_t rows_to_read,
                               std::shared_ptr<arrow::DataType> arrow_type,
                               Bodo_CTypes::CTypeEnum out_dtype) {
    // datetime64 cases
    if (out_dtype == Bodo_CTypes::DATETIME) {
        // similar to arrow_to_pandas.cc
        if (arrow_type->id() == Type::DATE32) {
            // days since epoch
            convertArrowToDT64<int32_t, kNanosecondsInDay>(
                buff, out_data, rows_to_skip, rows_to_read);
        } else if (arrow_type->id() == Type::DATE64) {
            // Date64Type is millisecond timestamp stored as int64_t
            convertArrowToDT64<int64_t, 1000000L>(buff, out_data, rows_to_skip,
                                                  rows_to_read);
        } else if (arrow_type->id() == Type::TIMESTAMP) {
            const auto& ts_type =
                static_cast<const arrow::TimestampType&>(*arrow_type);

            if (ts_type.unit() == arrow::TimeUnit::NANO) {
                int dtype_size = sizeof(int64_t);
                memcpy(out_data, buff + rows_to_skip * dtype_size,
                       rows_to_read * dtype_size);
            } else if (ts_type.unit() == arrow::TimeUnit::MICRO) {
                convertArrowToDT64<int64_t, 1000L>(buff, out_data, rows_to_skip,
                                                   rows_to_read);
            } else if (ts_type.unit() == arrow::TimeUnit::MILLI) {
                convertArrowToDT64<int64_t, 1000000L>(
                    buff, out_data, rows_to_skip, rows_to_read);
            } else if (ts_type.unit() == arrow::TimeUnit::SECOND) {
                convertArrowToDT64<int64_t, 1000000000L>(
                    buff, out_data, rows_to_skip, rows_to_read);
            } else {
                throw std::runtime_error(
                    "arrow read: Invalid datetime timeunit " +
                    arrow_type->ToString());
            }
        } else {
            throw std::runtime_error(
                "arrow read: Invalid datetime conversion " +
                arrow_type->ToString());
        }
    } else if (arrow_type->id() == Type::TIME32) {
        const auto& t_type = static_cast<const arrow::Time32Type&>(*arrow_type);
        if (t_type.unit() == arrow::TimeUnit::MILLI) {
            convertArrowToTime64<int32_t, 1000000>(buff, out_data, rows_to_skip,
                                                   rows_to_read);
        } else if (t_type.unit() == arrow::TimeUnit::SECOND) {
            convertArrowToTime64<int32_t, 1000000000>(
                buff, out_data, rows_to_skip, rows_to_read);
        } else {
            throw std::runtime_error("arrow read: Invalid time unit " +
                                     arrow_type->ToString());
        }
    } else if (arrow_type->id() == Type::TIME64) {
        const auto& t_type = static_cast<const arrow::Time64Type&>(*arrow_type);
        if (t_type.unit() == arrow::TimeUnit::NANO) {
            convertArrowToTime64<int64_t, 1>(buff, out_data, rows_to_skip,
                                             rows_to_read);
        } else if (t_type.unit() == arrow::TimeUnit::MICRO) {
            convertArrowToTime64<int64_t, 1000>(buff, out_data, rows_to_skip,
                                                rows_to_read);
        } else {
            throw std::runtime_error("arrow read: Invalid time unit " +
                                     arrow_type->ToString());
        }
    } else {
        throw std::runtime_error("arrow read: invalid dtype conversion for " +
                                 arrow_type->ToString() + " to " +
                                 GetDtype_as_string(out_dtype));
    }
}

inline void copy_data(uint8_t* out_data, const uint8_t* buff,
                      int64_t rows_to_skip, int64_t rows_to_read,
                      std::shared_ptr<arrow::DataType> arrow_type,
                      const uint8_t* null_bitmap_buff,
                      bodo_array_type::arr_type_enum array_type,
                      Bodo_CTypes::CTypeEnum out_dtype, int64_t curr_offset,
                      int dtype_size) {
    // unpack booleans from bits
    if (out_dtype == Bodo_CTypes::_BOOL) {
        if (arrow_type->id() != Type::BOOL) {
            throw std::runtime_error(
                "arrow read: invalid dtype conversion for " +
                arrow_type->ToString() + " to " +
                GetDtype_as_string(out_dtype));
        }
        // TODO: Replace with zero copy when the buffer can be copied
        // entirely (or copied via a view).
        if (array_type == bodo_array_type::NULLABLE_INT_BOOL) {
            for (int64_t i = 0; i < rows_to_read; i++) {
                auto bit = ::arrow::bit_util::GetBit(buff, i + rows_to_skip);
                SetBitTo(out_data, curr_offset + i, bit);
            }
        } else {
            for (int64_t i = 0; i < rows_to_read; i++) {
                auto bit = ::arrow::bit_util::GetBit(buff, i + rows_to_skip);
                out_data[curr_offset + i] = bit;
            }
        }
        return;
    }

    if (arrowBodoTypesEqual(arrow_type, out_dtype)) {
        // fast path if no conversion required
        memcpy(out_data + (curr_offset * dtype_size),
               buff + rows_to_skip * dtype_size, rows_to_read * dtype_size);
    } else {
        copy_data_dispatch(out_data + (curr_offset * dtype_size), buff,
                           rows_to_skip, rows_to_read, arrow_type, out_dtype);
    }
    // set NaNs for double values
    if (null_bitmap_buff != nullptr && out_dtype == Bodo_CTypes::FLOAT64) {
        double* double_data = (double*)out_data;
        for (int64_t i = 0; i < rows_to_read; i++) {
            if (!::arrow::bit_util::GetBit(null_bitmap_buff,
                                           i + rows_to_skip)) {
                // TODO: use NPY_NAN
                double_data[i + curr_offset] = std::nan("");
            }
        }
    }
    // set NaNs for float values
    if (null_bitmap_buff != nullptr && out_dtype == Bodo_CTypes::FLOAT32) {
        float* float_data = (float*)out_data;
        for (int64_t i = 0; i < rows_to_read; i++) {
            if (!::arrow::bit_util::GetBit(null_bitmap_buff,
                                           i + rows_to_skip)) {
                // TODO: use NPY_NAN
                float_data[i + curr_offset] = std::nanf("");
            }
        }
    }
    // set NaTs for datetime null values
    if (null_bitmap_buff != nullptr && out_dtype == Bodo_CTypes::DATETIME) {
        int64_t* data = (int64_t*)out_data;
        for (int64_t i = 0; i < rows_to_read; i++) {
            if (!::arrow::bit_util::GetBit(null_bitmap_buff,
                                           i + rows_to_skip)) {
                data[i + curr_offset] = std::numeric_limits<int64_t>::min();
            }
        }
    }
    return;
}

inline void copy_nulls(uint8_t* out_nulls, const uint8_t* null_bitmap_buff,
                       int64_t skip, int64_t num_values, int64_t null_offset) {
    if (out_nulls != nullptr) {
        if (null_bitmap_buff == nullptr) {
            for (size_t i = 0; i < size_t(num_values); i++) {
                // set all to not null
                ::arrow::bit_util::SetBit(out_nulls, null_offset + i);
            }
        } else {
            for (size_t i = 0; i < size_t(num_values); i++) {
                auto bit =
                    ::arrow::bit_util::GetBit(null_bitmap_buff, skip + i);
                SetBitTo(out_nulls, null_offset + i, bit);
            }
        }
    }
}

template <typename T>
inline void copy_nulls_categorical_inner(uint8_t* out_data,
                                         const uint8_t* null_bitmap_buff,
                                         int64_t skip, int64_t num_values) {
    T* data = (T*)out_data;
    for (size_t i = 0; i < size_t(num_values); i++) {
        auto bit = ::arrow::bit_util::GetBit(null_bitmap_buff, skip + i);
        if (!bit)
            data[i] = -1;
    }
}

/**
 * @brief set -1 code for null positions in categorical array from
 * Arrow's null bitmap.
 *
 * @param out_data output codes array for categoricals
 * @param null_bitmap_buff null bitmap from Arrow
 * @param skip skip previous rows in null buffer
 * @param num_values number of values to read
 * @param out_dtype data type for codes array
 */
inline void copy_nulls_categorical(uint8_t* out_data,
                                   const uint8_t* null_bitmap_buff,
                                   int64_t skip, int64_t num_values,
                                   int64_t curr_offset, int64_t dtype_size,
                                   int out_dtype) {
    // codes array can only be signed int 8/16/32/64
    if (out_dtype == Bodo_CTypes::INT8) {
        copy_nulls_categorical_inner<int8_t>(
            out_data + (curr_offset * dtype_size), null_bitmap_buff, skip,
            num_values);
    } else if (out_dtype == Bodo_CTypes::INT16) {
        copy_nulls_categorical_inner<int16_t>(
            out_data + (curr_offset * dtype_size), null_bitmap_buff, skip,
            num_values);
    } else if (out_dtype == Bodo_CTypes::INT32) {
        copy_nulls_categorical_inner<int32_t>(
            out_data + (curr_offset * dtype_size), null_bitmap_buff, skip,
            num_values);
    } else if (out_dtype == Bodo_CTypes::INT64) {
        copy_nulls_categorical_inner<int64_t>(
            out_data + (curr_offset * dtype_size), null_bitmap_buff, skip,
            num_values);
    }
}

// -------------------- TableBuilder --------------------

/**
 * Column builder for datatypes that can be represented by fundamental C++
 * datatypes like int, double, etc. See TableBuilder constructor for details.
 */
class PrimitiveBuilder : public TableBuilder::BuilderColumn {
   public:
    /**
     * @param dtype : Bodo type of input array
     * @param length : final output length on this process
     * @param is_nullable : true if array is nullable
     * @param is_categorical : true if column is categorical
     */
    PrimitiveBuilder(Bodo_CTypes::CTypeEnum dtype, int64_t length,
                     bool is_nullable, bool is_categorical)
        : is_nullable(is_nullable),
          is_categorical(is_categorical),
          dtype(dtype) {
        if (is_nullable && !is_categorical) {
            switch (dtype) {
                case Bodo_CTypes::FLOAT64:
                case Bodo_CTypes::FLOAT32:
                case Bodo_CTypes::_BOOL:
                case Bodo_CTypes::UINT64:
                case Bodo_CTypes::INT64:
                case Bodo_CTypes::UINT32:
                case Bodo_CTypes::INT32:
                case Bodo_CTypes::UINT16:
                case Bodo_CTypes::INT16:
                case Bodo_CTypes::UINT8:
                case Bodo_CTypes::INT8:
                case Bodo_CTypes::DATE:
                    return;
                default:
                    // Fallthrough for unsupported zero-copy cases
                    // TODO support date, datetime, timestamp types
                    ;
            }
        }
        // Only used in fallback if zero-copy is not supported
        temp_zero_copy_fallback = true;
        bodo_array_type::arr_type_enum out_array_type =
            is_nullable ? bodo_array_type::NULLABLE_INT_BOOL
                        : bodo_array_type::NUMPY;
        out_array = alloc_array(length, -1, -1, out_array_type, dtype, 0, -1);
    }

    PrimitiveBuilder(std::shared_ptr<arrow::DataType> type, int64_t length,
                     bool is_nullable, bool is_categorical)
        : PrimitiveBuilder(arrow_to_bodo_type(type->id()), length, is_nullable,
                           is_categorical) {}

    virtual void append(std::shared_ptr<arrow::ChunkedArray> chunked_arr) {
        if (!temp_zero_copy_fallback) {
            // Accumulate chunked_arr's in an ArrayVector. Concatenate in Arrow
            // and convert to Bodo with zero-copy in get_output
            arrays.insert(arrays.end(), chunked_arr->chunks().begin(),
                          chunked_arr->chunks().end());
            return;
        }

        // Fallback if zero-copy is not supported
        std::shared_ptr<arrow::DataType> arrow_type = chunked_arr->type();

        for (int64_t i = 0; i < chunked_arr->num_chunks(); i++) {
            std::shared_ptr<::arrow::Array> arr = chunked_arr->chunk(i);
            // read the categorical codes for the DictionaryArray case.
            // category values are read during typing already
            if (is_categorical) {
                arr = reinterpret_cast<arrow::DictionaryArray*>(arr.get())
                          ->indices();
            }

            // because the input array might be sliced, we need to get the
            // range that we are reading (offset and length)
            int64_t in_offset = arr->data()->offset;
            int64_t in_length = arr->data()->length;
            auto buffers = arr->data()->buffers;
            if (buffers.size() != 2) {
                throw std::runtime_error(
                    "PrimitiveBuilder: invalid number of array buffers");
            }

            const uint8_t* buff = buffers[1]->data();
            const uint8_t* null_bitmap_buff =
                arr->null_count() == 0 ? nullptr : arr->null_bitmap_data();

            int dtype_size = numpy_item_size[dtype];
            uint8_t* data_ptr = reinterpret_cast<uint8_t*>(out_array->data1());
            copy_data(data_ptr, buff, in_offset, in_length, arrow_type,
                      null_bitmap_buff, out_array->arr_type, out_array->dtype,
                      cur_offset, dtype_size);
            if (is_nullable) {
                copy_nulls(
                    reinterpret_cast<uint8_t*>(out_array->null_bitmask()),
                    null_bitmap_buff, in_offset, in_length, cur_offset);
            }

            // Arrow uses nullable arrays for categorical codes, but we use
            // regular numpy arrays and store -1 for null, so nulls have to be
            // set in data array
            if (is_categorical && arr->null_count() != 0) {
                copy_nulls_categorical(data_ptr, null_bitmap_buff, in_offset,
                                       in_length, cur_offset, dtype_size,
                                       out_array->dtype);
            }

            cur_offset += in_length;
        }
    }

    virtual std::shared_ptr<array_info> get_output() {
        if (out_array == nullptr && !temp_zero_copy_fallback) {
            if (arrays.empty()) {
                // Avoid empty call to concatenate
                out_array = is_nullable ? alloc_nullable_array(0, dtype)
                                        : alloc_numpy(0, dtype);
                return out_array;
            }
            arrow::Result<std::shared_ptr<arrow::Array>> res =
                arrow::Concatenate(arrays, bodo::BufferPool::DefaultPtr());
            std::shared_ptr<arrow::Array> concat_res;
            CHECK_ARROW_AND_ASSIGN(res, "Concatenate", concat_res);
            out_array = arrow_array_to_bodo(concat_res);
        }
        return out_array;
    }

   private:
    const bool is_nullable;
    const bool is_categorical;
    Bodo_CTypes::CTypeEnum dtype;
    size_t cur_offset = 0;
    // TODO remove fallback once zero-copy is supported everywhere
    bool temp_zero_copy_fallback = false;
    arrow::ArrayVector arrays;
};

/// Column builder for string arrays
class StringBuilder : public TableBuilder::BuilderColumn {
   public:
    StringBuilder() {}

    virtual void append(std::shared_ptr<::arrow::ChunkedArray> chunked_arr) {
<<<<<<< HEAD
        // XXX hopefully keeping the string arrays around doesn't prevent other
        // intermediate Arrow arrays and tables from being deleted when not
        // needed anymore
        arrays.insert(arrays.end(), chunked_arr->chunks().begin(),
                      chunked_arr->chunks().end());
    }

    virtual std::shared_ptr<array_info> get_output() {
        if (out_array == nullptr) {
            if (arrays.empty()) {
                // Handle empty call to concatenate
                out_array = alloc_string_array(0, 0);
                return out_array;
            }
            arrow::Result<std::shared_ptr<arrow::Array>> res =
                arrow::Concatenate(arrays, arrow::default_memory_pool());
            std::shared_ptr<arrow::Array> concat_res;
            CHECK_ARROW_AND_ASSIGN(res, "Concatenate", concat_res);
            out_array = arrow_array_to_bodo(concat_res);
        }
        return out_array;
    }

=======
        // Reserve some space up front in case of multiple chunks.
        arrays.reserve(arrays.size() + chunked_arr->chunks().size());
        for (const std::shared_ptr<arrow::Array>& chunk :
             chunked_arr->chunks()) {
            if (chunk->type_id() == arrow::Type::STRING) {
                static_assert(OFFSET_BITWIDTH == 64);
                // Convert 32-bit offset array to 64-bit offset array to match
                // Bodo data layout. This avoids overflow errors during the
                // Concatenate step in get_output.
                ::arrow::Result<std::shared_ptr<::arrow::Array>> res =
                    arrow::compute::Cast(*chunk, arrow::large_utf8(),
                                         arrow::compute::CastOptions::Safe(),
                                         bodo::buffer_exec_context());
                std::shared_ptr<arrow::Array> casted_arr;
                CHECK_ARROW_AND_ASSIGN(res, "Cast", casted_arr);
                arrays.push_back(std::move(casted_arr));
            } else if (chunk->type_id() == arrow::Type::BINARY) {
                static_assert(OFFSET_BITWIDTH == 64);
                // Convert 32-bit offset array to 64-bit offset array to match
                // Bodo data layout. This avoids overflow errors during the
                // Concatenate step in get_output.
                ::arrow::Result<std::shared_ptr<::arrow::Array>> res =
                    arrow::compute::Cast(*chunk, arrow::large_binary(),
                                         arrow::compute::CastOptions::Safe(),
                                         bodo::buffer_exec_context());
                std::shared_ptr<arrow::Array> casted_arr;
                CHECK_ARROW_AND_ASSIGN(res, "Cast", casted_arr);
                arrays.push_back(std::move(casted_arr));
            } else {  // LARGE_STRING or LARGE_BINARY
                arrays.push_back(chunk);
            }
        }
    }

    virtual std::shared_ptr<array_info> get_output() {
        if (out_array == nullptr) {
            if (arrays.empty()) {
                // Handle empty call to concatenate
                out_array = alloc_string_array(0, 0);
                return out_array;
            }
            arrow::Result<std::shared_ptr<arrow::Array>> res =
                arrow::Concatenate(arrays, bodo::BufferPool::DefaultPtr());
            std::shared_ptr<arrow::Array> concat_res;
            CHECK_ARROW_AND_ASSIGN(res, "Concatenate", concat_res);
            out_array = arrow_array_to_bodo(concat_res);
        }
        return out_array;
    }

>>>>>>> 6b50ca92
   private:
    arrow::ArrayVector arrays;
};

/// Column builder for dictionary-encoded string arrays
class DictionaryEncodedStringBuilder : public TableBuilder::BuilderColumn {
   public:
    /**
     * @param type : Arrow type of input array
     */
    DictionaryEncodedStringBuilder(std::shared_ptr<arrow::DataType> type,
                                   int64_t length)
        : length(length) {
        //  'type' comes from the schema returned from
        //  bodo.io.parquet_pio.get_parquet_dataset() which always has
        //  string columns as STRING (not DICT)
        Bodo_CTypes::CTypeEnum dtype = arrow_to_bodo_type(type->id());
        if (dtype != Bodo_CTypes::CTypeEnum::STRING &&
            dtype != Bodo_CTypes::CTypeEnum::BINARY) {
            throw std::runtime_error(
                "DictionaryEncodedStringBuilder only supports STRING and "
                "BINARY data types");
        }
    }

    DictionaryEncodedStringBuilder(int64_t length) : length(length) {}

    virtual void append(std::shared_ptr<::arrow::ChunkedArray> chunked_arr) {
        // Store the chunks
        this->all_chunks.insert(this->all_chunks.end(),
                                chunked_arr->chunks().begin(),
                                chunked_arr->chunks().end());
    }

    virtual std::shared_ptr<array_info> get_output() {
        if (out_array != nullptr) {
            return out_array;
        }

        if (length == 0) {
            this->out_array = alloc_dict_string_array(
                0, 0, 0, /*has_global_dictionary=*/false,
                /*has_deduped_local_dictionary=*/false);
            return this->out_array;
        }

        // Unify all the chunks
        arrow::Result<std::shared_ptr<::arrow::ChunkedArray>> chunked_arr_res =
            ::arrow::ChunkedArray::Make(this->all_chunks);
        if (!chunked_arr_res.ok()) {
            throw std::runtime_error(
                "Runtime error in creation of chunked array...");
        }
        std::shared_ptr<::arrow::ChunkedArray> chunked_arr =
            chunked_arr_res.ValueOrDie();
        arrow::Result<std::shared_ptr<::arrow::ChunkedArray>> unified_arr_res =
            arrow::DictionaryUnifier::UnifyChunkedArray(chunked_arr);
        if (!unified_arr_res.ok()) {
            throw std::runtime_error(
                "Runtime error in chunk array dictionary unification...");
        }
        std::shared_ptr<::arrow::ChunkedArray> unified_arr =
            unified_arr_res.ValueOrDie();

        // After unification, all chunks should have the same dictionary
        // TODO Verify
        std::shared_ptr<arrow::Array> first_chunk = (unified_arr->chunk(0));
        std::shared_ptr<arrow::Array> dictionary =
            reinterpret_cast<arrow::DictionaryArray*>(first_chunk.get())
                ->dictionary();

        // copy from Arrow arrays to Bodo array

        // copy dictionary
        StringBuilder dictionary_builder;
        arrow::ArrayVector dict_v{dictionary};
        dictionary_builder.append(
            std::make_shared<arrow::ChunkedArray>(dict_v));
        std::shared_ptr<array_info> bodo_dictionary =
            dictionary_builder.get_output();

        // copy indices
        PrimitiveBuilder indices_builder(arrow::int32(), this->length,
                                         /*is_nullable=*/true,
                                         /*is_categorical=*/false);
        arrow::ArrayVector indices_chunks;
        for (auto chunk : unified_arr->chunks()) {
            std::shared_ptr<arrow::DictionaryArray> dict_array_chunk =
                std::dynamic_pointer_cast<arrow::DictionaryArray>(chunk);
            // TODO assert that dict_array_chunk->indices() type is int32
            indices_chunks.push_back(dict_array_chunk->indices());
        }
        indices_builder.append(
            std::make_shared<arrow::ChunkedArray>(indices_chunks));
        std::shared_ptr<array_info> bodo_indices = indices_builder.get_output();

        out_array = std::make_shared<array_info>(
            bodo_array_type::DICT, Bodo_CTypes::CTypeEnum::STRING, length,
            std::vector<std::shared_ptr<BodoBuffer>>({}),
            std::vector<std::shared_ptr<array_info>>(
                {bodo_dictionary, bodo_indices}),
            0, 0, 0, false, false, false);

        all_chunks.clear();
        return out_array;
    }

   private:
    const int64_t length;  // number of indices of output array
    arrow::ArrayVector all_chunks;
};

/// Column builder for constructing dictionary-encoded string arrays from string
/// arrays
/// TODO: Minimize duplicated code and shared logic from str_to_dict_str_array
/// function in _str_ext.cpp
class DictionaryEncodedFromStringBuilder : public TableBuilder::BuilderColumn {
   public:
    /**
     * @param type : Arrow type of input array
     */
    DictionaryEncodedFromStringBuilder(std::shared_ptr<arrow::DataType> type,
                                       int64_t length)
        : dtype(arrow_to_bodo_type(type->id())), length(length) {
        //  This builder is currently only used for Snowflake, where we
        //  determine whether or not to dictionary-encode ourselves.
        if (dtype != Bodo_CTypes::CTypeEnum::STRING &&
            dtype != Bodo_CTypes::CTypeEnum::BINARY) {
            throw std::runtime_error(
                "DictionaryEncodedFromStringBuilder only supports STRING and "
                "BINARY data types");
        }
        // initialize the indices array
        if (length > 0) {
            this->indices_arr =
                alloc_nullable_array(length, Bodo_CTypes::INT32, 0);
        }
    }

    virtual void append(std::shared_ptr<::arrow::ChunkedArray> chunked_arr) {
        // unlike in other builders where we store the chunks, we incrementally
        // build the dictionary encoded array to save memory
        for (auto arr : chunked_arr->chunks()) {
            if (arrow::is_binary_like(arr->type_id())) {
                this->update_dict_and_fill_indices_from_chunk<
                    arrow::BinaryArray, uint32_t>(arr);
            } else if (arrow::is_large_binary_like(arr->type_id())) {
                this->update_dict_and_fill_indices_from_chunk<
                    arrow::LargeBinaryArray, uint64_t>(arr);
            } else {
                throw std::runtime_error(
                    "Unsupported array type provided to "
                    "DictionaryEncodedFromStringBuilder.");
            }
        }
        // XXX hopefully keeping the string arrays around doesn't prevent other
        // intermediate Arrow arrays and tables from being deleted when not
        // needed anymore
    }

    virtual std::shared_ptr<array_info> get_output() {
        if (out_array != nullptr) {
            return out_array;
        }

        if (length == 0) {
            this->out_array = alloc_dict_string_array(
                0, 0, 0, /*has_global_dictionary=*/false,
                /*has_deduped_local_dictionary=*/false);
            return this->out_array;
        }
        std::shared_ptr<array_info> dict_arr =
            alloc_array(total_distinct_strings, total_distinct_chars, -1,
                        bodo_array_type::STRING, dtype, 0, -1);
        int64_t n_null_bytes = (total_distinct_strings + 7) >> 3;
        offset_t* out_offsets = (offset_t*)dict_arr->data2();
        // We know there's no nulls in the dictionary, so memset the
        // null_bitmask
        memset(dict_arr->null_bitmask(), 0xFF, n_null_bytes);
        out_offsets[0] = 0;
        for (auto& it : str_to_ind) {
            memcpy(dict_arr->data1() + it.second.second, it.first.c_str(),
                   it.first.size());
            out_offsets[it.second.first] = it.second.second;
        }
        out_offsets[total_distinct_strings] =
            static_cast<offset_t>(total_distinct_chars);
        // We set _has_deduped_local_dictionary=true since we constructed the
        // dictionary ourselves and made sure not to put nulls in the
        // dictionary.
        out_array = std::make_shared<array_info>(
            bodo_array_type::DICT, Bodo_CTypes::CTypeEnum::STRING, length,
            std::vector<std::shared_ptr<BodoBuffer>>({}),
            std::vector<std::shared_ptr<array_info>>({dict_arr, indices_arr}),
            0, 0, 0, false,
            /*_has_deduped_local_dictionary=*/true, false);
        return out_array;
    }

   private:
    template <typename ARROW_ARRAY_TYPE, typename OFFSET_TYPE>
    void update_dict_and_fill_indices_from_chunk(
        const std::shared_ptr<arrow::Array>& arr) {
        auto str_arr = std::dynamic_pointer_cast<ARROW_ARRAY_TYPE>(arr);
        const int64_t n_strings = str_arr->length();
        const int64_t str_start_offset = str_arr->data()->offset;
        const OFFSET_TYPE* in_offsets =
            (OFFSET_TYPE*)str_arr->value_offsets()->data();
        for (int64_t i = 0; i < n_strings; i++) {
            if (str_arr->IsNull(i)) {
                indices_arr->set_null_bit(n_strings_copied + i, false);
                continue;
            }
            indices_arr->set_null_bit(n_strings_copied + i, true);
            const uint64_t length = in_offsets[str_start_offset + i + 1] -
                                    in_offsets[str_start_offset + i];
            std::string_view val =
                ArrowStrArrGetView<ARROW_ARRAY_TYPE>(str_arr, i);
            if (!str_to_ind.contains(val)) {
                indices_arr->at<int32_t>(n_strings_copied + i) = count;
                std::pair<int32_t, uint64_t> ind_offset_len =
                    std::make_pair(count++, total_distinct_chars);
                // TODO: remove std::string() after upgrade to C++23
                str_to_ind[std::string(val)] = ind_offset_len;
                total_distinct_chars += length;
                total_distinct_strings += 1;
            } else {
                indices_arr->at<int32_t>(n_strings_copied + i) =
                    str_to_ind.find(val)->second.first;
            }
        }
        n_strings_copied += n_strings;
    }

    const Bodo_CTypes::CTypeEnum dtype;  // STRING or BINARY
    const int64_t length;                // number of indices of output array
    std::shared_ptr<array_info> indices_arr;
    // str_to_ind maps string to its new index, new offset in the new
    // dictionary array. the 0th offset maps to 0.
    // Supports access with string_view. See comments for string_hash.
    bodo::unord_map_container<std::string, std::pair<int32_t, uint64_t>,
                              string_hash, std::equal_to<>>
        str_to_ind;
    int64_t count = 0;  // cumulative counter, used for reindexing the unique
                        // strings in the inner dict array
    int64_t n_strings_copied =
        0;  // used for mapping the new index back to the indices array
    int64_t total_distinct_strings =
        0;  // number of strings in the inner dict array
    int64_t total_distinct_chars =
        0;  // total number of chars in the inner dict array
};

/// Column builder for list of string arrays
class ListStringBuilder : public TableBuilder::BuilderColumn {
   public:
    ListStringBuilder() { string_builder = new StringBuilder(); }

    virtual void append(std::shared_ptr<::arrow::ChunkedArray> chunked_arr) {
        // get child (StringArray) chunks and pass them to StringBuilder
        arrow::ArrayVector child_chunks;
        for (auto arr : chunked_arr->chunks()) {
            std::shared_ptr<arrow::ListArray> list_array =
                std::dynamic_pointer_cast<arrow::ListArray>(arr);
            // propagate slice information to child (string) arrays
            auto values_offset = list_array->raw_value_offsets()[0];
            auto values_length =
                list_array->raw_value_offsets()[list_array->length()] -
                values_offset;
            child_chunks.push_back(
                list_array->values()->Slice(values_offset, values_length));
        }
        string_builder->append(
            std::make_shared<arrow::ChunkedArray>(child_chunks));
        arrays.insert(arrays.end(), chunked_arr->chunks().begin(),
                      chunked_arr->chunks().end());
    }

    virtual std::shared_ptr<array_info> get_output() {
        if (out_array != nullptr) {
            return out_array;
        }

        // get output Bodo string array
        std::shared_ptr<array_info> out_str_array =
            string_builder->get_output();
        int64_t total_n_strings = out_str_array->length;
        delete string_builder;
        int64_t total_n_lists = 0;
        for (auto arr : arrays)
            total_n_lists += arr->length();

        // allocate Bodo list of string array with preexisting string array
        // alloc_list_string_array deletes the string array_info struct
        std::shared_ptr<array_info> out_array =
            alloc_list_string_array(total_n_lists, out_str_array, 0);

        // copy list offsets and null bitmap
        int64_t n_lists_copied = 0;
        offset_t* out_offsets = (offset_t*)out_array->data3();  // list offsets
        out_offsets[0] = 0;
        for (auto arr : arrays) {
            auto list_arr = std::dynamic_pointer_cast<arrow::ListArray>(arr);
            const int64_t n_lists = list_arr->length();
            const int64_t list_start_offset = list_arr->data()->offset;
            const uint32_t* in_offsets =
                (uint32_t*)list_arr->value_offsets()->data();
            for (int64_t i = 0; i < n_lists; i++) {
                out_offsets[n_lists_copied + i + 1] =
                    out_offsets[n_lists_copied + i] +
                    in_offsets[list_start_offset + i + 1] -
                    in_offsets[list_start_offset + i];
                if (!list_arr->IsNull(i)) {
                    SetBitTo((uint8_t*)out_array->null_bitmask(),
                             n_lists_copied + i, true);
                }
            }
            n_lists_copied += n_lists;
        }
        out_offsets[total_n_lists] = static_cast<offset_t>(total_n_strings);
        arrays.clear();  // free Arrow memory
        return out_array;
    }

   private:
    StringBuilder* string_builder;
    arrow::ArrayVector arrays;
};

/**
 * Column builder for general nested Arrow arrays:
 * https://github.com/apache/arrow/blob/02e1da410cf24950b7ddb962de6598308690e369/cpp/src/arrow/type_traits.h#L1014
 * except LIST<STRING> which we handle separately for performance.
 */
class ArrowBuilder : public TableBuilder::BuilderColumn {
   public:
    ArrowBuilder() {}

    virtual void append(std::shared_ptr<::arrow::ChunkedArray> chunked_arr) {
        // XXX hopefully keeping the arrays around doesn't prevent other
        // intermediate Arrow arrays and tables from being deleted when not
        // needed anymore
        arrays.insert(arrays.end(), chunked_arr->chunks().begin(),
                      chunked_arr->chunks().end());
    }

    virtual std::shared_ptr<array_info> get_output() {
        if (out_array != nullptr) {
            return out_array;
        }
        std::shared_ptr<::arrow::Array> out_arrow_array;
        // TODO make this more efficient:
        // This copies to new buffers managed by Arrow, and then we copy
        // again to our own buffers in
        // info_to_array https://bodo.atlassian.net/browse/BE-1426
        out_arrow_array =
            arrow::Concatenate(arrays, bodo::BufferPool::DefaultPtr())
                .ValueOrDie();
        arrays.clear();  // memory of each array will be freed now

        out_array = arrow_array_to_bodo(out_arrow_array);
        return out_array;
    }

   private:
    arrow::ArrayVector arrays;
};

/// Column builder for Arrow arrays with all null values
class AllNullsBuilder : public TableBuilder::BuilderColumn {
   public:
    AllNullsBuilder(int64_t length) {
        // Arrow null arrays are typed as string in parquet_pio.py
        out_array = alloc_array(length, 0, 0, bodo_array_type::STRING,
                                Bodo_CTypes::STRING, 0, -1);
        // set offsets to zero
        memset(out_array->data2(), 0, sizeof(offset_t) * length);
        // setting all to null
        int64_t n_null_bytes = ((length + 7) >> 3);
        memset(out_array->null_bitmask(), 0, n_null_bytes);
    }

    virtual void append(std::shared_ptr<::arrow::ChunkedArray> chunked_arr) {}
};

TableBuilder::TableBuilder(std::shared_ptr<arrow::Schema> schema,
                           std::set<int>& selected_fields,
                           const int64_t num_rows,
                           std::vector<bool>& is_nullable,
                           const std::set<std::string>& str_as_dict_cols,
                           const bool create_dict_from_string) {
    int j = 0;
    for (int i : selected_fields) {
        const bool nullable_field = is_nullable[j++];
        // NOTE: these correspond to fields in arrow::Schema (a nested type
        // is a single field)
        auto field = schema->field(i);
        auto type = field->type()->id();
        bool is_categorical = arrow::is_dictionary(type);
        if (arrow::is_primitive(type) || arrow::is_decimal(type) ||
            is_categorical) {
            if (is_categorical) {
                auto dict_type =
                    std::dynamic_pointer_cast<arrow::DictionaryType>(
                        field->type());
                columns.push_back(new PrimitiveBuilder(
                    dict_type->index_type(), num_rows, false, is_categorical));
            } else {
                columns.push_back(new PrimitiveBuilder(
                    field->type(), num_rows, nullable_field, is_categorical));
            }
        } else if (arrow::is_binary_like(type) &&
                   (str_as_dict_cols.count(field->name()) > 0)) {
            if (create_dict_from_string) {
                columns.push_back(new DictionaryEncodedFromStringBuilder(
                    field->type(), num_rows));
            } else {
                columns.push_back(new DictionaryEncodedStringBuilder(
                    field->type(), num_rows));
            }
        } else if (arrow::is_base_binary_like(type)) {
            columns.push_back(new StringBuilder());
        } else if (type == arrow::Type::LIST &&
                   arrow::is_binary_like(
                       field->type()->field(0)->type()->id())) {
            columns.push_back(new ListStringBuilder());  // list of string
        } else if (type == arrow::Type::NA) {
            columns.push_back(new AllNullsBuilder(num_rows));
        } else {
            columns.push_back(new ArrowBuilder());
        }
    }
}

TableBuilder::TableBuilder(std::shared_ptr<table_info> table,
                           const int64_t num_rows) {
    for (std::shared_ptr<array_info> arr : table->columns) {
        if (arr->arr_type == bodo_array_type::NULLABLE_INT_BOOL) {
            columns.push_back(
                new PrimitiveBuilder(arr->dtype, num_rows, true, false));
        } else if (arr->arr_type == bodo_array_type::NUMPY) {
            columns.push_back(
                new PrimitiveBuilder(arr->dtype, num_rows, false, false));
        } else if (arr->arr_type == bodo_array_type::CATEGORICAL) {
            columns.push_back(
                new PrimitiveBuilder(arr->dtype, num_rows, false, true));
        } else if (arr->arr_type == bodo_array_type::DICT) {
            columns.push_back(new DictionaryEncodedStringBuilder(num_rows));
        } else if (arr->arr_type == bodo_array_type::STRING) {
            columns.push_back(new StringBuilder());
        } else if (arr->arr_type == bodo_array_type::LIST_STRING) {
            columns.push_back(new ListStringBuilder());
        } else if (arr->arr_type == bodo_array_type::STRUCT ||
                   arr->arr_type == bodo_array_type::ARRAY_ITEM) {
            columns.push_back(new ArrowBuilder());
        } else {
            throw std::runtime_error("TableBuilder: array type (" +
                                     GetArrType_as_string(arr->arr_type) +
                                     ") not supported");
        }
    }
}

void TableBuilder::append(std::shared_ptr<::arrow::Table> table) {
    // NOTE table could be sliced, so the column builders need to take into
    // account the offset and length attributes of the Arrow arrays in the
    // table
    for (size_t i = 0; i < columns.size(); i++) {
        columns[i]->append(table->column(i));
    }
}

// -------------------- ArrowDataframeReader --------------------
void ArrowDataframeReader::init_arrow_reader(
    const std::vector<int32_t>& str_as_dict_cols,
    const bool create_dict_from_string) {
    if (initialized)
        throw std::runtime_error("ArrowDataframeReader already initialized");
    tracing::Event ev("reader::init", parallel);
    ev.add_attribute("g_parallel", parallel);
    ev.add_attribute("g_tot_rows_to_read", tot_rows_to_read);

    gilstate = PyGILState_Ensure();  // XXX is this needed??
    gil_held = true;

    PyObject* ds = get_dataset();

    create_dict_encoding_from_strings = create_dict_from_string;
    for (auto i : str_as_dict_cols) {
        auto field = schema->field(i);
        this->str_as_dict_colnames.emplace(field->name());
    }
    if (ev.is_tracing()) {
        std::string str_as_dict_colnames_str = "[";
        size_t i = 0;
        for (auto colname : this->str_as_dict_colnames) {
            if (i < str_as_dict_colnames.size() - 1) {
                str_as_dict_colnames_str += colname + ", ";
            } else {
                str_as_dict_colnames_str += colname;
            }
            i++;
        }
        str_as_dict_colnames_str += "]";
        ev.add_attribute("g_str_as_dict_cols", str_as_dict_colnames_str);
    }

    // total_rows = ds.total_rows
    PyObject* total_rows_py = PyObject_GetAttrString(ds, "_bodo_total_rows");
    this->total_rows = PyLong_AsLongLong(total_rows_py);
    Py_DECREF(total_rows_py);

    // all_pieces = ds.pieces
    PyObject* all_pieces = PyObject_GetAttrString(ds, "pieces");
    ev.add_attribute("g_total_num_pieces",
                     static_cast<size_t>(PyObject_Length(all_pieces)));
    Py_DECREF(ds);

    // iterate through pieces next
    PyObject* iterator = PyObject_GetIter(all_pieces);
    Py_DECREF(all_pieces);
    PyObject* piece;

    if (iterator == NULL) {
        throw std::runtime_error(
            "ArrowDataframeReader::init_arrow_reader(): error getting pieces "
            "iterator");
    }

    if (!parallel) {
        // The process will read the whole dataset

        // head-only optimization ("limit pushdown"): user code may only use
        // df.head() so we just read the necessary rows
        this->count = (tot_rows_to_read != -1)
                          ? std::min(tot_rows_to_read, total_rows)
                          : total_rows;

        if (total_rows > 0) {
            // total number of rows of all the pieces we iterate through
            int64_t count_rows = 0;
            while ((piece = PyIter_Next(iterator))) {
                PyObject* num_rows_piece_py =
                    PyObject_GetAttrString(piece, "_bodo_num_rows");
                if (num_rows_piece_py == NULL)
                    throw std::runtime_error(
                        "_bodo_num_rows attribute not in piece");
                int64_t num_rows_piece = PyLong_AsLongLong(num_rows_piece_py);
                Py_DECREF(num_rows_piece_py);
                if (num_rows_piece > 0)
                    add_piece(piece, num_rows_piece, this->count);
                Py_DECREF(piece);
                count_rows += num_rows_piece;
                // finish when number of rows of my pieces covers my chunk
                if (count_rows >= this->count)
                    break;
            }
        }
    } else {
        // is parallel (this process will read a chunk of dataset)

        // calculate the portion of rows that this process needs to read
        size_t rank = dist_get_rank();
        size_t nranks = dist_get_size();
        int64_t start_row_global = dist_get_start(total_rows, nranks, rank);
        this->count = dist_get_node_portion(total_rows, nranks, rank);

        // head-only optimization ("limit pushdown"): user code may only use
        // df.head() so we just read the necessary rows. This reads the data
        // in an imbalanced way. The assumed use case is printing df.head()
        // which looks better if the data is in fewer ranks.
        // TODO: explore if balancing data is necessary for some use cases
        if (tot_rows_to_read != -1) {
            // no rows to read on this process
            if (start_row_global >= tot_rows_to_read) {
                start_row_global = 0;
                this->count = 0;
            }
            // there may be fewer rows to read
            else {
                int64_t new_end =
                    std::min(start_row_global + this->count, tot_rows_to_read);
                this->count = new_end - start_row_global;
            }
        }

        // get those pieces that correspond to my chunk
        if (this->count > 0) {
            // total number of rows of all the pieces we iterate through
            int64_t count_rows = 0;
            // track total rows that this rank will read from pieces we
            // iterate through
            int64_t rows_added = 0;
            while ((piece = PyIter_Next(iterator))) {
                PyObject* num_rows_piece_py =
                    PyObject_GetAttrString(piece, "_bodo_num_rows");
                if (num_rows_piece_py == NULL)
                    throw std::runtime_error(
                        "_bodo_num_rows attribute not in piece");
                int64_t num_rows_piece = PyLong_AsLongLong(num_rows_piece_py);
                Py_DECREF(num_rows_piece_py);

                // we skip all initial pieces whose total row count is less
                // than start_row_global (first row of my chunk). After
                // that, we get all subsequent pieces until the number of
                // rows is greater or equal to number of rows in my chunk
                if ((num_rows_piece > 0) &&
                    (start_row_global < count_rows + num_rows_piece)) {
                    int64_t rows_added_from_piece;
                    if (get_num_pieces() == 0) {
                        // this is the first piece
                        this->start_row_first_piece =
                            start_row_global - count_rows;
                        rows_added_from_piece = std::min(
                            num_rows_piece - this->start_row_first_piece,
                            this->count);
                    } else {
                        rows_added_from_piece =
                            std::min(num_rows_piece, this->count - rows_added);
                    }
                    rows_added += rows_added_from_piece;
                    this->add_piece(piece, rows_added_from_piece, this->count);
                }
                Py_DECREF(piece);

                count_rows += num_rows_piece;
                // finish when number of rows of my pieces covers my chunk
                if (rows_added == this->count)
                    break;
            }
        }
    }
    Py_DECREF(iterator);

    if (PyErr_Occurred()) {
        throw std::runtime_error("python");
    }
    release_gil();

    if (ev.is_tracing()) {
        ev.add_attribute("g_schema", schema->ToString());
        std::string selected_fields_str;
        for (auto i : selected_fields) {
            selected_fields_str += schema->field(i)->ToString() + "\n";
        }
        ev.add_attribute("g_selected_fields", selected_fields_str);
        ev.add_attribute("num_pieces", static_cast<size_t>(get_num_pieces()));
        ev.add_attribute("num_rows", count);
        ev.add_attribute("g_total_rows", total_rows);
    }
    initialized = true;
}

std::shared_ptr<arrow::Table> ArrowDataframeReader::cast_arrow_table(
    std::shared_ptr<arrow::Table> table) {
    if (!table->schema()->Equals(this->schema)) {
        arrow::ChunkedArrayVector new_cols;
        for (int i = 0; i < table->num_columns(); i++) {
            // We should do a quick check to ensure that we only perform
            // upcasting and no nullability changes
            auto col = table->column(i);

            auto exp_type = this->schema->field(i)->type();
            auto exp_nullable = this->schema->field(i)->nullable();
            auto act_type = col->type();
            auto act_nullable = table->schema()->field(i)->nullable();

            // Either
            // 1) Expected nullable and actually nullable
            // 2) Expected not nullable and actually not nullable
            // 3) Expected nullable and actually not nullable
            auto nullable_eq = exp_nullable == act_nullable || !act_nullable;
            // TableBuilder currently will allow for nullable floating-point or
            // timestamp arrays to be appended to non-nullable variants (by
            // converting NA to NaN or NaT) Thus, we shouldn't bother checking
            // for nullability in these cases
            if (exp_type->id() == Type::FLOAT ||
                exp_type->id() == Type::DOUBLE ||
                exp_type->id() == Type::TIMESTAMP) {
                nullable_eq = true;
            } else if (exp_type->id() == Type::INT8 ||
                       exp_type->id() == Type::INT16 ||
                       exp_type->id() == Type::INT32 ||
                       exp_type->id() == Type::INT64) {
                // Integer types are sometimes misreported as being
                // nullable when they are not. In particular, COUNT(*)
                // is not nullable but the snowflake connector says it is.
                // If we've been told that the expected is not nullable
                // and the actual is nullable, confirm whether the actual
                // is compatible.
                if (!exp_nullable && act_nullable && col->null_count() == 0) {
                    // There are no nulls so just mark this conversion as ok.
                    nullable_eq = true;
                }
            }

            if (act_type->Equals(exp_type) && nullable_eq) {
                new_cols.push_back(col);

                // Dont bother checking if types are compatible, should
                // be done at compile-time. Only sizes can change.
            } else if (act_type->bit_width() < exp_type->bit_width() &&
                       nullable_eq) {
                // bit-width is we-defined for all types with a fixed width. For
                // other types, such as strings it's always set to -1, and hence
                // should be safe to compare.
                // (https://arrow.apache.org/docs/cpp/api/datatype.html#_CPPv4NK5arrow8DataType9bit_widthEv)

<<<<<<< HEAD
                auto res = arrow::compute::Cast(col, exp_type);
=======
                auto res = arrow::compute::Cast(
                    col, exp_type, arrow::compute::CastOptions::Safe(),
                    bodo::buffer_exec_context());
>>>>>>> 6b50ca92
                // TODO: Use std::format after fixing C++ compiler errors
                CHECK_ARROW(res.status(),
                            "Unable to upcast from " + col->type()->ToString() +
                                " to " + exp_type->ToString() +
                                " before appending to TableBuilder");
                auto casted_datum = res.ValueOrDie();
                new_cols.push_back(casted_datum.chunked_array());

            } else {
                // TODO: Use std::format after fixing C++ compiler errors
                throw std::runtime_error("Invalid Downcast from " +
                                         col->type()->ToString() + " to " +
                                         exp_type->ToString());
            }
        }
        table = arrow::Table::Make(this->schema, new_cols, table->num_rows());
    }

    return table;
}<|MERGE_RESOLUTION|>--- conflicted
+++ resolved
@@ -443,31 +443,6 @@
     StringBuilder() {}
 
     virtual void append(std::shared_ptr<::arrow::ChunkedArray> chunked_arr) {
-<<<<<<< HEAD
-        // XXX hopefully keeping the string arrays around doesn't prevent other
-        // intermediate Arrow arrays and tables from being deleted when not
-        // needed anymore
-        arrays.insert(arrays.end(), chunked_arr->chunks().begin(),
-                      chunked_arr->chunks().end());
-    }
-
-    virtual std::shared_ptr<array_info> get_output() {
-        if (out_array == nullptr) {
-            if (arrays.empty()) {
-                // Handle empty call to concatenate
-                out_array = alloc_string_array(0, 0);
-                return out_array;
-            }
-            arrow::Result<std::shared_ptr<arrow::Array>> res =
-                arrow::Concatenate(arrays, arrow::default_memory_pool());
-            std::shared_ptr<arrow::Array> concat_res;
-            CHECK_ARROW_AND_ASSIGN(res, "Concatenate", concat_res);
-            out_array = arrow_array_to_bodo(concat_res);
-        }
-        return out_array;
-    }
-
-=======
         // Reserve some space up front in case of multiple chunks.
         arrays.reserve(arrays.size() + chunked_arr->chunks().size());
         for (const std::shared_ptr<arrow::Array>& chunk :
@@ -518,7 +493,6 @@
         return out_array;
     }
 
->>>>>>> 6b50ca92
    private:
     arrow::ArrayVector arrays;
 };
@@ -1227,13 +1201,9 @@
                 // should be safe to compare.
                 // (https://arrow.apache.org/docs/cpp/api/datatype.html#_CPPv4NK5arrow8DataType9bit_widthEv)
 
-<<<<<<< HEAD
-                auto res = arrow::compute::Cast(col, exp_type);
-=======
                 auto res = arrow::compute::Cast(
                     col, exp_type, arrow::compute::CastOptions::Safe(),
                     bodo::buffer_exec_context());
->>>>>>> 6b50ca92
                 // TODO: Use std::format after fixing C++ compiler errors
                 CHECK_ARROW(res.status(),
                             "Unable to upcast from " + col->type()->ToString() +
