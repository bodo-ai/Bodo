#include <Python.h>
#include <filesystem>
#include <iostream>
#include <sstream>
#include <string>

#include <arrow/filesystem/azurefs.h>
#include <arrow/filesystem/filesystem.h>
#include <arrow/filesystem/gcsfs.h>
#include <arrow/filesystem/localfs.h>
#include <arrow/filesystem/s3fs.h>
#include <arrow/io/api.h>
#include <arrow/result.h>
#include <arrow/util/uri.h>
#include <mpi.h>

#include "../libs/_distributed.h"
#include "_fs_io.h"
#include "arrow_compat.h"

// Helper to ensure that the pyarrow wrappers have been imported.
// We use a static variable to make sure we only do the import once.
static bool imported_pyarrow_wrappers = false;
static void ensure_pa_wrappers_imported() {
#define CHECK(expr, msg)                                        \
    if (expr) {                                                 \
        throw std::runtime_error(std::string("fs_io: ") + msg); \
    }
    if (imported_pyarrow_wrappers) {
        return;
    }
    CHECK(arrow::py::import_pyarrow_wrappers(),
          "importing pyarrow_wrappers failed!");
    imported_pyarrow_wrappers = true;

#undef CHECK
}

// if expr is not true, form an err msg and raise a
// runtime_error with it
#define CHECK(expr, msg, file_type)                                  \
    if (!(expr)) {                                                   \
        std::string err_msg =                                        \
            std::string("Error in ") + file_type + " write: " + msg; \
        throw std::runtime_error(err_msg);                           \
    }

// if status of arrow::Result is not ok, print err msg and return
#define CHECK_ARROW(expr, msg, file_type)                                  \
    if (!(expr.ok())) {                                                    \
        std::string err_msg = std::string("Error in arrow ") + file_type + \
                              " write: " + msg + " " + expr.ToString();    \
        std::cerr << err_msg << std::endl;                                 \
        return;                                                            \
    }

// if status of arrow::Result is not ok, form an err msg and raise a
// runtime_error with it. If it is ok, get value using ValueOrDie
// and assign it to lhs using std::move
#undef CHECK_ARROW_AND_ASSIGN
#define CHECK_ARROW_AND_ASSIGN(res, msg, lhs, file_type)                   \
    if (!(res.status().ok())) {                                            \
        std::string err_msg = std::string("Error in arrow ") + file_type + \
                              " write: " + msg + " " +                     \
                              res.status().ToString();                     \
        throw std::runtime_error(err_msg);                                 \
    }                                                                      \
    lhs = std::move(res).ValueOrDie();

// Same as fs_io.py
#define GCS_RETRY_LIMIT_SECONDS 3

std::shared_ptr<arrow::fs::S3FileSystem> s3_fs;

std::string gen_pieces_file_name(int myrank, int num_ranks,
                                 const std::string &prefix,
                                 const std::string &suffix) {
    std::string part_number = std::to_string(myrank);
    std::string max_part_number = std::to_string(num_ranks - 1);
    int n_digits = max_part_number.length() +
                   1;  // number of digits I want the part numbers to have
    std::string new_part_number =
        std::string(n_digits - part_number.length(), '0') + part_number;
    std::stringstream ss;
    ss << prefix << new_part_number << suffix;  // this is the actual file name
    return ss.str();
}

void extract_fs_dir_path(const char *_path_name, bool is_parallel,
                         const std::string &prefix, const std::string &suffix,
                         int myrank, int num_ranks, Bodo_Fs::FsEnum *fs_option,
                         std::string *dirname, std::string *fname,
                         std::string *orig_path, std::string *path_name,
                         bool force_hdfs) {
    *path_name = std::string(_path_name);

    if (strncmp(_path_name, "s3://", 5) == 0) {
        *fs_option = Bodo_Fs::s3;
        *path_name = std::string(_path_name + 5);  // remove s3://
    } else if ((strncmp(_path_name, "abfs://", 7) == 0 ||
                strncmp(_path_name, "abfss://", 8) == 0)) {
        *fs_option = force_hdfs ? Bodo_Fs::hdfs : Bodo_Fs::abfs;
    } else if (strncmp(_path_name, "hdfs://", 7) == 0) {
        *fs_option = Bodo_Fs::hdfs;
        arrow::Result<std::shared_ptr<arrow::fs::FileSystem>> tempRes =
            ::arrow::fs::FileSystemFromUri(*orig_path, path_name);
        if (!(tempRes.status().ok())) {
            std::cerr << "Error in arrow hdfs: FileSystemFromUri" << std::endl;
        }
    } else if ((strncmp(_path_name, "gcs://", 6) == 0) ||
               (strncmp(_path_name, "gs://", 5) == 0)) {
        *fs_option = Bodo_Fs::gcs;
    } else {  // posix
        *fs_option = Bodo_Fs::posix;
        *path_name = *orig_path;
    }

    if (is_parallel) {
        // construct file name for this process' piece
        *fname = gen_pieces_file_name(myrank, num_ranks, prefix, suffix);
        *dirname = *path_name;
    } else {
        // path_name is a file
        *fname = *path_name;
    }
}

std::pair<std::shared_ptr<arrow::fs::FileSystem>, std::string>
get_reader_file_system(std::string file_path, std::string s3_bucket_region,
                       bool s3fs_anon) {
    bool is_hdfs = file_path.starts_with("hdfs://") ||
                   file_path.starts_with("abfs://") ||
                   file_path.starts_with("abfss://");
    bool is_s3 = file_path.starts_with("s3://");
    bool is_gcs =
        file_path.starts_with("gcs://") || file_path.starts_with("gs://");
    std::shared_ptr<arrow::fs::FileSystem> fs;
    if (is_s3 || is_hdfs) {
        arrow::util::Uri uri;
        (void)uri.Parse(file_path);
        PyObject *fs_mod = nullptr;
        PyObject *func_obj = nullptr;
        if (is_s3) {
            import_fs_module(Bodo_Fs::s3, "", fs_mod);
            get_get_fs_pyobject(Bodo_Fs::s3, "", fs_mod, func_obj);
            s3_get_fs_t s3_get_fs =
                (s3_get_fs_t)PyNumber_AsSsize_t(func_obj, nullptr);
            std::shared_ptr<arrow::fs::S3FileSystem> s3_fs;
            s3_get_fs(&s3_fs, s3_bucket_region, s3fs_anon);
            fs = s3_fs;
            // remove s3:// prefix from file_path
            file_path = file_path.substr(strlen("s3://"));
        } else if (is_hdfs) {
            import_fs_module(Bodo_Fs::hdfs, "", fs_mod);
            get_get_fs_pyobject(Bodo_Fs::hdfs, "", fs_mod, func_obj);
            hdfs_get_fs_t hdfs_get_fs =
                (hdfs_get_fs_t)PyNumber_AsSsize_t(func_obj, nullptr);
            std::shared_ptr<::arrow::fs::HadoopFileSystem> hdfs_fs;
            hdfs_get_fs(file_path, &hdfs_fs);
            fs = hdfs_fs;
            // remove hdfs://host:port prefix from file_path
            file_path = uri.path();
        }
        Py_DECREF(fs_mod);
        Py_DECREF(func_obj);
    } else if (is_gcs) {
        arrow::fs::GcsOptions options = arrow::fs::GcsOptions::Defaults();
        // Arrow seems to hang for a long time if retry isn't set
        options.retry_limit_seconds = GCS_RETRY_LIMIT_SECONDS;
        arrow::Result<std::shared_ptr<arrow::fs::GcsFileSystem>> result =
            arrow::fs::GcsFileSystem::Make(options,
                                           bodo::default_buffer_io_context());

        CHECK_ARROW_AND_ASSIGN(result, "GcsFileSystem::Make", fs,
                               std::string("GCS"));
        file_path = fs->PathFromUri(file_path).ValueOrDie();

        // Try with anonymous=True if not authenticated since Arrow doesn't try
        // automatically
        arrow::Status status = fs->GetFileInfo(file_path).status();
        if (!status.ok() && status.IsIOError() &&
            (status.message().find("Could not create a OAuth2 access token to "
                                   "authenticate the request") !=
             std::string::npos)) {
            arrow::fs::GcsOptions options = arrow::fs::GcsOptions::Anonymous();
            options.retry_limit_seconds = GCS_RETRY_LIMIT_SECONDS;
            arrow::Result<std::shared_ptr<arrow::fs::GcsFileSystem>> result =
                arrow::fs::GcsFileSystem::Make(
                    options, bodo::default_buffer_io_context());

            CHECK_ARROW_AND_ASSIGN(result, "GcsFileSystem::Make", fs,
                                   std::string("GCS"));
        }
    } else {
        fs = std::make_shared<arrow::fs::LocalFileSystem>();
    }
    return std::pair(fs, file_path);
}

void import_fs_module(Bodo_Fs::FsEnum fs_option, const std::string &file_type,
                      PyObject *&f_mod) {
    PyObject *ext_mod = PyImport_ImportModule("bodo.ext");
    if (fs_option == Bodo_Fs::s3) {
        f_mod = PyObject_GetAttrString(ext_mod, "s3_reader");
        CHECK(f_mod, "importing bodo.ext.s3_reader module failed", file_type);
    } else if (fs_option == Bodo_Fs::gcs) {
        f_mod = PyObject_GetAttrString(ext_mod, "gcs_reader");
        CHECK(f_mod, "importing bodo.ext.gcs_reader module failed", file_type);
    } else if (fs_option == Bodo_Fs::hdfs) {
        f_mod = PyObject_GetAttrString(ext_mod, "hdfs_reader");
        CHECK(f_mod, "importing bodo.ext.hdfs_reader module failed", file_type);
    }
    Py_DECREF(ext_mod);
}

void get_fs_reader_pyobject(Bodo_Fs::FsEnum fs_option,
                            const std::string &file_type, PyObject *f_mod,
                            PyObject *&func_obj) {
    if (fs_option == Bodo_Fs::s3) {
        func_obj = PyObject_GetAttrString(f_mod, "init_s3_reader");
        CHECK(func_obj, "getting s3_reader func_obj failed", file_type);
    } else if (fs_option == Bodo_Fs::gcs) {
        func_obj = PyObject_GetAttrString(f_mod, "init_gcs_reader");
        CHECK(func_obj, "getting gcs_reader func_obj failed", file_type);
    } else if (fs_option == Bodo_Fs::hdfs) {
        func_obj = PyObject_GetAttrString(f_mod, "init_hdfs_reader");
        CHECK(func_obj, "getting hdfs_reader func_obj failed", file_type);
    }
}

void get_get_fs_pyobject(Bodo_Fs::FsEnum fs_option,
                         const std::string &file_type, PyObject *f_mod,
                         PyObject *&func_obj) {
    if (fs_option == Bodo_Fs::s3) {
        func_obj = PyObject_GetAttrString(f_mod, "s3_get_fs");
        CHECK(func_obj, "getting s3_get_fs func_obj failed", file_type);
    } else if (fs_option == Bodo_Fs::gcs) {
        func_obj = PyObject_GetAttrString(f_mod, "gcs_get_fs");
        CHECK(func_obj, "getting gcs_get_fs func_obj failed", file_type);
    } else if (fs_option == Bodo_Fs::hdfs) {
        func_obj = PyObject_GetAttrString(f_mod, "hdfs_get_fs");
        CHECK(func_obj, "getting hdfs_get_fs func_obj failed", file_type);
    }
}

void open_file_outstream(
    Bodo_Fs::FsEnum fs_option, const std::string &file_type,
    const std::string &fname, std::shared_ptr<arrow::fs::S3FileSystem> s3_fs,
    std::shared_ptr<::arrow::fs::HadoopFileSystem> hdfs_fs,
    std::shared_ptr<::arrow::io::OutputStream> *out_stream) {
    if (fs_option == Bodo_Fs::posix) {
        arrow::Result<std::shared_ptr<arrow::io::OutputStream>> result =
            arrow::io::FileOutputStream::Open(fname);
        CHECK_ARROW_AND_ASSIGN(result, "FileOutputStream::Open", *out_stream,
                               file_type)
    } else if (fs_option == Bodo_Fs::s3) {
        arrow::Result<std::shared_ptr<arrow::io::OutputStream>> result =
            s3_fs->OpenOutputStream(fname);
        CHECK_ARROW_AND_ASSIGN(result, "S3FileSystem::OpenOutputStream",
                               *out_stream, file_type)
    } else if (fs_option == Bodo_Fs::hdfs) {
        arrow::Result<std::shared_ptr<arrow::io::OutputStream>> result =
            hdfs_fs->OpenOutputStream(fname);
        CHECK_ARROW_AND_ASSIGN(result, "HdfsFileSystem::OpenOutputStream",
                               *out_stream, file_type)
    }
}

void posix_open_file_outstream(
    const std::string &file_type, const std::string &fname,
    std::shared_ptr<::arrow::io::OutputStream> *out_stream) {
    arrow::Result<std::shared_ptr<arrow::io::OutputStream>> result =
        arrow::io::FileOutputStream::Open(fname);
    CHECK_ARROW_AND_ASSIGN(result, "FileOutputStream::Open", *out_stream,
                           file_type)
}

void open_file_outstream_gcs(
    Bodo_Fs::FsEnum fs_option, const std::string &file_type,
    const std::string &fname, std::shared_ptr<arrow::py::fs::PyFileSystem> fs,
    std::shared_ptr<arrow::io::OutputStream> *out_stream) {
    arrow::Result<std::shared_ptr<arrow::io::OutputStream>> result =
        fs->OpenOutputStream(fname);
    CHECK_ARROW_AND_ASSIGN(result, "PyFileSystem::OpenOutputStream",
                           *out_stream, file_type);
}

void open_file_appendstream(
    const std::string &file_type, const std::string &fname,
    std::shared_ptr<::arrow::fs::HadoopFileSystem> hdfs_fs,
    std::shared_ptr<::arrow::io::OutputStream> *out_stream) {
    *out_stream = hdfs_fs->OpenAppendStream(fname).ValueOrDie();
}

void create_dir_posix(int myrank, std::string &dirname,
                      std::string &path_name) {
    // create output directory
    int error = 0;
    if (std::filesystem::exists(dirname)) {
        if (!std::filesystem::is_directory(dirname)) {
            error = 1;
        }
    } else {
        // for the parallel case, 'dirname' is the directory where the
        // different parts of the distributed table are stored (each as
        // a file)
        std::filesystem::create_directories(dirname);
    }
    CHECK_MPI(MPI_Allreduce(MPI_IN_PLACE, &error, 1, MPI_INT, MPI_LOR,
                            MPI_COMM_WORLD),
              "create_dir_posix: MPI error on MPI_Allreduce:");
    if (error) {
        if (myrank == 0) {
            std::cerr << "Bodo parquet write ERROR: a process reports "
                         "that path "
                      << path_name << " exists and is not a directory"
                      << std::endl;
        }
    }
}

void create_dir_hdfs(int myrank, std::string &dirname, std::string &orig_path,
                     const std::string &file_type) {
    PyObject *f_mod = nullptr;
    // get hdfs_get_fs function
    PyObject *hdfs_func_obj = nullptr;
    import_fs_module(Bodo_Fs::hdfs, file_type, f_mod);
    get_get_fs_pyobject(Bodo_Fs::hdfs, file_type, f_mod, hdfs_func_obj);
    hdfs_get_fs_t hdfs_get_fs =
        (hdfs_get_fs_t)PyNumber_AsSsize_t(hdfs_func_obj, nullptr);
    arrow::Status status;
    std::shared_ptr<::arrow::fs::HadoopFileSystem> hdfs_fs;
    hdfs_get_fs(orig_path, &hdfs_fs);
    if (myrank == 0) {
        status = hdfs_fs->CreateDir(dirname);
        CHECK_ARROW(status, "Hdfs::MakeDirectory", file_type);
    }
    CHECK_MPI(MPI_Barrier(MPI_COMM_WORLD),
              "create_dir_hdfs: MPI error on MPI_Barrier:");
    Py_DECREF(f_mod);
    Py_DECREF(hdfs_func_obj);
}

void create_dir_parallel(Bodo_Fs::FsEnum fs_option, int myrank,
                         std::string &dirname, std::string &path_name,
                         std::string &orig_path, const std::string &file_type) {
    if (fs_option == Bodo_Fs::posix) {
        create_dir_posix(myrank, dirname, path_name);
    } else if (fs_option == Bodo_Fs::hdfs) {
        create_dir_hdfs(myrank, dirname, orig_path, file_type);
    }
}

void open_outstream(Bodo_Fs::FsEnum fs_option, bool is_parallel,
                    const std::string &file_type, std::string &dirname,
                    std::string &fname, std::string &orig_path,
                    std::shared_ptr<::arrow::io::OutputStream> *out_stream,
                    const std::string &bucket_region) {
    PyObject *f_mod = nullptr;
    switch (fs_option) {
        case Bodo_Fs::posix: {
            if (file_type == "csv") {
                // csv does not need to open_outstream for posix
                // in fact, this function, open_outstream,
                // should never be called in such case
                return;
            }
            if (is_parallel) {
                // assumes that the directory has already been created
                std::filesystem::path out_path(dirname);
                out_path /= fname;  // append file name to output path
                posix_open_file_outstream(file_type, out_path.string(),
                                          out_stream);
            } else {
                posix_open_file_outstream(file_type, fname, out_stream);
            }
            return;
        } break;
        case Bodo_Fs::s3: {
            // get s3_get_fs function
            PyObject *s3_func_obj = nullptr;
            import_fs_module(fs_option, file_type, f_mod);
            get_get_fs_pyobject(fs_option, file_type, f_mod, s3_func_obj);
            s3_get_fs_t s3_get_fs =
                (s3_get_fs_t)PyNumber_AsSsize_t(s3_func_obj, nullptr);

            s3_get_fs(&s3_fs, bucket_region, false);
            if (is_parallel) {
                std::filesystem::path out_path(dirname);
                out_path /= fname;  // append file name to output path
                open_file_outstream(fs_option, file_type, out_path.string(),
                                    s3_fs, nullptr, out_stream);
            } else {
                open_file_outstream(fs_option, file_type, fname, s3_fs, nullptr,
                                    out_stream);
            }

            Py_DECREF(f_mod);
            Py_DECREF(s3_func_obj);
            return;
        } break;
        case Bodo_Fs::hdfs: {
            // get hdfs_get_fs function
            PyObject *hdfs_func_obj = nullptr;
            import_fs_module(fs_option, file_type, f_mod);
            get_get_fs_pyobject(fs_option, file_type, f_mod, hdfs_func_obj);
            hdfs_get_fs_t hdfs_get_fs =
                (hdfs_get_fs_t)PyNumber_AsSsize_t(hdfs_func_obj, nullptr);

            std::shared_ptr<::arrow::io::HdfsOutputStream> hdfs_out_stream;
            arrow::Status status;
            // TODO: Do I need to make this Buffer Pool aware?
            std::shared_ptr<::arrow::fs::HadoopFileSystem> hdfs_fs;
            hdfs_get_fs(orig_path, &hdfs_fs);
            if (is_parallel) {
                // assumes that the directory has already been created
                std::filesystem::path out_path(dirname);
                out_path /= fname;
                open_file_outstream(fs_option, file_type, out_path.string(),
                                    nullptr, hdfs_fs, out_stream);
            } else {
                open_file_outstream(fs_option, file_type, fname, nullptr,
                                    hdfs_fs, out_stream);
            }

            Py_DECREF(f_mod);
            Py_DECREF(hdfs_func_obj);
            return;
        } break;
        case Bodo_Fs::abfs: {
#ifndef _WIN32
            ensure_pa_wrappers_imported();

            std::string path =
                is_parallel ? (std::filesystem::path(dirname) / fname).string()
                            : fname;
            arrow::fs::AzureOptions opts;
            arrow::Result<arrow::fs::AzureOptions> opts_res =
                arrow::fs::AzureOptions::FromUri(path, &path);
            CHECK_ARROW_AND_ASSIGN(opts_res, "AzureOptions::FromUri", opts,
                                   file_type);

            PyObject *fs_io_mod = PyImport_ImportModule("bodo.io.fs_io");
            PyObject *abfs_get_fs =
                PyObject_GetAttrString(fs_io_mod, "abfs_get_fs");
            PyObject *storage_options = PyDict_New();
            if (opts.account_name != "") {
                PyObject *storage_account_py_str =
                    PyUnicode_FromString(opts.account_name.c_str());
                PyDict_SetItemString(storage_options, "account_name",
                                     storage_account_py_str);
                Py_DECREF(storage_account_py_str);
            }
            PyObject *fs_pyobject =
                PyObject_CallFunction(abfs_get_fs, "O", storage_options);
            std::shared_ptr<::arrow::fs::FileSystem> fs;
            CHECK_ARROW_AND_ASSIGN(arrow::py::unwrap_filesystem(fs_pyobject),
                                   "AzureFileSystem::unwrap_filesystem", fs,
                                   file_type);

            Py_DECREF(fs_pyobject);
            Py_DECREF(storage_options);
            Py_DECREF(abfs_get_fs);
            Py_DECREF(fs_io_mod);
            arrow::Result<std::shared_ptr<arrow::io::OutputStream>> result =
                fs->OpenOutputStream(path);
            CHECK_ARROW_AND_ASSIGN(result, "AzureFileSystem::OpenOutputStream",
                                   *out_stream, file_type)
#else
<<<<<<< HEAD
=======
            // Using AzureFileSystem leads to a compilation error on Windows.
            // https://github.com/apache/arrow/issues/41990
>>>>>>> 97710a3a
            throw std::runtime_error(
                "open_outstream: AzureFileSystem not supported on Windows.");
#endif
        } break;
        case Bodo_Fs::gcs: {
            PyObject *gcs_func_obj = nullptr;
            import_fs_module(fs_option, file_type, f_mod);
            get_get_fs_pyobject(fs_option, file_type, f_mod, gcs_func_obj);
            gcs_get_fs_t gcs_get_fs =
                (gcs_get_fs_t)PyNumber_AsSsize_t(gcs_func_obj, nullptr);
            std::shared_ptr<::arrow::py::fs::PyFileSystem> fs;
            gcs_get_fs(&fs);
            if (is_parallel) {
                std::filesystem::path out_path(dirname);
                out_path /= fname;
                open_file_outstream_gcs(fs_option, file_type, out_path.string(),
                                        fs, out_stream);
            } else {
                open_file_outstream_gcs(fs_option, file_type, fname, fs,
                                        out_stream);
            }

            Py_DECREF(f_mod);
            Py_DECREF(gcs_func_obj);
        } break;
        default: {
            throw std::runtime_error(
                "open output stream: unrecognized filesystem");
        }
    }
}

void parallel_in_order_write(
    Bodo_Fs::FsEnum fs_option, const std::string &file_type,
    const std::string &fname, char *buff, int64_t count, int64_t elem_size,
    std::shared_ptr<arrow::fs::S3FileSystem> s3_fs,
    std::shared_ptr<::arrow::fs::HadoopFileSystem> hdfs_fs) {
    int myrank, num_ranks;
    std::shared_ptr<::arrow::io::OutputStream> out_stream;

    int token_tag = 0;
    int token = -1;  // placeholder token used for communication
    int64_t buff_size = count * elem_size;
    MPI_Comm_rank(MPI_COMM_WORLD, &myrank);
    MPI_Comm_size(MPI_COMM_WORLD, &num_ranks);
    CHECK_MPI(MPI_Errhandler_set(MPI_COMM_WORLD, MPI_ERRORS_RETURN),
              "parallel_in_order_write: MPI error on MPI_Errhandler_set:");

    if (fs_option == Bodo_Fs::s3) {
        int size_tag = 1;
        int data_tag = 2;
        int complete_tag = 3;
        int complete = 0;       // set to 1 after sent/received the entire buff
                                // by a 0/non-zero rank
        int send_size = 0;      // size of buff sending, used by non-zero ranks
        int64_t sent_size = 0;  // size of buff sent, used by non-zero ranks
        int recv_buff_size = 0;

        // all but rank 0 receive message first
        // then send buff to rank 0
        if (myrank != 0) {
            // first receives signal from rank 0
            CHECK_MPI(MPI_Recv(&token, 1, MPI_INT, 0, token_tag, MPI_COMM_WORLD,
                               MPI_STATUS_IGNORE),
                      "parallel_in_order_write: MPI error on MPI_Recv:");
            do {
                // Always send complete in case our rank has no data.
                complete = sent_size >= buff_size;
                CHECK_MPI(MPI_Send(&complete, 1, MPI_INT, 0, complete_tag,
                                   MPI_COMM_WORLD),
                          "parallel_in_order_write: MPI error on MPI_Send:");
                if (!complete) {
                    // send buff in chunks no bigger than INT_MAX
                    if (buff_size - sent_size > INT_MAX) {
                        send_size = INT_MAX;
                    } else {
                        send_size = buff_size - sent_size;
                    }
                    // send chunk size
                    CHECK_MPI(
                        MPI_Send(&send_size, 1, MPI_INT, 0, size_tag,
                                 MPI_COMM_WORLD),
                        "parallel_in_order_write: MPI error on MPI_Send:");
                    // send chunk data;
                    CHECK_MPI(
                        MPI_Send(buff + sent_size, send_size, MPI_CHAR, 0,
                                 data_tag, MPI_COMM_WORLD),
                        "parallel_in_order_write: MPI error on MPI_Send:");
                    sent_size += send_size;
                }
            } while (!complete);
        } else {
            // 0 rank open outstream first
            open_file_outstream(Bodo_Fs::s3, "", fname, s3_fs, nullptr,
                                &out_stream);
            // 0 rank use vector `recv_buffer` to store buff
            std::vector<char> recv_buffer;
            // receives buff from other ranks in order in chunks
            // write to outstream
            // once entire buff is received, sends signal to the next rank
            for (int rank = 0; rank < num_ranks; rank++) {
                if (rank == 0) {
                    // 0 rank write its own buff to outstream
                    CHECK_ARROW(out_stream->Write(buff, buff_size),
                                "arrow::io::S3OutputStream::Write", file_type);
                } else {
                    do {
                        // receive whether the entire buff is received
                        CHECK_MPI(
                            MPI_Recv(&complete, 1, MPI_INT, rank, complete_tag,
                                     MPI_COMM_WORLD, MPI_STATUS_IGNORE),
                            "parallel_in_order_write: MPI error on MPI_Recv:");
                        if (!complete) {
                            // first receive size of incoming data
                            CHECK_MPI(MPI_Recv(&recv_buff_size, 1, MPI_INT,
                                               rank, size_tag, MPI_COMM_WORLD,
                                               MPI_STATUS_IGNORE),
                                      "parallel_in_order_write: MPI error on "
                                      "MPI_Recv:");
                            // resize recv_buffer to fit incoming data
                            recv_buffer.resize(recv_buff_size);
                            // receive buffer data

                            CHECK_MPI(
                                MPI_Recv(&recv_buffer[0], recv_buff_size,
                                         MPI_CHAR, rank, data_tag,
                                         MPI_COMM_WORLD, MPI_STATUS_IGNORE),
                                "parallel_in_order_write: MPI error on "
                                "MPI_Recv:");
                            CHECK_ARROW(out_stream->Write(recv_buffer.data(),
                                                          recv_buff_size),
                                        "arrow::io::S3OutputStream::Write",
                                        file_type);
                        }
                    } while (!complete);
                }
                if (rank != num_ranks - 1) {
                    CHECK_MPI(
                        MPI_Send(&token, 1, MPI_INT, rank + 1, token_tag,
                                 MPI_COMM_WORLD),
                        "parallel_in_order_write: MPI error on MPI_Send:");
                }
            }
            CHECK_ARROW(out_stream->Close(), "arrow::io::S3OutputStream::Close",
                        file_type);
        }
    } else if (fs_option == Bodo_Fs::hdfs) {
        // all but the first rank receive message first
        // then open append stream
        if (myrank != 0) {
            CHECK_MPI(MPI_Recv(&token, 1, MPI_INT, myrank - 1, token_tag,
                               MPI_COMM_WORLD, MPI_STATUS_IGNORE),
                      "parallel_in_order_write: MPI error on MPI_Recv:");
            open_file_appendstream(file_type, fname, hdfs_fs, &out_stream);
        } else {  // 0 rank open outstream instead
            open_file_outstream(Bodo_Fs::hdfs, file_type, fname, nullptr,
                                hdfs_fs, &out_stream);
        }

        // all ranks write & close stream
        CHECK_ARROW(out_stream->Write(buff, buff_size),
                    "arrow::io::HdfsOutputStream::Write", file_type);
        CHECK_ARROW(out_stream->Close(), "arrow::io::HdfsOutputStream::Close",
                    file_type);

        // all but the last rank send message
        if (myrank != num_ranks - 1) {
            CHECK_MPI(MPI_Send(&token, 1, MPI_INT, myrank + 1, token_tag,
                               MPI_COMM_WORLD),
                      "parallel_in_order_write: MPI error on MPI_Send:");
        }
    }
    CHECK_MPI(MPI_Barrier(MPI_COMM_WORLD),
              "parallel_in_order_write: MPI error on MPI_Barrier:");
}<|MERGE_RESOLUTION|>--- conflicted
+++ resolved
@@ -467,11 +467,8 @@
             CHECK_ARROW_AND_ASSIGN(result, "AzureFileSystem::OpenOutputStream",
                                    *out_stream, file_type)
 #else
-<<<<<<< HEAD
-=======
             // Using AzureFileSystem leads to a compilation error on Windows.
             // https://github.com/apache/arrow/issues/41990
->>>>>>> 97710a3a
             throw std::runtime_error(
                 "open_outstream: AzureFileSystem not supported on Windows.");
 #endif
