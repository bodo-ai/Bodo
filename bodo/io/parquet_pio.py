--- conflicted
+++ resolved
@@ -486,14 +486,8 @@
     parsed_url = urlparse(fpath)
     protocol = parsed_url.scheme
 
-<<<<<<< HEAD
-    if (
-        protocol in {"abfs", "abfss", "wasb", "wasbs"} and bodo.enable_azure_fs
-    ):  # pragma: no cover
-=======
     if protocol in {"abfs", "abfss", "wasb", "wasbs"}:
         # pragma: no cover
->>>>>>> c8e3c7d8
         # PyArrow AzureBlobFileSystem is initialized with account_name only
         # so the host / container name should be included in the files
         url = urlparse(fpath)
@@ -502,20 +496,9 @@
         )
         return f"{container}{url.path}"
 
-<<<<<<< HEAD
-    if protocol in {"wasb", "wasbs"}:
-        raise BodoError(
-            "PyArrow AzureFileSystem support is required for reading this dataset"
-        )
-
     prefix = ""
 
-    if protocol in {"hdfs", "abfs", "abfss"}:
-=======
-    prefix = ""
-
     if protocol == "hdfs":
->>>>>>> c8e3c7d8
         # HDFS filesystem is initialized with host:port info. Once
         # initialized, the filesystem needs the <protocol>://<host><port>
         # prefix removed to query and access files
