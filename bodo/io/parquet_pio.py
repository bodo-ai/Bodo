from __future__ import annotations

import os
import random
import time
import typing as pt
import warnings
from collections import defaultdict
from typing import Any
from urllib.parse import ParseResult, urlparse

import llvmlite.binding as ll
import numpy as np
import pyarrow  # noqa
import pyarrow as pa
import pyarrow.compute as pc
import pyarrow.dataset as ds
import pyarrow.parquet as pq
from numba.core import types
from numba.extending import (
    NativeValue,
    box,
    intrinsic,
    models,
    overload,
    register_model,
    unbox,
)

import bodo
import bodo.utils.tracing as tracing
from bodo.hiframes.pd_categorical_ext import (
    CategoricalArrayType,
    PDCategoricalDtype,
)
from bodo.io.fs_io import (
    expand_path_globs,
    getfs,
    parse_fpath,
)
from bodo.io.helpers import _get_numba_typ_from_pa_typ
from bodo.libs.dict_arr_ext import dict_str_arr_type
from bodo.libs.distributed_api import get_end, get_start
from bodo.mpi4py import MPI
from bodo.utils.typing import (
    BodoError,
    BodoWarning,
    FileInfo,
    FileSchema,
    get_overload_const_str,
)

REMOTE_FILESYSTEMS = {"s3", "gcs", "gs", "http", "hdfs", "abfs", "abfss"}
# the ratio of total_uncompressed_size of a Parquet string column vs number of values,
# below which we read as dictionary-encoded string array
READ_STR_AS_DICT_THRESHOLD = 1.0

LIST_OF_FILES_ERROR_MSG = ". Make sure the list/glob passed to read_parquet() only contains paths to files (no directories)"


class ParquetPredicateType(types.Type):
    """Type for predicate list for Parquet filtering (e.g. [["a", "==", 2]]).
    It is just a Python object passed as pointer to C++
    """

    def __init__(self):
        super().__init__(name="ParquetPredicateType()")


parquet_predicate_type = ParquetPredicateType()
types.parquet_predicate_type = parquet_predicate_type  # type: ignore
register_model(ParquetPredicateType)(models.OpaqueModel)


@unbox(ParquetPredicateType)
def unbox_parquet_predicate_type(typ, val, c):
    # just return the Python object pointer
    c.pyapi.incref(val)
    return NativeValue(val)


@box(ParquetPredicateType)
def box_parquet_predicate_type(typ, val, c):
    # just return the Python object pointer
    c.pyapi.incref(val)
    return val


class ParquetFilterScalarsListType(types.Type):
    """
    Type for filter scalars for Parquet filtering
    (e.g. [("f0", 2), ("f1", [1, 2, 3]), ("f2", "BODO")]).
    It is a list of tuples. Each tuple has
    a string for the variable name and the second element
    can be any Python type (e.g. string, int, list, date, etc.)
    It is just a Python object passed as pointer to C++
    """

    def __init__(self):
        super().__init__(name="ParquetFilterScalarsListType()")


parquet_filter_scalars_list_type = ParquetFilterScalarsListType()
types.parquet_filter_scalars_list_type = parquet_filter_scalars_list_type  # type: ignore
register_model(ParquetFilterScalarsListType)(models.OpaqueModel)


@unbox(ParquetFilterScalarsListType)
def unbox_parquet_filter_scalars_list_type(typ, val, c):
    # just return the Python object pointer
    c.pyapi.incref(val)
    return NativeValue(val)


@box(ParquetFilterScalarsListType)
def box_parquet_filter_scalars_list_type(typ, val, c):
    # just return the Python object pointer
    c.pyapi.incref(val)
    return val


class ParquetFileInfo(FileInfo):
    """FileInfo object passed to ForceLiteralArg for
    file name arguments that refer to a parquet dataset"""

    def __init__(
        self,
        columns,
        storage_options=None,
        input_file_name_col=None,
        read_as_dict_cols=None,
        use_hive=True,
    ):
        self.columns = columns  # columns to select from parquet dataset
        self.storage_options = storage_options
        self.input_file_name_col = input_file_name_col
        self.read_as_dict_cols = read_as_dict_cols
        self.use_hive = use_hive
        super().__init__()

    def _get_schema(self, fname):
        try:
            return parquet_file_schema(
                fname,
                selected_columns=self.columns,
                storage_options=self.storage_options,
                input_file_name_col=self.input_file_name_col,
                read_as_dict_cols=self.read_as_dict_cols,
                use_hive=self.use_hive,
            )
        except OSError as e:
            if "non-file path" in str(e):
                raise FileNotFoundError(str(e))
            raise


def get_filters_pyobject(dnf_filter_str, expr_filter_str, vars):  # pragma: no cover
    pass


@overload(get_filters_pyobject, no_unliteral=True)
def overload_get_filters_pyobject(dnf_filter_str, expr_filter_str, var_tup):
    """generate a pyobject for filter expression to pass to C++"""
    dnf_filter_str_val = get_overload_const_str(dnf_filter_str)
    expr_filter_str_val = get_overload_const_str(expr_filter_str)
    var_unpack = ", ".join(f"f{i}" for i in range(len(var_tup)))
    func_text = "def impl(dnf_filter_str, expr_filter_str, var_tup):\n"
    if len(var_tup):
        func_text += f"  {var_unpack}, = var_tup\n"
    func_text += "  with bodo.no_warning_objmode(dnf_filters_py='parquet_predicate_type', expr_filters_py='parquet_predicate_type'):\n"
    func_text += f"    dnf_filters_py = {dnf_filter_str_val}\n"
    func_text += f"    expr_filters_py = {expr_filter_str_val}\n"
    func_text += "  return (dnf_filters_py, expr_filters_py)\n"
    loc_vars = {}
    glbs = globals()
    glbs["bodo"] = bodo
    exec(func_text, glbs, loc_vars)
    return loc_vars["impl"]


def get_filter_scalars_pyobject(vars):  # pragma: no cover
    pass


@overload(get_filter_scalars_pyobject, no_unliteral=True)
def overload_get_filter_scalars_pyobject(var_tup):
    """
    Generate a PyObject for a list of the scalars in
    a filter to pass to C++.
    """
    func_text = "def impl(var_tup):\n"
    func_text += "  with bodo.no_warning_objmode(filter_scalars_py='parquet_filter_scalars_list_type'):\n"
    func_text += f"    filter_scalars_py = [(f'f{{i}}', var_tup[i]) for i in range({len(var_tup)})]\n"
    func_text += "  return filter_scalars_py\n"
    loc_vars = {}
    glbs = globals()
    glbs["bodo"] = bodo
    exec(func_text, glbs, loc_vars)
    return loc_vars["impl"]


def unify_schemas(
    schemas: pt.Iterable[pa.Schema],
    promote_options: pt.Literal["default", "permissive"] = "default",
) -> pa.Schema:
    """
    Same as pyarrow.unify_schemas with the difference
    that we unify `large_string` and `string` types to `string`,
    (Arrow considers them incompatible).
    Note that large_strings is not a property of parquet, but
    rather a decision made by Arrow on how to store string data
    in memory. For Bodo, we can have Arrow always read as regular
    strings and convert to Bodo's representation during read.
    Similarly, we also unify `large_binary` and `binary` to `binary`.
    We also convert LargeListType to regular list type (the type inside
    is not modified).
    Additionally, pa.list_(pa.large_string()) is converted to
    pa.list_(pa.string()).
    """
    # first replace large_string with string in every schema
    new_schemas = []
    for schema in schemas:
        for i in range(len(schema)):
            f = schema.field(i)
            if f.type == pa.large_string():
                schema = schema.set(i, f.with_type(pa.string()))
            elif f.type == pa.large_binary():
                schema = schema.set(i, f.with_type(pa.binary()))
            elif isinstance(
                f.type, (pa.ListType, pa.LargeListType)
            ) and f.type.value_type in (pa.string(), pa.large_string()):
                # This handles the pa.list_(pa.large_string()) case
                # that the next `elif` doesn't.
                schema = schema.set(
                    i,
                    f.with_type(
                        # We want to retain the name (e.g. 'element'), so we pass
                        # in a field to pa.list_ instead of a simple string type
                        # which would use 'item' by default.
                        pa.list_(pa.field(f.type.value_field.name, pa.string()))
                    ),
                )
            elif isinstance(f.type, pa.LargeListType):
                schema = schema.set(
                    i,
                    f.with_type(
                        # We want to retain the name (e.g. 'element'), so we pass
                        # in a field to pa.list_ instead of a simple string type
                        # which would use 'item' by default.
                        pa.list_(pa.field(f.type.value_field.name, f.type.value_type))
                    ),
                )
            # TODO handle arbitrary nested types
        new_schemas.append(schema)
    # now we run Arrow's regular schema unification
    return pa.unify_schemas(new_schemas, promote_options=promote_options)


class ParquetDataset:
    """Stores information about parquet dataset that is needed at compile time
    and runtime (to read the dataset). Stores the list of fragments
    (pieces) that form the dataset and filesystem object to read them.
    All of this is obtained at rank 0 using Arrow's pq.ParquetDataset() API
    (ParquetDatasetV2) and this object is broadcasted to all ranks.
    """

    def __init__(self, pa_pq_dataset, prefix=""):
        # We always get exact row counts (after filters) for now.
        self.row_level = True
        self.schema: pa.Schema = pa_pq_dataset.schema  # Arrow schema
        # We don't store the filesystem initially, and instead set it after
        # ParquetDataset is broadcasted. This is because some filesystems
        # might have pickling issues, and also because of the extra cost of
        # creating the filesystem during unpickling. Instead, all ranks
        # initialize the filesystem in parallel at the same time and only once
        self.filesystem = None
        # total number of rows in the dataset (after applying filters). This
        # is computed at runtime in `get_parquet_dataset`
        self._bodo_total_rows = 0
        # prefix that needs to be added to paths of parquet pieces to get the
        # full path to the file
        self._prefix = prefix
        # XXX pa_pq_dataset.partitioning can't be pickled, so we reconstruct
        # manually after broadcasting the dataset (see __setstate__ below)
        self.partitioning = None
        partitioning = pa_pq_dataset.partitioning
        # For some datasets, partitioning.schema contains the
        # full schema of the dataset when there aren't any partition columns
        # (bug in Arrow?) so to know if there are partition columns we also
        # need to check that the partitioning schema is not equal to the
        # full dataset schema.
        # XXX is there a better way to get partition column names?
        self.partition_names = (
            []
            if partitioning is None or partitioning.schema == pa_pq_dataset.schema
            else list(partitioning.schema.names)
        )
        # partitioning_dictionaries is an Arrow array containing the
        # partition values
        if self.partition_names:
            self.partitioning_dictionaries = partitioning.dictionaries
            self.partitioning_cls = partitioning.__class__
            self.partitioning_schema = partitioning.schema
        else:
            self.partitioning_dictionaries = {}
        # Convert large_string Arrow types to string
        # (see comment in bodo.io.parquet_pio.unify_schemas)
        for i in range(len(self.schema)):
            f = self.schema.field(i)
            if f.type == pa.large_string():
                self.schema = self.schema.set(i, f.with_type(pa.string()))
        # IMPORTANT: only include partition columns in filters passed to
        # pq.ParquetDataset(), otherwise `get_fragments` could look inside the
        # parquet files
        self.pieces = [
            ParquetPiece(frag, partitioning, self.partition_names)
            for frag in pa_pq_dataset._dataset.get_fragments(
                filter=pa_pq_dataset._filter_expression
            )
        ]

    def set_fs(self, fs):
        """Set filesystem (to read fragments)"""
        self.filesystem = fs
        for p in self.pieces:
            p.filesystem = fs

    def __setstate__(self, state):
        """called when unpickling"""
        self.__dict__ = state
        if self.partition_names:
            # We do this because there is an error (bug?) when pickling
            # Arrow HivePartitioning objects
            part_dicts = {
                p: self.partitioning_dictionaries[i]
                for i, p in enumerate(self.partition_names)
            }
            self.partitioning = self.partitioning_cls(
                self.partitioning_schema, part_dicts
            )


class ParquetPiece:
    """Parquet dataset piece (file) information and Arrow objects to query
    metadata"""

    def __init__(self, frag, partitioning, partition_names):
        # We don't store the frag initially because we broadcast the dataset from rank 0,
        # and PyArrow has issues (un)pickling the frag, because it opens the file to access
        # metadata when pickling and/or unpickling. This can cause a massive slowdown
        # because a single process will try opening all the files in the dataset. Arrow 8
        # solved the issue when pickling, but I still see it when unpickling, reason
        # unknown (needs investigation). To check, simply pickle and unpickle the
        # bodo.io.parquet_io.ParquetDataset object on rank 0
        self._frag = None
        # needed to open the fragment (see frag property below)
        self.format = frag.format
        self.path = frag.path
        # number of rows in this piece after applying filters. This
        # is computed at runtime in `get_parquet_dataset`
        self._bodo_num_rows = 0
        self.partition_keys = []
        if partitioning is not None:
            # XXX these are not ordered by partitions or in inverse order for some reason
            self.partition_keys = ds._get_partition_keys(frag.partition_expression)
            self.partition_keys = [
                (
                    part_name,
                    partitioning.dictionaries[i]
                    .index(self.partition_keys[part_name])
                    .as_py(),
                )
                for i, part_name in enumerate(partition_names)
            ]

    @property
    def frag(self):
        """returns the Arrow ParquetFileFragment associated with this piece"""
        if self._frag is None:
            self._frag = self.format.make_fragment(
                self.path,
                self.filesystem,
            )
            del self.format
        return self._frag

    @property
    def metadata(self):
        """returns the Arrow metadata of this piece"""
        return self.frag.metadata

    @property
    def num_row_groups(self):
        """returns the number of row groups in this piece"""
        return self.frag.num_row_groups


@pt.overload
def get_fpath_without_protocol_prefix(
    fpath: str, protocol: str, parsed_url: ParseResult
) -> tuple[str, str]: ...


@pt.overload
def get_fpath_without_protocol_prefix(
    fpath: list[str], protocol: str, parsed_url: ParseResult
) -> tuple[list[str], str]: ...


def get_fpath_without_protocol_prefix(
    fpath: str | list[str], protocol: str, parsed_url: ParseResult
) -> tuple[str | list[str], str]:
    """
    Get the filepath(s) without the prefix associated with
    the protocol. e.g. in the s3 case, this will remove the
    "s3://" from the start of the path(s).

    Args:
        fpath (str | list[str]): Filepath or list of filepaths.
        protocol (str): Protocol being used for the paths.
            e.g. "" (local), "s3" (S3), etc.
        parsed_url (ParseResult): Properties such as scheme and netloc
            parsed from the filepath(s). This is typically the
            output of the 'parse_fpath' function.

    Returns:
        tuple[str | list[str], str]: Filepath(s) without the prefix
            and the prefix itself.
    """
    if protocol in {"abfs", "abfss"} and bodo.enable_azure_fs:  # pragma: no cover
        # PyArrow AzureBlobFileSystem is initialized with account_name only
        # so the host / container name should be included in the files
        prefix = f"{protocol}://"

        def norm_path(p: str) -> str:
            url = urlparse(p)
            container = (
                parsed_url.netloc
                if parsed_url.username is None
                else parsed_url.username
            )
            return f"{container}{url.path}"

        if isinstance(fpath, list):
            mod_fpath = [norm_path(f) for f in fpath]
        else:
            mod_fpath = norm_path(fpath)
        return mod_fpath, prefix

    prefix = ""
    if protocol == "s3":
        prefix = "s3://"
    elif protocol in {"hdfs", "abfs", "abfss"}:
        # HDFS filesystem is initialized with host:port info. Once
        # initialized, the filesystem needs the <protocol>://<host><port>
        # prefix removed to query and access files
        prefix = f"{protocol}://{parsed_url.netloc}"
    elif protocol in {"gcs", "gs"}:
        prefix = f"{protocol}://"
    elif protocol == "hf":
        prefix = "hf://"

    if prefix:
        if isinstance(fpath, list):
            fpath_noprefix = [f[len(prefix) :] for f in fpath]
        else:
            fpath_noprefix = fpath[len(prefix) :]
    else:
        fpath_noprefix = fpath
    return fpath_noprefix, prefix


def fpath_without_protocol_prefix(fpath: str) -> str:
    """
    Get the filepath(s) without the prefix associated with
    the protocol. e.g. in the s3 case, this will remove the
    "s3://" from the start of the path(s).

    Args:
        fpath (str | list[str]): Filepath or list of filepaths.

    Returns:
        tuple[str | list[str], str]: Filepath(s) without the prefix
            and the prefix itself.
    """
    parsed_url = urlparse(fpath)
    protocol = parsed_url.scheme

<<<<<<< HEAD
    if protocol in {"abfs", "abfss"} and bodo.enable_azure_fs:  # pragma: no cover
        # PyArrow AzureBlobFileSystem is initialized with account_name only
        # so the host / container name should be included in the files
        prefix = f"{protocol}://"

        def norm_path(p: str) -> str:
            url = urlparse(p)
            container = (
                parsed_url.netloc
                if parsed_url.username is None
                else parsed_url.username
            )
            return f"{container}{url.path}"

        mod_fpath = norm_path(fpath)
        return mod_fpath
=======
    if (
        protocol in {"abfs", "abfss", "wasb", "wasbs"} and bodo.enable_azure_fs
    ):  # pragma: no cover
        # PyArrow AzureBlobFileSystem is initialized with account_name only
        # so the host / container name should be included in the files
        url = urlparse(fpath)
        container = (
            parsed_url.netloc if parsed_url.username is None else parsed_url.username
        )
        return f"{container}{url.path}"

    if protocol in {"wasb", "wasbs"}:
        raise BodoError(
            "PyArrow AzureFileSystem support is required for reading this dataset"
        )
>>>>>>> f9469f20

    prefix = ""

    if protocol in {"hdfs", "abfs", "abfss"}:
        # HDFS filesystem is initialized with host:port info. Once
        # initialized, the filesystem needs the <protocol>://<host><port>
        # prefix removed to query and access files
        prefix = f"{protocol}://{parsed_url.netloc}"
    elif protocol in {"s3", "gcs", "gs"}:
        prefix = f"{protocol}://"

    return fpath[len(prefix) :]


def get_bodo_pq_dataset_from_fpath(
    fpath: str | list[str],
    protocol: str,
    parsed_url: ParseResult,
    fs: Any,
    partitioning: str | None,
    filters: pc.Expression | None = None,
    typing_pa_schema: pa.Schema | None = None,
) -> ParquetDataset | Exception:
    """
    Get a ParquetDataset object for a filepath (or a list of filepaths).
    If provided, the filters will be applied to prune the list
    of parquet files. Otherwise, all files are included in the dataset.
    This is used at both compile time and runtime.

    NOTE: This must be called on a single rank. The function will temporarily
    increase the number of IO threads PyArrow can use for parallelization.

    Args:
        fpath (str | list[str]): Filepath(s) for the dataset.
        protocol (str): Filesystem protocol.
        parsed_url (ParseResult): Details such as the scheme, netloc (i.e. the
            bucket in the S3 case), etc.
        fs (Any): Filesystem to use for reading data/metadata.
        partitioning (str | None): Partitioning scheme to use. Only 'hive'
            and None are supported.
        filters (pc.Expression, optional): Filters to apply to prune the set of
            files. Defaults to None.
        typing_pa_schema (Optional[pa.Schema], optional): Provide a schema
            to use. This is used at runtime to enforce the scheme
            inferred at compile-time. Defaults to None.

    Returns:
        ParquetDataset | Exception: Parquet dataset object with the relevant
            files. In case of an exception, the exception is returned so that
            the caller can handle error synchronization (since this function
            should be called from a single rank).
    """

    nthreads = 1  # Number of threads to use on this rank to collect metadata
    cpu_count = os.cpu_count()
    if cpu_count is not None and cpu_count > 1:
        nthreads = cpu_count // 2
    pa_default_io_thread_count = pa.io_thread_count()

    try:
        ev_pq_ds = tracing.Event("pq.ParquetDataset", is_parallel=False)
        if tracing.is_tracing():
            # only do the work of converting filters to string
            # if tracing is enabled
            ev_pq_ds.add_attribute("g_filters", str(filters))
        pa.set_io_thread_count(nthreads)

        fpath_noprefix, prefix = get_fpath_without_protocol_prefix(
            fpath, protocol, parsed_url
        )

        fpath_noprefix = expand_path_globs(fpath_noprefix, protocol, fs)

        dataset = pq.ParquetDataset(
            fpath_noprefix,
            filesystem=fs,
            # use_legacy_dataset=False is default by Arrow 15
            # Including arg introduces multiple warnings
            partitioning=partitioning,
            filters=filters,
        )

        num_files_before_filter = len(dataset.files)
        # If there are filters, files are filtered in ParquetDataset constructor
        dataset = ParquetDataset(dataset, prefix)

        # If typing schema is available, then use that as the baseline
        # schema to unify with, else get it from the dataset.
        # This is important for getting understandable errors in cases where
        # files have different schemas, some of which may or may not match
        # the iceberg schema. `get_dataset_schema` essentially gets the
        # schema of the first file. So, starting with that schema will
        # raise errors such as
        # "pyarrow.lib.ArrowInvalid: No match for FieldRef.Name(TY)"
        # where TY is a column that originally had a different name.
        # Therefore, it's better to start with the expected schema,
        # and then raise the errors correctly after validation.
        if typing_pa_schema:
            # NOTE: typing_pa_schema must include partitions
            dataset.schema = typing_pa_schema

        if filters is not None:
            ev_pq_ds.add_attribute("num_pieces_before_filter", num_files_before_filter)
            ev_pq_ds.add_attribute("num_pieces_after_filter", len(dataset.pieces))
        ev_pq_ds.finalize()

        return dataset
    except Exception as e:
        # See note in pa_fs_list_dir_fnames
        # In some cases, OSError/FileNotFoundError can propagate
        # back to numba and come back as an InternalError.
        # where numba errors are hidden from the user.
        # See [BE-1188] for an example
        # Raising a BodoError lets messages come back and be seen by the user.
        if isinstance(e, IsADirectoryError):
            # We suppress Arrow's error message since it doesn't apply to Bodo
            # (the bit about doing a union of datasets)
            e = BodoError(LIST_OF_FILES_ERROR_MSG)
        elif isinstance(fpath, list) and isinstance(e, (OSError, FileNotFoundError)):
            e = BodoError(str(e) + LIST_OF_FILES_ERROR_MSG)
        else:
            e = BodoError(f"error from pyarrow: {type(e).__name__}: {str(e)}\n")
        return e
    finally:
        # Restore pyarrow default IO thread count
        pa.set_io_thread_count(pa_default_io_thread_count)


def unify_schemas_across_ranks(dataset: ParquetDataset, total_rows_chunk: int):
    """
    Unify the dataset schema across all ranks.
    The dataset will be updated in place.

    Args:
        dataset (ParquetDataset): ParquetDataset whose schema
            should be unified and updated.
        total_rows_chunk (int): Number of rows in the row groups
            that the files allocated to this rank will read.

    Raises:
        BodoError: If schemas couldn't be unified.
    """
    ev = tracing.Event("unify_schemas_across_ranks")
    error = None

    comm = MPI.COMM_WORLD
    try:
        dataset.schema, _ = comm.allreduce(
            (dataset.schema, total_rows_chunk),
            bodo.io.helpers.pa_schema_unify_mpi_op,
        )
    except Exception as e:
        error = e

    # synchronize error state
    if comm.allreduce(error is not None, op=MPI.LOR):
        for error in comm.allgather(error):
            if error:
                msg = f"Schema in some files were different.\n{str(error)}"
                raise BodoError(msg)
    ev.finalize()


def populate_row_counts_in_pq_dataset_pieces(
    dataset: ParquetDataset,
    fpath: str | list[str],
    protocol: str,
    validate_schema: bool,
    filters: pc.Expression | None = None,
):
    """
    Populate the row counts for each piece in a ParquetDataset
    by applying the filters. This uses the PyArrow dataset
    APIs to look at the metadata to do row-group level
    filtering and get the exact row counts. This may lead
    to some data read, however, Arrow tries to limit it to a
    minimum wherever possible.

    NOTE: This function must be called on all ranks.

    Args:
        dataset (ParquetDataset): ParquetDataset object with details
            about the schema, files, etc.
        fpath (str | list[str]): Original filepath(s) used to create
            the dataset. Note that these are only used in some warning
            messages and not used for actual file discovery.
            XXX TODO Explore getting rid of this dependency and using
            the file paths from the dataset directly.
        protocol (str): Filesystem protocol. Used for warning messages
            when using remote filesystems.
        validate_schema (bool): Whether the schema should be validated
            for each file in the dataset. If set to true, it will
            also update the dataset schema to be the unification of
            the original schema and the schemas of the files. Note that
            this will only validate schema for the set of files its
            processing.
        filters (pc.Expression, optional): Arrow expression filters
            to apply. Defaults to None.
    """
    ev_row_counts = tracing.Event("get_row_counts")
    # getting row counts and validating schema requires reading
    # the file metadata from the parquet files and is very expensive
    # for datasets consisting of many files, so we do this in parallel
    if tracing.is_tracing():
        ev_row_counts.add_attribute("g_num_pieces", len(dataset.pieces))
        ev_row_counts.add_attribute("g_filters", str(filters))
    ds_scan_time = 0.0
    num_pieces = len(dataset.pieces)
    start = get_start(num_pieces, bodo.get_size(), bodo.get_rank())
    end = get_end(num_pieces, bodo.get_size(), bodo.get_rank())
    total_rows_chunk = 0
    total_row_groups_chunk = 0
    total_row_groups_size_chunk = 0

    if filters is not None:
        my_random = random.Random(37)
        pieces = my_random.sample(dataset.pieces, k=len(dataset.pieces))
    else:
        pieces = dataset.pieces

    fpaths = [p.path for p in pieces[start:end]]
    # Presumably the work is partitioned more or less equally among ranks,
    # and we are mostly (or just) reading metadata, so we assign four IO
    # threads to every rank
    nthreads = min(int(os.environ.get("BODO_MIN_IO_THREADS", 4)), 4)
    pa_default_io_thread_count = pa.io_thread_count()
    pa.set_io_thread_count(nthreads)
    pa.set_cpu_count(nthreads)
    # Use dataset scanner API to get exact row counts when
    # filter is applied. Arrow will try to calculate this by
    # by reading only the file's metadata, and if it needs to
    # access data it will read as less as possible (only the
    # required columns and only subset of row groups if possible)
    error = None
    try:
        dataset_ = ds.dataset(
            fpaths,
            filesystem=dataset.filesystem,
            partitioning=dataset.partitioning,
        )

        for piece, frag in zip(pieces[start:end], dataset_.get_fragments()):
            # The validation (and unification) step needs to happen before the
            # scan on the fragment since otherwise it will fail in case the
            # file schema doesn't match the dataset schema exactly.
            # Currently this is only applicable for Iceberg reads.
            if validate_schema:
                # Two files are compatible if arrow can unify their schemas.
                file_schema = frag.metadata.schema.to_arrow_schema()
                fileset_schema_names = set(file_schema.names)
                # Check the names are the same because pa.unify_schemas
                # will unify a schema where a column is in 1 file but not
                # another.
                dataset_schema_names = set(dataset.schema.names) - set(
                    dataset.partition_names
                )
                # File schema can only be a (potentially) more restrictive
                # version of the starting schema, therefore, the file shouldn't
                # have extra columns. Any columns that are expected but are
                # missing from the file will be filled with nulls at read time.
                added_columns = fileset_schema_names - dataset_schema_names
                if added_columns:
                    msg = f"Schema in {piece} was different. File contains column(s) {added_columns} not expected in the dataset.\n"
                    raise BodoError(msg)
                try:
                    dataset.schema = unify_schemas(
                        [dataset.schema, file_schema], "permissive"
                    )
                except Exception as e:
                    msg = f"Schema in {piece} was different.\n{str(e)}"
                    raise BodoError(msg)

            t0 = time.time()
            # We use the expected schema instead of the file schema. This schema
            # should be a less-restrictive superset of the file schema (after the
            # unification step above), so it should be valid.
            row_count = frag.scanner(
                schema=dataset.schema,
                filter=filters,
                use_threads=True,
            ).count_rows()
            ds_scan_time += time.time() - t0
            piece._bodo_num_rows = row_count
            total_rows_chunk += row_count
            total_row_groups_chunk += frag.num_row_groups
            total_row_groups_size_chunk += sum(
                rg.total_byte_size for rg in frag.row_groups
            )

    except Exception as e:
        error = e
    finally:
        # Restore pyarrow default IO thread count
        pa.set_io_thread_count(pa_default_io_thread_count)

    # synchronize error state
    comm = MPI.COMM_WORLD
    if comm.allreduce(error is not None, op=MPI.LOR):
        for error in comm.allgather(error):
            if error:
                if isinstance(fpath, list) and isinstance(
                    error, (OSError, FileNotFoundError)
                ):
                    raise BodoError(str(error) + LIST_OF_FILES_ERROR_MSG)
                raise error

    # Now unify the schemas across all ranks.
    if validate_schema:
        unify_schemas_across_ranks(dataset, total_rows_chunk)

    dataset._bodo_total_rows = comm.allreduce(total_rows_chunk, op=MPI.SUM)
    total_num_row_groups = comm.allreduce(total_row_groups_chunk, op=MPI.SUM)
    total_row_groups_size = comm.allreduce(total_row_groups_size_chunk, op=MPI.SUM)
    pieces_rows = np.array([p._bodo_num_rows for p in dataset.pieces])
    # communicate row counts to everyone
    pieces_rows = comm.allreduce(pieces_rows, op=MPI.SUM)
    for p, nrows in zip(dataset.pieces, pieces_rows):
        p._bodo_num_rows = nrows
    if (
        bodo.get_rank() == 0
        and total_num_row_groups < bodo.get_size()
        and total_num_row_groups != 0
    ):
        if isinstance(fpath, list) and len(fpath) > 5:
            fpath_tidbit = "[{}, ... {} more files]".format(
                ", ".join(fpath[:5]), len(fpath) - 5
            )
        else:
            fpath_tidbit = fpath

        warnings.warn(
            BodoWarning(
                f"Total number of row groups in parquet dataset {fpath_tidbit} ({total_num_row_groups}) is too small for effective IO parallelization."
                f"For best performance the number of row groups should be greater than the number of workers ({bodo.get_size()}). For more details, refer to https://docs.bodo.ai/latest/file_io/#parquet-section."
            )
        )

    # print a warning if average row group size < 1 MB and reading from remote filesystem
    if total_num_row_groups == 0:
        avg_row_group_size_bytes = 0
    else:
        avg_row_group_size_bytes = total_row_groups_size // total_num_row_groups
    if (
        bodo.get_rank() == 0
        and total_row_groups_size >= 20 * 1048576
        and avg_row_group_size_bytes < 1048576
        and protocol in REMOTE_FILESYSTEMS
    ):
        warnings.warn(
            BodoWarning(
                f"Parquet average row group size is small ({avg_row_group_size_bytes} bytes) and can have negative impact on performance when reading from remote sources"
            )
        )
    if tracing.is_tracing():
        ev_row_counts.add_attribute("g_total_num_row_groups", total_num_row_groups)
        ev_row_counts.add_attribute("total_scan_time", ds_scan_time)
        # get 5-number summary for rowcounts:
        # (min, max, 25, 50 -median-, 75 percentiles)
        data = np.array([p._bodo_num_rows for p in dataset.pieces])
        quartiles = np.percentile(data, [25, 50, 75])
        ev_row_counts.add_attribute("g_row_counts_min", data.min())
        ev_row_counts.add_attribute("g_row_counts_Q1", quartiles[0])
        ev_row_counts.add_attribute("g_row_counts_median", quartiles[1])
        ev_row_counts.add_attribute("g_row_counts_Q3", quartiles[2])
        ev_row_counts.add_attribute("g_row_counts_max", data.max())
        ev_row_counts.add_attribute("g_row_counts_mean", data.mean())
        ev_row_counts.add_attribute("g_row_counts_std", data.std())
        ev_row_counts.add_attribute("g_row_counts_sum", data.sum())
    ev_row_counts.finalize()


def get_parquet_dataset(
    fpath,
    get_row_counts: bool = True,
    filters: pc.Expression | None = None,
    storage_options: dict | None = None,
    read_categories: bool = False,
    tot_rows_to_read: int | None = None,
    typing_pa_schema: pa.Schema | None = None,
    partitioning: str | None = "hive",
) -> ParquetDataset:
    """
    Get ParquetDataset object for 'fpath' and set the number of total rows as an
    attribute. Also, sets the number of rows per file as an attribute of
    ParquetDatasetPiece objects.

    Args:
        filters: Used for predicate pushdown which prunes the unnecessary pieces.
        read_categories: Read categories of DictionaryArray and store in returned dataset
            object, used during typing.
        get_row_counts: This is only true at runtime, and indicates that we need
            to get the number of rows of each piece in the parquet dataset.
        tot_rows_to_read: total number of rows to read from dataset. Used at runtime
            for example if doing df.head(tot_rows_to_read) where df is the output of
            read_parquet()
        typing_pa_schema: PyArrow schema determined at compile time. When provided,
            we should validate that the unified schema of all files matches this schema,
            and throw an error otherwise. Currently this is only used in runtime.
            https://bodo.atlassian.net/browse/BE-2787
    """

    # NOTE: This function obtains the metadata for a parquet dataset and works
    # in the same way regardless of whether the read is going to be parallel or
    # replicated. In all cases rank 0 will get the ParquetDataset from pyarrow,
    # broadcast it to all ranks, and they will divide the work of getting the
    # number of rows in each file of the dataset

    # get_parquet_dataset can be called both at both compile and run time. We
    # only want to trace it at run time, so take advantage of get_row_counts flag
    # to know if this is runtime
    if get_row_counts:
        ev = tracing.Event("get_parquet_dataset")

    # We add dummy parameter in _gen_pq_reader_py for Numba typing
    # but it can get in the way of other Filesystem builders
    if storage_options:
        storage_options.pop("bodo_dummy", None)

    comm = MPI.COMM_WORLD
    fpath, parsed_url, protocol = parse_fpath(fpath)

    # Getting row counts and schema validation is going to be
    # distributed across ranks, so every rank will need a filesystem
    # object to query the metadata of their assigned pieces.
    # We have seen issues in the past with broadcasting some filesystem
    # objects (e.g. s3) and broadcasting the filesystem adds extra time,
    # so instead we initialize the filesystem before the broadcast.
    # That way all ranks do it in parallel at the same time.
    fs = getfs(fpath, protocol, storage_options, get_row_counts)
    validate_schema = bodo.parquet_validate_schema if get_row_counts else False

    dataset_or_err: ParquetDataset | Exception | None = None
    if bodo.get_rank() == 0:
        dataset_or_err = get_bodo_pq_dataset_from_fpath(
            fpath,
            protocol,
            parsed_url,
            fs,
            partitioning,
            filters,
            typing_pa_schema,
        )
    if get_row_counts:
        ev_bcast = tracing.Event("bcast dataset")
    dataset_or_err = comm.bcast(dataset_or_err)
    if get_row_counts:
        ev_bcast.finalize()

    if isinstance(dataset_or_err, Exception):  # pragma: no cover
        error = dataset_or_err
        raise error
    dataset = pt.cast(ParquetDataset, dataset_or_err)

    # As mentioned above, we don't want to broadcast the filesystem because it
    # adds time (so initially we didn't include it in the dataset). We add
    # it to the dataset now that it's been broadcasted
    dataset.set_fs(fs)

    if get_row_counts and tot_rows_to_read == 0:
        get_row_counts = validate_schema = False

    if get_row_counts:
        populate_row_counts_in_pq_dataset_pieces(
            dataset,
            fpath,
            protocol,
            validate_schema,
            filters,
        )

    if read_categories:
        _add_categories_to_pq_dataset(dataset)

    if get_row_counts:
        ev.finalize()

    return dataset


def filter_row_groups_from_start_of_dataset_heuristic(
    len_fpaths: int, start_offset: int, expr_filter: pc.Expression | None
) -> bool:
    """
    Heuristic to determine whether or not to prune individual
    row groups from the start of a file.

    Args:
        len_fpaths (int): Total number of files being read.
        start_offset (int): Starting row offset into the first fiel.
        expr_filter (pc.Expression | None): Filter to apply.

    Returns:
        bool: Whether or not to prune row groups.
    """
    # ------- row group filtering -------
    # Ranks typically will not read all the row groups from their list of
    # files (they will skip some rows at the beginning of the first file and
    # some rows at the end of the last one).
    # To make sure this rank only reads from the minimum necessary row groups,
    # we can create a new dataset object composed of row group fragments
    # instead of file fragments. We need to do it like this because Arrow's
    # scanner doesn't support skipping rows.
    # For this approach, we need to get row group metadata which can be very
    # expensive when reading from remote filesystems. Also, row group filtering
    # typically only benefits when the rank reads from a small set of files
    # (since the filtering only applies to the first and last file).
    # So we only filter based on this heuristic:
    # Filter row groups if the list of files is very small, or if it is <= 10
    # and this rank needs to skip rows of the first file.
    # TODO see if getting row counts with filter pushdown could be worthwhile
    # in some specific cases, and integrate that into this heuristic.
    return (expr_filter is None) and (
        len_fpaths <= 3 or (start_offset > 0 and len_fpaths <= 10)
    )


def filter_row_groups_from_start_of_dataset(
    dataset: ds.FileSystemDataset,
    start_offset: int,
    max_rows_to_read: int,
    pq_format: ds.ParquetFileFormat,
) -> tuple[ds.FileSystemDataset, int]:
    """
    Filter row groups from the start of the dataset.
    See rationale in the description of
    filter_row_groups_from_start_of_dataset_heuristic.

    Args:
        dataset (ds.FileSystemDataset): Original dataset.
        start_offset (int): Starting row offset into the
            first file.
        max_rows_to_read (int): Maximum number of rows
            this process will read from the files.
        pq_format (ds.ParquetFileFormat): FileFormat
            used for constructing the new dataset.

    Returns:
        tuple[ds.FileSystemDataset, int]:
            - New dataset.
            - New offest into the first piece/row-group.
    """
    new_frags = []
    # Total number of rows of all the row groups we iterate through
    count_rows = 0
    # Track total rows that this rank will read from row groups we iterate
    # through
    rows_added = 0
    start_row_first_rg = -1
    for frag in dataset.get_fragments():
        # Each fragment is a parquet file.
        # For reference, this is basically the same logic as in
        # ArrowReader::init_arrow_reader() and just adapted from there.
        # Get the file's row groups that this rank will read from
        row_group_ids = []
        for rg in frag.row_groups:
            num_rows_rg = rg.num_rows
            if start_offset < count_rows + num_rows_rg:
                # Rank needs to read from this row group
                if rows_added == 0:
                    # This is the first row group the rank will read from
                    start_row_first_rg = start_offset - count_rows
                    rows_added_from_rg = min(
                        num_rows_rg - start_row_first_rg, max_rows_to_read
                    )
                else:
                    rows_added_from_rg = min(num_rows_rg, max_rows_to_read - rows_added)
                rows_added += rows_added_from_rg
                row_group_ids.append(rg.id)
            count_rows += num_rows_rg
            if rows_added >= max_rows_to_read:
                break
        # XXX frag.subset(row_group_ids) is expensive on remote filesystems
        # with datasets composed of many files and row groups
        new_frags.append(frag.subset(row_group_ids=row_group_ids))
        if rows_added >= max_rows_to_read:
            break

    # New dataset:
    new_dataset = ds.FileSystemDataset(
        new_frags, dataset.schema, pq_format, filesystem=dataset.filesystem
    )

    assert start_row_first_rg >= 0

    return new_dataset, start_row_first_rg


def schema_with_dict_cols(schema: pa.Schema, str_as_dict_cols: list[str]) -> pa.Schema:
    """
    Helper function to get a PyArrow schema object
    from an existing Schema by replacing certain
    columns to be dictionary-encoded.

    Args:
        schema (pa.Schema): Original schema.
        str_as_dict_cols (list[str]): Column to dict-encode.

    Returns:
        pa.Schema: New schema.
    """
    if len(str_as_dict_cols) == 0:
        return schema
    new_fields: list[pa.Field] = []
    dict_col_set = set(str_as_dict_cols)
    for i, name in enumerate(schema.names):
        if name in dict_col_set:
            old_field = schema.field(i)
            new_field = old_field.with_type(pa.dictionary(pa.int32(), old_field.type))
            new_fields.append(new_field)
        else:
            new_fields.append(schema.field(i))
    return pa.schema(new_fields)


def get_scanner_batches(
    fpaths,
    filters: pc.Expression | None,
    selected_fields: list[int],
    avg_num_pieces: float,
    is_parallel: bool,
    filesystem,
    str_as_dict_cols,
    start_offset: int,  # starting row offset in the pieces this process is going to read
    rows_to_read: int,  # total number of rows this process is going to read
    partitioning,
    schema: pa.Schema,
    batch_size: int | None = None,
):
    """return RecordBatchReader for dataset of 'fpaths' that contain the rows
    that match filters (or all rows if filters is None). Only project the
    fields in selected_fields"""
    import pyarrow as pa

    cpu_count = os.cpu_count()
    if cpu_count is None or cpu_count == 0:
        cpu_count = 2
    default_threads = min(int(os.environ.get("BODO_MIN_IO_THREADS", 4)), cpu_count)
    max_threads = min(int(os.environ.get("BODO_MAX_IO_THREADS", 16)), cpu_count)
    # TODO Unset this after the read??
    if (
        is_parallel
        and len(fpaths) > max_threads
        and len(fpaths) / avg_num_pieces >= 2.0
    ):
        # assign more threads to ranks that have to read
        # many more files than others
        pa.set_io_thread_count(max_threads)
        pa.set_cpu_count(max_threads)
    else:
        pa.set_io_thread_count(default_threads)
        pa.set_cpu_count(default_threads)

    pq_format = ds.ParquetFileFormat(dictionary_columns=str_as_dict_cols)

    # Set columns to be read as dictionary encoded in schema
    schema = schema_with_dict_cols(schema, str_as_dict_cols)

    dataset = ds.dataset(
        fpaths,
        filesystem=filesystem,
        partitioning=partitioning,
        schema=schema,
        format=pq_format,
    )
    col_names = dataset.schema.names
    selected_names = [col_names[field_num] for field_num in selected_fields]

    if filter_row_groups_from_start_of_dataset_heuristic(
        len(fpaths), start_offset, filters
    ):
        # The starting offset the Parquet reader knows about is from the first
        # file, not the first row group, so we need to communicate this back to C++
        dataset, start_offset = filter_row_groups_from_start_of_dataset(
            dataset, start_offset, rows_to_read, pq_format
        )

    rb_reader = dataset.scanner(
        # XXX Specifying "__filename" as one of the columns
        # will create a column with the filename. We might
        # want to replace our custom filename handling with
        # this at some point.
        columns=selected_names,
        filter=filters,
        batch_size=batch_size or 128 * 1024,
        use_threads=True,
        # XXX Specify batch_readahead (default: 16)?
        # XXX Specify fragment_readahead (default: 4)?
        # XXX Specify memory pool?
    ).to_reader()
    return rb_reader, start_offset


# XXX Move this to ParquetDataset class?
def _add_categories_to_pq_dataset(pq_dataset):
    """adds categorical values for each categorical column to the Parquet dataset
    as '_category_info' attribute
    """
    import pyarrow as pa

    from bodo.mpi4py import MPI

    # NOTE: shouldn't be possible
    if len(pq_dataset.pieces) < 1:  # pragma: no cover
        raise BodoError(
            "No pieces found in Parquet dataset. Cannot get read categorical values"
        )

    pa_schema = pq_dataset.schema
    cat_col_names = [
        c
        for c in pa_schema.names
        if isinstance(pa_schema.field(c).type, pa.DictionaryType)
        and c not in pq_dataset.partition_names
    ]

    # avoid more work if no categorical columns
    if len(cat_col_names) == 0:
        pq_dataset._category_info = {}
        return

    comm = MPI.COMM_WORLD
    if bodo.get_rank() == 0:
        try:
            # read categorical values from first row group of first file
            table_sample = pq_dataset.pieces[0].frag.head(100, columns=cat_col_names)
            # NOTE: assuming DictionaryArray has only one chunk
            category_info = {
                c: tuple(table_sample.column(c).chunk(0).dictionary.to_pylist())
                for c in cat_col_names
            }
            del table_sample  # release I/O resources ASAP
        except Exception as e:
            comm.bcast(e)
            raise e

        comm.bcast(category_info)
    else:
        category_info = comm.bcast(None)
        if isinstance(category_info, Exception):  # pragma: no cover
            error = category_info
            raise error

    pq_dataset._category_info = category_info


def get_pandas_metadata(schema, num_pieces):
    # find pandas index column if any
    # TODO: other pandas metadata like dtypes needed?
    # https://pandas.pydata.org/pandas-docs/stable/development/developer.html
    index_col = None
    # column_name -> is_nullable (or None if unknown)
    nullable_from_metadata: defaultdict[str, bool | None] = defaultdict(lambda: None)
    key = b"pandas"
    if schema.metadata is not None and key in schema.metadata:
        import json

        pandas_metadata = json.loads(schema.metadata[key].decode("utf8"))
        if pandas_metadata is None:
            return index_col, nullable_from_metadata

        n_indices = len(pandas_metadata["index_columns"])
        if n_indices > 1:
            raise BodoError("read_parquet: MultiIndex not supported yet")
        index_col = pandas_metadata["index_columns"][0] if n_indices else None
        # ignore non-str/dict index metadata
        if not isinstance(index_col, str) and not isinstance(index_col, dict):
            index_col = None

        for col_dict in pandas_metadata["columns"]:
            col_name = col_dict["name"]
            col_pd_type = col_dict["pandas_type"]
            if (
                col_pd_type.startswith("int") or col_pd_type.startswith("float")
            ) and col_name is not None:
                col_np_type = col_dict["numpy_type"]
                if col_np_type.startswith("Int") or col_np_type.startswith("Float"):
                    nullable_from_metadata[col_name] = True
                else:
                    nullable_from_metadata[col_name] = False
    return index_col, nullable_from_metadata


def get_str_columns_from_pa_schema(pa_schema: pa.Schema) -> list[str]:
    """
    Get the list of string type columns in the schema.
    """
    str_columns: list[str] = []
    for col_name in pa_schema.names:
        field = pa_schema.field(col_name)
        if field.type in (pa.string(), pa.large_string()):
            str_columns.append(col_name)
    return str_columns


def _pa_schemas_match(pa_schema1: pa.Schema, pa_schema2: pa.Schema) -> bool:
    """check if Arrow schemas match or not"""
    # check column names
    if pa_schema1.names != pa_schema2.names:
        return False

    # check type matches
    try:
        unify_schemas([pa_schema1, pa_schema2])
    except Exception:
        return False

    return True


def _get_sample_pq_pieces(
    pq_dataset: ParquetDataset | None,
):
    """get a sample of pieces in the Parquet dataset to avoid the overhead of opening
    every file in compile time.

    Args:
        pq_dataset: input Parquet dataset

    Returns:
        list(ParquetPiece): A sample of filtered pieces
    """
    # Bodo IO uses None to represent an empty dataset, which has 0 pieces
    pieces = pq_dataset.pieces if pq_dataset else []

    # a sample of N files where N is the number of ranks. Each rank looks at
    # the metadata of a different random file
    if len(pieces) > bodo.get_size():
        import random

        my_random = random.Random(37)
        pieces = my_random.sample(pieces, bodo.get_size())
    else:
        pieces = pieces

    return pieces


def determine_str_as_dict_columns(pq_dataset, pa_schema, str_columns: list) -> set:
    """
    Determine which string columns (str_columns) should be read by Arrow as
    dictionary encoded arrays, based on this heuristic:
      calculating the ratio of total_uncompressed_size of the column vs number
      of values.
      If the ratio is less than READ_STR_AS_DICT_THRESHOLD we read as DICT.
    """
    from bodo.mpi4py import MPI

    comm = MPI.COMM_WORLD

    if len(str_columns) == 0:
        return set()  # no string as dict columns

    # Get a sample of Parquet pieces to avoid opening every file in compile time
    pieces = _get_sample_pq_pieces(pq_dataset)

    # Sort the list to ensure same order on all ranks. This is
    # important for correctness.
    str_columns = sorted(str_columns)
    total_uncompressed_sizes = np.zeros(len(str_columns), dtype=np.int64)
    total_uncompressed_sizes_recv = np.zeros(len(str_columns), dtype=np.int64)
    if bodo.get_rank() < len(pieces):
        piece = pieces[bodo.get_rank()]
        try:
            metadata = piece.metadata
            for i in range(piece.num_row_groups):
                for j, col_name in enumerate(str_columns):
                    idx = pa_schema.get_field_index(col_name)
                    total_uncompressed_sizes[j] += (
                        metadata.row_group(i).column(idx).total_uncompressed_size
                    )
            num_rows = metadata.num_rows
        except Exception as e:
            if isinstance(e, (OSError, FileNotFoundError)):
                # skip the path that produced the error (error will be reported at runtime)
                num_rows = 0
            else:
                raise
    else:
        num_rows = 0
    total_rows = comm.allreduce(num_rows, op=MPI.SUM)
    if total_rows == 0:
        return set()  # no string as dict columns
    comm.Allreduce(total_uncompressed_sizes, total_uncompressed_sizes_recv, op=MPI.SUM)
    str_column_metrics = total_uncompressed_sizes_recv / total_rows
    str_as_dict = set()
    for i, metric in enumerate(str_column_metrics):
        if metric < READ_STR_AS_DICT_THRESHOLD:
            col_name = str_columns[i]
            str_as_dict.add(col_name)
    return str_as_dict


def parquet_file_schema(
    file_name,
    selected_columns,
    storage_options=None,
    input_file_name_col=None,
    read_as_dict_cols=None,
    use_hive: bool = True,
) -> FileSchema:
    """get parquet schema from file using Parquet dataset and Arrow APIs"""
    col_names = []
    col_types = []

    # during compilation we only need the schema and it has to be the same for
    # all processes, so we can set parallel=True to just have rank 0 read
    # the dataset information and broadcast to others
    pq_dataset = get_parquet_dataset(
        file_name,
        get_row_counts=False,
        storage_options=storage_options,
        read_categories=True,
        partitioning="hive" if use_hive else None,
    )

    partition_names = pq_dataset.partition_names
    pa_schema = pq_dataset.schema
    num_pieces = len(pq_dataset.pieces)

    # Get list of string columns
    str_columns = get_str_columns_from_pa_schema(pa_schema)
    # Convert to set (easier for set operations like intersect and union)
    str_columns_set = set(str_columns)
    if read_as_dict_cols is None:
        read_as_dict_cols = []
    read_as_dict_cols = set(read_as_dict_cols)
    # If user-provided list has any columns that are not string
    # type, show a warning.
    non_str_columns_in_read_as_dict_cols = read_as_dict_cols - str_columns_set
    if len(non_str_columns_in_read_as_dict_cols) > 0:
        if bodo.get_rank() == 0:
            warnings.warn(
                f"The following columns are not of datatype string and hence cannot be read with dictionary encoding: {non_str_columns_in_read_as_dict_cols}",
                bodo.utils.typing.BodoWarning,
            )
    # Remove non-string columns from read_as_dict_cols
    read_as_dict_cols.intersection_update(str_columns_set)
    # Remove read_as_dict_cols from str_columns (no need to compute heuristic on these)
    str_columns_set = str_columns_set - read_as_dict_cols
    # Match the list with the set. We've only removed entries, so a filter is sufficient.
    # Order of columns in the list is important between different ranks,
    # so either we do this, or sort.
    str_columns = [x for x in str_columns if x in str_columns_set]
    # Get the set of columns to be read with dictionary encoding based on heuristic
    str_as_dict = determine_str_as_dict_columns(pq_dataset, pa_schema, str_columns)
    # Add user-provided columns to the list
    str_as_dict.update(read_as_dict_cols)

    # NOTE: use arrow schema instead of the dataset schema to avoid issues with
    # names of list types columns (arrow 0.17.0)
    # col_names is an array that contains all the column's name and
    # index's name if there is one, otherwise "__index__level_0"
    # If there is no index at all, col_names will not include anything.
    col_names = pa_schema.names
    index_col, nullable_from_metadata = get_pandas_metadata(pa_schema, num_pieces)
    col_types_total = []
    is_supported_list = []
    arrow_types = []
    for i, c in enumerate(col_names):
        if c in partition_names:
            continue
        field = pa_schema.field(c)
        dtype, supported = _get_numba_typ_from_pa_typ(
            field,
            c == index_col,
            nullable_from_metadata[c],
            pq_dataset._category_info,
            str_as_dict=c in str_as_dict,
        )
        col_types_total.append(dtype)
        is_supported_list.append(supported)
        # Store the unsupported arrow type for future
        # error messages.
        arrow_types.append(field.type)

    # add partition column data types if any
    if partition_names:
        col_types_total += [
            _get_partition_cat_dtype(pq_dataset.partitioning_dictionaries[i])
            for i in range(len(partition_names))
        ]
        # All partition column types are supported by default.
        is_supported_list.extend([True] * len(partition_names))
        # Extend arrow_types for consistency. Here we use None
        # because none of these are actually in the pq file.
        arrow_types.extend([None] * len(partition_names))

    # add input_file_name column data type if one is specified
    if input_file_name_col is not None:
        col_names += [input_file_name_col]
        col_types_total += [dict_str_arr_type]
        # input_file_name column is a dictionary-encoded string array which is supported by default.
        is_supported_list.append(True)
        # Extend arrow_types for consistency. Here we use None
        # because this column isn't actually in the pq file.
        arrow_types.append(None)

    # Map column names to index to allow efficient search
    col_names_map = {c: i for i, c in enumerate(col_names)}

    # if no selected columns, set it to all of them.
    if selected_columns is None:
        selected_columns = col_names

    # make sure selected columns are in the schema
    for c in selected_columns:
        if c not in col_names_map:
            raise BodoError(f"Selected column {c} not in Parquet file schema")
    if (
        index_col
        and not isinstance(index_col, dict)
        and index_col not in selected_columns
    ):
        # if index_col is "__index__level_0" or some other name, append it.
        # If the index column is not selected when reading parquet, the index
        # should still be included.
        selected_columns.append(index_col)

    col_names = selected_columns
    col_indices = []
    col_types = []
    unsupported_columns = []
    unsupported_arrow_types = []
    for i, c in enumerate(col_names):
        col_idx = col_names_map[c]
        col_indices.append(col_idx)
        col_types.append(col_types_total[col_idx])
        if not is_supported_list[col_idx]:
            unsupported_columns.append(i)
            unsupported_arrow_types.append(arrow_types[col_idx])

    # TODO: close file?
    return (
        col_names,
        col_types,
        index_col,
        col_indices,
        partition_names,
        unsupported_columns,
        unsupported_arrow_types,
        pa_schema,
    )


def _get_partition_cat_dtype(dictionary):
    """get categorical dtype for Parquet partition set"""
    # using 'dictionary' instead of 'keys' attribute since 'keys' may not have the
    # right data type (e.g. string instead of int64)
    assert dictionary is not None
    S = dictionary.to_pandas()
    elem_type = bodo.typeof(S).dtype
    if isinstance(elem_type, (types.Integer)):
        cat_dtype = PDCategoricalDtype(tuple(S), elem_type, False, int_type=elem_type)
    else:
        cat_dtype = PDCategoricalDtype(tuple(S), elem_type, False)
    return CategoricalArrayType(cat_dtype)


# ------------------------- Parquet Write C++ ------------------------- #
from llvmlite import ir as lir
from numba.core import cgutils

from bodo.io import arrow_cpp

ll.add_symbol("pq_write_py_entry", arrow_cpp.pq_write_py_entry)
ll.add_symbol("pq_write_create_dir_py_entry", arrow_cpp.pq_write_create_dir_py_entry)
ll.add_symbol("pq_write_partitioned_py_entry", arrow_cpp.pq_write_partitioned_py_entry)


@intrinsic
def parquet_write_table_cpp(
    typingctx,
    filename_t,
    table_t,
    col_names_t,
    index_t,
    write_index,
    metadata_t,
    compression_t,
    is_parallel_t,
    write_range_index,
    start,
    stop,
    step,
    name,
    bucket_region,
    row_group_size,
    file_prefix,
    convert_timedelta_to_int64,
    timestamp_tz,
    downcast_time_ns_to_us,
    create_dir,
    force_hdfs=False,
):
    """
    Call C++ parquet write function
    """

    def codegen(context, builder, sig, args):
        fnty = lir.FunctionType(
            lir.IntType(64),
            [
                lir.IntType(8).as_pointer(),
                lir.IntType(8).as_pointer(),
                lir.IntType(8).as_pointer(),
                lir.IntType(8).as_pointer(),
                lir.IntType(1),
                lir.IntType(8).as_pointer(),
                lir.IntType(8).as_pointer(),
                lir.IntType(1),
                lir.IntType(1),
                lir.IntType(32),
                lir.IntType(32),
                lir.IntType(32),
                lir.IntType(8).as_pointer(),
                lir.IntType(8).as_pointer(),
                lir.IntType(64),
                lir.IntType(8).as_pointer(),
                lir.IntType(1),  # convert_timedelta_to_int64
                lir.IntType(8).as_pointer(),  # tz
                lir.IntType(1),  # downcast_time_ns_to_us
                lir.IntType(1),  # create_dir
                lir.IntType(1),  # force_hdfs
            ],
        )
        fn_tp = cgutils.get_or_insert_function(
            builder.module, fnty, name="pq_write_py_entry"
        )
        ret = builder.call(fn_tp, args)
        bodo.utils.utils.inlined_check_and_propagate_cpp_exception(context, builder)
        return ret

    return (
        types.int64(
            types.voidptr,
            table_t,
            col_names_t,
            types.voidptr,
            types.boolean,
            types.voidptr,
            types.voidptr,
            types.boolean,
            types.boolean,
            types.int32,
            types.int32,
            types.int32,
            types.voidptr,
            types.voidptr,
            types.int64,
            types.voidptr,
            types.boolean,  # convert_timedelta_to_int64
            types.voidptr,  # tz
            types.boolean,  # downcast_time_ns_to_us
            types.boolean,  # create dir
            types.boolean,  # force_hdfs
        ),
        codegen,
    )


@intrinsic
def pq_write_create_dir(
    typingctx,
    filename_t,
):
    """
    Call C++ parquet write directory creation function
    """

    def codegen(context, builder, sig, args):
        fnty = lir.FunctionType(
            lir.VoidType(),
            [
                lir.IntType(8).as_pointer(),
            ],
        )
        fn_tp = cgutils.get_or_insert_function(
            builder.module, fnty, name="pq_write_create_dir_py_entry"
        )
        builder.call(fn_tp, args)
        bodo.utils.utils.inlined_check_and_propagate_cpp_exception(context, builder)

    return (
        types.none(
            types.voidptr,
        ),
        codegen,
    )


@intrinsic
def parquet_write_table_partitioned_cpp(
    typingctx,
    filename_t,
    data_table_t,
    col_names_t,
    col_names_no_partitions_t,
    cat_table_t,
    part_col_idxs_t,
    num_part_col_t,
    compression_t,
    is_parallel_t,
    bucket_region,
    row_group_size,
    file_prefix,
    timestamp_tz,
):
    """
    Call C++ parquet write partitioned function

    """

    def codegen(context, builder, sig, args):
        fnty = lir.FunctionType(
            lir.VoidType(),
            [
                lir.IntType(8).as_pointer(),
                lir.IntType(8).as_pointer(),
                lir.IntType(8).as_pointer(),
                lir.IntType(8).as_pointer(),
                lir.IntType(8).as_pointer(),
                lir.IntType(8).as_pointer(),
                lir.IntType(32),
                lir.IntType(8).as_pointer(),
                lir.IntType(1),
                lir.IntType(8).as_pointer(),
                lir.IntType(64),
                lir.IntType(8).as_pointer(),
                lir.IntType(8).as_pointer(),  # tz
            ],
        )
        fn_tp = cgutils.get_or_insert_function(
            builder.module, fnty, name="pq_write_partitioned_py_entry"
        )
        builder.call(fn_tp, args)
        bodo.utils.utils.inlined_check_and_propagate_cpp_exception(context, builder)

    return (
        types.void(
            types.voidptr,
            data_table_t,
            col_names_t,
            col_names_no_partitions_t,
            types.voidptr,
            types.voidptr,
            types.int32,
            types.voidptr,
            types.boolean,
            types.voidptr,
            types.int64,
            types.voidptr,
            types.voidptr,  # tz
        ),
        codegen,
    )<|MERGE_RESOLUTION|>--- conflicted
+++ resolved
@@ -486,24 +486,6 @@
     parsed_url = urlparse(fpath)
     protocol = parsed_url.scheme
 
-<<<<<<< HEAD
-    if protocol in {"abfs", "abfss"} and bodo.enable_azure_fs:  # pragma: no cover
-        # PyArrow AzureBlobFileSystem is initialized with account_name only
-        # so the host / container name should be included in the files
-        prefix = f"{protocol}://"
-
-        def norm_path(p: str) -> str:
-            url = urlparse(p)
-            container = (
-                parsed_url.netloc
-                if parsed_url.username is None
-                else parsed_url.username
-            )
-            return f"{container}{url.path}"
-
-        mod_fpath = norm_path(fpath)
-        return mod_fpath
-=======
     if (
         protocol in {"abfs", "abfss", "wasb", "wasbs"} and bodo.enable_azure_fs
     ):  # pragma: no cover
@@ -519,7 +501,6 @@
         raise BodoError(
             "PyArrow AzureFileSystem support is required for reading this dataset"
         )
->>>>>>> f9469f20
 
     prefix = ""
 
