#include <Python.h>

#include <algorithm>
#include <cassert>

#include <arrow/filesystem/filesystem.h>
#include <arrow/filesystem/s3fs.h>
#include <arrow/io/interfaces.h>
#include <arrow/result.h>
#include <arrow/status.h>

#include <aws/core/Aws.h>
#include <aws/core/auth/AWSCredentialsProvider.h>
#include <aws/core/auth/AWSCredentialsProviderChain.h>
#include <aws/core/utils/DateTime.h>
#include <fmt/format.h>
#include <boost/json/parser.hpp>
#include <boost/json/value_to.hpp>

#include "../libs/_bodo_common.h"
#include "_bodo_file_reader.h"
#include "_s3_reader.h"

// helper macro for CHECK_ARROW to add a message regarding AWS creds or S3
// bucket region being an issue.
#define AWS_CREDS_OR_S3_REGION_WARNING(str_var, s3_fs_region)             \
    str_var =                                                             \
        "This might be due to an issue with your "                        \
        "AWS credentials, or with the region of the S3 bucket.\n";        \
    if (s3_fs_region.length() > 0) {                                      \
        str_var += "Region currently being used: " + s3_fs_region + "\n"; \
    }                                                                     \
    str_var +=                                                            \
        "Please verify your credentials and provide the correct "         \
        "region using the AWS_DEFAULT_REGION environment variable "       \
        "and try again.";

// if status of arrow::Result is not ok, form an err msg and raise a
// runtime_error with it.
#define CHECK_ARROW(expr, msg, s3_fs_region)                                   \
    if (!(expr.ok())) {                                                        \
        std::string err_msg = std::string("Error in arrow s3: ") + msg + " " + \
                              expr.ToString() + ".\n";                         \
        std::string aws_warning = "";                                          \
        AWS_CREDS_OR_S3_REGION_WARNING(aws_warning, s3_fs_region);             \
        err_msg += aws_warning;                                                \
        throw std::runtime_error(err_msg);                                     \
    }

// if status of arrow::Result is not ok, form an err msg and raise a
// runtime_error with it. If it is ok, get value using ValueOrDie
// and assign it to lhs using std::move
#undef CHECK_ARROW_AND_ASSIGN
#define CHECK_ARROW_AND_ASSIGN(res, msg, lhs, s3_fs_region) \
    CHECK_ARROW(res.status(), msg, s3_fs_region)            \
    lhs = std::move(res).ValueOrDie();

// Return a arrow::fs::S3ProxyOptions struct based
// on appropriate environment variables (if they are set), else
// return the default options (i.e. do not use a proxy)
arrow::fs::S3ProxyOptions get_s3_proxy_options_from_env_vars() {
    arrow::Result<arrow::fs::S3ProxyOptions> options_res;
    arrow::fs::S3ProxyOptions options;

    // There seems to be no industry-standard precedence for these
    // environment variables.
    // The precedence order below should be consistent with
    // get_proxy_uri_from_env_vars in fs_io.py
    // to avoid differences in compile-time and runtime
    // behavior.
    char *http_proxy = std::getenv("http_proxy");
    char *https_proxy = std::getenv("https_proxy");
    char *HTTP_PROXY = std::getenv("HTTP_PROXY");
    char *HTTPS_PROXY = std::getenv("HTTPS_PROXY");

    if (http_proxy) {
        options_res = arrow::fs::S3ProxyOptions::FromUri(http_proxy);
    } else if (https_proxy) {
        options_res = arrow::fs::S3ProxyOptions::FromUri(https_proxy);
    } else if (HTTP_PROXY) {
        options_res = arrow::fs::S3ProxyOptions::FromUri(HTTP_PROXY);
    } else if (HTTPS_PROXY) {
        options_res = arrow::fs::S3ProxyOptions::FromUri(HTTPS_PROXY);
    } else {
        // If no environment variable found, then return the default
        // S3ProxyOptions struct (the CHECK_ARROW_AND_ASSIGN macro
        // would fail on an unset options_res).
        return options;
    }

    // Safely set options, else throw an error.
    CHECK_ARROW_AND_ASSIGN(options_res, "S3ProxyOptions::FromUri", options,
                           std::string(""));
    return options;
}

void _sleep_exponential_backoff(unsigned int n, unsigned int max = 10) {
#ifdef _WIN32
<<<<<<< HEAD
    // convert to milliseconds on windows
=======
    // convert to miliseconds before calling Sleep
>>>>>>> 97710a3a
    DWORD sleep_ms = (DWORD)((1 << n) * 1000);
    DWORD max_ms = (DWORD)(max * 1000);
    Sleep(std::min<DWORD>(sleep_ms, max_ms));
#else
    sleep(std::min<unsigned int>((1 << n), max));
#endif
}
// a global singleton instance of S3FileSystem that is
// initialized the first time it is needed and reused afterwards
static std::shared_ptr<arrow::fs::S3FileSystem> s3_fs;
bool is_fs_anonymous_mode = false;  // only valid when is_fs_initialized is true

std::pair<const std::string, const std::string>
IcebergRestAwsCredentialsProvider::get_warehouse_config() {
    const std::string uri = fmt::format("{}/v1/config?warehouse={}",
                                        this->catalog_uri, this->warehouse);
    curl_easy_setopt(hnd, CURLOPT_URL, uri.c_str());

    const std::string auth_header =
        fmt::format("Authorization: Bearer {}", this->bearer_token);

    struct curl_slist *slist1 = nullptr;
    slist1 = curl_slist_append(slist1, auth_header.c_str());
    curl_easy_setopt(hnd, CURLOPT_HTTPHEADER, slist1);

    for (unsigned int i = 0; i < this->n_retries; i++) {
        CURLcode res = curl_easy_perform(hnd);
        if (res != CURLE_OK) {
            if (i == this->n_retries - 1) {
                throw std::runtime_error(
                    fmt::format("Failed to get warehouse config: {}",
                                curl_easy_strerror(res)));
            }
            _sleep_exponential_backoff(i);
        } else {
            break;
        }
    }

    // Parse the response
    try {
        boost::json::parser parser;
        parser.write(curl_buffer);
        auto parsed_json = parser.release();
        auto config = parsed_json.as_object();
        auto overrides = config["overrides"].as_object();
        const std::string prefix =
            std::move(overrides["prefix"].as_string().c_str());
        const std::string warehouse_token =
            overrides.find("token") != overrides.end()
                ? std::move(overrides["token"].as_string().c_str())
                : this->bearer_token;
        curl_slist_free_all(slist1);
        curl_buffer.clear();
        return {prefix, warehouse_token};
    } catch (const std::exception &e) {
        throw std::runtime_error(
            fmt::format("Failed to parse warehouse config: {}", e.what()));
    }
}

std::tuple<const std::string, const std::string, const std::string,
           const std::string>
IcebergRestAwsCredentialsProvider::get_aws_credentials_from_rest_catalog(
    const std::string_view prefix, const std::string_view warehouse_token) {
    const std::string uri =
        fmt::format("{}/v1/{}/namespaces/{}/tables/{}", this->catalog_uri,
                    prefix, this->schema, this->table);
    curl_easy_setopt(hnd, CURLOPT_URL, uri.c_str());

    const std::string auth_header =
        fmt::format("Authorization: Bearer {}", warehouse_token);
    const std::string access_delegation_header =
        "X-Iceberg-Access-Delegation: vended_credentials";

    struct curl_slist *slist1 = nullptr;
    slist1 = curl_slist_append(slist1, auth_header.c_str());
    slist1 = curl_slist_append(slist1, access_delegation_header.c_str());
    curl_easy_setopt(hnd, CURLOPT_HTTPHEADER, slist1);
    for (unsigned int i = 0; i < this->n_retries; i++) {
        CURLcode res = curl_easy_perform(hnd);
        if (res != CURLE_OK) {
            if (i == this->n_retries - 1) {
                throw std::runtime_error(
                    fmt::format("Failed to get table credentials: {}",
                                curl_easy_strerror(res)));
            }
            _sleep_exponential_backoff(i);
        } else {
            break;
        }
    }

    try {
        boost::json::parser parser;
        parser.write(curl_buffer);
        auto parsed_json = parser.release();
        auto table_config = parsed_json.as_object()["config"].as_object();
        const std::string access_key =
            std::move(table_config["s3.access-key-id"].as_string().c_str());
        const std::string secret_key =
            std::move(table_config["s3.secret-access-key"].as_string().c_str());
        const std::string session_token =
            std::move(table_config["s3.session-token"].as_string().c_str());
        const std::string region =
            std::move(table_config["s3.region"].as_string().c_str());

        curl_slist_free_all(slist1);
        curl_buffer.clear();
        return {access_key, secret_key, session_token, region};
    } catch (const std::exception &e) {
        throw std::runtime_error(
            fmt::format("Failed to parse table credentials: {}", e.what()));
    }
}
Aws::Auth::AWSCredentials
IcebergRestAwsCredentialsProvider::GetAWSCredentials() {
    if (this->debug) {
        std::cerr << "[DEBUG] Getting AWS Credentials" << std::endl;
    }
    if (this->credentials.IsExpiredOrEmpty()) {
        this->Reload();
    }
    return this->credentials;
}
void IcebergRestAwsCredentialsProvider::Reload() {
    if (this->debug) {
        std::cerr << "[DEBUG] Reloading AWS Credentials" << std::endl;
    }
    auto [prefix, warehouse_token] = this->get_warehouse_config();
    auto [access_key, secret_key, session_token, region] =
        this->get_aws_credentials_from_rest_catalog(prefix, warehouse_token);
    this->region = region;
    // We don't know the expiration time of the credentials, so we set it to
    // 15 minutes by default which is the minimum from AWS
    this->credentials = Aws::Auth::AWSCredentials(
        access_key, secret_key, session_token,
        Aws::Utils::DateTime(std::chrono::system_clock::now() +
                             std::chrono::minutes(this->credential_timeout)));
    if (this->debug) {
        std::cerr << "[DEBUG] New AWS Credentials expire at"
                  << this->credentials.GetExpiration().ToLocalTimeString(
                         Aws::Utils::DateFormat::ISO_8601)
                  << std::endl;
    }
}

std::string IcebergRestAwsCredentialsProvider::getToken(
    const std::string_view base_url, const std::string_view credential) {
    // Generated using --libcurl
    CURL *hnd;
    struct curl_slist *slist1;
    slist1 = nullptr;
    slist1 = curl_slist_append(
        slist1, "content-type: application/x-www-form-urlencoded");
    hnd = curl_easy_init();
    curl_easy_setopt(hnd, CURLOPT_BUFFERSIZE, 102400L);
    curl_easy_setopt(hnd, CURLOPT_URL,
                     fmt::format("{}/v1/oauth/tokens", base_url).c_str());
    curl_easy_setopt(hnd, CURLOPT_NOPROGRESS, 1L);
    curl_easy_setopt(hnd, CURLOPT_HTTPHEADER, slist1);
    curl_easy_setopt(hnd, CURLOPT_USERAGENT, "curl/7.88.1");
    curl_easy_setopt(hnd, CURLOPT_MAXREDIRS, 50L);
    curl_easy_setopt(hnd, CURLOPT_HTTP_VERSION, (long)CURL_HTTP_VERSION_2TLS);
    curl_easy_setopt(hnd, CURLOPT_CUSTOMREQUEST, "POST");
    curl_easy_setopt(hnd, CURLOPT_FTP_SKIP_PASV_IP, 1L);
    curl_easy_setopt(hnd, CURLOPT_TCP_KEEPALIVE, 1L);

    // Set the POST data
    size_t split_idx = credential.find(':');
    std::string_view client_id = credential.substr(0, split_idx);
    std::string_view client_secret =
        credential.substr(split_idx + 1, credential.size() - (split_idx + 1));
    std::string post_data = fmt::format(
        "grant_type=client_credentials&client_id={}&client_secret={}",
        client_id, client_secret);
    curl_easy_setopt(hnd, CURLOPT_POSTFIELDS, post_data.data());
    curl_easy_setopt(hnd, CURLOPT_POSTFIELDSIZE_LARGE,
                     (curl_off_t)post_data.size());

    // Set a callback function to store the response from the Iceberg REST
    // API
    std::string curl_buffer;
    curl_easy_setopt(hnd, CURLOPT_WRITEFUNCTION,
                     IcebergRestAwsCredentialsProvider::CurlWriteCallback);
    curl_easy_setopt(hnd, CURLOPT_WRITEDATA, &curl_buffer);

    for (unsigned int i = 0; i < IcebergRestAwsCredentialsProvider::n_retries;
         i++) {
        CURLcode res = curl_easy_perform(hnd);
        if (res != CURLE_OK) {
            if (i == IcebergRestAwsCredentialsProvider::n_retries - 1) {
                throw std::runtime_error(fmt::format(
                    "Failed to get OAuth2 token: {}", curl_easy_strerror(res)));
            }
            _sleep_exponential_backoff(i);
        } else {
            break;
        }
    }

    curl_easy_cleanup(hnd);
    hnd = nullptr;
    curl_slist_free_all(slist1);
    slist1 = nullptr;

    try {
        boost::json::parser parser;
        parser.write(curl_buffer);
        curl_buffer.clear();
        auto parsed_json = parser.release();
        const std::string access_token = std::move(
            parsed_json.as_object()["access_token"].as_string().c_str());
        return access_token;
    } catch (const std::exception &e) {
        throw std::runtime_error(
            fmt::format("Failed to parse OAuth2 Token: {}", e.what()));
    }
}

/**
 * @brief Ensure that Arrow S3 APIs are initialized
 * If they are not initialized, initialize them
 */
void ensure_arrow_s3_initialized() {
    if (!arrow::fs::IsS3Initialized()) {
        arrow::fs::S3GlobalOptions g_options;
        g_options.log_level = arrow::fs::S3LogLevel::Off;
        arrow::Status status = arrow::fs::InitializeS3(g_options);
        CHECK_ARROW(status, "InitializeS3", std::string(""));
        if (!status.ok()) {
            throw std::runtime_error("Failed to initialize Arrow S3 APIs: " +
                                     status.ToString());
        }
    }
}

/**
 * @brief Initialize an S3FileSystem instance, some options are set through
 * environment variables
 * @param bucket_region The region of the S3 bucket, auto-detected if empty
 * @param anonymous Whether to use anonymous mode
 * @param aws_credentials_provider An optional pointer to an
 * AWSCredentialsProvider
 * @return An S3FileSystem instance
 */
arrow::Result<std::shared_ptr<arrow::fs::S3FileSystem>> init_s3fs_instance(
    std::string bucket_region, bool anonymous,
    std::unique_ptr<Aws::Auth::AWSCredentialsProvider>
        aws_credentials_provider) {
    // get S3FileSystem
    arrow::fs::S3Options options;
    if (!anonymous) {
        options = arrow::fs::S3Options::Defaults();
    } else {
        options = arrow::fs::S3Options::Anonymous();
    }
    char *default_region = std::getenv("AWS_DEFAULT_REGION");

    // Set region if one is provided, else a default region if one is
    // provided, else let Arrow use its default region (us-east-1)
    if (bucket_region != "") {
        options.region = std::string(bucket_region);
    } else if (default_region) {
        // Arrow actually seems to look for AWS_DEFAULT_REGION
        // variable and use other heuristics (based on AWS SDK version)
        // to determine region if one isn't provided, but doesn't
        // hurt to set it explicitly if env var is provided
        options.region = std::string(default_region);
    }
    char *custom_endpoint = std::getenv("AWS_S3_ENDPOINT");
    if (custom_endpoint) {
        options.endpoint_override = std::string(custom_endpoint);
    }
    if (aws_credentials_provider.get() != nullptr) {
        // Give ownership to S3FileSystem so the credentials_provider is
        // deallocated when the filesystem is destroyed
        options.credentials_provider = std::move(aws_credentials_provider);
    }

    // Set proxy options if the appropriate environment variables are set
    options.proxy_options = get_s3_proxy_options_from_env_vars();

    return arrow::fs::S3FileSystem::Make(options,
                                         bodo::default_buffer_io_context());
}

/**
 * @brief Create an S3FileSystem instance and return a pointer to it to python
 * @param bucket_region The region of the S3 bucket
 * @param anonymous Whether to use anonymous mode
 * @param aws_credentials_provider_opt Optional pointer to an
 * AWSCredentialsProvider, takes ownership
 */
void *create_s3_fs_instance_py_entry(
    const char *bucket_region, bool anonymous,
    numba_optional<Aws::Auth::AWSCredentialsProvider>
        aws_credentials_provider_opt) {
    try {
        ensure_arrow_s3_initialized();
        const Aws::SDKOptions options;
        Aws::InitAPI(options);
        std::unique_ptr<Aws::Auth::AWSCredentialsProvider>
            aws_credentials_provider;
        if (aws_credentials_provider_opt.has_value) {
            aws_credentials_provider =
                std::unique_ptr<Aws::Auth::AWSCredentialsProvider>(
                    static_cast<Aws::Auth::AWSCredentialsProvider *>(
                        aws_credentials_provider_opt.value));
        } else {
            aws_credentials_provider = std::make_unique<
                Aws::Auth::DefaultAWSCredentialsProviderChain>();
        }

        auto result = init_s3fs_instance(bucket_region, anonymous,
                                         std::move(aws_credentials_provider));
        std::shared_ptr<arrow::fs::S3FileSystem> s3_fs_instance;
        CHECK_ARROW_AND_ASSIGN(result, "S3FileSystem::Make", s3_fs_instance,
                               std::string(""));
        Aws::ShutdownAPI(options);
        return new arrow::fs::S3FileSystem(*s3_fs_instance.get());

    } catch (const std::exception &e) {
        PyErr_SetString(PyExc_RuntimeError, e.what());
        return nullptr;
    }
}

std::shared_ptr<arrow::fs::S3FileSystem> get_s3_fs(std::string bucket_region,
                                                   bool anonymous) {
    bool reinit_s3fs_instance;
    bool is_initialized = arrow::fs::IsS3Initialized();
    ensure_arrow_s3_initialized();

    if (is_initialized && s3_fs == nullptr) {
        // always init in this case
        reinit_s3fs_instance = true;

    } else if (!is_initialized) {
        // always init in this case
        reinit_s3fs_instance = true;

    } else {
        // If already initialized but region for this bucket is different
        // than the current region, then re-initialize with the right region.
        // Similarly if anonymous mode has changed, then re-initialize.
        reinit_s3fs_instance = ((bucket_region != "") &&
                                (s3_fs->options().region != bucket_region)) ||
                               (is_fs_anonymous_mode != anonymous);
    }

    if (reinit_s3fs_instance) {
        auto result = init_s3fs_instance(bucket_region, anonymous, nullptr);
        is_fs_anonymous_mode = anonymous;
        CHECK_ARROW_AND_ASSIGN(result, "S3FileSystem::Make", s3_fs,
                               std::string(""))
    }
    return s3_fs;
}

std::pair<std::string, int64_t> extract_file_name_size(
    const arrow::fs::FileInfo &file_stat) {
    return make_pair(file_stat.path(), file_stat.size());
}

bool sort_by_name(const std::pair<std::string, int64_t> &a,
                  const std::pair<std::string, int64_t> &b) {
    return (a.first < b.first);
}

// read S3 files using Arrow 0.15
class S3FileReader : public SingleFileReader {
   public:
    std::shared_ptr<arrow::io::RandomAccessFile> s3_file;
    std::shared_ptr<arrow::fs::S3FileSystem> fs;
    arrow::Status status;
    arrow::Result<std::shared_ptr<arrow::io::RandomAccessFile>> result;
    S3FileReader(const char *_fname, const char *f_type, bool csv_header,
                 bool json_lines)
        : SingleFileReader(_fname, f_type, csv_header, json_lines) {
        fs = get_s3_fs("", false);
        // open file
        result = fs->OpenInputFile(std::string(_fname));
        CHECK_ARROW_AND_ASSIGN(result, "S3FileSystem::OpenInputFile", s3_file,
                               fs->region())
        this->assign_f_type(_fname);
    }
    bool seek(int64_t pos) override {
        status = s3_file->Seek(pos + this->csv_header_bytes);
        return status.ok();
    }
    bool ok() override { return status.ok(); }
    bool read_to_buff(char *s, int64_t size) override {
        if (size == 0) {  // hack for minio, read_csv size 0
            return true;
        }
        int64_t bytes_read = 0;
        arrow::Result<int64_t> res = s3_file->Read(size, s);
        CHECK_ARROW_AND_ASSIGN(res, "S3 file GetSize() ", bytes_read,
                               fs->region());
        return status.ok() && (bytes_read == size);
    }
    uint64_t getSize() override {
        int64_t size = -1;
        arrow::Result<int64_t> res = s3_file->GetSize();
        CHECK_ARROW_AND_ASSIGN(res, "S3 file GetSize() ", size, fs->region());
        return (uint64_t)size;
    }
};

class S3DirectoryFileReader : public DirectoryFileReader {
   public:
    std::shared_ptr<arrow::fs::S3FileSystem> fs;
    // sorted names of each csv file inside the directory
    name_size_vec file_names_sizes;
    // FileSelector used to get Directory information
    arrow::fs::FileSelector dir_selector;
    // FileInfo used to determine types, names, sizes
    std::vector<arrow::fs::FileInfo> file_stats;
    arrow::Status status;

    S3DirectoryFileReader(const char *_dirname, const char *f_type,
                          bool csv_header, bool json_lines)
        : DirectoryFileReader(_dirname, f_type, csv_header, json_lines) {
        // dirname is in format of s3://host:port/path/dir]
        // initialize dir_selector
        dir_selector.base_dir = this->dirname;

        fs = get_s3_fs("", false);

        arrow::Result<std::vector<arrow::fs::FileInfo>> result =
            fs->GetFileInfo(dir_selector);
        CHECK_ARROW_AND_ASSIGN(result, "fs->GetFileInfo", file_stats,
                               fs->region())

        // extract file names and file sizes from file_stats
        // then sort by file names
        // assuming the directory contains files only, i.e. no
        // subdirectory
        std::ranges::transform(this->file_stats,
                               std::back_inserter(this->file_names_sizes),
                               extract_file_name_size);
        std::ranges::sort(this->file_names_sizes, sort_by_name);

        this->findDirSizeFileSizesFileNames(_dirname, file_names_sizes);
    };

    void initFileReader(const char *fname) override {
        this->f_reader = new S3FileReader(fname, this->f_type_to_string(),
                                          this->csv_header, this->json_lines);
        this->f_reader->csv_header_bytes = this->csv_header_bytes;
    };
};

void s3_get_fs(std::shared_ptr<arrow::fs::S3FileSystem> *fs,
               std::string bucket_region, bool anon = false) {
    try {
        *fs = get_s3_fs(bucket_region, anon);
    } catch (const std::exception &e) {
        PyErr_SetString(PyExc_RuntimeError, e.what());
    }
}

FileReader *init_s3_reader(const char *fname, const char *suffix,
                           bool csv_header, bool json_lines) {
    arrow::fs::FileInfo file_stat;
    std::shared_ptr<arrow::fs::S3FileSystem> fs = get_s3_fs("", false);
    arrow::Result<arrow::fs::FileInfo> result =
        fs->GetFileInfo(std::string(fname));
    CHECK_ARROW_AND_ASSIGN(result, "fs->GetFileInfo", file_stat, fs->region())
    if (file_stat.IsDirectory()) {
        return new S3DirectoryFileReader(fname, suffix, csv_header, json_lines);
    } else if (file_stat.IsFile()) {
        return new S3FileReader(fname, suffix, csv_header, json_lines);
    } else {
        throw std::runtime_error(
            "_s3_reader.cpp::init_s3_reader: Error in arrow s3: invalid "
            "path");
    }
}

/**
 * @brief Create an AWSCredentialsProvider object
 * if any of the input arguments is empty or null, return a
 * default AWSCredentialsProvider object
 * otherwise, return an IcebergRestAwsCredentialsProvider object
 * @param catalog_uri URI of the Iceberg catalog
 * @param bearer_token Bearer token to authenticate with the Iceberg catalog
 * @param warehouse Warehouse name
 * @param schema Schema name
 * @param table Table name
 * @return an AWSCredentialsProvider
 */
void *create_iceberg_aws_credentials_provider_py_entry(const char *catalog_uri,
                                                       const char *bearer_token,
                                                       const char *warehouse,
                                                       const char *schema,
                                                       const char *table) {
    const Aws::SDKOptions options;
    try {
        [[maybe_unused]] bool all_args_not_null =
            catalog_uri && bearer_token && warehouse && schema && table;
        [[maybe_unused]] bool all_args_not_empty =
            catalog_uri[0] && bearer_token[0] && warehouse[0] && schema[0] &&
            table[0];
        assert(all_args_not_null && all_args_not_empty);

        // Init the AWS SDK with default options
        Aws::InitAPI(options);
        Aws::Auth::AWSCredentialsProvider *provider;
        {
            provider = new IcebergRestAwsCredentialsProvider(
                catalog_uri, bearer_token, warehouse, schema, table);
        }
        Aws::ShutdownAPI(options);
        return provider;
    } catch (const std::exception &e) {
        Aws::ShutdownAPI(options);
        PyErr_SetString(PyExc_RuntimeError, e.what());
        return nullptr;
    }
}

/**
 * @brief Get the region from an IcebergRestAwsCredentialsProvider
 * @returns std::string* containing the region
 */
std::string *get_region_from_creds_provider_py_entry(void *_provider) {
    try {
        auto provider =
            static_cast<IcebergRestAwsCredentialsProvider *>(_provider);
        auto region = provider->GetRegion();
        return new std::string(region);
    } catch (const std::exception &e) {
        PyErr_SetString(PyExc_RuntimeError, e.what());
        return nullptr;
    }
}

void destroy_iceberg_aws_credentials_provider_py_entry(void *provider) {
    try {
        if (provider != nullptr) {
            delete static_cast<Aws::Auth::AWSCredentialsProvider *>(provider);
        }
    } catch (const std::exception &e) {
        PyErr_SetString(PyExc_RuntimeError, e.what());
    }
}

unsigned int get_default_credential_timeout() {
    const char *default_credential_timeout_env_var =
        std::getenv("DEFAULT_ICEBERG_REST_AWS_CREDENTIALS_PROVIDER_TIMEOUT");
    if (default_credential_timeout_env_var != nullptr) {
        return std::stoi(default_credential_timeout_env_var);
    }
    return 15;
}

bool get_debug_credentials_provider() {
    const char *debug_credential_provider_env_var =
        std::getenv("DEBUG_ICEBERG_REST_AWS_CREDENTIALS_PROVIDER");
    if (debug_credential_provider_env_var != nullptr) {
        return std::strcmp(debug_credential_provider_env_var, "1") == 0;
    }
    return false;
}

void s3_open_file(const char *fname,
                  std::shared_ptr<::arrow::io::RandomAccessFile> *file,
                  const char *bucket_region, bool anonymous) {
    std::shared_ptr<arrow::fs::S3FileSystem> fs =
        get_s3_fs(bucket_region, anonymous);
    arrow::Result<std::shared_ptr<::arrow::io::RandomAccessFile>> result;
    result = fs->OpenInputFile(std::string(fname));
    CHECK_ARROW_AND_ASSIGN(result, "fs->OpenInputFile", *file, fs->region())
}

PyMODINIT_FUNC PyInit_s3_reader(void) {
    PyObject *m;
    MOD_DEF(m, "s3_reader", "No docs", nullptr);
    if (m == nullptr) {
        return nullptr;
    }

    // Both only ever called from C++
    SetAttrStringFromVoidPtr(m, init_s3_reader);
    SetAttrStringFromVoidPtr(m, s3_get_fs);

    SetAttrStringFromVoidPtr(m,
                             create_iceberg_aws_credentials_provider_py_entry);
    SetAttrStringFromVoidPtr(m,
                             destroy_iceberg_aws_credentials_provider_py_entry);
    SetAttrStringFromVoidPtr(m, create_s3_fs_instance_py_entry);
    SetAttrStringFromVoidPtr(m, get_region_from_creds_provider_py_entry);

    return m;
}

#undef CHECK_ARROW
#undef CHECK_ARROW_AND_ASSIGN<|MERGE_RESOLUTION|>--- conflicted
+++ resolved
@@ -96,11 +96,7 @@
 
 void _sleep_exponential_backoff(unsigned int n, unsigned int max = 10) {
 #ifdef _WIN32
-<<<<<<< HEAD
-    // convert to milliseconds on windows
-=======
     // convert to miliseconds before calling Sleep
->>>>>>> 97710a3a
     DWORD sleep_ms = (DWORD)((1 << n) * 1000);
     DWORD max_ms = (DWORD)(max * 1000);
     Sleep(std::min<DWORD>(sleep_ms, max_ms));
