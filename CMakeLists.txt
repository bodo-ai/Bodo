--- conflicted
+++ resolved
@@ -100,23 +100,6 @@
   # find_package locates the import library so we can make it availible to our extension.
   # https://learn.microsoft.com/en-us/windows/win32/dlls/dynamic-link-library-creation
   find_package(AWSSDK REQUIRED COMPONENTS core)
-<<<<<<< HEAD
-endif()
-
-if(WIN32)
-  find_package(CURL REQUIRED)
-  find_package(OpenSSL REQUIRED)
-endif()
-
-# Add boost as a dependency
-find_package(Boost 1.85 REQUIRED COMPONENTS json)
-include_directories(${Boost_INCLUDE_DIRS})
-
-cmake_print_variables(CURL_INCLUDE_DIRS CURL_LIBRARIES CURL_LIBRARY_DIRS)
-cmake_print_variables(AWSSDK_INCLUDE_DIRS AWSSDK_LIBRARIES AWSSDK_LIBRARY_DIRS)
-cmake_print_variables(OPENSSL_INCLUDE_DIRS OPENSSL_LIBRARIES OPENSSL_LIBRARY_DIRS)
-cmake_print_variables(Boost_INCLUDE_DIRS Boost_LIBRARIES Boost_LIBRARY_DIRS)
-=======
 endif()
 
 # Find additional import libraries needed to compile on Windows
@@ -128,7 +111,6 @@
 # Add boost as a dependency
 find_package(Boost 1.85 REQUIRED COMPONENTS json)
 include_directories(${Boost_INCLUDE_DIRS})
->>>>>>> 97710a3a
 
 # ----------------------------- Download Apache Datasketches -------------------------
 include(ExternalProject)
@@ -211,7 +193,6 @@
 
 if (WIN32)
   # TODO [BSE-4559]: enable warnings.
-<<<<<<< HEAD
   add_compile_options(
     "/wd4819" # Suppress warnings about file character encoding
     "/wd4996" # Suppress warnings about deprecated functions
@@ -226,21 +207,6 @@
     "/GS"       # Enable buffer security checks
     "/guard:cf" # Enable control flow guard (security feature)
     "/EHsc"
-=======
-  add_compile_options(
-    "/wd4819" # Suppress warnings about file character encoding
-    "/wd4996" # Suppress warnings about deprecated functions
-    "/wd4312" # Suppress warnings about conversion
-    "/wd4365" # Supress warnings about conversions (signed/unsigned)
-    "/wd4244" # Supress warning about conversions (loss of data)
-    "/wd4061" # Supress warning about switch not being explicitly handled
-    "/wd4100" # Supress warning about unreferenced formal parameter.
-    "/wd4551" # Suppress warnings about function call missing argument list
-    "/w"      # disable other warnings
-    "/FS"
-    "/GS"       # Enable buffer security checks
-    "/guard:cf" # Enable control flow guard (security feature)
-    "/EHsc"
   )
   add_definitions(-DMS_WINDOWS)  # Globally define MS_WINDOWS
   else()
@@ -252,35 +218,7 @@
     "-fwrapv"                     # Conda used to force-add. Remove in follow up PR
     "-fstack-protector-strong"    # Conda used to force-add. Remove in follow up PR
     "-D_FORTIFY_SOURCE=2"         # Conda used to force-add. Remove in follow up PR
->>>>>>> 97710a3a
-  )
-  add_definitions(-DMS_WINDOWS)  # Globally define MS_WINDOWS
-  else()
-  add_compile_options(
-    "-Wno-c99-designator"         # Check if still necessary?
-    "-Wno-return-type-c-linkage"  # Check if still necessary?
-    "-Wno-macro-redefined"        # Check if still necessary?
-    "-Wno-implicit-const-int-float-conversion" # Necessary for DataSketches
-    "-fwrapv"                     # Conda used to force-add. Remove in follow up PR
-    "-fstack-protector-strong"    # Conda used to force-add. Remove in follow up PR
-    "-D_FORTIFY_SOURCE=2"         # Conda used to force-add. Remove in follow up PR
-  )
-endif()
-
-# Debug Compiler Args
-if (CMAKE_BUILD_TYPE STREQUAL "Debug" OR CMAKE_BUILD_TYPE STREQUAL "DebugSanitize")
-  if (NOT WIN32)
-    add_compile_options(
-      "-g"
-      "-O1"
-      "-fno-omit-frame-pointer"
-    )
-  else()
-    add_compile_options(
-      "/Zi"  # Generate debug information
-    )
-    add_link_options("/DEBUG") # Generate debug symbols
-  endif()
+  )
 endif()
 
 # Debug Compiler Args
@@ -369,10 +307,6 @@
 # TODO: Figure out what's going on here
 # As an alternative, we can manually construct the generated arguments
 # and append to the CMAKE_*_FLAGS variables directly
-<<<<<<< HEAD
-
-=======
->>>>>>> 97710a3a
 if (WIN32)
   set(CMAKE_C_FLAGS "${CMAKE_C_FLAGS} /external:I ${CONDA_INCLUDE_DIR}")
   set(CMAKE_CXX_FLAGS "${CMAKE_CXX_FLAGS} /external:I ${CONDA_INCLUDE_DIR}")
@@ -407,13 +341,7 @@
  set(MPI_LIBRARIES "mpi")
 endif()
 
-<<<<<<< HEAD
-cmake_print_variables(MPI_LIBRARIES)
 cmake_print_variables(MPI_INCLUDE_DIR)
-cmake_print_variables(MPI_LIB_DIR)
-=======
-cmake_print_variables(MPI_INCLUDE_DIR)
->>>>>>> 97710a3a
 
 # Vendor MPI4Py
 if(NOT EXISTS "${CMAKE_CURRENT_SOURCE_DIR}/bodo/mpi4py")
@@ -793,44 +721,6 @@
 list(APPEND error_on_fallthrough ${sources_list})
 # TODO(aneesh) [BSE-3514] avoid having files exempt from implicit-fallthrough
 list(REMOVE_ITEM error_on_fallthrough ${allow_implicit_fallthrough_list})
-<<<<<<< HEAD
-
-if (NOT WIN32)
-  SET_SOURCE_FILES_PROPERTIES(
-    ${error_on_fallthrough}
-    PROPERTIES
-    COMPILE_FLAGS "-Werror=implicit-fallthrough"
-  )
-else()
-  SET_SOURCE_FILES_PROPERTIES(
-    ${error_on_fallthrough}
-    PROPERTIES
-  )
-endif()
-
-# This file includes pyarrow_wrappers_api.h which is generated by Cython
-# and the compiler can't tell that the functions are used
-if (NOT WIN32)
-  SET_SOURCE_FILES_PROPERTIES(
-    "bodo/io/arrow_compat.cpp"
-    PROPERTIES
-    COMPILE_FLAGS "-Wno-unused-function"
-  )
-else()
-  SET_SOURCE_FILES_PROPERTIES(
-    "bodo/io/arrow_compat.cpp"
-    PROPERTIES
-  )
-endif()
-
-
-if (WIN32)
-  target_compile_options(
-    ext
-    PRIVATE
-  )
-else()
-=======
 
 if (NOT WIN32)
   SET_SOURCE_FILES_PROPERTIES(
@@ -847,7 +737,6 @@
     COMPILE_FLAGS "-Wno-unused-function"
   )
 
->>>>>>> 97710a3a
   target_compile_options(
     ext
     PRIVATE
