--- conflicted
+++ resolved
@@ -17,18 +17,11 @@
 # Creation of the BODODEV environment
 #
 RUN conda create -n BODODEV numpy scipy pandas boost-cpp cmake h5py mpich mpi gcc_linux-64 gxx_linux-64 gfortran_linux-64 -c conda-forge
-<<<<<<< HEAD
-RUN echo "source activate BODODEV" > ~/.bashrc
-RUN conda install numba=0.47.0 -c conda-forge
-RUN conda install -c conda-forge hdf5=*=*mpich*
-RUN conda install -c bodo.ai -c conda-forge pyarrow arrow-cpp=*=*transfer_s3*
-=======
-RUN conda install -n BODODEV python=3.7 numba=0.46.0 -c conda-forge
+RUN conda install -n BODODEV python=3.7 numba=0.47.0 -c conda-forge
 RUN conda install -n BODODEV hdf5=*=*mpich* -c conda-forge
 RUN conda install -n BODODEV python=3.7 pyarrow arrow-cpp=*=*transfer_s3* -c bodo.ai -c conda-forge
 RUN conda install -n BODODEV pytest
 #
 # Creation of the initial .bashrc to be right up
 #
-RUN echo "source activate BODODEV" > ~/.bashrc
->>>>>>> 52b80509
+RUN echo "source activate BODODEV" > ~/.bashrc