--- conflicted
+++ resolved
@@ -6,52 +6,6 @@
     s3: s3 related tests
     # Used for Azure NP=2
     hdfs: hdfs related tests
-<<<<<<< HEAD
-    bodo_1of15: part 1/15 of the test suite
-    bodo_2of15: part 2/15 of the test suite
-    bodo_3of15: part 3/15 of the test suite
-    bodo_4of15: part 4/15 of the test suite
-    bodo_5of15: part 5/15 of the test suite
-    bodo_6of15: part 6/15 of the test suite
-    bodo_7of15: part 7/15 of the test suite
-    bodo_8of15: part 8/15 of the test suite
-    bodo_9of15: part 9/15 of the test suite
-    bodo_10of15: part 10/15 of the test suite
-    bodo_11of15: part 11/15 of the test suite
-    bodo_12of15: part 12/15 of the test suite
-    bodo_13of15: part 13/15 of the test suite
-    bodo_14of15: part 14/15 of the test suite
-    bodo_15of15: part 15/15 of the test suite
-    bodosql_1of11: part 1/11 of the test suite
-    bodosql_2of11: part 2/11 of the test suite
-    bodosql_3of11: part 3/11 of the test suite
-    bodosql_4of11: part 4/11 of the test suite
-    bodosql_5of11: part 5/11 of the test suite
-    bodosql_6of11: part 6/11 of the test suite
-    bodosql_7of11: part 7/11 of the test suite
-    bodosql_8of11: part 8/11 of the test suite
-    bodosql_9of11: part 9/11 of the test suite
-    bodosql_10of11: part 10/11 of the test suite
-    bodosql_11of11: part 11/11 of the test suite
-    # Used for Azure NP=1
-    bodo_1of11: part 1/11 of the test suite
-    bodo_2of11: part 2/11 of the test suite
-    bodo_3of11: part 3/11 of the test suite
-    bodo_4of11: part 4/11 of the test suite
-    bodo_5of11: part 5/11 of the test suite
-    bodo_6of11: part 6/11 of the test suite
-    bodo_7of11: part 7/11 of the test suite
-    bodo_8of11: part 8/11 of the test suite
-    bodo_9of11: part 9/11 of the test suite
-    bodo_10of11: part 10/11 of the test suite
-    bodo_11of11: part 11/11 of the test suite
-    bodosql_1of6: part 1/6 of the test suite
-    bodosql_2of6: part 2/6 of the test suite
-    bodosql_3of6: part 3/6 of the test suite
-    bodosql_4of6: part 4/6 of the test suite
-    bodosql_5of6: part 5/6 of the test suite
-    bodosql_6of6: part 6/6 of the test suite
-=======
     bodo_1of30: part 1/30 of the test suite
     bodo_2of30: part 2/30 of the test suite
     bodo_3of30: part 3/30 of the test suite
@@ -139,7 +93,6 @@
     bodosql_10of12: part 10/12 of the test suite
     bodosql_11of12: part 11/12 of the test suite
     bodosql_12of12: part 12/12 of the test suite
->>>>>>> 016a3d56
     single_mod: single python module from which to run tests
     iceberg: iceberg related tests
 
