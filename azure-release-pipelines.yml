# Azure Pipeline that is triggered weekdays at midnight or when a release is tagged.
trigger: none
pr: none

# Currently nightly can take up to ~8 hours to run. 1 AM is a good time to start.
# (Note that this is in UTC time, so 1AM UTC is 8PM EST)
schedules:
- cron: "0 1 * * MON-FRI"
  displayName: 'Weekdays Daily midnight build'
  branches:
    include:
    - main
    exclude:
    - develop

parameters:
  - name: PYTEST_MARKER
    displayName: PyTest Marker
    type: string
    default: 'not weekly'
  - name: AGENT_POOL
    displayName: Agent Pool
    type: string
    default: 'ScalingVMSet'
    values:
    - 'ScalingVMSet'
    - 'windows-ci'

# NOTE: these variables determine artifactory channel to publish Bodo/BodoSQL/Iceberg packages.
# See get_channel.sh
# Originally added through Azure Pipeline UI.
# Azure pipeline UI includes AWS_ACCESS_KEY_ID and AWS_SECRET_ACCESS_KEY
variables:
  # Azure Pipelines currently doesn't have a "range" function to count from 1 to total
  # We have to manually add the element and split into an array
  # TODO: Replace with range when available
  bodo_1p_each: "1,2,3,4,5,6,7,8,9,10,11,12,13,14,15,16,17,18,19,20,21,22"
  bodo_1p_total: 22
  bodo_2p_each: "1,2,3,4,5,6,7,8,9,10,11,12,13,14,15,16,17,18,19,20,21,22,23,24,25,26,27,28,29,30"
  bodo_2p_total: 30
  bodo_df_1p_each: "1,2"
  bodo_df_1p_total: 2
  bodo_spawn_2p_each: "1,2"
  bodo_spawn_2p_total: 2
  bodo_df_2p_each: "1,2,3,4,5"
  bodo_df_2p_total: 5
  bodosql_1p_each: "1,2,3,4,5,6,7,8,9,10,11,12"
  bodosql_1p_total: 12
  bodosql_2p_each: "1,2,3,4,5,6,7,8,9,10,11,12,13,14,15,16,17,18,19,20,21,22"
  bodosql_2p_total: 22

stages:
- stage: Test_Bodo
  displayName: 'Test Bodo'
  dependsOn: []
  jobs:
  - template: buildscripts/bodo/azure/azure-test-conda-linux-macos.yml
    parameters:
      # Note: name is used later in the buildscripts to determine which version of conda to install
      name: Bodo_Tests
      test_type: COMPILER
      pool_name: ${{ parameters.AGENT_POOL }}
      use_bodo_arrow_fork: ${{ eq(parameters.AGENT_POOL, 'ScalingVMSet') }}
      matrix:
        ${{ each slice in split(variables.bodo_1p_each, ',') }}:
          ${{ format('BODO_1P_{0}_OF_{1}', slice, variables.bodo_1p_total) }}:
            NP: 1
            PYTEST_MARKER: ${{ format('bodo_{0}of{1} and ({2})', slice, variables.bodo_1p_total, parameters.PYTEST_MARKER) }}
        ${{ each slice in split(variables.bodo_2p_each, ',') }}:
          ${{ format('BODO_2P_{0}_OF_{1}', slice, variables.bodo_2p_total) }}:
            NP: 2
            PYTEST_MARKER: ${{ format('bodo_{0}of{1} and ({2})', slice, variables.bodo_2p_total, parameters.PYTEST_MARKER) }}

  - template: buildscripts/bodo/azure/azure-test-conda-linux-macos.yml
    parameters:
      name: Cache_tests
      test_type: CACHE
      pool_name: ${{ parameters.AGENT_POOL }}
      use_bodo_arrow_fork: ${{ eq(parameters.AGENT_POOL, 'ScalingVMSet') }}
      matrix:
        TEST_2P:
          NP: 2
          PYTEST_MARKER: ""

  - template: buildscripts/bodo/azure/azure-test-conda-linux-macos.yml
    parameters:
      name: Bodo_Spawn_mode_tests
      test_type: SPAWN
      pool_name: ${{ parameters.AGENT_POOL }}
      use_bodo_arrow_fork: ${{ eq(parameters.AGENT_POOL, 'ScalingVMSet') }}
      matrix:
        TEST_1P:
          NP: 1
          PYTEST_MARKER: "spawn_mode"
        ${{ each slice in split(variables.bodo_spawn_2p_each, ',') }}:
          ${{ format('BODO_2P_{0}_OF_{1}', slice, variables.bodo_spawn_2p_total) }}:
            NP: 2
            PYTEST_MARKER: "spawn_mode and ${{ format('bodo_spawn_{0}of{1} and ({2})', slice, variables.bodo_spawn_2p_total, parameters.PYTEST_MARKER) }}"

  - template: buildscripts/bodo/azure/azure-test-conda-linux-macos.yml
    parameters:
      name: Bodo_df_library_tests
      test_type: DF_LIB
      pool_name: ${{ parameters.AGENT_POOL }}
      matrix:
        ${{ each slice in split(variables.bodo_df_1p_each, ',') }}:
          ${{ format('BODO_1P_{0}_OF_{1}', slice, variables.bodo_df_1p_total) }}:
            NP: 1
            PYTEST_MARKER: "df_lib and ${{ format('bodo_df_{0}of{1} and ({2})', slice, variables.bodo_df_1p_total, parameters.PYTEST_MARKER) }}"
        ${{ each slice in split(variables.bodo_df_2p_each, ',') }}:
          ${{ format('BODO_2P_{0}_OF_{1}', slice, variables.bodo_df_2p_total) }}:
            NP: 2
            PYTEST_MARKER: "df_lib and ${{ format('bodo_df_{0}of{1} and ({2})', slice, variables.bodo_df_2p_total, parameters.PYTEST_MARKER) }}"


- stage: Test_BodoSQL
  displayName: 'Test BodoSQL'
  dependsOn: []
  jobs:

  - template: buildscripts/bodosql/azure/azure-test-conda-linux-macos.yml
    parameters:
      # Note: this name is not important, as we explicitly check uname to determine the os
      # for the bodoSQL tests
      name: BodoSQL_Streaming_Tests
      test_type: NORMAL
      pool_name: ${{ parameters.AGENT_POOL }}
      use_bodo_arrow_fork: ${{ eq(parameters.AGENT_POOL, 'ScalingVMSet') }}
      matrix:
        ${{ each slice in split(variables.bodosql_1p_each, ',') }}:
          ${{ format('BODOSQL_1P_{0}_OF_{1}', slice, variables.bodosql_1p_total) }}:
            NP: 1
            PYTEST_MARKER: ${{ format('bodosql_{0}of{1} and ({2})', slice, variables.bodosql_1p_total, parameters.PYTEST_MARKER) }}
        ${{ each slice in split(variables.bodosql_2p_each, ',') }}:
          ${{ format('BODOSQL_2P_{0}_OF_{1}', slice, variables.bodosql_2p_total) }}:
            NP: 2
            PYTEST_MARKER: ${{ format('bodosql_{0}of{1} and ({2})', slice, variables.bodosql_2p_total, parameters.PYTEST_MARKER) }}

  - template: buildscripts/bodosql/azure/azure-test-conda-linux-macos.yml
    parameters:
      # Note: this name is not important, as we explicitly pass CACHE_TEST and
      # check uname to determine the os for the bodoSQL tests
      name: BodoSQL_Streaming_Caching_Tests
      test_type: CACHE
      pool_name: ${{ parameters.AGENT_POOL }}
      use_bodo_arrow_fork: ${{ eq(parameters.AGENT_POOL, 'ScalingVMSet') }}
      matrix:
        TEST_2P:
          NP: 2
          PYTEST_MARKER: ""

  - template: buildscripts/bodosql/azure/azure-test-conda-linux-macos.yml
    parameters:
      # Note: this name is not important, as we explicitly pass CACHE_TEST and
      # check uname to determine the os for the bodoSQL tests
      name: BodoSQL_Streaming_Spawn_mode_tests
      test_type: SPAWN
      pool_name: ${{ parameters.AGENT_POOL }}
      use_bodo_arrow_fork: ${{ eq(parameters.AGENT_POOL, 'ScalingVMSet') }}
      matrix:
        TEST_1P:
          NP: 1
          PYTEST_MARKER: "spawn_mode"
        TEST_2P:
          NP: 2
          PYTEST_MARKER: "spawn_mode"
<<<<<<< HEAD
=======

>>>>>>> 352c6f66
<|MERGE_RESOLUTION|>--- conflicted
+++ resolved
@@ -164,7 +164,3 @@
         TEST_2P:
           NP: 2
           PYTEST_MARKER: "spawn_mode"
-<<<<<<< HEAD
-=======
-
->>>>>>> 352c6f66
