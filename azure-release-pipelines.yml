--- conflicted
+++ resolved
@@ -55,6 +55,7 @@
       caching_test: false
       spawn_mode_test: false
       pool_name: ${{ parameters.AGENT_POOL }}
+      use_bodo_arrow_fork: ${{ eq(parameters.AGENT_POOL, 'ScalingVMSet') }}
       matrix:
         ${{ each slice in split(variables.bodo_1p_each, ',') }}:
           ${{ format('BODO_1P_{0}_OF_{1}', slice, variables.bodo_1p_total) }}:
@@ -71,6 +72,7 @@
       caching_test: true
       spawn_mode_test: false
       pool_name: ${{ parameters.AGENT_POOL }}
+      use_bodo_arrow_fork: ${{ eq(parameters.AGENT_POOL, 'ScalingVMSet') }}
       matrix:
         TEST_2P:
           NP: 2
@@ -82,6 +84,7 @@
       caching_test: false
       spawn_mode_test: true
       pool_name: ${{ parameters.AGENT_POOL }}
+      use_bodo_arrow_fork: ${{ eq(parameters.AGENT_POOL, 'ScalingVMSet') }}
       matrix:
         TEST_1P:
           NP: 1
@@ -103,6 +106,7 @@
       name: BodoSQL_Streaming_Tests
       SPAWN_MODE_TEST: false
       pool_name: ${{ parameters.AGENT_POOL }}
+      use_bodo_arrow_fork: ${{ eq(parameters.AGENT_POOL, 'ScalingVMSet') }}
       matrix:
         ${{ each slice in split(variables.bodosql_1p_each, ',') }}:
           ${{ format('BODOSQL_1P_{0}_OF_{1}', slice, variables.bodosql_1p_total) }}:
@@ -121,6 +125,7 @@
       CACHE_TEST: true
       SPAWN_MODE_TEST: false
       pool_name: ${{ parameters.AGENT_POOL }}
+      use_bodo_arrow_fork: ${{ eq(parameters.AGENT_POOL, 'ScalingVMSet') }}
       matrix:
         TEST_2P:
           NP: 2
@@ -134,6 +139,7 @@
       CACHE_TEST: false
       SPAWN_MODE_TEST: true
       pool_name: ${{ parameters.AGENT_POOL }}
+      use_bodo_arrow_fork: ${{ eq(parameters.AGENT_POOL, 'ScalingVMSet') }}
       matrix:
         TEST_1P:
           NP: 1
@@ -141,106 +147,3 @@
         TEST_2P:
           NP: 2
           PYTEST_MARKER: "spawn_mode"
-<<<<<<< HEAD
-=======
-
-
- # ------------------------------- ARM Tests -------------------------------- #
-# - stage: Test_Bodo_ARM
-#   displayName: 'Test Bodo on Linux ARM'
-#   dependsOn: []
-#   jobs:
-#   - template: buildscripts/bodo/azure/azure-test-conda-linux-macos.yml
-#     parameters:
-#       # Note: name is used later in the buildscripts to determine which version of conda to install
-#       name: Bodo_Tests
-#       caching_test: false
-#       spawn_mode_test: false
-#       pool_name: 'ARM-VMSet'
-#       matrix:
-#         ${{ each slice in split(variables.bodo_1p_each, ',') }}:
-#           ${{ format('BODO_1P_{0}_OF_{1}', slice, variables.bodo_1p_total) }}:
-#             NP: 1
-#             PYTEST_MARKER: ${{ format('bodo_{0}of{1} and ({2})', slice, variables.bodo_1p_total, parameters.PYTEST_MARKER) }}
-#         ${{ each slice in split(variables.bodo_2p_each, ',') }}:
-#           ${{ format('BODO_2P_{0}_OF_{1}', slice, variables.bodo_2p_total) }}:
-#             NP: 2
-#             PYTEST_MARKER: ${{ format('bodo_{0}of{1} and ({2})', slice, variables.bodo_2p_total, parameters.PYTEST_MARKER) }}
-
-#   - template: buildscripts/bodo/azure/azure-test-conda-linux-macos.yml
-#     parameters:
-#       name: Linux_cache
-#       caching_test: true
-#       spawn_mode_test: false
-#       pool_name: 'ARM-VMSet'
-#       matrix:
-#         TEST_2P:
-#           NP: 2
-#           PYTEST_MARKER: ""
-
-#   - template: buildscripts/bodo/azure/azure-test-conda-linux-macos.yml
-#     parameters:
-#       name: Bodo_Spawn_mode_tests
-#       caching_test: false
-#       spawn_mode_test: true
-#       pool_name: 'ARM-VMSet'
-#       matrix:
-#         TEST_1P:
-#           NP: 1
-#           PYTEST_MARKER: "spawn_mode"
-#         TEST_2P:
-#           NP: 2
-#           PYTEST_MARKER: "spawn_mode"
-
-
-# - stage: Test_BodoSQL_ARM
-#   displayName: 'Test BodoSQL on Linux ARM'
-#   dependsOn: []
-#   jobs:
-
-#   - template: buildscripts/bodosql/azure/azure-test-conda-linux-macos.yml
-#     parameters:
-#       # Note: this name is not important, as we explicitly check uname to determine the os
-#       # for the bodoSQL tests
-#       name: BodoSQL_Streaming_Tests
-#       SPAWN_MODE_TEST: false
-#       pool_name: 'ARM-VMSet'
-#       matrix:
-#         ${{ each slice in split(variables.bodosql_1p_each, ',') }}:
-#           ${{ format('BODOSQL_1P_{0}_OF_{1}', slice, variables.bodosql_1p_total) }}:
-#             NP: 1
-#             PYTEST_MARKER: ${{ format('bodosql_{0}of{1} and ({2})', slice, variables.bodosql_1p_total, parameters.PYTEST_MARKER) }}
-#         ${{ each slice in split(variables.bodosql_2p_each, ',') }}:
-#           ${{ format('BODOSQL_2P_{0}_OF_{1}', slice, variables.bodosql_2p_total) }}:
-#             NP: 2
-#             PYTEST_MARKER: ${{ format('bodosql_{0}of{1} and ({2})', slice, variables.bodosql_2p_total, parameters.PYTEST_MARKER) }}
-
-#   - template: buildscripts/bodosql/azure/azure-test-conda-linux-macos.yml
-#     parameters:
-#       # Note: this name is not important, as we explicitly pass CACHE_TEST and
-#       # check uname to determine the os for the bodoSQL tests
-#       name: BodoSQL_Streaming_Caching_Tests
-#       CACHE_TEST: true
-#       SPAWN_MODE_TEST: false
-#       pool_name: 'ARM-VMSet'
-#       matrix:
-#         TEST_2P:
-#           NP: 2
-#           PYTEST_MARKER: ""
-
-#   - template: buildscripts/bodosql/azure/azure-test-conda-linux-macos.yml
-#     parameters:
-#       # Note: this name is not important, as we explicitly pass CACHE_TEST and
-#       # check uname to determine the os for the bodoSQL tests
-#       name: BodoSQL_Streaming_Spawn_mode_tests
-#       CACHE_TEST: false
-#       SPAWN_MODE_TEST: true
-#       pool_name: 'ARM-VMSet'
-#       matrix:
-#         TEST_1P:
-#           NP: 1
-#           PYTEST_MARKER: "spawn_mode"
-#         TEST_2P:
-#           NP: 2
-#           PYTEST_MARKER: "spawn_mode"
->>>>>>> 116ec3b4
